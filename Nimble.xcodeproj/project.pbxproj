--- conflicted
+++ resolved
@@ -271,19 +271,14 @@
 		472FD1391B9E0A9700C7B8DA /* HaveCount.swift in Sources */ = {isa = PBXBuildFile; fileRef = 472FD1341B9E085700C7B8DA /* HaveCount.swift */; };
 		472FD13A1B9E0A9F00C7B8DA /* HaveCountTest.swift in Sources */ = {isa = PBXBuildFile; fileRef = 472FD1361B9E094B00C7B8DA /* HaveCountTest.swift */; };
 		472FD13B1B9E0CFE00C7B8DA /* HaveCountTest.swift in Sources */ = {isa = PBXBuildFile; fileRef = 472FD1361B9E094B00C7B8DA /* HaveCountTest.swift */; };
-<<<<<<< HEAD
-		4793854D1BA0BB2500296F85 /* ObjCHaveCount.m in Sources */ = {isa = PBXBuildFile; fileRef = 4793854C1BA0BB2500296F85 /* ObjCHaveCount.m */; };
-		4793854E1BA0BB2500296F85 /* ObjCHaveCount.m in Sources */ = {isa = PBXBuildFile; fileRef = 4793854C1BA0BB2500296F85 /* ObjCHaveCount.m */; };
+		4793854D1BA0BB2500296F85 /* ObjCHaveCount.m in Sources */ = {isa = PBXBuildFile; fileRef = 4793854C1BA0BB2500296F85 /* ObjCHaveCount.m */; settings = {COMPILER_FLAGS = "-fobjc-arc"; }; };
+		4793854E1BA0BB2500296F85 /* ObjCHaveCount.m in Sources */ = {isa = PBXBuildFile; fileRef = 4793854C1BA0BB2500296F85 /* ObjCHaveCount.m */; settings = {COMPILER_FLAGS = "-fobjc-arc"; }; };
 		6CAEDD0A1CAEA86F003F1584 /* LinuxSupport.swift in Sources */ = {isa = PBXBuildFile; fileRef = 6CAEDD091CAEA86F003F1584 /* LinuxSupport.swift */; };
 		6CAEDD0B1CAEA86F003F1584 /* LinuxSupport.swift in Sources */ = {isa = PBXBuildFile; fileRef = 6CAEDD091CAEA86F003F1584 /* LinuxSupport.swift */; };
 		6CAEDD0C1CAEA86F003F1584 /* LinuxSupport.swift in Sources */ = {isa = PBXBuildFile; fileRef = 6CAEDD091CAEA86F003F1584 /* LinuxSupport.swift */; };
 		6CBC154D1CAF36B500B158E6 /* LinuxSupport.swift in Sources */ = {isa = PBXBuildFile; fileRef = 6CBC154C1CAF36B500B158E6 /* LinuxSupport.swift */; };
 		6CBC154F1CAF36BB00B158E6 /* LinuxSupport.swift in Sources */ = {isa = PBXBuildFile; fileRef = 6CBC154C1CAF36B500B158E6 /* LinuxSupport.swift */; };
 		6CBC15501CAF36BC00B158E6 /* LinuxSupport.swift in Sources */ = {isa = PBXBuildFile; fileRef = 6CBC154C1CAF36B500B158E6 /* LinuxSupport.swift */; };
-=======
-		4793854D1BA0BB2500296F85 /* ObjCHaveCount.m in Sources */ = {isa = PBXBuildFile; fileRef = 4793854C1BA0BB2500296F85 /* ObjCHaveCount.m */; settings = {COMPILER_FLAGS = "-fobjc-arc"; }; };
-		4793854E1BA0BB2500296F85 /* ObjCHaveCount.m in Sources */ = {isa = PBXBuildFile; fileRef = 4793854C1BA0BB2500296F85 /* ObjCHaveCount.m */; settings = {COMPILER_FLAGS = "-fobjc-arc"; }; };
->>>>>>> b4a0f9d6
 		7B5358BA1C3846C900A23FAA /* SatisfyAnyOfTest.swift in Sources */ = {isa = PBXBuildFile; fileRef = 7B5358B91C3846C900A23FAA /* SatisfyAnyOfTest.swift */; };
 		7B5358BB1C3846C900A23FAA /* SatisfyAnyOfTest.swift in Sources */ = {isa = PBXBuildFile; fileRef = 7B5358B91C3846C900A23FAA /* SatisfyAnyOfTest.swift */; };
 		7B5358BC1C3846C900A23FAA /* SatisfyAnyOfTest.swift in Sources */ = {isa = PBXBuildFile; fileRef = 7B5358B91C3846C900A23FAA /* SatisfyAnyOfTest.swift */; };
@@ -1488,7 +1483,6 @@
 				ONLY_ACTIVE_ARCH = YES;
 				SDKROOT = iphoneos;
 				SWIFT_OPTIMIZATION_LEVEL = "-Onone";
-				SWIFT_VERSION = 2.3;
 				TARGETED_DEVICE_FAMILY = "1,2,3";
 				VERSIONING_SYSTEM = "apple-generic";
 				VERSION_INFO_PREFIX = "";
@@ -1530,7 +1524,6 @@
 				IPHONEOS_DEPLOYMENT_TARGET = 8.0;
 				METAL_ENABLE_DEBUG_INFO = NO;
 				SDKROOT = iphoneos;
-				SWIFT_VERSION = 2.3;
 				TARGETED_DEVICE_FAMILY = "1,2,3";
 				VALIDATE_PRODUCT = YES;
 				VERSIONING_SYSTEM = "apple-generic";
@@ -1567,7 +1560,6 @@
 				PRODUCT_NAME = Nimble;
 				SKIP_INSTALL = YES;
 				SWIFT_OPTIMIZATION_LEVEL = "-Onone";
-				SWIFT_VERSION = 3.0;
 			};
 			name = Debug;
 		};
@@ -1598,11 +1590,6 @@
 				PRODUCT_MODULE_NAME = Nimble;
 				PRODUCT_NAME = Nimble;
 				SKIP_INSTALL = YES;
-<<<<<<< HEAD
-				SUPPORTED_PLATFORMS = "iphonesimulator iphoneos";
-				SWIFT_VERSION = 3.0;
-=======
->>>>>>> b4a0f9d6
 			};
 			name = Release;
 		};
@@ -1624,7 +1611,6 @@
 				PRODUCT_BUNDLE_IDENTIFIER = "net.jeffhui.${PRODUCT_NAME:rfc1034identifier}";
 				PRODUCT_NAME = NimbleTests;
 				SWIFT_OPTIMIZATION_LEVEL = "-Onone";
-				SWIFT_VERSION = 3.0;
 			};
 			name = Debug;
 		};
@@ -1641,11 +1627,6 @@
 				METAL_ENABLE_DEBUG_INFO = NO;
 				PRODUCT_BUNDLE_IDENTIFIER = "net.jeffhui.${PRODUCT_NAME:rfc1034identifier}";
 				PRODUCT_NAME = NimbleTests;
-<<<<<<< HEAD
-				SUPPORTED_PLATFORMS = "iphonesimulator iphoneos appletvsimulator appletvos";
-				SWIFT_VERSION = 3.0;
-=======
->>>>>>> b4a0f9d6
 			};
 			name = Release;
 		};
