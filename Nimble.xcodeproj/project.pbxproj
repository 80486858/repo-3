// !$*UTF8*$!
{
	archiveVersion = 1;
	classes = {
	};
	objectVersion = 46;
	objects = {

/* Begin PBXBuildFile section */
		1F0648CC19639F5A001F9C46 /* ObjectWithLazyProperty.swift in Sources */ = {isa = PBXBuildFile; fileRef = 1F0648CB19639F5A001F9C46 /* ObjectWithLazyProperty.swift */; };
		1F0648CD19639F5A001F9C46 /* ObjectWithLazyProperty.swift in Sources */ = {isa = PBXBuildFile; fileRef = 1F0648CB19639F5A001F9C46 /* ObjectWithLazyProperty.swift */; };
		1F0648D41963AAB2001F9C46 /* SynchronousTests.swift in Sources */ = {isa = PBXBuildFile; fileRef = 1F0648D31963AAB2001F9C46 /* SynchronousTests.swift */; };
		1F0648D51963AAB2001F9C46 /* SynchronousTests.swift in Sources */ = {isa = PBXBuildFile; fileRef = 1F0648D31963AAB2001F9C46 /* SynchronousTests.swift */; };
		1F14FB64194180C5009F2A08 /* utils.swift in Sources */ = {isa = PBXBuildFile; fileRef = 1F14FB63194180C5009F2A08 /* utils.swift */; };
		1F1871C51CA89EDB00A34BF2 /* DSL.h in Headers */ = {isa = PBXBuildFile; fileRef = 1F1871BC1CA89EDB00A34BF2 /* DSL.h */; settings = {ATTRIBUTES = (Public, ); }; };
		1F1871C61CA89EDB00A34BF2 /* DSL.m in Sources */ = {isa = PBXBuildFile; fileRef = 1F1871BD1CA89EDB00A34BF2 /* DSL.m */; settings = {COMPILER_FLAGS = "-fobjc-arc"; }; };
		1F1871C71CA89EDB00A34BF2 /* NMBExceptionCapture.h in Headers */ = {isa = PBXBuildFile; fileRef = 1F1871BE1CA89EDB00A34BF2 /* NMBExceptionCapture.h */; settings = {ATTRIBUTES = (Public, ); }; };
		1F1871C81CA89EDB00A34BF2 /* NMBExceptionCapture.m in Sources */ = {isa = PBXBuildFile; fileRef = 1F1871BF1CA89EDB00A34BF2 /* NMBExceptionCapture.m */; settings = {COMPILER_FLAGS = "-fobjc-arc"; }; };
		1F1871C91CA89EDB00A34BF2 /* NMBStringify.h in Headers */ = {isa = PBXBuildFile; fileRef = 1F1871C01CA89EDB00A34BF2 /* NMBStringify.h */; settings = {ATTRIBUTES = (Public, ); }; };
		1F1871CA1CA89EDB00A34BF2 /* NMBStringify.m in Sources */ = {isa = PBXBuildFile; fileRef = 1F1871C11CA89EDB00A34BF2 /* NMBStringify.m */; settings = {COMPILER_FLAGS = "-fobjc-arc"; }; };
		1F1871CB1CA89EDB00A34BF2 /* NMBExpectation.swift in Sources */ = {isa = PBXBuildFile; fileRef = 1F1871C21CA89EDB00A34BF2 /* NMBExpectation.swift */; };
		1F1871CC1CA89EDB00A34BF2 /* NMBObjCMatcher.swift in Sources */ = {isa = PBXBuildFile; fileRef = 1F1871C31CA89EDB00A34BF2 /* NMBObjCMatcher.swift */; };
		1F1871D21CA89EEE00A34BF2 /* DSL.m in Sources */ = {isa = PBXBuildFile; fileRef = 1F1871BD1CA89EDB00A34BF2 /* DSL.m */; settings = {COMPILER_FLAGS = "-fobjc-arc"; }; };
		1F1871D31CA89EEE00A34BF2 /* NMBExceptionCapture.m in Sources */ = {isa = PBXBuildFile; fileRef = 1F1871BF1CA89EDB00A34BF2 /* NMBExceptionCapture.m */; settings = {COMPILER_FLAGS = "-fobjc-arc"; }; };
		1F1871D41CA89EEE00A34BF2 /* NMBStringify.m in Sources */ = {isa = PBXBuildFile; fileRef = 1F1871C11CA89EDB00A34BF2 /* NMBStringify.m */; settings = {COMPILER_FLAGS = "-fobjc-arc"; }; };
		1F1871D61CA89EEF00A34BF2 /* DSL.m in Sources */ = {isa = PBXBuildFile; fileRef = 1F1871BD1CA89EDB00A34BF2 /* DSL.m */; settings = {COMPILER_FLAGS = "-fobjc-arc"; }; };
		1F1871D71CA89EEF00A34BF2 /* NMBExceptionCapture.m in Sources */ = {isa = PBXBuildFile; fileRef = 1F1871BF1CA89EDB00A34BF2 /* NMBExceptionCapture.m */; settings = {COMPILER_FLAGS = "-fobjc-arc"; }; };
		1F1871D81CA89EEF00A34BF2 /* NMBStringify.m in Sources */ = {isa = PBXBuildFile; fileRef = 1F1871C11CA89EDB00A34BF2 /* NMBStringify.m */; settings = {COMPILER_FLAGS = "-fobjc-arc"; }; };
		1F1871D91CA89EF100A34BF2 /* NMBExpectation.swift in Sources */ = {isa = PBXBuildFile; fileRef = 1F1871C21CA89EDB00A34BF2 /* NMBExpectation.swift */; };
		1F1871DA1CA89EF100A34BF2 /* NMBObjCMatcher.swift in Sources */ = {isa = PBXBuildFile; fileRef = 1F1871C31CA89EDB00A34BF2 /* NMBObjCMatcher.swift */; };
		1F1871DB1CA89EF100A34BF2 /* NMBExpectation.swift in Sources */ = {isa = PBXBuildFile; fileRef = 1F1871C21CA89EDB00A34BF2 /* NMBExpectation.swift */; };
		1F1871DC1CA89EF100A34BF2 /* NMBObjCMatcher.swift in Sources */ = {isa = PBXBuildFile; fileRef = 1F1871C31CA89EDB00A34BF2 /* NMBObjCMatcher.swift */; };
		1F1871DD1CA89EF500A34BF2 /* DSL.h in Headers */ = {isa = PBXBuildFile; fileRef = 1F1871BC1CA89EDB00A34BF2 /* DSL.h */; settings = {ATTRIBUTES = (Public, ); }; };
		1F1871DE1CA89EF500A34BF2 /* NMBExceptionCapture.h in Headers */ = {isa = PBXBuildFile; fileRef = 1F1871BE1CA89EDB00A34BF2 /* NMBExceptionCapture.h */; settings = {ATTRIBUTES = (Public, ); }; };
		1F1871DF1CA89EF500A34BF2 /* NMBStringify.h in Headers */ = {isa = PBXBuildFile; fileRef = 1F1871C01CA89EDB00A34BF2 /* NMBStringify.h */; settings = {ATTRIBUTES = (Public, ); }; };
		1F1871E01CA89EF600A34BF2 /* DSL.h in Headers */ = {isa = PBXBuildFile; fileRef = 1F1871BC1CA89EDB00A34BF2 /* DSL.h */; settings = {ATTRIBUTES = (Public, ); }; };
		1F1871E11CA89EF600A34BF2 /* NMBExceptionCapture.h in Headers */ = {isa = PBXBuildFile; fileRef = 1F1871BE1CA89EDB00A34BF2 /* NMBExceptionCapture.h */; settings = {ATTRIBUTES = (Public, ); }; };
		1F1871E21CA89EF600A34BF2 /* NMBStringify.h in Headers */ = {isa = PBXBuildFile; fileRef = 1F1871C01CA89EDB00A34BF2 /* NMBStringify.h */; settings = {ATTRIBUTES = (Public, ); }; };
		1F1871E41CA89FB600A34BF2 /* AsyncMatcherWrapper.swift in Sources */ = {isa = PBXBuildFile; fileRef = 1F1871E31CA89FB600A34BF2 /* AsyncMatcherWrapper.swift */; };
		1F1871E61CA89FCD00A34BF2 /* MatcherFunc.swift in Sources */ = {isa = PBXBuildFile; fileRef = 1F1871E51CA89FCD00A34BF2 /* MatcherFunc.swift */; };
		1F1871E71CA8A18400A34BF2 /* AsyncMatcherWrapper.swift in Sources */ = {isa = PBXBuildFile; fileRef = 1F1871E31CA89FB600A34BF2 /* AsyncMatcherWrapper.swift */; };
		1F1871E81CA8A18400A34BF2 /* AsyncMatcherWrapper.swift in Sources */ = {isa = PBXBuildFile; fileRef = 1F1871E31CA89FB600A34BF2 /* AsyncMatcherWrapper.swift */; };
		1F1871E91CA8A18700A34BF2 /* MatcherFunc.swift in Sources */ = {isa = PBXBuildFile; fileRef = 1F1871E51CA89FCD00A34BF2 /* MatcherFunc.swift */; };
		1F1871EB1CA8A18800A34BF2 /* MatcherFunc.swift in Sources */ = {isa = PBXBuildFile; fileRef = 1F1871E51CA89FCD00A34BF2 /* MatcherFunc.swift */; };
		1F1A742F1940169200FFFC47 /* Nimble.h in Headers */ = {isa = PBXBuildFile; fileRef = 1F1A742E1940169200FFFC47 /* Nimble.h */; settings = {ATTRIBUTES = (Public, ); }; };
		1F1A74351940169200FFFC47 /* Nimble.framework in Frameworks */ = {isa = PBXBuildFile; fileRef = 1F1A74291940169200FFFC47 /* Nimble.framework */; };
		1F1B5AD41963E13900CA8BF9 /* BeAKindOfTest.swift in Sources */ = {isa = PBXBuildFile; fileRef = 1F1B5AD31963E13900CA8BF9 /* BeAKindOfTest.swift */; };
		1F1B5AD51963E13900CA8BF9 /* BeAKindOfTest.swift in Sources */ = {isa = PBXBuildFile; fileRef = 1F1B5AD31963E13900CA8BF9 /* BeAKindOfTest.swift */; };
		1F299EAB19627B2D002641AF /* BeEmptyTest.swift in Sources */ = {isa = PBXBuildFile; fileRef = 1F299EAA19627B2D002641AF /* BeEmptyTest.swift */; };
		1F299EAC19627B2D002641AF /* BeEmptyTest.swift in Sources */ = {isa = PBXBuildFile; fileRef = 1F299EAA19627B2D002641AF /* BeEmptyTest.swift */; };
		1F43728A1A1B343800EB80F8 /* Functional.swift in Sources */ = {isa = PBXBuildFile; fileRef = 1FD8CD251968AB07008ED995 /* Functional.swift */; };
		1F43728B1A1B343900EB80F8 /* Functional.swift in Sources */ = {isa = PBXBuildFile; fileRef = 1FD8CD251968AB07008ED995 /* Functional.swift */; };
		1F43728C1A1B343C00EB80F8 /* SourceLocation.swift in Sources */ = {isa = PBXBuildFile; fileRef = 1FD8CD271968AB07008ED995 /* SourceLocation.swift */; };
		1F43728D1A1B343D00EB80F8 /* SourceLocation.swift in Sources */ = {isa = PBXBuildFile; fileRef = 1FD8CD271968AB07008ED995 /* SourceLocation.swift */; };
		1F43728E1A1B343F00EB80F8 /* Stringers.swift in Sources */ = {isa = PBXBuildFile; fileRef = 1FD8CD281968AB07008ED995 /* Stringers.swift */; };
		1F43728F1A1B344000EB80F8 /* Stringers.swift in Sources */ = {isa = PBXBuildFile; fileRef = 1FD8CD281968AB07008ED995 /* Stringers.swift */; };
		1F4A56661A3B305F009E1637 /* ObjCAsyncTest.m in Sources */ = {isa = PBXBuildFile; fileRef = 1F4A56651A3B305F009E1637 /* ObjCAsyncTest.m */; settings = {COMPILER_FLAGS = "-fobjc-arc"; }; };
		1F4A56671A3B305F009E1637 /* ObjCAsyncTest.m in Sources */ = {isa = PBXBuildFile; fileRef = 1F4A56651A3B305F009E1637 /* ObjCAsyncTest.m */; settings = {COMPILER_FLAGS = "-fobjc-arc"; }; };
		1F4A566A1A3B3108009E1637 /* ObjCBeAnInstanceOfTest.m in Sources */ = {isa = PBXBuildFile; fileRef = 1F4A56691A3B3108009E1637 /* ObjCBeAnInstanceOfTest.m */; settings = {COMPILER_FLAGS = "-fobjc-arc"; }; };
		1F4A566B1A3B3108009E1637 /* ObjCBeAnInstanceOfTest.m in Sources */ = {isa = PBXBuildFile; fileRef = 1F4A56691A3B3108009E1637 /* ObjCBeAnInstanceOfTest.m */; settings = {COMPILER_FLAGS = "-fobjc-arc"; }; };
		1F4A566D1A3B3159009E1637 /* ObjCBeKindOfTest.m in Sources */ = {isa = PBXBuildFile; fileRef = 1F4A566C1A3B3159009E1637 /* ObjCBeKindOfTest.m */; settings = {COMPILER_FLAGS = "-fobjc-arc"; }; };
		1F4A566E1A3B3159009E1637 /* ObjCBeKindOfTest.m in Sources */ = {isa = PBXBuildFile; fileRef = 1F4A566C1A3B3159009E1637 /* ObjCBeKindOfTest.m */; settings = {COMPILER_FLAGS = "-fobjc-arc"; }; };
		1F4A56701A3B319F009E1637 /* ObjCBeCloseToTest.m in Sources */ = {isa = PBXBuildFile; fileRef = 1F4A566F1A3B319F009E1637 /* ObjCBeCloseToTest.m */; settings = {COMPILER_FLAGS = "-fobjc-arc"; }; };
		1F4A56711A3B319F009E1637 /* ObjCBeCloseToTest.m in Sources */ = {isa = PBXBuildFile; fileRef = 1F4A566F1A3B319F009E1637 /* ObjCBeCloseToTest.m */; settings = {COMPILER_FLAGS = "-fobjc-arc"; }; };
		1F4A56731A3B3210009E1637 /* ObjCBeginWithTest.m in Sources */ = {isa = PBXBuildFile; fileRef = 1F4A56721A3B3210009E1637 /* ObjCBeginWithTest.m */; settings = {COMPILER_FLAGS = "-fobjc-arc"; }; };
		1F4A56741A3B3210009E1637 /* ObjCBeginWithTest.m in Sources */ = {isa = PBXBuildFile; fileRef = 1F4A56721A3B3210009E1637 /* ObjCBeginWithTest.m */; settings = {COMPILER_FLAGS = "-fobjc-arc"; }; };
		1F4A56761A3B3253009E1637 /* ObjCBeGreaterThanTest.m in Sources */ = {isa = PBXBuildFile; fileRef = 1F4A56751A3B3253009E1637 /* ObjCBeGreaterThanTest.m */; settings = {COMPILER_FLAGS = "-fobjc-arc"; }; };
		1F4A56771A3B3253009E1637 /* ObjCBeGreaterThanTest.m in Sources */ = {isa = PBXBuildFile; fileRef = 1F4A56751A3B3253009E1637 /* ObjCBeGreaterThanTest.m */; settings = {COMPILER_FLAGS = "-fobjc-arc"; }; };
		1F4A56791A3B32E3009E1637 /* ObjCBeGreaterThanOrEqualToTest.m in Sources */ = {isa = PBXBuildFile; fileRef = 1F4A56781A3B32E3009E1637 /* ObjCBeGreaterThanOrEqualToTest.m */; settings = {COMPILER_FLAGS = "-fobjc-arc"; }; };
		1F4A567A1A3B32E3009E1637 /* ObjCBeGreaterThanOrEqualToTest.m in Sources */ = {isa = PBXBuildFile; fileRef = 1F4A56781A3B32E3009E1637 /* ObjCBeGreaterThanOrEqualToTest.m */; settings = {COMPILER_FLAGS = "-fobjc-arc"; }; };
		1F4A567C1A3B3311009E1637 /* ObjCBeIdenticalToTest.m in Sources */ = {isa = PBXBuildFile; fileRef = 1F4A567B1A3B3311009E1637 /* ObjCBeIdenticalToTest.m */; settings = {COMPILER_FLAGS = "-fobjc-arc"; }; };
		1F4A567D1A3B3311009E1637 /* ObjCBeIdenticalToTest.m in Sources */ = {isa = PBXBuildFile; fileRef = 1F4A567B1A3B3311009E1637 /* ObjCBeIdenticalToTest.m */; settings = {COMPILER_FLAGS = "-fobjc-arc"; }; };
		1F4A567F1A3B333F009E1637 /* ObjCBeLessThanTest.m in Sources */ = {isa = PBXBuildFile; fileRef = 1F4A567E1A3B333F009E1637 /* ObjCBeLessThanTest.m */; settings = {COMPILER_FLAGS = "-fobjc-arc"; }; };
		1F4A56801A3B333F009E1637 /* ObjCBeLessThanTest.m in Sources */ = {isa = PBXBuildFile; fileRef = 1F4A567E1A3B333F009E1637 /* ObjCBeLessThanTest.m */; settings = {COMPILER_FLAGS = "-fobjc-arc"; }; };
		1F4A56821A3B336F009E1637 /* ObjCBeLessThanOrEqualToTest.m in Sources */ = {isa = PBXBuildFile; fileRef = 1F4A56811A3B336F009E1637 /* ObjCBeLessThanOrEqualToTest.m */; settings = {COMPILER_FLAGS = "-fobjc-arc"; }; };
		1F4A56831A3B336F009E1637 /* ObjCBeLessThanOrEqualToTest.m in Sources */ = {isa = PBXBuildFile; fileRef = 1F4A56811A3B336F009E1637 /* ObjCBeLessThanOrEqualToTest.m */; settings = {COMPILER_FLAGS = "-fobjc-arc"; }; };
		1F4A56851A3B33A0009E1637 /* ObjCBeTruthyTest.m in Sources */ = {isa = PBXBuildFile; fileRef = 1F4A56841A3B33A0009E1637 /* ObjCBeTruthyTest.m */; settings = {COMPILER_FLAGS = "-fobjc-arc"; }; };
		1F4A56861A3B33A0009E1637 /* ObjCBeTruthyTest.m in Sources */ = {isa = PBXBuildFile; fileRef = 1F4A56841A3B33A0009E1637 /* ObjCBeTruthyTest.m */; settings = {COMPILER_FLAGS = "-fobjc-arc"; }; };
		1F4A56881A3B33CB009E1637 /* ObjCBeFalsyTest.m in Sources */ = {isa = PBXBuildFile; fileRef = 1F4A56871A3B33CB009E1637 /* ObjCBeFalsyTest.m */; settings = {COMPILER_FLAGS = "-fobjc-arc"; }; };
		1F4A56891A3B33CB009E1637 /* ObjCBeFalsyTest.m in Sources */ = {isa = PBXBuildFile; fileRef = 1F4A56871A3B33CB009E1637 /* ObjCBeFalsyTest.m */; settings = {COMPILER_FLAGS = "-fobjc-arc"; }; };
		1F4A568B1A3B3407009E1637 /* ObjCBeTrueTest.m in Sources */ = {isa = PBXBuildFile; fileRef = 1F4A568A1A3B3407009E1637 /* ObjCBeTrueTest.m */; settings = {COMPILER_FLAGS = "-fobjc-arc"; }; };
		1F4A568C1A3B3407009E1637 /* ObjCBeTrueTest.m in Sources */ = {isa = PBXBuildFile; fileRef = 1F4A568A1A3B3407009E1637 /* ObjCBeTrueTest.m */; settings = {COMPILER_FLAGS = "-fobjc-arc"; }; };
		1F4A568E1A3B342B009E1637 /* ObjCBeFalseTest.m in Sources */ = {isa = PBXBuildFile; fileRef = 1F4A568D1A3B342B009E1637 /* ObjCBeFalseTest.m */; settings = {COMPILER_FLAGS = "-fobjc-arc"; }; };
		1F4A568F1A3B342B009E1637 /* ObjCBeFalseTest.m in Sources */ = {isa = PBXBuildFile; fileRef = 1F4A568D1A3B342B009E1637 /* ObjCBeFalseTest.m */; settings = {COMPILER_FLAGS = "-fobjc-arc"; }; };
		1F4A56911A3B344A009E1637 /* ObjCBeNilTest.m in Sources */ = {isa = PBXBuildFile; fileRef = 1F4A56901A3B344A009E1637 /* ObjCBeNilTest.m */; settings = {COMPILER_FLAGS = "-fobjc-arc"; }; };
		1F4A56921A3B344A009E1637 /* ObjCBeNilTest.m in Sources */ = {isa = PBXBuildFile; fileRef = 1F4A56901A3B344A009E1637 /* ObjCBeNilTest.m */; settings = {COMPILER_FLAGS = "-fobjc-arc"; }; };
		1F4A56941A3B346F009E1637 /* ObjCContainTest.m in Sources */ = {isa = PBXBuildFile; fileRef = 1F4A56931A3B346F009E1637 /* ObjCContainTest.m */; settings = {COMPILER_FLAGS = "-fobjc-arc"; }; };
		1F4A56951A3B346F009E1637 /* ObjCContainTest.m in Sources */ = {isa = PBXBuildFile; fileRef = 1F4A56931A3B346F009E1637 /* ObjCContainTest.m */; settings = {COMPILER_FLAGS = "-fobjc-arc"; }; };
		1F4A56971A3B34AA009E1637 /* ObjCEndWithTest.m in Sources */ = {isa = PBXBuildFile; fileRef = 1F4A56961A3B34AA009E1637 /* ObjCEndWithTest.m */; settings = {COMPILER_FLAGS = "-fobjc-arc"; }; };
		1F4A56981A3B34AA009E1637 /* ObjCEndWithTest.m in Sources */ = {isa = PBXBuildFile; fileRef = 1F4A56961A3B34AA009E1637 /* ObjCEndWithTest.m */; settings = {COMPILER_FLAGS = "-fobjc-arc"; }; };
		1F4A569A1A3B3539009E1637 /* ObjCEqualTest.m in Sources */ = {isa = PBXBuildFile; fileRef = 1F4A56991A3B3539009E1637 /* ObjCEqualTest.m */; settings = {COMPILER_FLAGS = "-fobjc-arc"; }; };
		1F4A569B1A3B3539009E1637 /* ObjCEqualTest.m in Sources */ = {isa = PBXBuildFile; fileRef = 1F4A56991A3B3539009E1637 /* ObjCEqualTest.m */; settings = {COMPILER_FLAGS = "-fobjc-arc"; }; };
		1F4A569D1A3B3565009E1637 /* ObjCMatchTest.m in Sources */ = {isa = PBXBuildFile; fileRef = 1F4A569C1A3B3565009E1637 /* ObjCMatchTest.m */; settings = {COMPILER_FLAGS = "-fobjc-arc"; }; };
		1F4A569E1A3B3565009E1637 /* ObjCMatchTest.m in Sources */ = {isa = PBXBuildFile; fileRef = 1F4A569C1A3B3565009E1637 /* ObjCMatchTest.m */; settings = {COMPILER_FLAGS = "-fobjc-arc"; }; };
		1F4A56A01A3B359E009E1637 /* ObjCRaiseExceptionTest.m in Sources */ = {isa = PBXBuildFile; fileRef = 1F4A569F1A3B359E009E1637 /* ObjCRaiseExceptionTest.m */; settings = {COMPILER_FLAGS = "-fobjc-arc"; }; };
		1F4A56A11A3B359E009E1637 /* ObjCRaiseExceptionTest.m in Sources */ = {isa = PBXBuildFile; fileRef = 1F4A569F1A3B359E009E1637 /* ObjCRaiseExceptionTest.m */; settings = {COMPILER_FLAGS = "-fobjc-arc"; }; };
		1F5DF15F1BDCA0CE00C3A531 /* Nimble.framework in Frameworks */ = {isa = PBXBuildFile; fileRef = 1F5DF1551BDCA0CE00C3A531 /* Nimble.framework */; };
		1F5DF16C1BDCA0F500C3A531 /* AssertionRecorder.swift in Sources */ = {isa = PBXBuildFile; fileRef = 1FD8CD051968AB07008ED995 /* AssertionRecorder.swift */; };
		1F5DF16D1BDCA0F500C3A531 /* AdapterProtocols.swift in Sources */ = {isa = PBXBuildFile; fileRef = 1FD8CD061968AB07008ED995 /* AdapterProtocols.swift */; };
		1F5DF16E1BDCA0F500C3A531 /* NimbleXCTestHandler.swift in Sources */ = {isa = PBXBuildFile; fileRef = 1FD8CD071968AB07008ED995 /* NimbleXCTestHandler.swift */; };
		1F5DF16F1BDCA0F500C3A531 /* AssertionDispatcher.swift in Sources */ = {isa = PBXBuildFile; fileRef = 1FDBD8661AF8A4FF0089F27B /* AssertionDispatcher.swift */; };
		1F5DF1701BDCA0F500C3A531 /* DSL.swift in Sources */ = {isa = PBXBuildFile; fileRef = 1FD8CD081968AB07008ED995 /* DSL.swift */; };
		1F5DF1711BDCA0F500C3A531 /* DSL+Wait.swift in Sources */ = {isa = PBXBuildFile; fileRef = DA9E8C811A414BB9002633C2 /* DSL+Wait.swift */; };
		1F5DF1721BDCA0F500C3A531 /* Expectation.swift in Sources */ = {isa = PBXBuildFile; fileRef = 1FD8CD091968AB07008ED995 /* Expectation.swift */; };
		1F5DF1741BDCA0F500C3A531 /* Expression.swift in Sources */ = {isa = PBXBuildFile; fileRef = 1FD8CD0A1968AB07008ED995 /* Expression.swift */; };
		1F5DF1751BDCA0F500C3A531 /* FailureMessage.swift in Sources */ = {isa = PBXBuildFile; fileRef = 1FD8CD0B1968AB07008ED995 /* FailureMessage.swift */; };
		1F5DF1761BDCA0F500C3A531 /* AllPass.swift in Sources */ = {isa = PBXBuildFile; fileRef = DDB1BC781A92235600F743C3 /* AllPass.swift */; };
		1F5DF1771BDCA0F500C3A531 /* BeAKindOf.swift in Sources */ = {isa = PBXBuildFile; fileRef = 1FD8CD0E1968AB07008ED995 /* BeAKindOf.swift */; };
		1F5DF1781BDCA0F500C3A531 /* BeAnInstanceOf.swift in Sources */ = {isa = PBXBuildFile; fileRef = 1FD8CD0D1968AB07008ED995 /* BeAnInstanceOf.swift */; };
		1F5DF1791BDCA0F500C3A531 /* BeCloseTo.swift in Sources */ = {isa = PBXBuildFile; fileRef = 1FD8CD0F1968AB07008ED995 /* BeCloseTo.swift */; };
		1F5DF17A1BDCA0F500C3A531 /* BeEmpty.swift in Sources */ = {isa = PBXBuildFile; fileRef = 1FD8CD101968AB07008ED995 /* BeEmpty.swift */; };
		1F5DF17B1BDCA0F500C3A531 /* BeginWith.swift in Sources */ = {isa = PBXBuildFile; fileRef = 1FD8CD111968AB07008ED995 /* BeginWith.swift */; };
		1F5DF17C1BDCA0F500C3A531 /* BeGreaterThan.swift in Sources */ = {isa = PBXBuildFile; fileRef = 1FD8CD121968AB07008ED995 /* BeGreaterThan.swift */; };
		1F5DF17D1BDCA0F500C3A531 /* BeGreaterThanOrEqualTo.swift in Sources */ = {isa = PBXBuildFile; fileRef = 1FD8CD131968AB07008ED995 /* BeGreaterThanOrEqualTo.swift */; };
		1F5DF17E1BDCA0F500C3A531 /* BeIdenticalTo.swift in Sources */ = {isa = PBXBuildFile; fileRef = 1FD8CD141968AB07008ED995 /* BeIdenticalTo.swift */; };
		1F5DF17F1BDCA0F500C3A531 /* BeLessThan.swift in Sources */ = {isa = PBXBuildFile; fileRef = 1FD8CD151968AB07008ED995 /* BeLessThan.swift */; };
		1F5DF1801BDCA0F500C3A531 /* BeLessThanOrEqual.swift in Sources */ = {isa = PBXBuildFile; fileRef = 1FD8CD161968AB07008ED995 /* BeLessThanOrEqual.swift */; };
		1F5DF1811BDCA0F500C3A531 /* BeLogical.swift in Sources */ = {isa = PBXBuildFile; fileRef = 1FD8CD171968AB07008ED995 /* BeLogical.swift */; };
		1F5DF1821BDCA0F500C3A531 /* BeNil.swift in Sources */ = {isa = PBXBuildFile; fileRef = 1FD8CD181968AB07008ED995 /* BeNil.swift */; };
		1F5DF1831BDCA0F500C3A531 /* Contain.swift in Sources */ = {isa = PBXBuildFile; fileRef = 1FD8CD1A1968AB07008ED995 /* Contain.swift */; };
		1F5DF1841BDCA0F500C3A531 /* EndWith.swift in Sources */ = {isa = PBXBuildFile; fileRef = 1FD8CD1B1968AB07008ED995 /* EndWith.swift */; };
		1F5DF1851BDCA0F500C3A531 /* Equal.swift in Sources */ = {isa = PBXBuildFile; fileRef = 1FD8CD1C1968AB07008ED995 /* Equal.swift */; };
		1F5DF1861BDCA0F500C3A531 /* HaveCount.swift in Sources */ = {isa = PBXBuildFile; fileRef = 472FD1341B9E085700C7B8DA /* HaveCount.swift */; };
		1F5DF1871BDCA0F500C3A531 /* Match.swift in Sources */ = {isa = PBXBuildFile; fileRef = DDB4D5EC19FE43C200E9D9FE /* Match.swift */; };
		1F5DF1881BDCA0F500C3A531 /* MatcherProtocols.swift in Sources */ = {isa = PBXBuildFile; fileRef = 1FD8CD1D1968AB07008ED995 /* MatcherProtocols.swift */; };
		1F5DF1891BDCA0F500C3A531 /* RaisesException.swift in Sources */ = {isa = PBXBuildFile; fileRef = 1FD8CD1E1968AB07008ED995 /* RaisesException.swift */; };
		1F5DF18A1BDCA0F500C3A531 /* ThrowError.swift in Sources */ = {isa = PBXBuildFile; fileRef = 29EA59651B551EE6002D767E /* ThrowError.swift */; };
		1F5DF18B1BDCA0F500C3A531 /* Functional.swift in Sources */ = {isa = PBXBuildFile; fileRef = 1FD8CD251968AB07008ED995 /* Functional.swift */; };
		1F5DF18C1BDCA0F500C3A531 /* Async.swift in Sources */ = {isa = PBXBuildFile; fileRef = 1FD8CD261968AB07008ED995 /* Async.swift */; };
		1F5DF18D1BDCA0F500C3A531 /* SourceLocation.swift in Sources */ = {isa = PBXBuildFile; fileRef = 1FD8CD271968AB07008ED995 /* SourceLocation.swift */; };
		1F5DF18E1BDCA0F500C3A531 /* Stringers.swift in Sources */ = {isa = PBXBuildFile; fileRef = 1FD8CD281968AB07008ED995 /* Stringers.swift */; };
		1F5DF1921BDCA10200C3A531 /* AsynchronousTest.swift in Sources */ = {isa = PBXBuildFile; fileRef = 1F925EE5195C121200ED456B /* AsynchronousTest.swift */; };
		1F5DF1931BDCA10200C3A531 /* SynchronousTests.swift in Sources */ = {isa = PBXBuildFile; fileRef = 1F0648D31963AAB2001F9C46 /* SynchronousTests.swift */; };
		1F5DF1941BDCA10200C3A531 /* UserDescriptionTest.swift in Sources */ = {isa = PBXBuildFile; fileRef = 965B0D0B1B62C06D0005AE66 /* UserDescriptionTest.swift */; };
		1F5DF1951BDCA10200C3A531 /* utils.swift in Sources */ = {isa = PBXBuildFile; fileRef = 1F14FB63194180C5009F2A08 /* utils.swift */; };
		1F5DF1961BDCA10200C3A531 /* ObjectWithLazyProperty.swift in Sources */ = {isa = PBXBuildFile; fileRef = 1F0648CB19639F5A001F9C46 /* ObjectWithLazyProperty.swift */; };
		1F5DF1971BDCA10200C3A531 /* AllPassTest.swift in Sources */ = {isa = PBXBuildFile; fileRef = DD72EC631A93874A002F7651 /* AllPassTest.swift */; };
		1F5DF1981BDCA10200C3A531 /* BeAKindOfTest.swift in Sources */ = {isa = PBXBuildFile; fileRef = 1F1B5AD31963E13900CA8BF9 /* BeAKindOfTest.swift */; };
		1F5DF1991BDCA10200C3A531 /* BeAnInstanceOfTest.swift in Sources */ = {isa = PBXBuildFile; fileRef = 1F925EE8195C124400ED456B /* BeAnInstanceOfTest.swift */; };
		1F5DF19A1BDCA10200C3A531 /* BeCloseToTest.swift in Sources */ = {isa = PBXBuildFile; fileRef = 1F925EF5195C147800ED456B /* BeCloseToTest.swift */; };
		1F5DF19B1BDCA10200C3A531 /* BeEmptyTest.swift in Sources */ = {isa = PBXBuildFile; fileRef = 1F299EAA19627B2D002641AF /* BeEmptyTest.swift */; };
		1F5DF19C1BDCA10200C3A531 /* BeginWithTest.swift in Sources */ = {isa = PBXBuildFile; fileRef = 1F925EFB195C186800ED456B /* BeginWithTest.swift */; };
		1F5DF19D1BDCA10200C3A531 /* BeGreaterThanOrEqualToTest.swift in Sources */ = {isa = PBXBuildFile; fileRef = 1F925F10195C190B00ED456B /* BeGreaterThanOrEqualToTest.swift */; };
		1F5DF19E1BDCA10200C3A531 /* BeGreaterThanTest.swift in Sources */ = {isa = PBXBuildFile; fileRef = 1F925F07195C18CF00ED456B /* BeGreaterThanTest.swift */; };
		1F5DF19F1BDCA10200C3A531 /* BeIdenticalToObjectTest.swift in Sources */ = {isa = PBXBuildFile; fileRef = DD9A9A8D19CF413800706F49 /* BeIdenticalToObjectTest.swift */; };
		1F5DF1A01BDCA10200C3A531 /* BeIdenticalToTest.swift in Sources */ = {isa = PBXBuildFile; fileRef = 1FB90097195EC4B8001D7FAE /* BeIdenticalToTest.swift */; };
		1F5DF1A11BDCA10200C3A531 /* BeLessThanOrEqualToTest.swift in Sources */ = {isa = PBXBuildFile; fileRef = 1F925F0D195C18F500ED456B /* BeLessThanOrEqualToTest.swift */; };
		1F5DF1A21BDCA10200C3A531 /* BeLessThanTest.swift in Sources */ = {isa = PBXBuildFile; fileRef = 1F925F0A195C18E100ED456B /* BeLessThanTest.swift */; };
		1F5DF1A31BDCA10200C3A531 /* BeLogicalTest.swift in Sources */ = {isa = PBXBuildFile; fileRef = 1F925EEE195C136500ED456B /* BeLogicalTest.swift */; };
		1F5DF1A41BDCA10200C3A531 /* BeNilTest.swift in Sources */ = {isa = PBXBuildFile; fileRef = 1F925EF8195C175000ED456B /* BeNilTest.swift */; };
		1F5DF1A51BDCA10200C3A531 /* ContainTest.swift in Sources */ = {isa = PBXBuildFile; fileRef = 1F925F01195C189500ED456B /* ContainTest.swift */; };
		1F5DF1A61BDCA10200C3A531 /* EndWithTest.swift in Sources */ = {isa = PBXBuildFile; fileRef = 1F925EFE195C187600ED456B /* EndWithTest.swift */; };
		1F5DF1A71BDCA10200C3A531 /* EqualTest.swift in Sources */ = {isa = PBXBuildFile; fileRef = 1F925F04195C18B700ED456B /* EqualTest.swift */; };
		1F5DF1A81BDCA10200C3A531 /* HaveCountTest.swift in Sources */ = {isa = PBXBuildFile; fileRef = 472FD1361B9E094B00C7B8DA /* HaveCountTest.swift */; };
		1F5DF1A91BDCA10200C3A531 /* MatchTest.swift in Sources */ = {isa = PBXBuildFile; fileRef = DDB4D5EF19FE442800E9D9FE /* MatchTest.swift */; };
		1F5DF1AA1BDCA10200C3A531 /* RaisesExceptionTest.swift in Sources */ = {isa = PBXBuildFile; fileRef = 1F925EEB195C12C800ED456B /* RaisesExceptionTest.swift */; };
		1F5DF1AB1BDCA10200C3A531 /* ThrowErrorTest.swift in Sources */ = {isa = PBXBuildFile; fileRef = 29EA59621B551ED2002D767E /* ThrowErrorTest.swift */; };
		1F5DF1AE1BDCA17600C3A531 /* Nimble.h in Headers */ = {isa = PBXBuildFile; fileRef = 1F1A742E1940169200FFFC47 /* Nimble.h */; settings = {ATTRIBUTES = (Public, ); }; };
		1F8A37B01B7C5042001C8357 /* ObjCSyncTest.m in Sources */ = {isa = PBXBuildFile; fileRef = 1F8A37AF1B7C5042001C8357 /* ObjCSyncTest.m */; settings = {COMPILER_FLAGS = "-fobjc-arc"; }; };
		1F8A37B11B7C5042001C8357 /* ObjCSyncTest.m in Sources */ = {isa = PBXBuildFile; fileRef = 1F8A37AF1B7C5042001C8357 /* ObjCSyncTest.m */; settings = {COMPILER_FLAGS = "-fobjc-arc"; }; };
		1F91DD2D1C74BF36002C309F /* BeVoidTest.swift in Sources */ = {isa = PBXBuildFile; fileRef = 1F91DD2C1C74BF36002C309F /* BeVoidTest.swift */; };
		1F91DD2E1C74BF36002C309F /* BeVoidTest.swift in Sources */ = {isa = PBXBuildFile; fileRef = 1F91DD2C1C74BF36002C309F /* BeVoidTest.swift */; };
		1F91DD2F1C74BF36002C309F /* BeVoidTest.swift in Sources */ = {isa = PBXBuildFile; fileRef = 1F91DD2C1C74BF36002C309F /* BeVoidTest.swift */; };
		1F91DD311C74BF61002C309F /* BeVoid.swift in Sources */ = {isa = PBXBuildFile; fileRef = 1F91DD301C74BF61002C309F /* BeVoid.swift */; };
		1F91DD321C74BF61002C309F /* BeVoid.swift in Sources */ = {isa = PBXBuildFile; fileRef = 1F91DD301C74BF61002C309F /* BeVoid.swift */; };
		1F91DD331C74BF61002C309F /* BeVoid.swift in Sources */ = {isa = PBXBuildFile; fileRef = 1F91DD301C74BF61002C309F /* BeVoid.swift */; };
		1F925EB8195C0D6300ED456B /* Nimble.framework in Frameworks */ = {isa = PBXBuildFile; fileRef = 1F925EAD195C0D6300ED456B /* Nimble.framework */; };
		1F925EC7195C0DD100ED456B /* Nimble.h in Headers */ = {isa = PBXBuildFile; fileRef = 1F1A742E1940169200FFFC47 /* Nimble.h */; settings = {ATTRIBUTES = (Public, ); }; };
		1F925EE2195C0DFD00ED456B /* utils.swift in Sources */ = {isa = PBXBuildFile; fileRef = 1F14FB63194180C5009F2A08 /* utils.swift */; };
		1F925EE6195C121200ED456B /* AsynchronousTest.swift in Sources */ = {isa = PBXBuildFile; fileRef = 1F925EE5195C121200ED456B /* AsynchronousTest.swift */; };
		1F925EE7195C121200ED456B /* AsynchronousTest.swift in Sources */ = {isa = PBXBuildFile; fileRef = 1F925EE5195C121200ED456B /* AsynchronousTest.swift */; };
		1F925EE9195C124400ED456B /* BeAnInstanceOfTest.swift in Sources */ = {isa = PBXBuildFile; fileRef = 1F925EE8195C124400ED456B /* BeAnInstanceOfTest.swift */; };
		1F925EEA195C124400ED456B /* BeAnInstanceOfTest.swift in Sources */ = {isa = PBXBuildFile; fileRef = 1F925EE8195C124400ED456B /* BeAnInstanceOfTest.swift */; };
		1F925EEC195C12C800ED456B /* RaisesExceptionTest.swift in Sources */ = {isa = PBXBuildFile; fileRef = 1F925EEB195C12C800ED456B /* RaisesExceptionTest.swift */; };
		1F925EED195C12C800ED456B /* RaisesExceptionTest.swift in Sources */ = {isa = PBXBuildFile; fileRef = 1F925EEB195C12C800ED456B /* RaisesExceptionTest.swift */; };
		1F925EEF195C136500ED456B /* BeLogicalTest.swift in Sources */ = {isa = PBXBuildFile; fileRef = 1F925EEE195C136500ED456B /* BeLogicalTest.swift */; };
		1F925EF0195C136500ED456B /* BeLogicalTest.swift in Sources */ = {isa = PBXBuildFile; fileRef = 1F925EEE195C136500ED456B /* BeLogicalTest.swift */; };
		1F925EF6195C147800ED456B /* BeCloseToTest.swift in Sources */ = {isa = PBXBuildFile; fileRef = 1F925EF5195C147800ED456B /* BeCloseToTest.swift */; };
		1F925EF7195C147800ED456B /* BeCloseToTest.swift in Sources */ = {isa = PBXBuildFile; fileRef = 1F925EF5195C147800ED456B /* BeCloseToTest.swift */; };
		1F925EF9195C175000ED456B /* BeNilTest.swift in Sources */ = {isa = PBXBuildFile; fileRef = 1F925EF8195C175000ED456B /* BeNilTest.swift */; };
		1F925EFA195C175000ED456B /* BeNilTest.swift in Sources */ = {isa = PBXBuildFile; fileRef = 1F925EF8195C175000ED456B /* BeNilTest.swift */; };
		1F925EFC195C186800ED456B /* BeginWithTest.swift in Sources */ = {isa = PBXBuildFile; fileRef = 1F925EFB195C186800ED456B /* BeginWithTest.swift */; };
		1F925EFD195C186800ED456B /* BeginWithTest.swift in Sources */ = {isa = PBXBuildFile; fileRef = 1F925EFB195C186800ED456B /* BeginWithTest.swift */; };
		1F925EFF195C187600ED456B /* EndWithTest.swift in Sources */ = {isa = PBXBuildFile; fileRef = 1F925EFE195C187600ED456B /* EndWithTest.swift */; };
		1F925F00195C187600ED456B /* EndWithTest.swift in Sources */ = {isa = PBXBuildFile; fileRef = 1F925EFE195C187600ED456B /* EndWithTest.swift */; };
		1F925F02195C189500ED456B /* ContainTest.swift in Sources */ = {isa = PBXBuildFile; fileRef = 1F925F01195C189500ED456B /* ContainTest.swift */; };
		1F925F03195C189500ED456B /* ContainTest.swift in Sources */ = {isa = PBXBuildFile; fileRef = 1F925F01195C189500ED456B /* ContainTest.swift */; };
		1F925F05195C18B700ED456B /* EqualTest.swift in Sources */ = {isa = PBXBuildFile; fileRef = 1F925F04195C18B700ED456B /* EqualTest.swift */; };
		1F925F06195C18B700ED456B /* EqualTest.swift in Sources */ = {isa = PBXBuildFile; fileRef = 1F925F04195C18B700ED456B /* EqualTest.swift */; };
		1F925F08195C18CF00ED456B /* BeGreaterThanTest.swift in Sources */ = {isa = PBXBuildFile; fileRef = 1F925F07195C18CF00ED456B /* BeGreaterThanTest.swift */; };
		1F925F09195C18CF00ED456B /* BeGreaterThanTest.swift in Sources */ = {isa = PBXBuildFile; fileRef = 1F925F07195C18CF00ED456B /* BeGreaterThanTest.swift */; };
		1F925F0B195C18E100ED456B /* BeLessThanTest.swift in Sources */ = {isa = PBXBuildFile; fileRef = 1F925F0A195C18E100ED456B /* BeLessThanTest.swift */; };
		1F925F0C195C18E100ED456B /* BeLessThanTest.swift in Sources */ = {isa = PBXBuildFile; fileRef = 1F925F0A195C18E100ED456B /* BeLessThanTest.swift */; };
		1F925F0E195C18F500ED456B /* BeLessThanOrEqualToTest.swift in Sources */ = {isa = PBXBuildFile; fileRef = 1F925F0D195C18F500ED456B /* BeLessThanOrEqualToTest.swift */; };
		1F925F0F195C18F500ED456B /* BeLessThanOrEqualToTest.swift in Sources */ = {isa = PBXBuildFile; fileRef = 1F925F0D195C18F500ED456B /* BeLessThanOrEqualToTest.swift */; };
		1F925F11195C190B00ED456B /* BeGreaterThanOrEqualToTest.swift in Sources */ = {isa = PBXBuildFile; fileRef = 1F925F10195C190B00ED456B /* BeGreaterThanOrEqualToTest.swift */; };
		1F925F12195C190B00ED456B /* BeGreaterThanOrEqualToTest.swift in Sources */ = {isa = PBXBuildFile; fileRef = 1F925F10195C190B00ED456B /* BeGreaterThanOrEqualToTest.swift */; };
		1F9DB8FB1A74E793002E96AD /* ObjCBeEmptyTest.m in Sources */ = {isa = PBXBuildFile; fileRef = 1F9DB8FA1A74E793002E96AD /* ObjCBeEmptyTest.m */; settings = {COMPILER_FLAGS = "-fobjc-arc"; }; };
		1F9DB8FC1A74E793002E96AD /* ObjCBeEmptyTest.m in Sources */ = {isa = PBXBuildFile; fileRef = 1F9DB8FA1A74E793002E96AD /* ObjCBeEmptyTest.m */; settings = {COMPILER_FLAGS = "-fobjc-arc"; }; };
		1FB90098195EC4B8001D7FAE /* BeIdenticalToTest.swift in Sources */ = {isa = PBXBuildFile; fileRef = 1FB90097195EC4B8001D7FAE /* BeIdenticalToTest.swift */; };
		1FB90099195EC4B8001D7FAE /* BeIdenticalToTest.swift in Sources */ = {isa = PBXBuildFile; fileRef = 1FB90097195EC4B8001D7FAE /* BeIdenticalToTest.swift */; };
		1FC494AA1C29CBA40010975C /* NimbleEnvironment.swift in Sources */ = {isa = PBXBuildFile; fileRef = 1FC494A91C29CBA40010975C /* NimbleEnvironment.swift */; };
		1FC494AB1C29CBA40010975C /* NimbleEnvironment.swift in Sources */ = {isa = PBXBuildFile; fileRef = 1FC494A91C29CBA40010975C /* NimbleEnvironment.swift */; };
		1FC494AC1C29CBA40010975C /* NimbleEnvironment.swift in Sources */ = {isa = PBXBuildFile; fileRef = 1FC494A91C29CBA40010975C /* NimbleEnvironment.swift */; };
		1FCF914F1C61C85A00B15DCB /* PostNotificationTest.swift in Sources */ = {isa = PBXBuildFile; fileRef = 1FCF914E1C61C85A00B15DCB /* PostNotificationTest.swift */; };
		1FCF91501C61C85A00B15DCB /* PostNotificationTest.swift in Sources */ = {isa = PBXBuildFile; fileRef = 1FCF914E1C61C85A00B15DCB /* PostNotificationTest.swift */; };
		1FCF91511C61C85A00B15DCB /* PostNotificationTest.swift in Sources */ = {isa = PBXBuildFile; fileRef = 1FCF914E1C61C85A00B15DCB /* PostNotificationTest.swift */; };
		1FCF91531C61C8A400B15DCB /* PostNotification.swift in Sources */ = {isa = PBXBuildFile; fileRef = 1FCF91521C61C8A400B15DCB /* PostNotification.swift */; };
		1FCF91541C61C8A400B15DCB /* PostNotification.swift in Sources */ = {isa = PBXBuildFile; fileRef = 1FCF91521C61C8A400B15DCB /* PostNotification.swift */; };
		1FCF91551C61C8A400B15DCB /* PostNotification.swift in Sources */ = {isa = PBXBuildFile; fileRef = 1FCF91521C61C8A400B15DCB /* PostNotification.swift */; };
		1FD8CD2E1968AB07008ED995 /* AssertionRecorder.swift in Sources */ = {isa = PBXBuildFile; fileRef = 1FD8CD051968AB07008ED995 /* AssertionRecorder.swift */; };
		1FD8CD2F1968AB07008ED995 /* AssertionRecorder.swift in Sources */ = {isa = PBXBuildFile; fileRef = 1FD8CD051968AB07008ED995 /* AssertionRecorder.swift */; };
		1FD8CD301968AB07008ED995 /* AdapterProtocols.swift in Sources */ = {isa = PBXBuildFile; fileRef = 1FD8CD061968AB07008ED995 /* AdapterProtocols.swift */; };
		1FD8CD311968AB07008ED995 /* AdapterProtocols.swift in Sources */ = {isa = PBXBuildFile; fileRef = 1FD8CD061968AB07008ED995 /* AdapterProtocols.swift */; };
		1FD8CD321968AB07008ED995 /* NimbleXCTestHandler.swift in Sources */ = {isa = PBXBuildFile; fileRef = 1FD8CD071968AB07008ED995 /* NimbleXCTestHandler.swift */; };
		1FD8CD331968AB07008ED995 /* NimbleXCTestHandler.swift in Sources */ = {isa = PBXBuildFile; fileRef = 1FD8CD071968AB07008ED995 /* NimbleXCTestHandler.swift */; };
		1FD8CD341968AB07008ED995 /* DSL.swift in Sources */ = {isa = PBXBuildFile; fileRef = 1FD8CD081968AB07008ED995 /* DSL.swift */; };
		1FD8CD351968AB07008ED995 /* DSL.swift in Sources */ = {isa = PBXBuildFile; fileRef = 1FD8CD081968AB07008ED995 /* DSL.swift */; };
		1FD8CD361968AB07008ED995 /* Expectation.swift in Sources */ = {isa = PBXBuildFile; fileRef = 1FD8CD091968AB07008ED995 /* Expectation.swift */; };
		1FD8CD371968AB07008ED995 /* Expectation.swift in Sources */ = {isa = PBXBuildFile; fileRef = 1FD8CD091968AB07008ED995 /* Expectation.swift */; };
		1FD8CD381968AB07008ED995 /* Expression.swift in Sources */ = {isa = PBXBuildFile; fileRef = 1FD8CD0A1968AB07008ED995 /* Expression.swift */; };
		1FD8CD391968AB07008ED995 /* Expression.swift in Sources */ = {isa = PBXBuildFile; fileRef = 1FD8CD0A1968AB07008ED995 /* Expression.swift */; };
		1FD8CD3A1968AB07008ED995 /* FailureMessage.swift in Sources */ = {isa = PBXBuildFile; fileRef = 1FD8CD0B1968AB07008ED995 /* FailureMessage.swift */; };
		1FD8CD3B1968AB07008ED995 /* FailureMessage.swift in Sources */ = {isa = PBXBuildFile; fileRef = 1FD8CD0B1968AB07008ED995 /* FailureMessage.swift */; };
		1FD8CD3C1968AB07008ED995 /* BeAnInstanceOf.swift in Sources */ = {isa = PBXBuildFile; fileRef = 1FD8CD0D1968AB07008ED995 /* BeAnInstanceOf.swift */; };
		1FD8CD3D1968AB07008ED995 /* BeAnInstanceOf.swift in Sources */ = {isa = PBXBuildFile; fileRef = 1FD8CD0D1968AB07008ED995 /* BeAnInstanceOf.swift */; };
		1FD8CD3E1968AB07008ED995 /* BeAKindOf.swift in Sources */ = {isa = PBXBuildFile; fileRef = 1FD8CD0E1968AB07008ED995 /* BeAKindOf.swift */; };
		1FD8CD3F1968AB07008ED995 /* BeAKindOf.swift in Sources */ = {isa = PBXBuildFile; fileRef = 1FD8CD0E1968AB07008ED995 /* BeAKindOf.swift */; };
		1FD8CD401968AB07008ED995 /* BeCloseTo.swift in Sources */ = {isa = PBXBuildFile; fileRef = 1FD8CD0F1968AB07008ED995 /* BeCloseTo.swift */; };
		1FD8CD411968AB07008ED995 /* BeCloseTo.swift in Sources */ = {isa = PBXBuildFile; fileRef = 1FD8CD0F1968AB07008ED995 /* BeCloseTo.swift */; };
		1FD8CD421968AB07008ED995 /* BeEmpty.swift in Sources */ = {isa = PBXBuildFile; fileRef = 1FD8CD101968AB07008ED995 /* BeEmpty.swift */; };
		1FD8CD431968AB07008ED995 /* BeEmpty.swift in Sources */ = {isa = PBXBuildFile; fileRef = 1FD8CD101968AB07008ED995 /* BeEmpty.swift */; };
		1FD8CD441968AB07008ED995 /* BeginWith.swift in Sources */ = {isa = PBXBuildFile; fileRef = 1FD8CD111968AB07008ED995 /* BeginWith.swift */; };
		1FD8CD451968AB07008ED995 /* BeginWith.swift in Sources */ = {isa = PBXBuildFile; fileRef = 1FD8CD111968AB07008ED995 /* BeginWith.swift */; };
		1FD8CD461968AB07008ED995 /* BeGreaterThan.swift in Sources */ = {isa = PBXBuildFile; fileRef = 1FD8CD121968AB07008ED995 /* BeGreaterThan.swift */; };
		1FD8CD471968AB07008ED995 /* BeGreaterThan.swift in Sources */ = {isa = PBXBuildFile; fileRef = 1FD8CD121968AB07008ED995 /* BeGreaterThan.swift */; };
		1FD8CD481968AB07008ED995 /* BeGreaterThanOrEqualTo.swift in Sources */ = {isa = PBXBuildFile; fileRef = 1FD8CD131968AB07008ED995 /* BeGreaterThanOrEqualTo.swift */; };
		1FD8CD491968AB07008ED995 /* BeGreaterThanOrEqualTo.swift in Sources */ = {isa = PBXBuildFile; fileRef = 1FD8CD131968AB07008ED995 /* BeGreaterThanOrEqualTo.swift */; };
		1FD8CD4A1968AB07008ED995 /* BeIdenticalTo.swift in Sources */ = {isa = PBXBuildFile; fileRef = 1FD8CD141968AB07008ED995 /* BeIdenticalTo.swift */; };
		1FD8CD4B1968AB07008ED995 /* BeIdenticalTo.swift in Sources */ = {isa = PBXBuildFile; fileRef = 1FD8CD141968AB07008ED995 /* BeIdenticalTo.swift */; };
		1FD8CD4C1968AB07008ED995 /* BeLessThan.swift in Sources */ = {isa = PBXBuildFile; fileRef = 1FD8CD151968AB07008ED995 /* BeLessThan.swift */; };
		1FD8CD4D1968AB07008ED995 /* BeLessThan.swift in Sources */ = {isa = PBXBuildFile; fileRef = 1FD8CD151968AB07008ED995 /* BeLessThan.swift */; };
		1FD8CD4E1968AB07008ED995 /* BeLessThanOrEqual.swift in Sources */ = {isa = PBXBuildFile; fileRef = 1FD8CD161968AB07008ED995 /* BeLessThanOrEqual.swift */; };
		1FD8CD4F1968AB07008ED995 /* BeLessThanOrEqual.swift in Sources */ = {isa = PBXBuildFile; fileRef = 1FD8CD161968AB07008ED995 /* BeLessThanOrEqual.swift */; };
		1FD8CD501968AB07008ED995 /* BeLogical.swift in Sources */ = {isa = PBXBuildFile; fileRef = 1FD8CD171968AB07008ED995 /* BeLogical.swift */; };
		1FD8CD511968AB07008ED995 /* BeLogical.swift in Sources */ = {isa = PBXBuildFile; fileRef = 1FD8CD171968AB07008ED995 /* BeLogical.swift */; };
		1FD8CD521968AB07008ED995 /* BeNil.swift in Sources */ = {isa = PBXBuildFile; fileRef = 1FD8CD181968AB07008ED995 /* BeNil.swift */; };
		1FD8CD531968AB07008ED995 /* BeNil.swift in Sources */ = {isa = PBXBuildFile; fileRef = 1FD8CD181968AB07008ED995 /* BeNil.swift */; };
		1FD8CD561968AB07008ED995 /* Contain.swift in Sources */ = {isa = PBXBuildFile; fileRef = 1FD8CD1A1968AB07008ED995 /* Contain.swift */; };
		1FD8CD571968AB07008ED995 /* Contain.swift in Sources */ = {isa = PBXBuildFile; fileRef = 1FD8CD1A1968AB07008ED995 /* Contain.swift */; };
		1FD8CD581968AB07008ED995 /* EndWith.swift in Sources */ = {isa = PBXBuildFile; fileRef = 1FD8CD1B1968AB07008ED995 /* EndWith.swift */; };
		1FD8CD591968AB07008ED995 /* EndWith.swift in Sources */ = {isa = PBXBuildFile; fileRef = 1FD8CD1B1968AB07008ED995 /* EndWith.swift */; };
		1FD8CD5A1968AB07008ED995 /* Equal.swift in Sources */ = {isa = PBXBuildFile; fileRef = 1FD8CD1C1968AB07008ED995 /* Equal.swift */; };
		1FD8CD5B1968AB07008ED995 /* Equal.swift in Sources */ = {isa = PBXBuildFile; fileRef = 1FD8CD1C1968AB07008ED995 /* Equal.swift */; };
		1FD8CD5C1968AB07008ED995 /* MatcherProtocols.swift in Sources */ = {isa = PBXBuildFile; fileRef = 1FD8CD1D1968AB07008ED995 /* MatcherProtocols.swift */; };
		1FD8CD5D1968AB07008ED995 /* MatcherProtocols.swift in Sources */ = {isa = PBXBuildFile; fileRef = 1FD8CD1D1968AB07008ED995 /* MatcherProtocols.swift */; };
		1FD8CD5E1968AB07008ED995 /* RaisesException.swift in Sources */ = {isa = PBXBuildFile; fileRef = 1FD8CD1E1968AB07008ED995 /* RaisesException.swift */; };
		1FD8CD5F1968AB07008ED995 /* RaisesException.swift in Sources */ = {isa = PBXBuildFile; fileRef = 1FD8CD1E1968AB07008ED995 /* RaisesException.swift */; };
		1FD8CD6A1968AB07008ED995 /* Async.swift in Sources */ = {isa = PBXBuildFile; fileRef = 1FD8CD261968AB07008ED995 /* Async.swift */; };
		1FD8CD6B1968AB07008ED995 /* Async.swift in Sources */ = {isa = PBXBuildFile; fileRef = 1FD8CD261968AB07008ED995 /* Async.swift */; };
		1FDBD8671AF8A4FF0089F27B /* AssertionDispatcher.swift in Sources */ = {isa = PBXBuildFile; fileRef = 1FDBD8661AF8A4FF0089F27B /* AssertionDispatcher.swift */; };
		1FDBD8681AF8A4FF0089F27B /* AssertionDispatcher.swift in Sources */ = {isa = PBXBuildFile; fileRef = 1FDBD8661AF8A4FF0089F27B /* AssertionDispatcher.swift */; };
		29EA59631B551ED2002D767E /* ThrowErrorTest.swift in Sources */ = {isa = PBXBuildFile; fileRef = 29EA59621B551ED2002D767E /* ThrowErrorTest.swift */; };
		29EA59641B551ED2002D767E /* ThrowErrorTest.swift in Sources */ = {isa = PBXBuildFile; fileRef = 29EA59621B551ED2002D767E /* ThrowErrorTest.swift */; };
		29EA59661B551EE6002D767E /* ThrowError.swift in Sources */ = {isa = PBXBuildFile; fileRef = 29EA59651B551EE6002D767E /* ThrowError.swift */; };
		29EA59671B551EE6002D767E /* ThrowError.swift in Sources */ = {isa = PBXBuildFile; fileRef = 29EA59651B551EE6002D767E /* ThrowError.swift */; };
		347155CA1C337C8900549F03 /* XCTestCaseProvider.swift in Sources */ = {isa = PBXBuildFile; fileRef = 347155C91C337C8900549F03 /* XCTestCaseProvider.swift */; };
		347155CB1C337C8900549F03 /* XCTestCaseProvider.swift in Sources */ = {isa = PBXBuildFile; fileRef = 347155C91C337C8900549F03 /* XCTestCaseProvider.swift */; };
		347155CC1C337C8900549F03 /* XCTestCaseProvider.swift in Sources */ = {isa = PBXBuildFile; fileRef = 347155C91C337C8900549F03 /* XCTestCaseProvider.swift */; };
		472FD1351B9E085700C7B8DA /* HaveCount.swift in Sources */ = {isa = PBXBuildFile; fileRef = 472FD1341B9E085700C7B8DA /* HaveCount.swift */; };
		472FD1391B9E0A9700C7B8DA /* HaveCount.swift in Sources */ = {isa = PBXBuildFile; fileRef = 472FD1341B9E085700C7B8DA /* HaveCount.swift */; };
		472FD13A1B9E0A9F00C7B8DA /* HaveCountTest.swift in Sources */ = {isa = PBXBuildFile; fileRef = 472FD1361B9E094B00C7B8DA /* HaveCountTest.swift */; };
		472FD13B1B9E0CFE00C7B8DA /* HaveCountTest.swift in Sources */ = {isa = PBXBuildFile; fileRef = 472FD1361B9E094B00C7B8DA /* HaveCountTest.swift */; };
		4793854D1BA0BB2500296F85 /* ObjCHaveCount.m in Sources */ = {isa = PBXBuildFile; fileRef = 4793854C1BA0BB2500296F85 /* ObjCHaveCount.m */; settings = {COMPILER_FLAGS = "-fobjc-arc"; }; };
		4793854E1BA0BB2500296F85 /* ObjCHaveCount.m in Sources */ = {isa = PBXBuildFile; fileRef = 4793854C1BA0BB2500296F85 /* ObjCHaveCount.m */; settings = {COMPILER_FLAGS = "-fobjc-arc"; }; };
		7B5358BA1C3846C900A23FAA /* SatisfyAnyOfTest.swift in Sources */ = {isa = PBXBuildFile; fileRef = 7B5358B91C3846C900A23FAA /* SatisfyAnyOfTest.swift */; };
		7B5358BB1C3846C900A23FAA /* SatisfyAnyOfTest.swift in Sources */ = {isa = PBXBuildFile; fileRef = 7B5358B91C3846C900A23FAA /* SatisfyAnyOfTest.swift */; };
		7B5358BC1C3846C900A23FAA /* SatisfyAnyOfTest.swift in Sources */ = {isa = PBXBuildFile; fileRef = 7B5358B91C3846C900A23FAA /* SatisfyAnyOfTest.swift */; };
		7B5358BE1C38479700A23FAA /* SatisfyAnyOf.swift in Sources */ = {isa = PBXBuildFile; fileRef = 7B5358BD1C38479700A23FAA /* SatisfyAnyOf.swift */; };
		7B5358BF1C38479700A23FAA /* SatisfyAnyOf.swift in Sources */ = {isa = PBXBuildFile; fileRef = 7B5358BD1C38479700A23FAA /* SatisfyAnyOf.swift */; };
		7B5358C01C38479700A23FAA /* SatisfyAnyOf.swift in Sources */ = {isa = PBXBuildFile; fileRef = 7B5358BD1C38479700A23FAA /* SatisfyAnyOf.swift */; };
<<<<<<< HEAD
		7B5358C51C39184200A23FAA /* ObjCSatisfyAnyOfTest.m in Sources */ = {isa = PBXBuildFile; fileRef = 7B5358C11C39155600A23FAA /* ObjCSatisfyAnyOfTest.m */; };
		7B5358C61C39184200A23FAA /* ObjCSatisfyAnyOfTest.m in Sources */ = {isa = PBXBuildFile; fileRef = 7B5358C11C39155600A23FAA /* ObjCSatisfyAnyOfTest.m */; };
		8DF1C3F71C94FC75004B2D36 /* ObjcStringersTest.m in Sources */ = {isa = PBXBuildFile; fileRef = 8DF1C3F61C94FC75004B2D36 /* ObjcStringersTest.m */; };
		8DF1C3F81C94FC75004B2D36 /* ObjcStringersTest.m in Sources */ = {isa = PBXBuildFile; fileRef = 8DF1C3F61C94FC75004B2D36 /* ObjcStringersTest.m */; };
		8DF1C3F91C94FD0C004B2D36 /* ObjcStringersTest.m in Sources */ = {isa = PBXBuildFile; fileRef = 8DF1C3F61C94FC75004B2D36 /* ObjcStringersTest.m */; };
		9630C00D1C6D0B18000693EE /* CwlCatchBadInstruction.h in Headers */ = {isa = PBXBuildFile; fileRef = 9630C00A1C6D0B18000693EE /* CwlCatchBadInstruction.h */; settings = {ATTRIBUTES = (Public, ); }; };
		9630C00E1C6D0B18000693EE /* CwlCatchBadInstruction.h in Headers */ = {isa = PBXBuildFile; fileRef = 9630C00A1C6D0B18000693EE /* CwlCatchBadInstruction.h */; settings = {ATTRIBUTES = (Public, ); }; };
		9630C0101C6D0B18000693EE /* CwlCatchBadInstruction.m in Sources */ = {isa = PBXBuildFile; fileRef = 9630C00B1C6D0B18000693EE /* CwlCatchBadInstruction.m */; };
		9630C0111C6D0B18000693EE /* CwlCatchBadInstruction.m in Sources */ = {isa = PBXBuildFile; fileRef = 9630C00B1C6D0B18000693EE /* CwlCatchBadInstruction.m */; };
		9630C0131C6D0B18000693EE /* CwlCatchBadInstruction.swift in Sources */ = {isa = PBXBuildFile; fileRef = 9630C00C1C6D0B18000693EE /* CwlCatchBadInstruction.swift */; };
		9630C0141C6D0B18000693EE /* CwlCatchBadInstruction.swift in Sources */ = {isa = PBXBuildFile; fileRef = 9630C00C1C6D0B18000693EE /* CwlCatchBadInstruction.swift */; };
		9630C0191C6D0B2F000693EE /* CwlCatchException.h in Headers */ = {isa = PBXBuildFile; fileRef = 9630C0161C6D0B2F000693EE /* CwlCatchException.h */; settings = {ATTRIBUTES = (Public, ); }; };
		9630C01A1C6D0B2F000693EE /* CwlCatchException.h in Headers */ = {isa = PBXBuildFile; fileRef = 9630C0161C6D0B2F000693EE /* CwlCatchException.h */; settings = {ATTRIBUTES = (Public, ); }; };
		9630C01C1C6D0B2F000693EE /* CwlCatchException.m in Sources */ = {isa = PBXBuildFile; fileRef = 9630C0171C6D0B2F000693EE /* CwlCatchException.m */; };
		9630C01D1C6D0B2F000693EE /* CwlCatchException.m in Sources */ = {isa = PBXBuildFile; fileRef = 9630C0171C6D0B2F000693EE /* CwlCatchException.m */; };
		9630C01F1C6D0B2F000693EE /* CwlCatchException.swift in Sources */ = {isa = PBXBuildFile; fileRef = 9630C0181C6D0B2F000693EE /* CwlCatchException.swift */; };
		9630C0201C6D0B2F000693EE /* CwlCatchException.swift in Sources */ = {isa = PBXBuildFile; fileRef = 9630C0181C6D0B2F000693EE /* CwlCatchException.swift */; };
		9630C0231C6D0B82000693EE /* mach_excServer.c in Sources */ = {isa = PBXBuildFile; fileRef = 9630C0221C6D0B82000693EE /* mach_excServer.c */; };
		9630C0271C6D0BB0000693EE /* mach_excServer.h in Headers */ = {isa = PBXBuildFile; fileRef = 9630C0261C6D0BB0000693EE /* mach_excServer.h */; settings = {ATTRIBUTES = (Public, ); }; };
		9630C02A1C6D1119000693EE /* mach_exc.defs in Sources */ = {isa = PBXBuildFile; fileRef = 9630C0291C6D1119000693EE /* mach_exc.defs */; settings = {ATTRIBUTES = (Server, ); }; };
		9630C02C1C6D125F000693EE /* CwlBadInstructionException.swift in Sources */ = {isa = PBXBuildFile; fileRef = 9630C02B1C6D125F000693EE /* CwlBadInstructionException.swift */; };
		9630C02D1C6D125F000693EE /* CwlBadInstructionException.swift in Sources */ = {isa = PBXBuildFile; fileRef = 9630C02B1C6D125F000693EE /* CwlBadInstructionException.swift */; };
		9630C0301C6D139F000693EE /* CwlDarwinDefinitions.swift in Sources */ = {isa = PBXBuildFile; fileRef = 9630C02F1C6D139F000693EE /* CwlDarwinDefinitions.swift */; };
		9630C0311C6D139F000693EE /* CwlDarwinDefinitions.swift in Sources */ = {isa = PBXBuildFile; fileRef = 9630C02F1C6D139F000693EE /* CwlDarwinDefinitions.swift */; };
		964CFEFD1C4FF48900513336 /* ThrowAssertion.swift in Sources */ = {isa = PBXBuildFile; fileRef = 964CFEFC1C4FF48900513336 /* ThrowAssertion.swift */; };
		964CFEFE1C4FF48900513336 /* ThrowAssertion.swift in Sources */ = {isa = PBXBuildFile; fileRef = 964CFEFC1C4FF48900513336 /* ThrowAssertion.swift */; };
		964CFEFF1C4FF48900513336 /* ThrowAssertion.swift in Sources */ = {isa = PBXBuildFile; fileRef = 964CFEFC1C4FF48900513336 /* ThrowAssertion.swift */; };
		964CFF011C5019AD00513336 /* ThrowAssertionTest.swift in Sources */ = {isa = PBXBuildFile; fileRef = 964CFF001C5019AD00513336 /* ThrowAssertionTest.swift */; };
		964CFF021C501A1E00513336 /* ThrowAssertionTest.swift in Sources */ = {isa = PBXBuildFile; fileRef = 964CFF001C5019AD00513336 /* ThrowAssertionTest.swift */; };
		965B0D091B62B8ED0005AE66 /* ObjCUserDescriptionTest.m in Sources */ = {isa = PBXBuildFile; fileRef = 965B0D081B62B8ED0005AE66 /* ObjCUserDescriptionTest.m */; };
		965B0D0A1B62B8ED0005AE66 /* ObjCUserDescriptionTest.m in Sources */ = {isa = PBXBuildFile; fileRef = 965B0D081B62B8ED0005AE66 /* ObjCUserDescriptionTest.m */; };
=======
		7B5358C51C39184200A23FAA /* ObjCSatisfyAnyOfTest.m in Sources */ = {isa = PBXBuildFile; fileRef = 7B5358C11C39155600A23FAA /* ObjCSatisfyAnyOfTest.m */; settings = {COMPILER_FLAGS = "-fobjc-arc"; }; };
		7B5358C61C39184200A23FAA /* ObjCSatisfyAnyOfTest.m in Sources */ = {isa = PBXBuildFile; fileRef = 7B5358C11C39155600A23FAA /* ObjCSatisfyAnyOfTest.m */; settings = {COMPILER_FLAGS = "-fobjc-arc"; }; };
		8DF1C3F71C94FC75004B2D36 /* ObjcStringersTest.m in Sources */ = {isa = PBXBuildFile; fileRef = 8DF1C3F61C94FC75004B2D36 /* ObjcStringersTest.m */; settings = {COMPILER_FLAGS = "-fobjc-arc"; }; };
		8DF1C3F81C94FC75004B2D36 /* ObjcStringersTest.m in Sources */ = {isa = PBXBuildFile; fileRef = 8DF1C3F61C94FC75004B2D36 /* ObjcStringersTest.m */; settings = {COMPILER_FLAGS = "-fobjc-arc"; }; };
		8DF1C3F91C94FD0C004B2D36 /* ObjcStringersTest.m in Sources */ = {isa = PBXBuildFile; fileRef = 8DF1C3F61C94FC75004B2D36 /* ObjcStringersTest.m */; settings = {COMPILER_FLAGS = "-fobjc-arc"; }; };
		965B0D091B62B8ED0005AE66 /* ObjCUserDescriptionTest.m in Sources */ = {isa = PBXBuildFile; fileRef = 965B0D081B62B8ED0005AE66 /* ObjCUserDescriptionTest.m */; settings = {COMPILER_FLAGS = "-fobjc-arc"; }; };
		965B0D0A1B62B8ED0005AE66 /* ObjCUserDescriptionTest.m in Sources */ = {isa = PBXBuildFile; fileRef = 965B0D081B62B8ED0005AE66 /* ObjCUserDescriptionTest.m */; settings = {COMPILER_FLAGS = "-fobjc-arc"; }; };
>>>>>>> b4a0f9d6
		965B0D0C1B62C06D0005AE66 /* UserDescriptionTest.swift in Sources */ = {isa = PBXBuildFile; fileRef = 965B0D0B1B62C06D0005AE66 /* UserDescriptionTest.swift */; };
		965B0D0D1B62C06D0005AE66 /* UserDescriptionTest.swift in Sources */ = {isa = PBXBuildFile; fileRef = 965B0D0B1B62C06D0005AE66 /* UserDescriptionTest.swift */; };
		AE4BA9AD1C88DDB500B73906 /* Errors.swift in Sources */ = {isa = PBXBuildFile; fileRef = AE4BA9AC1C88DDB500B73906 /* Errors.swift */; };
		AE4BA9AE1C88DDB500B73906 /* Errors.swift in Sources */ = {isa = PBXBuildFile; fileRef = AE4BA9AC1C88DDB500B73906 /* Errors.swift */; };
		AE4BA9AF1C88DDB500B73906 /* Errors.swift in Sources */ = {isa = PBXBuildFile; fileRef = AE4BA9AC1C88DDB500B73906 /* Errors.swift */; };
		AE7ADE451C80BF8000B94CD3 /* MatchError.swift in Sources */ = {isa = PBXBuildFile; fileRef = AE7ADE441C80BF8000B94CD3 /* MatchError.swift */; };
		AE7ADE461C80BF8000B94CD3 /* MatchError.swift in Sources */ = {isa = PBXBuildFile; fileRef = AE7ADE441C80BF8000B94CD3 /* MatchError.swift */; };
		AE7ADE471C80BF8000B94CD3 /* MatchError.swift in Sources */ = {isa = PBXBuildFile; fileRef = AE7ADE441C80BF8000B94CD3 /* MatchError.swift */; };
		AE7ADE491C80C00D00B94CD3 /* MatchErrorTest.swift in Sources */ = {isa = PBXBuildFile; fileRef = AE7ADE481C80C00D00B94CD3 /* MatchErrorTest.swift */; };
		AE7ADE4A1C80C00D00B94CD3 /* MatchErrorTest.swift in Sources */ = {isa = PBXBuildFile; fileRef = AE7ADE481C80C00D00B94CD3 /* MatchErrorTest.swift */; };
		AE7ADE4B1C80C00D00B94CD3 /* MatchErrorTest.swift in Sources */ = {isa = PBXBuildFile; fileRef = AE7ADE481C80C00D00B94CD3 /* MatchErrorTest.swift */; };
		DA9E8C821A414BB9002633C2 /* DSL+Wait.swift in Sources */ = {isa = PBXBuildFile; fileRef = DA9E8C811A414BB9002633C2 /* DSL+Wait.swift */; };
		DA9E8C831A414BB9002633C2 /* DSL+Wait.swift in Sources */ = {isa = PBXBuildFile; fileRef = DA9E8C811A414BB9002633C2 /* DSL+Wait.swift */; };
		DD72EC641A93874A002F7651 /* AllPassTest.swift in Sources */ = {isa = PBXBuildFile; fileRef = DD72EC631A93874A002F7651 /* AllPassTest.swift */; };
		DD72EC651A93874A002F7651 /* AllPassTest.swift in Sources */ = {isa = PBXBuildFile; fileRef = DD72EC631A93874A002F7651 /* AllPassTest.swift */; };
		DD9A9A8F19CF439B00706F49 /* BeIdenticalToObjectTest.swift in Sources */ = {isa = PBXBuildFile; fileRef = DD9A9A8D19CF413800706F49 /* BeIdenticalToObjectTest.swift */; };
		DD9A9A9019CF43AD00706F49 /* BeIdenticalToObjectTest.swift in Sources */ = {isa = PBXBuildFile; fileRef = DD9A9A8D19CF413800706F49 /* BeIdenticalToObjectTest.swift */; };
		DDB1BC791A92235600F743C3 /* AllPass.swift in Sources */ = {isa = PBXBuildFile; fileRef = DDB1BC781A92235600F743C3 /* AllPass.swift */; };
		DDB1BC7A1A92235600F743C3 /* AllPass.swift in Sources */ = {isa = PBXBuildFile; fileRef = DDB1BC781A92235600F743C3 /* AllPass.swift */; };
		DDB4D5ED19FE43C200E9D9FE /* Match.swift in Sources */ = {isa = PBXBuildFile; fileRef = DDB4D5EC19FE43C200E9D9FE /* Match.swift */; };
		DDB4D5EE19FE43C200E9D9FE /* Match.swift in Sources */ = {isa = PBXBuildFile; fileRef = DDB4D5EC19FE43C200E9D9FE /* Match.swift */; };
		DDB4D5F019FE442800E9D9FE /* MatchTest.swift in Sources */ = {isa = PBXBuildFile; fileRef = DDB4D5EF19FE442800E9D9FE /* MatchTest.swift */; };
		DDB4D5F119FE442800E9D9FE /* MatchTest.swift in Sources */ = {isa = PBXBuildFile; fileRef = DDB4D5EF19FE442800E9D9FE /* MatchTest.swift */; };
		DDEFAEB41A93CBE6005CA37A /* ObjCAllPassTest.m in Sources */ = {isa = PBXBuildFile; fileRef = DDEFAEB31A93CBE6005CA37A /* ObjCAllPassTest.m */; settings = {COMPILER_FLAGS = "-fobjc-arc"; }; };
		DDEFAEB51A93CBE6005CA37A /* ObjCAllPassTest.m in Sources */ = {isa = PBXBuildFile; fileRef = DDEFAEB31A93CBE6005CA37A /* ObjCAllPassTest.m */; settings = {COMPILER_FLAGS = "-fobjc-arc"; }; };
		F8A1BE2F1CB3710900031679 /* XCTestObservationCenter+Register.m in Sources */ = {isa = PBXBuildFile; fileRef = F8A1BE2B1CB3710900031679 /* XCTestObservationCenter+Register.m */; settings = {COMPILER_FLAGS = "-fobjc-arc"; }; };
		F8A1BE301CB3710900031679 /* XCTestObservationCenter+Register.m in Sources */ = {isa = PBXBuildFile; fileRef = F8A1BE2B1CB3710900031679 /* XCTestObservationCenter+Register.m */; settings = {COMPILER_FLAGS = "-fobjc-arc"; }; };
		F8A1BE311CB3710900031679 /* XCTestObservationCenter+Register.m in Sources */ = {isa = PBXBuildFile; fileRef = F8A1BE2B1CB3710900031679 /* XCTestObservationCenter+Register.m */; settings = {COMPILER_FLAGS = "-fobjc-arc"; }; };
/* End PBXBuildFile section */

/* Begin PBXContainerItemProxy section */
		1F1A74361940169200FFFC47 /* PBXContainerItemProxy */ = {
			isa = PBXContainerItemProxy;
			containerPortal = 1F1A74201940169200FFFC47 /* Project object */;
			proxyType = 1;
			remoteGlobalIDString = 1F1A74281940169200FFFC47;
			remoteInfo = "Nimble-iOS";
		};
		1F5DF1601BDCA0CE00C3A531 /* PBXContainerItemProxy */ = {
			isa = PBXContainerItemProxy;
			containerPortal = 1F1A74201940169200FFFC47 /* Project object */;
			proxyType = 1;
			remoteGlobalIDString = 1F5DF1541BDCA0CE00C3A531;
			remoteInfo = "Nimble-tvOS";
		};
		1F6BB82A1968BFF9009F1DBB /* PBXContainerItemProxy */ = {
			isa = PBXContainerItemProxy;
			containerPortal = 1F1A74201940169200FFFC47 /* Project object */;
			proxyType = 1;
			remoteGlobalIDString = 1F1A74281940169200FFFC47;
			remoteInfo = "Nimble-iOS";
		};
		1F925EA4195C0C8500ED456B /* PBXContainerItemProxy */ = {
			isa = PBXContainerItemProxy;
			containerPortal = 1F1A74201940169200FFFC47 /* Project object */;
			proxyType = 1;
			remoteGlobalIDString = 1F1A74281940169200FFFC47;
			remoteInfo = Nimble;
		};
		1F925EA6195C0C8500ED456B /* PBXContainerItemProxy */ = {
			isa = PBXContainerItemProxy;
			containerPortal = 1F1A74201940169200FFFC47 /* Project object */;
			proxyType = 1;
			remoteGlobalIDString = 1F1A74281940169200FFFC47;
			remoteInfo = Nimble;
		};
		1F925EB9195C0D6300ED456B /* PBXContainerItemProxy */ = {
			isa = PBXContainerItemProxy;
			containerPortal = 1F1A74201940169200FFFC47 /* Project object */;
			proxyType = 1;
			remoteGlobalIDString = 1F925EAC195C0D6300ED456B;
			remoteInfo = "Nimble-OSX";
		};
		1F9B7BFD1968AD760094EB8F /* PBXContainerItemProxy */ = {
			isa = PBXContainerItemProxy;
			containerPortal = 1F1A74201940169200FFFC47 /* Project object */;
			proxyType = 1;
			remoteGlobalIDString = 1F925EAC195C0D6300ED456B;
			remoteInfo = "Nimble-OSX";
		};
		1F9B7BFF1968AD760094EB8F /* PBXContainerItemProxy */ = {
			isa = PBXContainerItemProxy;
			containerPortal = 1F1A74201940169200FFFC47 /* Project object */;
			proxyType = 1;
			remoteGlobalIDString = 1F925EAC195C0D6300ED456B;
			remoteInfo = "Nimble-OSX";
		};
		1F9B7C011968AD820094EB8F /* PBXContainerItemProxy */ = {
			isa = PBXContainerItemProxy;
			containerPortal = 1F1A74201940169200FFFC47 /* Project object */;
			proxyType = 1;
			remoteGlobalIDString = 1F925EAC195C0D6300ED456B;
			remoteInfo = "Nimble-OSX";
		};
/* End PBXContainerItemProxy section */

/* Begin PBXFileReference section */
		1F0648CB19639F5A001F9C46 /* ObjectWithLazyProperty.swift */ = {isa = PBXFileReference; fileEncoding = 4; lastKnownFileType = sourcecode.swift; path = ObjectWithLazyProperty.swift; sourceTree = "<group>"; };
		1F0648D31963AAB2001F9C46 /* SynchronousTests.swift */ = {isa = PBXFileReference; fileEncoding = 4; lastKnownFileType = sourcecode.swift; path = SynchronousTests.swift; sourceTree = "<group>"; };
		1F14FB63194180C5009F2A08 /* utils.swift */ = {isa = PBXFileReference; fileEncoding = 4; lastKnownFileType = sourcecode.swift; path = utils.swift; sourceTree = "<group>"; };
		1F1871BC1CA89EDB00A34BF2 /* DSL.h */ = {isa = PBXFileReference; fileEncoding = 4; lastKnownFileType = sourcecode.c.h; path = DSL.h; sourceTree = "<group>"; };
		1F1871BD1CA89EDB00A34BF2 /* DSL.m */ = {isa = PBXFileReference; fileEncoding = 4; lastKnownFileType = sourcecode.c.objc; path = DSL.m; sourceTree = "<group>"; };
		1F1871BE1CA89EDB00A34BF2 /* NMBExceptionCapture.h */ = {isa = PBXFileReference; fileEncoding = 4; lastKnownFileType = sourcecode.c.h; path = NMBExceptionCapture.h; sourceTree = "<group>"; };
		1F1871BF1CA89EDB00A34BF2 /* NMBExceptionCapture.m */ = {isa = PBXFileReference; fileEncoding = 4; lastKnownFileType = sourcecode.c.objc; path = NMBExceptionCapture.m; sourceTree = "<group>"; };
		1F1871C01CA89EDB00A34BF2 /* NMBStringify.h */ = {isa = PBXFileReference; fileEncoding = 4; lastKnownFileType = sourcecode.c.h; path = NMBStringify.h; sourceTree = "<group>"; };
		1F1871C11CA89EDB00A34BF2 /* NMBStringify.m */ = {isa = PBXFileReference; fileEncoding = 4; lastKnownFileType = sourcecode.c.objc; path = NMBStringify.m; sourceTree = "<group>"; };
		1F1871C21CA89EDB00A34BF2 /* NMBExpectation.swift */ = {isa = PBXFileReference; fileEncoding = 4; lastKnownFileType = sourcecode.swift; path = NMBExpectation.swift; sourceTree = "<group>"; };
		1F1871C31CA89EDB00A34BF2 /* NMBObjCMatcher.swift */ = {isa = PBXFileReference; fileEncoding = 4; lastKnownFileType = sourcecode.swift; path = NMBObjCMatcher.swift; sourceTree = "<group>"; };
		1F1871CD1CA89EE000A34BF2 /* ExceptionCapture.swift */ = {isa = PBXFileReference; fileEncoding = 4; lastKnownFileType = sourcecode.swift; path = ExceptionCapture.swift; sourceTree = "<group>"; };
		1F1871E31CA89FB600A34BF2 /* AsyncMatcherWrapper.swift */ = {isa = PBXFileReference; fileEncoding = 4; lastKnownFileType = sourcecode.swift; path = AsyncMatcherWrapper.swift; sourceTree = "<group>"; };
		1F1871E51CA89FCD00A34BF2 /* MatcherFunc.swift */ = {isa = PBXFileReference; fileEncoding = 4; lastKnownFileType = sourcecode.swift; path = MatcherFunc.swift; sourceTree = "<group>"; };
		1F1A74291940169200FFFC47 /* Nimble.framework */ = {isa = PBXFileReference; explicitFileType = wrapper.framework; includeInIndex = 0; path = Nimble.framework; sourceTree = BUILT_PRODUCTS_DIR; };
		1F1A742D1940169200FFFC47 /* Info.plist */ = {isa = PBXFileReference; lastKnownFileType = text.plist.xml; path = Info.plist; sourceTree = "<group>"; };
		1F1A742E1940169200FFFC47 /* Nimble.h */ = {isa = PBXFileReference; lastKnownFileType = sourcecode.c.h; path = Nimble.h; sourceTree = "<group>"; };
		1F1A74341940169200FFFC47 /* NimbleTests.xctest */ = {isa = PBXFileReference; explicitFileType = wrapper.cfbundle; includeInIndex = 0; path = NimbleTests.xctest; sourceTree = BUILT_PRODUCTS_DIR; };
		1F1A743A1940169200FFFC47 /* Info.plist */ = {isa = PBXFileReference; lastKnownFileType = text.plist.xml; path = Info.plist; sourceTree = "<group>"; };
		1F1B5AD31963E13900CA8BF9 /* BeAKindOfTest.swift */ = {isa = PBXFileReference; fileEncoding = 4; lastKnownFileType = sourcecode.swift; path = BeAKindOfTest.swift; sourceTree = "<group>"; };
		1F2752D119445B8400052A26 /* README.md */ = {isa = PBXFileReference; fileEncoding = 4; lastKnownFileType = net.daringfireball.markdown; lineEnding = 0; path = README.md; sourceTree = "<group>"; xcLanguageSpecificationIdentifier = xcode.lang.markdown; };
		1F299EAA19627B2D002641AF /* BeEmptyTest.swift */ = {isa = PBXFileReference; fileEncoding = 4; lastKnownFileType = sourcecode.swift; path = BeEmptyTest.swift; sourceTree = "<group>"; };
		1F4A56651A3B305F009E1637 /* ObjCAsyncTest.m */ = {isa = PBXFileReference; fileEncoding = 4; lastKnownFileType = sourcecode.c.objc; path = ObjCAsyncTest.m; sourceTree = "<group>"; };
		1F4A56681A3B3074009E1637 /* NimbleSpecHelper.h */ = {isa = PBXFileReference; lastKnownFileType = sourcecode.c.h; path = NimbleSpecHelper.h; sourceTree = "<group>"; };
		1F4A56691A3B3108009E1637 /* ObjCBeAnInstanceOfTest.m */ = {isa = PBXFileReference; fileEncoding = 4; lastKnownFileType = sourcecode.c.objc; path = ObjCBeAnInstanceOfTest.m; sourceTree = "<group>"; };
		1F4A566C1A3B3159009E1637 /* ObjCBeKindOfTest.m */ = {isa = PBXFileReference; fileEncoding = 4; lastKnownFileType = sourcecode.c.objc; path = ObjCBeKindOfTest.m; sourceTree = "<group>"; };
		1F4A566F1A3B319F009E1637 /* ObjCBeCloseToTest.m */ = {isa = PBXFileReference; fileEncoding = 4; lastKnownFileType = sourcecode.c.objc; path = ObjCBeCloseToTest.m; sourceTree = "<group>"; };
		1F4A56721A3B3210009E1637 /* ObjCBeginWithTest.m */ = {isa = PBXFileReference; fileEncoding = 4; lastKnownFileType = sourcecode.c.objc; path = ObjCBeginWithTest.m; sourceTree = "<group>"; };
		1F4A56751A3B3253009E1637 /* ObjCBeGreaterThanTest.m */ = {isa = PBXFileReference; fileEncoding = 4; lastKnownFileType = sourcecode.c.objc; path = ObjCBeGreaterThanTest.m; sourceTree = "<group>"; };
		1F4A56781A3B32E3009E1637 /* ObjCBeGreaterThanOrEqualToTest.m */ = {isa = PBXFileReference; fileEncoding = 4; lastKnownFileType = sourcecode.c.objc; path = ObjCBeGreaterThanOrEqualToTest.m; sourceTree = "<group>"; };
		1F4A567B1A3B3311009E1637 /* ObjCBeIdenticalToTest.m */ = {isa = PBXFileReference; fileEncoding = 4; lastKnownFileType = sourcecode.c.objc; path = ObjCBeIdenticalToTest.m; sourceTree = "<group>"; };
		1F4A567E1A3B333F009E1637 /* ObjCBeLessThanTest.m */ = {isa = PBXFileReference; fileEncoding = 4; lastKnownFileType = sourcecode.c.objc; path = ObjCBeLessThanTest.m; sourceTree = "<group>"; };
		1F4A56811A3B336F009E1637 /* ObjCBeLessThanOrEqualToTest.m */ = {isa = PBXFileReference; fileEncoding = 4; lastKnownFileType = sourcecode.c.objc; path = ObjCBeLessThanOrEqualToTest.m; sourceTree = "<group>"; };
		1F4A56841A3B33A0009E1637 /* ObjCBeTruthyTest.m */ = {isa = PBXFileReference; fileEncoding = 4; lastKnownFileType = sourcecode.c.objc; path = ObjCBeTruthyTest.m; sourceTree = "<group>"; };
		1F4A56871A3B33CB009E1637 /* ObjCBeFalsyTest.m */ = {isa = PBXFileReference; fileEncoding = 4; lastKnownFileType = sourcecode.c.objc; path = ObjCBeFalsyTest.m; sourceTree = "<group>"; };
		1F4A568A1A3B3407009E1637 /* ObjCBeTrueTest.m */ = {isa = PBXFileReference; fileEncoding = 4; lastKnownFileType = sourcecode.c.objc; path = ObjCBeTrueTest.m; sourceTree = "<group>"; };
		1F4A568D1A3B342B009E1637 /* ObjCBeFalseTest.m */ = {isa = PBXFileReference; fileEncoding = 4; lastKnownFileType = sourcecode.c.objc; path = ObjCBeFalseTest.m; sourceTree = "<group>"; };
		1F4A56901A3B344A009E1637 /* ObjCBeNilTest.m */ = {isa = PBXFileReference; fileEncoding = 4; lastKnownFileType = sourcecode.c.objc; path = ObjCBeNilTest.m; sourceTree = "<group>"; };
		1F4A56931A3B346F009E1637 /* ObjCContainTest.m */ = {isa = PBXFileReference; fileEncoding = 4; lastKnownFileType = sourcecode.c.objc; path = ObjCContainTest.m; sourceTree = "<group>"; };
		1F4A56961A3B34AA009E1637 /* ObjCEndWithTest.m */ = {isa = PBXFileReference; fileEncoding = 4; lastKnownFileType = sourcecode.c.objc; path = ObjCEndWithTest.m; sourceTree = "<group>"; };
		1F4A56991A3B3539009E1637 /* ObjCEqualTest.m */ = {isa = PBXFileReference; fileEncoding = 4; lastKnownFileType = sourcecode.c.objc; path = ObjCEqualTest.m; sourceTree = "<group>"; };
		1F4A569C1A3B3565009E1637 /* ObjCMatchTest.m */ = {isa = PBXFileReference; fileEncoding = 4; lastKnownFileType = sourcecode.c.objc; path = ObjCMatchTest.m; sourceTree = "<group>"; };
		1F4A569F1A3B359E009E1637 /* ObjCRaiseExceptionTest.m */ = {isa = PBXFileReference; fileEncoding = 4; lastKnownFileType = sourcecode.c.objc; path = ObjCRaiseExceptionTest.m; sourceTree = "<group>"; };
		1F5DF1551BDCA0CE00C3A531 /* Nimble.framework */ = {isa = PBXFileReference; explicitFileType = wrapper.framework; includeInIndex = 0; path = Nimble.framework; sourceTree = BUILT_PRODUCTS_DIR; };
		1F5DF15E1BDCA0CE00C3A531 /* NimbleTests.xctest */ = {isa = PBXFileReference; explicitFileType = wrapper.cfbundle; includeInIndex = 0; path = NimbleTests.xctest; sourceTree = BUILT_PRODUCTS_DIR; };
		1F8A37AF1B7C5042001C8357 /* ObjCSyncTest.m */ = {isa = PBXFileReference; fileEncoding = 4; lastKnownFileType = sourcecode.c.objc; path = ObjCSyncTest.m; sourceTree = "<group>"; };
		1F91DD2C1C74BF36002C309F /* BeVoidTest.swift */ = {isa = PBXFileReference; fileEncoding = 4; lastKnownFileType = sourcecode.swift; path = BeVoidTest.swift; sourceTree = "<group>"; };
		1F91DD301C74BF61002C309F /* BeVoid.swift */ = {isa = PBXFileReference; fileEncoding = 4; lastKnownFileType = sourcecode.swift; path = BeVoid.swift; sourceTree = "<group>"; };
		1F925EAD195C0D6300ED456B /* Nimble.framework */ = {isa = PBXFileReference; explicitFileType = wrapper.framework; includeInIndex = 0; path = Nimble.framework; sourceTree = BUILT_PRODUCTS_DIR; };
		1F925EB7195C0D6300ED456B /* NimbleTests.xctest */ = {isa = PBXFileReference; explicitFileType = wrapper.cfbundle; includeInIndex = 0; path = NimbleTests.xctest; sourceTree = BUILT_PRODUCTS_DIR; };
		1F925EE5195C121200ED456B /* AsynchronousTest.swift */ = {isa = PBXFileReference; fileEncoding = 4; lastKnownFileType = sourcecode.swift; path = AsynchronousTest.swift; sourceTree = "<group>"; };
		1F925EE8195C124400ED456B /* BeAnInstanceOfTest.swift */ = {isa = PBXFileReference; fileEncoding = 4; lastKnownFileType = sourcecode.swift; path = BeAnInstanceOfTest.swift; sourceTree = "<group>"; };
		1F925EEB195C12C800ED456B /* RaisesExceptionTest.swift */ = {isa = PBXFileReference; fileEncoding = 4; lastKnownFileType = sourcecode.swift; path = RaisesExceptionTest.swift; sourceTree = "<group>"; };
		1F925EEE195C136500ED456B /* BeLogicalTest.swift */ = {isa = PBXFileReference; fileEncoding = 4; lastKnownFileType = sourcecode.swift; path = BeLogicalTest.swift; sourceTree = "<group>"; };
		1F925EF5195C147800ED456B /* BeCloseToTest.swift */ = {isa = PBXFileReference; fileEncoding = 4; lastKnownFileType = sourcecode.swift; path = BeCloseToTest.swift; sourceTree = "<group>"; };
		1F925EF8195C175000ED456B /* BeNilTest.swift */ = {isa = PBXFileReference; fileEncoding = 4; lastKnownFileType = sourcecode.swift; path = BeNilTest.swift; sourceTree = "<group>"; };
		1F925EFB195C186800ED456B /* BeginWithTest.swift */ = {isa = PBXFileReference; fileEncoding = 4; lastKnownFileType = sourcecode.swift; path = BeginWithTest.swift; sourceTree = "<group>"; };
		1F925EFE195C187600ED456B /* EndWithTest.swift */ = {isa = PBXFileReference; fileEncoding = 4; lastKnownFileType = sourcecode.swift; path = EndWithTest.swift; sourceTree = "<group>"; };
		1F925F01195C189500ED456B /* ContainTest.swift */ = {isa = PBXFileReference; fileEncoding = 4; lastKnownFileType = sourcecode.swift; path = ContainTest.swift; sourceTree = "<group>"; };
		1F925F04195C18B700ED456B /* EqualTest.swift */ = {isa = PBXFileReference; fileEncoding = 4; lastKnownFileType = sourcecode.swift; path = EqualTest.swift; sourceTree = "<group>"; };
		1F925F07195C18CF00ED456B /* BeGreaterThanTest.swift */ = {isa = PBXFileReference; fileEncoding = 4; lastKnownFileType = sourcecode.swift; path = BeGreaterThanTest.swift; sourceTree = "<group>"; };
		1F925F0A195C18E100ED456B /* BeLessThanTest.swift */ = {isa = PBXFileReference; fileEncoding = 4; lastKnownFileType = sourcecode.swift; path = BeLessThanTest.swift; sourceTree = "<group>"; };
		1F925F0D195C18F500ED456B /* BeLessThanOrEqualToTest.swift */ = {isa = PBXFileReference; fileEncoding = 4; lastKnownFileType = sourcecode.swift; path = BeLessThanOrEqualToTest.swift; sourceTree = "<group>"; };
		1F925F10195C190B00ED456B /* BeGreaterThanOrEqualToTest.swift */ = {isa = PBXFileReference; fileEncoding = 4; lastKnownFileType = sourcecode.swift; path = BeGreaterThanOrEqualToTest.swift; sourceTree = "<group>"; };
		1F9DB8FA1A74E793002E96AD /* ObjCBeEmptyTest.m */ = {isa = PBXFileReference; fileEncoding = 4; lastKnownFileType = sourcecode.c.objc; path = ObjCBeEmptyTest.m; sourceTree = "<group>"; };
		1FB90097195EC4B8001D7FAE /* BeIdenticalToTest.swift */ = {isa = PBXFileReference; fileEncoding = 4; lastKnownFileType = sourcecode.swift; path = BeIdenticalToTest.swift; sourceTree = "<group>"; };
		1FC494A91C29CBA40010975C /* NimbleEnvironment.swift */ = {isa = PBXFileReference; fileEncoding = 4; lastKnownFileType = sourcecode.swift; path = NimbleEnvironment.swift; sourceTree = "<group>"; };
		1FCF914E1C61C85A00B15DCB /* PostNotificationTest.swift */ = {isa = PBXFileReference; fileEncoding = 4; lastKnownFileType = sourcecode.swift; path = PostNotificationTest.swift; sourceTree = "<group>"; };
		1FCF91521C61C8A400B15DCB /* PostNotification.swift */ = {isa = PBXFileReference; fileEncoding = 4; lastKnownFileType = sourcecode.swift; path = PostNotification.swift; sourceTree = "<group>"; };
		1FD8CD051968AB07008ED995 /* AssertionRecorder.swift */ = {isa = PBXFileReference; fileEncoding = 4; lastKnownFileType = sourcecode.swift; path = AssertionRecorder.swift; sourceTree = "<group>"; };
		1FD8CD061968AB07008ED995 /* AdapterProtocols.swift */ = {isa = PBXFileReference; fileEncoding = 4; lastKnownFileType = sourcecode.swift; path = AdapterProtocols.swift; sourceTree = "<group>"; };
		1FD8CD071968AB07008ED995 /* NimbleXCTestHandler.swift */ = {isa = PBXFileReference; fileEncoding = 4; lastKnownFileType = sourcecode.swift; path = NimbleXCTestHandler.swift; sourceTree = "<group>"; };
		1FD8CD081968AB07008ED995 /* DSL.swift */ = {isa = PBXFileReference; fileEncoding = 4; lastKnownFileType = sourcecode.swift; path = DSL.swift; sourceTree = "<group>"; };
		1FD8CD091968AB07008ED995 /* Expectation.swift */ = {isa = PBXFileReference; fileEncoding = 4; lastKnownFileType = sourcecode.swift; path = Expectation.swift; sourceTree = "<group>"; };
		1FD8CD0A1968AB07008ED995 /* Expression.swift */ = {isa = PBXFileReference; fileEncoding = 4; lastKnownFileType = sourcecode.swift; path = Expression.swift; sourceTree = "<group>"; };
		1FD8CD0B1968AB07008ED995 /* FailureMessage.swift */ = {isa = PBXFileReference; fileEncoding = 4; lastKnownFileType = sourcecode.swift; path = FailureMessage.swift; sourceTree = "<group>"; };
		1FD8CD0D1968AB07008ED995 /* BeAnInstanceOf.swift */ = {isa = PBXFileReference; fileEncoding = 4; lastKnownFileType = sourcecode.swift; path = BeAnInstanceOf.swift; sourceTree = "<group>"; };
		1FD8CD0E1968AB07008ED995 /* BeAKindOf.swift */ = {isa = PBXFileReference; fileEncoding = 4; lastKnownFileType = sourcecode.swift; lineEnding = 0; path = BeAKindOf.swift; sourceTree = "<group>"; xcLanguageSpecificationIdentifier = xcode.lang.swift; };
		1FD8CD0F1968AB07008ED995 /* BeCloseTo.swift */ = {isa = PBXFileReference; fileEncoding = 4; lastKnownFileType = sourcecode.swift; path = BeCloseTo.swift; sourceTree = "<group>"; };
		1FD8CD101968AB07008ED995 /* BeEmpty.swift */ = {isa = PBXFileReference; fileEncoding = 4; lastKnownFileType = sourcecode.swift; path = BeEmpty.swift; sourceTree = "<group>"; };
		1FD8CD111968AB07008ED995 /* BeginWith.swift */ = {isa = PBXFileReference; fileEncoding = 4; lastKnownFileType = sourcecode.swift; lineEnding = 0; path = BeginWith.swift; sourceTree = "<group>"; xcLanguageSpecificationIdentifier = xcode.lang.swift; };
		1FD8CD121968AB07008ED995 /* BeGreaterThan.swift */ = {isa = PBXFileReference; fileEncoding = 4; lastKnownFileType = sourcecode.swift; lineEnding = 0; path = BeGreaterThan.swift; sourceTree = "<group>"; xcLanguageSpecificationIdentifier = xcode.lang.swift; };
		1FD8CD131968AB07008ED995 /* BeGreaterThanOrEqualTo.swift */ = {isa = PBXFileReference; fileEncoding = 4; lastKnownFileType = sourcecode.swift; lineEnding = 0; path = BeGreaterThanOrEqualTo.swift; sourceTree = "<group>"; xcLanguageSpecificationIdentifier = xcode.lang.swift; };
		1FD8CD141968AB07008ED995 /* BeIdenticalTo.swift */ = {isa = PBXFileReference; fileEncoding = 4; lastKnownFileType = sourcecode.swift; lineEnding = 0; path = BeIdenticalTo.swift; sourceTree = "<group>"; xcLanguageSpecificationIdentifier = xcode.lang.swift; };
		1FD8CD151968AB07008ED995 /* BeLessThan.swift */ = {isa = PBXFileReference; fileEncoding = 4; lastKnownFileType = sourcecode.swift; lineEnding = 0; path = BeLessThan.swift; sourceTree = "<group>"; xcLanguageSpecificationIdentifier = xcode.lang.swift; };
		1FD8CD161968AB07008ED995 /* BeLessThanOrEqual.swift */ = {isa = PBXFileReference; fileEncoding = 4; lastKnownFileType = sourcecode.swift; lineEnding = 0; path = BeLessThanOrEqual.swift; sourceTree = "<group>"; xcLanguageSpecificationIdentifier = xcode.lang.swift; };
		1FD8CD171968AB07008ED995 /* BeLogical.swift */ = {isa = PBXFileReference; fileEncoding = 4; lastKnownFileType = sourcecode.swift; lineEnding = 0; path = BeLogical.swift; sourceTree = "<group>"; xcLanguageSpecificationIdentifier = xcode.lang.swift; };
		1FD8CD181968AB07008ED995 /* BeNil.swift */ = {isa = PBXFileReference; fileEncoding = 4; lastKnownFileType = sourcecode.swift; lineEnding = 0; path = BeNil.swift; sourceTree = "<group>"; xcLanguageSpecificationIdentifier = xcode.lang.swift; };
		1FD8CD1A1968AB07008ED995 /* Contain.swift */ = {isa = PBXFileReference; fileEncoding = 4; lastKnownFileType = sourcecode.swift; path = Contain.swift; sourceTree = "<group>"; };
		1FD8CD1B1968AB07008ED995 /* EndWith.swift */ = {isa = PBXFileReference; fileEncoding = 4; lastKnownFileType = sourcecode.swift; path = EndWith.swift; sourceTree = "<group>"; };
		1FD8CD1C1968AB07008ED995 /* Equal.swift */ = {isa = PBXFileReference; fileEncoding = 4; lastKnownFileType = sourcecode.swift; lineEnding = 0; path = Equal.swift; sourceTree = "<group>"; xcLanguageSpecificationIdentifier = xcode.lang.swift; };
		1FD8CD1D1968AB07008ED995 /* MatcherProtocols.swift */ = {isa = PBXFileReference; fileEncoding = 4; lastKnownFileType = sourcecode.swift; path = MatcherProtocols.swift; sourceTree = "<group>"; };
		1FD8CD1E1968AB07008ED995 /* RaisesException.swift */ = {isa = PBXFileReference; fileEncoding = 4; lastKnownFileType = sourcecode.swift; lineEnding = 0; path = RaisesException.swift; sourceTree = "<group>"; xcLanguageSpecificationIdentifier = xcode.lang.swift; };
		1FD8CD251968AB07008ED995 /* Functional.swift */ = {isa = PBXFileReference; fileEncoding = 4; lastKnownFileType = sourcecode.swift; path = Functional.swift; sourceTree = "<group>"; };
		1FD8CD261968AB07008ED995 /* Async.swift */ = {isa = PBXFileReference; fileEncoding = 4; lastKnownFileType = sourcecode.swift; path = Async.swift; sourceTree = "<group>"; };
		1FD8CD271968AB07008ED995 /* SourceLocation.swift */ = {isa = PBXFileReference; fileEncoding = 4; lastKnownFileType = sourcecode.swift; path = SourceLocation.swift; sourceTree = "<group>"; };
		1FD8CD281968AB07008ED995 /* Stringers.swift */ = {isa = PBXFileReference; fileEncoding = 4; lastKnownFileType = sourcecode.swift; path = Stringers.swift; sourceTree = "<group>"; };
		1FDBD8661AF8A4FF0089F27B /* AssertionDispatcher.swift */ = {isa = PBXFileReference; fileEncoding = 4; lastKnownFileType = sourcecode.swift; path = AssertionDispatcher.swift; sourceTree = "<group>"; };
		29EA59621B551ED2002D767E /* ThrowErrorTest.swift */ = {isa = PBXFileReference; fileEncoding = 4; lastKnownFileType = sourcecode.swift; path = ThrowErrorTest.swift; sourceTree = "<group>"; };
		29EA59651B551EE6002D767E /* ThrowError.swift */ = {isa = PBXFileReference; fileEncoding = 4; lastKnownFileType = sourcecode.swift; path = ThrowError.swift; sourceTree = "<group>"; };
		347155C91C337C8900549F03 /* XCTestCaseProvider.swift */ = {isa = PBXFileReference; fileEncoding = 4; lastKnownFileType = sourcecode.swift; path = XCTestCaseProvider.swift; sourceTree = "<group>"; };
		472FD1341B9E085700C7B8DA /* HaveCount.swift */ = {isa = PBXFileReference; fileEncoding = 4; lastKnownFileType = sourcecode.swift; path = HaveCount.swift; sourceTree = "<group>"; };
		472FD1361B9E094B00C7B8DA /* HaveCountTest.swift */ = {isa = PBXFileReference; fileEncoding = 4; lastKnownFileType = sourcecode.swift; path = HaveCountTest.swift; sourceTree = "<group>"; };
		4793854C1BA0BB2500296F85 /* ObjCHaveCount.m */ = {isa = PBXFileReference; fileEncoding = 4; lastKnownFileType = sourcecode.c.objc; path = ObjCHaveCount.m; sourceTree = "<group>"; };
		7B5358B91C3846C900A23FAA /* SatisfyAnyOfTest.swift */ = {isa = PBXFileReference; fileEncoding = 4; lastKnownFileType = sourcecode.swift; path = SatisfyAnyOfTest.swift; sourceTree = "<group>"; };
		7B5358BD1C38479700A23FAA /* SatisfyAnyOf.swift */ = {isa = PBXFileReference; fileEncoding = 4; lastKnownFileType = sourcecode.swift; path = SatisfyAnyOf.swift; sourceTree = "<group>"; };
		7B5358C11C39155600A23FAA /* ObjCSatisfyAnyOfTest.m */ = {isa = PBXFileReference; fileEncoding = 4; lastKnownFileType = sourcecode.c.objc; path = ObjCSatisfyAnyOfTest.m; sourceTree = "<group>"; };
		8DF1C3F61C94FC75004B2D36 /* ObjcStringersTest.m */ = {isa = PBXFileReference; fileEncoding = 4; lastKnownFileType = sourcecode.c.objc; path = ObjcStringersTest.m; sourceTree = "<group>"; };
		9630C00A1C6D0B18000693EE /* CwlCatchBadInstruction.h */ = {isa = PBXFileReference; fileEncoding = 4; lastKnownFileType = sourcecode.c.h; name = CwlCatchBadInstruction.h; path = CwlPreconditionTesting/CwlCatchBadInstruction.h; sourceTree = "<group>"; };
		9630C00B1C6D0B18000693EE /* CwlCatchBadInstruction.m */ = {isa = PBXFileReference; fileEncoding = 4; lastKnownFileType = sourcecode.c.objc; name = CwlCatchBadInstruction.m; path = CwlPreconditionTesting/CwlCatchBadInstruction.m; sourceTree = "<group>"; };
		9630C00C1C6D0B18000693EE /* CwlCatchBadInstruction.swift */ = {isa = PBXFileReference; fileEncoding = 4; lastKnownFileType = sourcecode.swift; name = CwlCatchBadInstruction.swift; path = CwlPreconditionTesting/CwlCatchBadInstruction.swift; sourceTree = "<group>"; };
		9630C0161C6D0B2F000693EE /* CwlCatchException.h */ = {isa = PBXFileReference; fileEncoding = 4; lastKnownFileType = sourcecode.c.h; name = CwlCatchException.h; path = CwlCatchException/CwlCatchException/CwlCatchException.h; sourceTree = "<group>"; };
		9630C0171C6D0B2F000693EE /* CwlCatchException.m */ = {isa = PBXFileReference; fileEncoding = 4; lastKnownFileType = sourcecode.c.objc; name = CwlCatchException.m; path = CwlCatchException/CwlCatchException/CwlCatchException.m; sourceTree = "<group>"; };
		9630C0181C6D0B2F000693EE /* CwlCatchException.swift */ = {isa = PBXFileReference; fileEncoding = 4; lastKnownFileType = sourcecode.swift; name = CwlCatchException.swift; path = CwlCatchException/CwlCatchException/CwlCatchException.swift; sourceTree = "<group>"; };
		9630C0221C6D0B82000693EE /* mach_excServer.c */ = {isa = PBXFileReference; fileEncoding = 4; lastKnownFileType = sourcecode.c.c; name = mach_excServer.c; path = CwlPreconditionTesting/mach_excServer.c; sourceTree = "<group>"; };
		9630C0261C6D0BB0000693EE /* mach_excServer.h */ = {isa = PBXFileReference; fileEncoding = 4; lastKnownFileType = sourcecode.c.h; name = mach_excServer.h; path = CwlPreconditionTesting/mach_excServer.h; sourceTree = "<group>"; };
		9630C0291C6D1119000693EE /* mach_exc.defs */ = {isa = PBXFileReference; lastKnownFileType = sourcecode.mig; name = mach_exc.defs; path = Platforms/MacOSX.platform/Developer/SDKs/MacOSX10.11.sdk/usr/include/mach/mach_exc.defs; sourceTree = DEVELOPER_DIR; };
		9630C02B1C6D125F000693EE /* CwlBadInstructionException.swift */ = {isa = PBXFileReference; fileEncoding = 4; lastKnownFileType = sourcecode.swift; name = CwlBadInstructionException.swift; path = CwlPreconditionTesting/CwlBadInstructionException.swift; sourceTree = "<group>"; };
		9630C02F1C6D139F000693EE /* CwlDarwinDefinitions.swift */ = {isa = PBXFileReference; fileEncoding = 4; lastKnownFileType = sourcecode.swift; name = CwlDarwinDefinitions.swift; path = CwlPreconditionTesting/CwlDarwinDefinitions.swift; sourceTree = "<group>"; };
		964CFEFC1C4FF48900513336 /* ThrowAssertion.swift */ = {isa = PBXFileReference; fileEncoding = 4; lastKnownFileType = sourcecode.swift; path = ThrowAssertion.swift; sourceTree = "<group>"; };
		964CFF001C5019AD00513336 /* ThrowAssertionTest.swift */ = {isa = PBXFileReference; fileEncoding = 4; lastKnownFileType = sourcecode.swift; path = ThrowAssertionTest.swift; sourceTree = "<group>"; };
		965B0D081B62B8ED0005AE66 /* ObjCUserDescriptionTest.m */ = {isa = PBXFileReference; fileEncoding = 4; lastKnownFileType = sourcecode.c.objc; path = ObjCUserDescriptionTest.m; sourceTree = "<group>"; };
		965B0D0B1B62C06D0005AE66 /* UserDescriptionTest.swift */ = {isa = PBXFileReference; fileEncoding = 4; lastKnownFileType = sourcecode.swift; path = UserDescriptionTest.swift; sourceTree = "<group>"; };
		AE4BA9AC1C88DDB500B73906 /* Errors.swift */ = {isa = PBXFileReference; fileEncoding = 4; lastKnownFileType = sourcecode.swift; path = Errors.swift; sourceTree = "<group>"; };
		AE7ADE441C80BF8000B94CD3 /* MatchError.swift */ = {isa = PBXFileReference; fileEncoding = 4; lastKnownFileType = sourcecode.swift; path = MatchError.swift; sourceTree = "<group>"; };
		AE7ADE481C80C00D00B94CD3 /* MatchErrorTest.swift */ = {isa = PBXFileReference; fileEncoding = 4; lastKnownFileType = sourcecode.swift; path = MatchErrorTest.swift; sourceTree = "<group>"; };
		DA9E8C811A414BB9002633C2 /* DSL+Wait.swift */ = {isa = PBXFileReference; fileEncoding = 4; lastKnownFileType = sourcecode.swift; path = "DSL+Wait.swift"; sourceTree = "<group>"; };
		DD72EC631A93874A002F7651 /* AllPassTest.swift */ = {isa = PBXFileReference; fileEncoding = 4; lastKnownFileType = sourcecode.swift; path = AllPassTest.swift; sourceTree = "<group>"; };
		DD9A9A8D19CF413800706F49 /* BeIdenticalToObjectTest.swift */ = {isa = PBXFileReference; fileEncoding = 4; lastKnownFileType = sourcecode.swift; path = BeIdenticalToObjectTest.swift; sourceTree = "<group>"; };
		DDB1BC781A92235600F743C3 /* AllPass.swift */ = {isa = PBXFileReference; fileEncoding = 4; lastKnownFileType = sourcecode.swift; path = AllPass.swift; sourceTree = "<group>"; };
		DDB4D5EC19FE43C200E9D9FE /* Match.swift */ = {isa = PBXFileReference; fileEncoding = 4; lastKnownFileType = sourcecode.swift; lineEnding = 0; path = Match.swift; sourceTree = "<group>"; xcLanguageSpecificationIdentifier = xcode.lang.swift; };
		DDB4D5EF19FE442800E9D9FE /* MatchTest.swift */ = {isa = PBXFileReference; fileEncoding = 4; lastKnownFileType = sourcecode.swift; path = MatchTest.swift; sourceTree = "<group>"; };
		DDEFAEB31A93CBE6005CA37A /* ObjCAllPassTest.m */ = {isa = PBXFileReference; fileEncoding = 4; lastKnownFileType = sourcecode.c.objc; path = ObjCAllPassTest.m; sourceTree = "<group>"; };
		F8A1BE2B1CB3710900031679 /* XCTestObservationCenter+Register.m */ = {isa = PBXFileReference; fileEncoding = 4; lastKnownFileType = sourcecode.c.objc; path = "XCTestObservationCenter+Register.m"; sourceTree = "<group>"; };
		F8A1BE321CB3777F00031679 /* CurrentTestCaseTracker.h */ = {isa = PBXFileReference; lastKnownFileType = sourcecode.c.h; path = CurrentTestCaseTracker.h; sourceTree = "<group>"; };
/* End PBXFileReference section */

/* Begin PBXFrameworksBuildPhase section */
		1F1A74251940169200FFFC47 /* Frameworks */ = {
			isa = PBXFrameworksBuildPhase;
			buildActionMask = 2147483647;
			files = (
			);
			runOnlyForDeploymentPostprocessing = 0;
		};
		1F1A74311940169200FFFC47 /* Frameworks */ = {
			isa = PBXFrameworksBuildPhase;
			buildActionMask = 2147483647;
			files = (
				1F1A74351940169200FFFC47 /* Nimble.framework in Frameworks */,
			);
			runOnlyForDeploymentPostprocessing = 0;
		};
		1F5DF1511BDCA0CE00C3A531 /* Frameworks */ = {
			isa = PBXFrameworksBuildPhase;
			buildActionMask = 2147483647;
			files = (
			);
			runOnlyForDeploymentPostprocessing = 0;
		};
		1F5DF15B1BDCA0CE00C3A531 /* Frameworks */ = {
			isa = PBXFrameworksBuildPhase;
			buildActionMask = 2147483647;
			files = (
				1F5DF15F1BDCA0CE00C3A531 /* Nimble.framework in Frameworks */,
			);
			runOnlyForDeploymentPostprocessing = 0;
		};
		1F925EA9195C0D6300ED456B /* Frameworks */ = {
			isa = PBXFrameworksBuildPhase;
			buildActionMask = 2147483647;
			files = (
			);
			runOnlyForDeploymentPostprocessing = 0;
		};
		1F925EB4195C0D6300ED456B /* Frameworks */ = {
			isa = PBXFrameworksBuildPhase;
			buildActionMask = 2147483647;
			files = (
				1F925EB8195C0D6300ED456B /* Nimble.framework in Frameworks */,
			);
			runOnlyForDeploymentPostprocessing = 0;
		};
/* End PBXFrameworksBuildPhase section */

/* Begin PBXGroup section */
		1F14FB61194180A7009F2A08 /* Helpers */ = {
			isa = PBXGroup;
			children = (
				1F14FB63194180C5009F2A08 /* utils.swift */,
				1F0648CB19639F5A001F9C46 /* ObjectWithLazyProperty.swift */,
				347155C91C337C8900549F03 /* XCTestCaseProvider.swift */,
			);
			path = Helpers;
			sourceTree = "<group>";
		};
		1F1871B91CA89E1B00A34BF2 /* ObjectiveC */ = {
			isa = PBXGroup;
			children = (
				F8A1BE321CB3777F00031679 /* CurrentTestCaseTracker.h */,
				1F1871BC1CA89EDB00A34BF2 /* DSL.h */,
				1F1871BD1CA89EDB00A34BF2 /* DSL.m */,
				1F1871BE1CA89EDB00A34BF2 /* NMBExceptionCapture.h */,
				1F1871BF1CA89EDB00A34BF2 /* NMBExceptionCapture.m */,
				1F1871C21CA89EDB00A34BF2 /* NMBExpectation.swift */,
				1F1871C31CA89EDB00A34BF2 /* NMBObjCMatcher.swift */,
				1F1871C01CA89EDB00A34BF2 /* NMBStringify.h */,
				1F1871C11CA89EDB00A34BF2 /* NMBStringify.m */,
				F8A1BE2B1CB3710900031679 /* XCTestObservationCenter+Register.m */,
			);
			path = ObjectiveC;
			sourceTree = "<group>";
		};
		1F1871BA1CA89E2500A34BF2 /* NonObjectiveC */ = {
			isa = PBXGroup;
			children = (
				1F1871CD1CA89EE000A34BF2 /* ExceptionCapture.swift */,
			);
			path = NonObjectiveC;
			sourceTree = "<group>";
		};
		1F1A741F1940169200FFFC47 = {
			isa = PBXGroup;
			children = (
				1F2752D119445B8400052A26 /* README.md */,
				1F1A742B1940169200FFFC47 /* Nimble */,
				1F1A74381940169200FFFC47 /* NimbleTests */,
				9630C0081C6D0AB3000693EE /* Lib */,
				1F1A742A1940169200FFFC47 /* Products */,
			);
			sourceTree = "<group>";
		};
		1F1A742A1940169200FFFC47 /* Products */ = {
			isa = PBXGroup;
			children = (
				1F1A74291940169200FFFC47 /* Nimble.framework */,
				1F1A74341940169200FFFC47 /* NimbleTests.xctest */,
				1F925EAD195C0D6300ED456B /* Nimble.framework */,
				1F925EB7195C0D6300ED456B /* NimbleTests.xctest */,
				1F5DF1551BDCA0CE00C3A531 /* Nimble.framework */,
				1F5DF15E1BDCA0CE00C3A531 /* NimbleTests.xctest */,
			);
			name = Products;
			sourceTree = "<group>";
		};
		1F1A742B1940169200FFFC47 /* Nimble */ = {
			isa = PBXGroup;
			children = (
				1FD8CD041968AB07008ED995 /* Adapters */,
				1FD8CD081968AB07008ED995 /* DSL.swift */,
				DA9E8C811A414BB9002633C2 /* DSL+Wait.swift */,
				1FD8CD091968AB07008ED995 /* Expectation.swift */,
				1FD8CD0A1968AB07008ED995 /* Expression.swift */,
				1FD8CD0B1968AB07008ED995 /* FailureMessage.swift */,
				1F1A742D1940169200FFFC47 /* Info.plist */,
				1FD8CD0C1968AB07008ED995 /* Matchers */,
				1F1A742E1940169200FFFC47 /* Nimble.h */,
				1FD8CD241968AB07008ED995 /* Utils */,
			);
			name = Nimble;
			path = Sources/Nimble;
			sourceTree = "<group>";
		};
		1F1A74381940169200FFFC47 /* NimbleTests */ = {
			isa = PBXGroup;
			children = (
				1F925EE5195C121200ED456B /* AsynchronousTest.swift */,
				1F0648D31963AAB2001F9C46 /* SynchronousTests.swift */,
				965B0D0B1B62C06D0005AE66 /* UserDescriptionTest.swift */,
				1FFD729A1963FC8200CD29A2 /* objc */,
				1F14FB61194180A7009F2A08 /* Helpers */,
				1F925EE3195C11B000ED456B /* Matchers */,
				1F1A74391940169200FFFC47 /* Supporting Files */,
			);
			name = NimbleTests;
			path = Tests/Nimble;
			sourceTree = "<group>";
		};
		1F1A74391940169200FFFC47 /* Supporting Files */ = {
			isa = PBXGroup;
			children = (
				1F1A743A1940169200FFFC47 /* Info.plist */,
			);
			name = "Supporting Files";
			sourceTree = "<group>";
		};
		1F925EE3195C11B000ED456B /* Matchers */ = {
			isa = PBXGroup;
			children = (
				DD72EC631A93874A002F7651 /* AllPassTest.swift */,
				1F1B5AD31963E13900CA8BF9 /* BeAKindOfTest.swift */,
				1F925EE8195C124400ED456B /* BeAnInstanceOfTest.swift */,
				1F925EF5195C147800ED456B /* BeCloseToTest.swift */,
				1F299EAA19627B2D002641AF /* BeEmptyTest.swift */,
				1F925EFB195C186800ED456B /* BeginWithTest.swift */,
				1F925F10195C190B00ED456B /* BeGreaterThanOrEqualToTest.swift */,
				1F925F07195C18CF00ED456B /* BeGreaterThanTest.swift */,
				DD9A9A8D19CF413800706F49 /* BeIdenticalToObjectTest.swift */,
				1FB90097195EC4B8001D7FAE /* BeIdenticalToTest.swift */,
				1F925F0D195C18F500ED456B /* BeLessThanOrEqualToTest.swift */,
				1F925F0A195C18E100ED456B /* BeLessThanTest.swift */,
				1F925EEE195C136500ED456B /* BeLogicalTest.swift */,
				1F925EF8195C175000ED456B /* BeNilTest.swift */,
				1F91DD2C1C74BF36002C309F /* BeVoidTest.swift */,
				1F925F01195C189500ED456B /* ContainTest.swift */,
				1F925EFE195C187600ED456B /* EndWithTest.swift */,
				1F925F04195C18B700ED456B /* EqualTest.swift */,
				472FD1361B9E094B00C7B8DA /* HaveCountTest.swift */,
				DDB4D5EF19FE442800E9D9FE /* MatchTest.swift */,
				1F925EEB195C12C800ED456B /* RaisesExceptionTest.swift */,
				964CFF001C5019AD00513336 /* ThrowAssertionTest.swift */,
				29EA59621B551ED2002D767E /* ThrowErrorTest.swift */,
				7B5358B91C3846C900A23FAA /* SatisfyAnyOfTest.swift */,
				1FCF914E1C61C85A00B15DCB /* PostNotificationTest.swift */,
				AE7ADE481C80C00D00B94CD3 /* MatchErrorTest.swift */,
			);
			path = Matchers;
			sourceTree = "<group>";
		};
		1FD8CD041968AB07008ED995 /* Adapters */ = {
			isa = PBXGroup;
			children = (
				1FD8CD061968AB07008ED995 /* AdapterProtocols.swift */,
				1FDBD8661AF8A4FF0089F27B /* AssertionDispatcher.swift */,
				1FD8CD051968AB07008ED995 /* AssertionRecorder.swift */,
				1FC494A91C29CBA40010975C /* NimbleEnvironment.swift */,
				1FD8CD071968AB07008ED995 /* NimbleXCTestHandler.swift */,
				1F1871BA1CA89E2500A34BF2 /* NonObjectiveC */,
				1F1871B91CA89E1B00A34BF2 /* ObjectiveC */,
			);
			path = Adapters;
			sourceTree = "<group>";
		};
		1FD8CD0C1968AB07008ED995 /* Matchers */ = {
			isa = PBXGroup;
			children = (
				DDB1BC781A92235600F743C3 /* AllPass.swift */,
				1F1871E31CA89FB600A34BF2 /* AsyncMatcherWrapper.swift */,
				1FD8CD0E1968AB07008ED995 /* BeAKindOf.swift */,
				1FD8CD0D1968AB07008ED995 /* BeAnInstanceOf.swift */,
				1FD8CD0F1968AB07008ED995 /* BeCloseTo.swift */,
				1FD8CD101968AB07008ED995 /* BeEmpty.swift */,
				1FD8CD111968AB07008ED995 /* BeginWith.swift */,
				1FD8CD121968AB07008ED995 /* BeGreaterThan.swift */,
				1FD8CD131968AB07008ED995 /* BeGreaterThanOrEqualTo.swift */,
				1FD8CD141968AB07008ED995 /* BeIdenticalTo.swift */,
				1FD8CD151968AB07008ED995 /* BeLessThan.swift */,
				1FD8CD161968AB07008ED995 /* BeLessThanOrEqual.swift */,
				1FD8CD171968AB07008ED995 /* BeLogical.swift */,
				1FD8CD181968AB07008ED995 /* BeNil.swift */,
				1F91DD301C74BF61002C309F /* BeVoid.swift */,
				1FD8CD1A1968AB07008ED995 /* Contain.swift */,
				1FD8CD1B1968AB07008ED995 /* EndWith.swift */,
				1FD8CD1C1968AB07008ED995 /* Equal.swift */,
				472FD1341B9E085700C7B8DA /* HaveCount.swift */,
				DDB4D5EC19FE43C200E9D9FE /* Match.swift */,
				1F1871E51CA89FCD00A34BF2 /* MatcherFunc.swift */,
				1FD8CD1D1968AB07008ED995 /* MatcherProtocols.swift */,
				AE7ADE441C80BF8000B94CD3 /* MatchError.swift */,
				1FCF91521C61C8A400B15DCB /* PostNotification.swift */,
				1FD8CD1E1968AB07008ED995 /* RaisesException.swift */,
				964CFEFC1C4FF48900513336 /* ThrowAssertion.swift */,
				7B5358BD1C38479700A23FAA /* SatisfyAnyOf.swift */,
				29EA59651B551EE6002D767E /* ThrowError.swift */,
			);
			path = Matchers;
			sourceTree = "<group>";
		};
		1FD8CD241968AB07008ED995 /* Utils */ = {
			isa = PBXGroup;
			children = (
				1FD8CD251968AB07008ED995 /* Functional.swift */,
				1FD8CD261968AB07008ED995 /* Async.swift */,
				1FD8CD271968AB07008ED995 /* SourceLocation.swift */,
				1FD8CD281968AB07008ED995 /* Stringers.swift */,
				AE4BA9AC1C88DDB500B73906 /* Errors.swift */,
			);
			path = Utils;
			sourceTree = "<group>";
		};
		1FFD729A1963FC8200CD29A2 /* objc */ = {
			isa = PBXGroup;
			children = (
				1F4A56681A3B3074009E1637 /* NimbleSpecHelper.h */,
				1F4A56651A3B305F009E1637 /* ObjCAsyncTest.m */,
				1F8A37AF1B7C5042001C8357 /* ObjCSyncTest.m */,
				1F4A56691A3B3108009E1637 /* ObjCBeAnInstanceOfTest.m */,
				1F4A566F1A3B319F009E1637 /* ObjCBeCloseToTest.m */,
				1F9DB8FA1A74E793002E96AD /* ObjCBeEmptyTest.m */,
				1F4A568D1A3B342B009E1637 /* ObjCBeFalseTest.m */,
				1F4A56871A3B33CB009E1637 /* ObjCBeFalsyTest.m */,
				1F4A56721A3B3210009E1637 /* ObjCBeginWithTest.m */,
				1F4A56781A3B32E3009E1637 /* ObjCBeGreaterThanOrEqualToTest.m */,
				1F4A56751A3B3253009E1637 /* ObjCBeGreaterThanTest.m */,
				1F4A567B1A3B3311009E1637 /* ObjCBeIdenticalToTest.m */,
				1F4A566C1A3B3159009E1637 /* ObjCBeKindOfTest.m */,
				1F4A56811A3B336F009E1637 /* ObjCBeLessThanOrEqualToTest.m */,
				1F4A567E1A3B333F009E1637 /* ObjCBeLessThanTest.m */,
				1F4A56901A3B344A009E1637 /* ObjCBeNilTest.m */,
				1F4A568A1A3B3407009E1637 /* ObjCBeTrueTest.m */,
				1F4A56841A3B33A0009E1637 /* ObjCBeTruthyTest.m */,
				1F4A56931A3B346F009E1637 /* ObjCContainTest.m */,
				1F4A56961A3B34AA009E1637 /* ObjCEndWithTest.m */,
				1F4A56991A3B3539009E1637 /* ObjCEqualTest.m */,
				4793854C1BA0BB2500296F85 /* ObjCHaveCount.m */,
				1F4A569C1A3B3565009E1637 /* ObjCMatchTest.m */,
				1F4A569F1A3B359E009E1637 /* ObjCRaiseExceptionTest.m */,
				965B0D081B62B8ED0005AE66 /* ObjCUserDescriptionTest.m */,
				DDEFAEB31A93CBE6005CA37A /* ObjCAllPassTest.m */,
				7B5358C11C39155600A23FAA /* ObjCSatisfyAnyOfTest.m */,
				8DF1C3F61C94FC75004B2D36 /* ObjcStringersTest.m */,
			);
			path = objc;
			sourceTree = "<group>";
		};
		9630C0081C6D0AB3000693EE /* Lib */ = {
			isa = PBXGroup;
			children = (
				9630C0091C6D0ABA000693EE /* CwlPreconditionTesting */,
			);
			name = Lib;
			path = Sources/Lib;
			sourceTree = "<group>";
		};
		9630C0091C6D0ABA000693EE /* CwlPreconditionTesting */ = {
			isa = PBXGroup;
			children = (
				9630C02B1C6D125F000693EE /* CwlBadInstructionException.swift */,
				9630C00C1C6D0B18000693EE /* CwlCatchBadInstruction.swift */,
				9630C00A1C6D0B18000693EE /* CwlCatchBadInstruction.h */,
				9630C00B1C6D0B18000693EE /* CwlCatchBadInstruction.m */,
				9630C0181C6D0B2F000693EE /* CwlCatchException.swift */,
				9630C0161C6D0B2F000693EE /* CwlCatchException.h */,
				9630C0171C6D0B2F000693EE /* CwlCatchException.m */,
				9630C02F1C6D139F000693EE /* CwlDarwinDefinitions.swift */,
				9630C0291C6D1119000693EE /* mach_exc.defs */,
				9630C0261C6D0BB0000693EE /* mach_excServer.h */,
				9630C0221C6D0B82000693EE /* mach_excServer.c */,
			);
			path = CwlPreconditionTesting;
			sourceTree = "<group>";
		};
/* End PBXGroup section */

/* Begin PBXHeadersBuildPhase section */
		1F1A74261940169200FFFC47 /* Headers */ = {
			isa = PBXHeadersBuildPhase;
			buildActionMask = 2147483647;
			files = (
				9630C00D1C6D0B18000693EE /* CwlCatchBadInstruction.h in Headers */,
				9630C0191C6D0B2F000693EE /* CwlCatchException.h in Headers */,
				1F1871C91CA89EDB00A34BF2 /* NMBStringify.h in Headers */,
				1F1871C51CA89EDB00A34BF2 /* DSL.h in Headers */,
				1F1871C71CA89EDB00A34BF2 /* NMBExceptionCapture.h in Headers */,
				1F1A742F1940169200FFFC47 /* Nimble.h in Headers */,
				9630C0271C6D0BB0000693EE /* mach_excServer.h in Headers */,
			);
			runOnlyForDeploymentPostprocessing = 0;
		};
		1F5DF1521BDCA0CE00C3A531 /* Headers */ = {
			isa = PBXHeadersBuildPhase;
			buildActionMask = 2147483647;
			files = (
				1F1871E21CA89EF600A34BF2 /* NMBStringify.h in Headers */,
				1F1871E01CA89EF600A34BF2 /* DSL.h in Headers */,
				1F1871E11CA89EF600A34BF2 /* NMBExceptionCapture.h in Headers */,
				1F5DF1AE1BDCA17600C3A531 /* Nimble.h in Headers */,
			);
			runOnlyForDeploymentPostprocessing = 0;
		};
		1F925EAA195C0D6300ED456B /* Headers */ = {
			isa = PBXHeadersBuildPhase;
			buildActionMask = 2147483647;
			files = (
				9630C00E1C6D0B18000693EE /* CwlCatchBadInstruction.h in Headers */,
				9630C01A1C6D0B2F000693EE /* CwlCatchException.h in Headers */,
				1F1871DF1CA89EF500A34BF2 /* NMBStringify.h in Headers */,
				1F1871DD1CA89EF500A34BF2 /* DSL.h in Headers */,
				1F1871DE1CA89EF500A34BF2 /* NMBExceptionCapture.h in Headers */,
				1F925EC7195C0DD100ED456B /* Nimble.h in Headers */,
			);
			runOnlyForDeploymentPostprocessing = 0;
		};
/* End PBXHeadersBuildPhase section */

/* Begin PBXNativeTarget section */
		1F1A74281940169200FFFC47 /* Nimble-iOS */ = {
			isa = PBXNativeTarget;
			buildConfigurationList = 1F1A743F1940169200FFFC47 /* Build configuration list for PBXNativeTarget "Nimble-iOS" */;
			buildPhases = (
				1F1A74241940169200FFFC47 /* Sources */,
				1F1A74251940169200FFFC47 /* Frameworks */,
				1F1A74261940169200FFFC47 /* Headers */,
				1F1A74271940169200FFFC47 /* Resources */,
			);
			buildRules = (
			);
			dependencies = (
			);
			name = "Nimble-iOS";
			productName = "Nimble-iOS";
			productReference = 1F1A74291940169200FFFC47 /* Nimble.framework */;
			productType = "com.apple.product-type.framework";
		};
		1F1A74331940169200FFFC47 /* Nimble-iOSTests */ = {
			isa = PBXNativeTarget;
			buildConfigurationList = 1F1A74421940169200FFFC47 /* Build configuration list for PBXNativeTarget "Nimble-iOSTests" */;
			buildPhases = (
				1F1A74301940169200FFFC47 /* Sources */,
				1F1A74311940169200FFFC47 /* Frameworks */,
				1F1A74321940169200FFFC47 /* Resources */,
			);
			buildRules = (
			);
			dependencies = (
				1F1A74371940169200FFFC47 /* PBXTargetDependency */,
				1F925EA5195C0C8500ED456B /* PBXTargetDependency */,
				1F925EA7195C0C8500ED456B /* PBXTargetDependency */,
				1F6BB82B1968BFF9009F1DBB /* PBXTargetDependency */,
			);
			name = "Nimble-iOSTests";
			productName = "Nimble-iOSTests";
			productReference = 1F1A74341940169200FFFC47 /* NimbleTests.xctest */;
			productType = "com.apple.product-type.bundle.unit-test";
		};
		1F5DF1541BDCA0CE00C3A531 /* Nimble-tvOS */ = {
			isa = PBXNativeTarget;
			buildConfigurationList = 1F5DF16A1BDCA0CE00C3A531 /* Build configuration list for PBXNativeTarget "Nimble-tvOS" */;
			buildPhases = (
				1F5DF1501BDCA0CE00C3A531 /* Sources */,
				1F5DF1511BDCA0CE00C3A531 /* Frameworks */,
				1F5DF1521BDCA0CE00C3A531 /* Headers */,
				1F5DF1531BDCA0CE00C3A531 /* Resources */,
			);
			buildRules = (
			);
			dependencies = (
			);
			name = "Nimble-tvOS";
			productName = "Nimble-tvOS";
			productReference = 1F5DF1551BDCA0CE00C3A531 /* Nimble.framework */;
			productType = "com.apple.product-type.framework";
		};
		1F5DF15D1BDCA0CE00C3A531 /* Nimble-tvOSTests */ = {
			isa = PBXNativeTarget;
			buildConfigurationList = 1F5DF16B1BDCA0CE00C3A531 /* Build configuration list for PBXNativeTarget "Nimble-tvOSTests" */;
			buildPhases = (
				1F5DF15A1BDCA0CE00C3A531 /* Sources */,
				1F5DF15B1BDCA0CE00C3A531 /* Frameworks */,
				1F5DF15C1BDCA0CE00C3A531 /* Resources */,
			);
			buildRules = (
			);
			dependencies = (
				1F5DF1611BDCA0CE00C3A531 /* PBXTargetDependency */,
			);
			name = "Nimble-tvOSTests";
			productName = "Nimble-tvOSTests";
			productReference = 1F5DF15E1BDCA0CE00C3A531 /* NimbleTests.xctest */;
			productType = "com.apple.product-type.bundle.unit-test";
		};
		1F925EAC195C0D6300ED456B /* Nimble-OSX */ = {
			isa = PBXNativeTarget;
			buildConfigurationList = 1F925EC0195C0D6300ED456B /* Build configuration list for PBXNativeTarget "Nimble-OSX" */;
			buildPhases = (
				1F925EA8195C0D6300ED456B /* Sources */,
				1F925EA9195C0D6300ED456B /* Frameworks */,
				1F925EAA195C0D6300ED456B /* Headers */,
				1F925EAB195C0D6300ED456B /* Resources */,
			);
			buildRules = (
			);
			dependencies = (
			);
			name = "Nimble-OSX";
			productName = "Nimble-OSX";
			productReference = 1F925EAD195C0D6300ED456B /* Nimble.framework */;
			productType = "com.apple.product-type.framework";
		};
		1F925EB6195C0D6300ED456B /* Nimble-OSXTests */ = {
			isa = PBXNativeTarget;
			buildConfigurationList = 1F925EC3195C0D6300ED456B /* Build configuration list for PBXNativeTarget "Nimble-OSXTests" */;
			buildPhases = (
				1F925EB3195C0D6300ED456B /* Sources */,
				1F925EB4195C0D6300ED456B /* Frameworks */,
				1F925EB5195C0D6300ED456B /* Resources */,
			);
			buildRules = (
			);
			dependencies = (
				1F925EBA195C0D6300ED456B /* PBXTargetDependency */,
				1F9B7BFE1968AD760094EB8F /* PBXTargetDependency */,
				1F9B7C001968AD760094EB8F /* PBXTargetDependency */,
				1F9B7C021968AD820094EB8F /* PBXTargetDependency */,
			);
			name = "Nimble-OSXTests";
			productName = "Nimble-OSXTests";
			productReference = 1F925EB7195C0D6300ED456B /* NimbleTests.xctest */;
			productType = "com.apple.product-type.bundle.unit-test";
		};
/* End PBXNativeTarget section */

/* Begin PBXProject section */
		1F1A74201940169200FFFC47 /* Project object */ = {
			isa = PBXProject;
			attributes = {
				LastSwiftUpdateCheck = 0730;
				LastUpgradeCheck = 0710;
				ORGANIZATIONNAME = "Jeff Hui";
				TargetAttributes = {
					1F1A74281940169200FFFC47 = {
						CreatedOnToolsVersion = 6.0;
					};
					1F1A74331940169200FFFC47 = {
						CreatedOnToolsVersion = 6.0;
						TestTargetID = 1F1A74281940169200FFFC47;
					};
					1F5DF1541BDCA0CE00C3A531 = {
						CreatedOnToolsVersion = 7.1;
					};
					1F5DF15D1BDCA0CE00C3A531 = {
						CreatedOnToolsVersion = 7.1;
					};
					1F925EAC195C0D6300ED456B = {
						CreatedOnToolsVersion = 6.0;
					};
					1F925EB6195C0D6300ED456B = {
						CreatedOnToolsVersion = 6.0;
						TestTargetID = 1F925EAC195C0D6300ED456B;
					};
				};
			};
			buildConfigurationList = 1F1A74231940169200FFFC47 /* Build configuration list for PBXProject "Nimble" */;
			compatibilityVersion = "Xcode 3.2";
			developmentRegion = English;
			hasScannedForEncodings = 0;
			knownRegions = (
				en,
			);
			mainGroup = 1F1A741F1940169200FFFC47;
			productRefGroup = 1F1A742A1940169200FFFC47 /* Products */;
			projectDirPath = "";
			projectRoot = "";
			targets = (
				1F1A74281940169200FFFC47 /* Nimble-iOS */,
				1F1A74331940169200FFFC47 /* Nimble-iOSTests */,
				1F925EAC195C0D6300ED456B /* Nimble-OSX */,
				1F925EB6195C0D6300ED456B /* Nimble-OSXTests */,
				1F5DF1541BDCA0CE00C3A531 /* Nimble-tvOS */,
				1F5DF15D1BDCA0CE00C3A531 /* Nimble-tvOSTests */,
			);
		};
/* End PBXProject section */

/* Begin PBXResourcesBuildPhase section */
		1F1A74271940169200FFFC47 /* Resources */ = {
			isa = PBXResourcesBuildPhase;
			buildActionMask = 2147483647;
			files = (
			);
			runOnlyForDeploymentPostprocessing = 0;
		};
		1F1A74321940169200FFFC47 /* Resources */ = {
			isa = PBXResourcesBuildPhase;
			buildActionMask = 2147483647;
			files = (
			);
			runOnlyForDeploymentPostprocessing = 0;
		};
		1F5DF1531BDCA0CE00C3A531 /* Resources */ = {
			isa = PBXResourcesBuildPhase;
			buildActionMask = 2147483647;
			files = (
			);
			runOnlyForDeploymentPostprocessing = 0;
		};
		1F5DF15C1BDCA0CE00C3A531 /* Resources */ = {
			isa = PBXResourcesBuildPhase;
			buildActionMask = 2147483647;
			files = (
			);
			runOnlyForDeploymentPostprocessing = 0;
		};
		1F925EAB195C0D6300ED456B /* Resources */ = {
			isa = PBXResourcesBuildPhase;
			buildActionMask = 2147483647;
			files = (
			);
			runOnlyForDeploymentPostprocessing = 0;
		};
		1F925EB5195C0D6300ED456B /* Resources */ = {
			isa = PBXResourcesBuildPhase;
			buildActionMask = 2147483647;
			files = (
			);
			runOnlyForDeploymentPostprocessing = 0;
		};
/* End PBXResourcesBuildPhase section */

/* Begin PBXSourcesBuildPhase section */
		1F1A74241940169200FFFC47 /* Sources */ = {
			isa = PBXSourcesBuildPhase;
			buildActionMask = 2147483647;
			files = (
				1FD8CD401968AB07008ED995 /* BeCloseTo.swift in Sources */,
				1F1871C81CA89EDB00A34BF2 /* NMBExceptionCapture.m in Sources */,
				1FD8CD361968AB07008ED995 /* Expectation.swift in Sources */,
				1FD8CD321968AB07008ED995 /* NimbleXCTestHandler.swift in Sources */,
				1F43728F1A1B344000EB80F8 /* Stringers.swift in Sources */,
				1F43728D1A1B343D00EB80F8 /* SourceLocation.swift in Sources */,
				1FD8CD4E1968AB07008ED995 /* BeLessThanOrEqual.swift in Sources */,
				1FDBD8671AF8A4FF0089F27B /* AssertionDispatcher.swift in Sources */,
				1F43728A1A1B343800EB80F8 /* Functional.swift in Sources */,
				AE4BA9AD1C88DDB500B73906 /* Errors.swift in Sources */,
				1FD8CD3C1968AB07008ED995 /* BeAnInstanceOf.swift in Sources */,
				1FD8CD501968AB07008ED995 /* BeLogical.swift in Sources */,
				1F1871CB1CA89EDB00A34BF2 /* NMBExpectation.swift in Sources */,
				DA9E8C821A414BB9002633C2 /* DSL+Wait.swift in Sources */,
				DDB1BC791A92235600F743C3 /* AllPass.swift in Sources */,
				1FD8CD3E1968AB07008ED995 /* BeAKindOf.swift in Sources */,
				DDB4D5ED19FE43C200E9D9FE /* Match.swift in Sources */,
				1F91DD311C74BF61002C309F /* BeVoid.swift in Sources */,
				1FCF91531C61C8A400B15DCB /* PostNotification.swift in Sources */,
				1FD8CD2E1968AB07008ED995 /* AssertionRecorder.swift in Sources */,
				29EA59661B551EE6002D767E /* ThrowError.swift in Sources */,
				1FD8CD5A1968AB07008ED995 /* Equal.swift in Sources */,
				1FD8CD4C1968AB07008ED995 /* BeLessThan.swift in Sources */,
				1F1871CC1CA89EDB00A34BF2 /* NMBObjCMatcher.swift in Sources */,
				1FD8CD461968AB07008ED995 /* BeGreaterThan.swift in Sources */,
				F8A1BE2F1CB3710900031679 /* XCTestObservationCenter+Register.m in Sources */,
				1F1871C61CA89EDB00A34BF2 /* DSL.m in Sources */,
				1FD8CD301968AB07008ED995 /* AdapterProtocols.swift in Sources */,
				AE7ADE451C80BF8000B94CD3 /* MatchError.swift in Sources */,
				1FC494AA1C29CBA40010975C /* NimbleEnvironment.swift in Sources */,
				1FD8CD5E1968AB07008ED995 /* RaisesException.swift in Sources */,
				1FD8CD561968AB07008ED995 /* Contain.swift in Sources */,
				1FD8CD481968AB07008ED995 /* BeGreaterThanOrEqualTo.swift in Sources */,
				1FD8CD441968AB07008ED995 /* BeginWith.swift in Sources */,
				1FD8CD4A1968AB07008ED995 /* BeIdenticalTo.swift in Sources */,
				1F1871E61CA89FCD00A34BF2 /* MatcherFunc.swift in Sources */,
				1FD8CD421968AB07008ED995 /* BeEmpty.swift in Sources */,
				1F1871E41CA89FB600A34BF2 /* AsyncMatcherWrapper.swift in Sources */,
				1F1871CA1CA89EDB00A34BF2 /* NMBStringify.m in Sources */,
				1FD8CD521968AB07008ED995 /* BeNil.swift in Sources */,
				1FD8CD6A1968AB07008ED995 /* Async.swift in Sources */,
				1FD8CD581968AB07008ED995 /* EndWith.swift in Sources */,
				1FD8CD5C1968AB07008ED995 /* MatcherProtocols.swift in Sources */,
				1FD8CD341968AB07008ED995 /* DSL.swift in Sources */,
				7B5358BE1C38479700A23FAA /* SatisfyAnyOf.swift in Sources */,
				1FD8CD381968AB07008ED995 /* Expression.swift in Sources */,
				1FD8CD3A1968AB07008ED995 /* FailureMessage.swift in Sources */,
				472FD1351B9E085700C7B8DA /* HaveCount.swift in Sources */,
				9630C0301C6D139F000693EE /* CwlDarwinDefinitions.swift in Sources */,
				9630C0231C6D0B82000693EE /* mach_excServer.c in Sources */,
				9630C01F1C6D0B2F000693EE /* CwlCatchException.swift in Sources */,
				9630C0131C6D0B18000693EE /* CwlCatchBadInstruction.swift in Sources */,
				9630C0101C6D0B18000693EE /* CwlCatchBadInstruction.m in Sources */,
				9630C01C1C6D0B2F000693EE /* CwlCatchException.m in Sources */,
				9630C02C1C6D125F000693EE /* CwlBadInstructionException.swift in Sources */,
				964CFEFD1C4FF48900513336 /* ThrowAssertion.swift in Sources */,
			);
			runOnlyForDeploymentPostprocessing = 0;
		};
		1F1A74301940169200FFFC47 /* Sources */ = {
			isa = PBXSourcesBuildPhase;
			buildActionMask = 2147483647;
			files = (
				1F4A569A1A3B3539009E1637 /* ObjCEqualTest.m in Sources */,
				1F925EEC195C12C800ED456B /* RaisesExceptionTest.swift in Sources */,
				1F925EFF195C187600ED456B /* EndWithTest.swift in Sources */,
				1F1B5AD41963E13900CA8BF9 /* BeAKindOfTest.swift in Sources */,
				964CFF011C5019AD00513336 /* ThrowAssertionTest.swift in Sources */,
				1F925F0E195C18F500ED456B /* BeLessThanOrEqualToTest.swift in Sources */,
				1F4A56661A3B305F009E1637 /* ObjCAsyncTest.m in Sources */,
				1F925EFC195C186800ED456B /* BeginWithTest.swift in Sources */,
				1F14FB64194180C5009F2A08 /* utils.swift in Sources */,
				DDB4D5F019FE442800E9D9FE /* MatchTest.swift in Sources */,
				1F4A56731A3B3210009E1637 /* ObjCBeginWithTest.m in Sources */,
				1F4A56821A3B336F009E1637 /* ObjCBeLessThanOrEqualToTest.m in Sources */,
				8DF1C3F71C94FC75004B2D36 /* ObjcStringersTest.m in Sources */,
				1F925F02195C189500ED456B /* ContainTest.swift in Sources */,
				1F4A56881A3B33CB009E1637 /* ObjCBeFalsyTest.m in Sources */,
				1F4A568E1A3B342B009E1637 /* ObjCBeFalseTest.m in Sources */,
				1F925F11195C190B00ED456B /* BeGreaterThanOrEqualToTest.swift in Sources */,
				1F925EEF195C136500ED456B /* BeLogicalTest.swift in Sources */,
				1F4A56A01A3B359E009E1637 /* ObjCRaiseExceptionTest.m in Sources */,
				1F925F0B195C18E100ED456B /* BeLessThanTest.swift in Sources */,
				1F9DB8FB1A74E793002E96AD /* ObjCBeEmptyTest.m in Sources */,
				1FB90098195EC4B8001D7FAE /* BeIdenticalToTest.swift in Sources */,
				1F91DD2D1C74BF36002C309F /* BeVoidTest.swift in Sources */,
				1F4A56761A3B3253009E1637 /* ObjCBeGreaterThanTest.m in Sources */,
				1F925EF9195C175000ED456B /* BeNilTest.swift in Sources */,
				1F4A56701A3B319F009E1637 /* ObjCBeCloseToTest.m in Sources */,
				1F4A56971A3B34AA009E1637 /* ObjCEndWithTest.m in Sources */,
				1F4A567C1A3B3311009E1637 /* ObjCBeIdenticalToTest.m in Sources */,
				965B0D0C1B62C06D0005AE66 /* UserDescriptionTest.swift in Sources */,
				1FCF914F1C61C85A00B15DCB /* PostNotificationTest.swift in Sources */,
				965B0D091B62B8ED0005AE66 /* ObjCUserDescriptionTest.m in Sources */,
				1F4A56911A3B344A009E1637 /* ObjCBeNilTest.m in Sources */,
				1F8A37B01B7C5042001C8357 /* ObjCSyncTest.m in Sources */,
				1F4A56941A3B346F009E1637 /* ObjCContainTest.m in Sources */,
				1F299EAB19627B2D002641AF /* BeEmptyTest.swift in Sources */,
				1F925EF6195C147800ED456B /* BeCloseToTest.swift in Sources */,
				1F4A56791A3B32E3009E1637 /* ObjCBeGreaterThanOrEqualToTest.m in Sources */,
				AE7ADE491C80C00D00B94CD3 /* MatchErrorTest.swift in Sources */,
				1F4A568B1A3B3407009E1637 /* ObjCBeTrueTest.m in Sources */,
				DDEFAEB41A93CBE6005CA37A /* ObjCAllPassTest.m in Sources */,
				1F4A567F1A3B333F009E1637 /* ObjCBeLessThanTest.m in Sources */,
				1F925EE6195C121200ED456B /* AsynchronousTest.swift in Sources */,
				1F0648CC19639F5A001F9C46 /* ObjectWithLazyProperty.swift in Sources */,
				1F4A56851A3B33A0009E1637 /* ObjCBeTruthyTest.m in Sources */,
				DD9A9A8F19CF439B00706F49 /* BeIdenticalToObjectTest.swift in Sources */,
				1F0648D41963AAB2001F9C46 /* SynchronousTests.swift in Sources */,
				347155CA1C337C8900549F03 /* XCTestCaseProvider.swift in Sources */,
				4793854D1BA0BB2500296F85 /* ObjCHaveCount.m in Sources */,
				1F925F08195C18CF00ED456B /* BeGreaterThanTest.swift in Sources */,
				7B5358BA1C3846C900A23FAA /* SatisfyAnyOfTest.swift in Sources */,
				1F925F05195C18B700ED456B /* EqualTest.swift in Sources */,
				1F4A566D1A3B3159009E1637 /* ObjCBeKindOfTest.m in Sources */,
				DD72EC641A93874A002F7651 /* AllPassTest.swift in Sources */,
				7B5358C51C39184200A23FAA /* ObjCSatisfyAnyOfTest.m in Sources */,
				1F4A569D1A3B3565009E1637 /* ObjCMatchTest.m in Sources */,
				1F925EE9195C124400ED456B /* BeAnInstanceOfTest.swift in Sources */,
				29EA59631B551ED2002D767E /* ThrowErrorTest.swift in Sources */,
				1F4A566A1A3B3108009E1637 /* ObjCBeAnInstanceOfTest.m in Sources */,
				472FD13B1B9E0CFE00C7B8DA /* HaveCountTest.swift in Sources */,
			);
			runOnlyForDeploymentPostprocessing = 0;
		};
		1F5DF1501BDCA0CE00C3A531 /* Sources */ = {
			isa = PBXSourcesBuildPhase;
			buildActionMask = 2147483647;
			files = (
				1F5DF1791BDCA0F500C3A531 /* BeCloseTo.swift in Sources */,
				1F5DF16C1BDCA0F500C3A531 /* AssertionRecorder.swift in Sources */,
				1F1871D71CA89EEF00A34BF2 /* NMBExceptionCapture.m in Sources */,
				1F5DF1881BDCA0F500C3A531 /* MatcherProtocols.swift in Sources */,
				1F5DF16E1BDCA0F500C3A531 /* NimbleXCTestHandler.swift in Sources */,
				1F5DF1751BDCA0F500C3A531 /* FailureMessage.swift in Sources */,
				1F5DF1801BDCA0F500C3A531 /* BeLessThanOrEqual.swift in Sources */,
				1F1871E81CA8A18400A34BF2 /* AsyncMatcherWrapper.swift in Sources */,
				1F5DF18A1BDCA0F500C3A531 /* ThrowError.swift in Sources */,
				1F5DF1891BDCA0F500C3A531 /* RaisesException.swift in Sources */,
				1F5DF1761BDCA0F500C3A531 /* AllPass.swift in Sources */,
				AE4BA9AF1C88DDB500B73906 /* Errors.swift in Sources */,
				1F5DF1861BDCA0F500C3A531 /* HaveCount.swift in Sources */,
				1F5DF1811BDCA0F500C3A531 /* BeLogical.swift in Sources */,
				1F1871DB1CA89EF100A34BF2 /* NMBExpectation.swift in Sources */,
				1F5DF1741BDCA0F500C3A531 /* Expression.swift in Sources */,
				1F5DF1781BDCA0F500C3A531 /* BeAnInstanceOf.swift in Sources */,
				1F5DF1771BDCA0F500C3A531 /* BeAKindOf.swift in Sources */,
				1F5DF17F1BDCA0F500C3A531 /* BeLessThan.swift in Sources */,
				1F5DF17C1BDCA0F500C3A531 /* BeGreaterThan.swift in Sources */,
				1F91DD331C74BF61002C309F /* BeVoid.swift in Sources */,
				1FCF91551C61C8A400B15DCB /* PostNotification.swift in Sources */,
				1F5DF1831BDCA0F500C3A531 /* Contain.swift in Sources */,
				1F5DF1851BDCA0F500C3A531 /* Equal.swift in Sources */,
				1F1871DC1CA89EF100A34BF2 /* NMBObjCMatcher.swift in Sources */,
				F8A1BE311CB3710900031679 /* XCTestObservationCenter+Register.m in Sources */,
				1F5DF1711BDCA0F500C3A531 /* DSL+Wait.swift in Sources */,
				1F1871D61CA89EEF00A34BF2 /* DSL.m in Sources */,
				1F5DF17D1BDCA0F500C3A531 /* BeGreaterThanOrEqualTo.swift in Sources */,
				AE7ADE471C80BF8000B94CD3 /* MatchError.swift in Sources */,
				1FC494AC1C29CBA40010975C /* NimbleEnvironment.swift in Sources */,
				1F5DF18E1BDCA0F500C3A531 /* Stringers.swift in Sources */,
				1F5DF16D1BDCA0F500C3A531 /* AdapterProtocols.swift in Sources */,
				1F5DF17B1BDCA0F500C3A531 /* BeginWith.swift in Sources */,
				1F5DF17E1BDCA0F500C3A531 /* BeIdenticalTo.swift in Sources */,
				1F1871E91CA8A18700A34BF2 /* MatcherFunc.swift in Sources */,
				1F5DF17A1BDCA0F500C3A531 /* BeEmpty.swift in Sources */,
				1F5DF18C1BDCA0F500C3A531 /* Async.swift in Sources */,
				1F1871D81CA89EEF00A34BF2 /* NMBStringify.m in Sources */,
				1F5DF1821BDCA0F500C3A531 /* BeNil.swift in Sources */,
				1F5DF16F1BDCA0F500C3A531 /* AssertionDispatcher.swift in Sources */,
				964CFEFF1C4FF48900513336 /* ThrowAssertion.swift in Sources */,
				1F5DF1841BDCA0F500C3A531 /* EndWith.swift in Sources */,
				1F5DF18D1BDCA0F500C3A531 /* SourceLocation.swift in Sources */,
				1F5DF1701BDCA0F500C3A531 /* DSL.swift in Sources */,
				1F5DF1721BDCA0F500C3A531 /* Expectation.swift in Sources */,
				7B5358C01C38479700A23FAA /* SatisfyAnyOf.swift in Sources */,
				1F5DF18B1BDCA0F500C3A531 /* Functional.swift in Sources */,
				1F5DF1871BDCA0F500C3A531 /* Match.swift in Sources */,
			);
			runOnlyForDeploymentPostprocessing = 0;
		};
		1F5DF15A1BDCA0CE00C3A531 /* Sources */ = {
			isa = PBXSourcesBuildPhase;
			buildActionMask = 2147483647;
			files = (
				1F5DF1A31BDCA10200C3A531 /* BeLogicalTest.swift in Sources */,
				1F5DF1951BDCA10200C3A531 /* utils.swift in Sources */,
				1F5DF1981BDCA10200C3A531 /* BeAKindOfTest.swift in Sources */,
				1F5DF19B1BDCA10200C3A531 /* BeEmptyTest.swift in Sources */,
				7B5358BC1C3846C900A23FAA /* SatisfyAnyOfTest.swift in Sources */,
				1F5DF1A11BDCA10200C3A531 /* BeLessThanOrEqualToTest.swift in Sources */,
				1F5DF1961BDCA10200C3A531 /* ObjectWithLazyProperty.swift in Sources */,
				1F5DF1AB1BDCA10200C3A531 /* ThrowErrorTest.swift in Sources */,
				1F5DF1A51BDCA10200C3A531 /* ContainTest.swift in Sources */,
				AE7ADE4B1C80C00D00B94CD3 /* MatchErrorTest.swift in Sources */,
				1F5DF19E1BDCA10200C3A531 /* BeGreaterThanTest.swift in Sources */,
				1F5DF1A21BDCA10200C3A531 /* BeLessThanTest.swift in Sources */,
				1F5DF1921BDCA10200C3A531 /* AsynchronousTest.swift in Sources */,
				1F5DF1A91BDCA10200C3A531 /* MatchTest.swift in Sources */,
				1F5DF1A81BDCA10200C3A531 /* HaveCountTest.swift in Sources */,
				1F5DF1971BDCA10200C3A531 /* AllPassTest.swift in Sources */,
				1FCF91511C61C85A00B15DCB /* PostNotificationTest.swift in Sources */,
				1F5DF19C1BDCA10200C3A531 /* BeginWithTest.swift in Sources */,
				1F5DF1A01BDCA10200C3A531 /* BeIdenticalToTest.swift in Sources */,
				1F5DF19A1BDCA10200C3A531 /* BeCloseToTest.swift in Sources */,
				1F5DF1A61BDCA10200C3A531 /* EndWithTest.swift in Sources */,
				1F5DF1A71BDCA10200C3A531 /* EqualTest.swift in Sources */,
				1F5DF1931BDCA10200C3A531 /* SynchronousTests.swift in Sources */,
				1F5DF19D1BDCA10200C3A531 /* BeGreaterThanOrEqualToTest.swift in Sources */,
				1F5DF1A41BDCA10200C3A531 /* BeNilTest.swift in Sources */,
				347155CC1C337C8900549F03 /* XCTestCaseProvider.swift in Sources */,
				1F5DF1AA1BDCA10200C3A531 /* RaisesExceptionTest.swift in Sources */,
				8DF1C3F91C94FD0C004B2D36 /* ObjcStringersTest.m in Sources */,
				1F5DF1941BDCA10200C3A531 /* UserDescriptionTest.swift in Sources */,
				1F5DF19F1BDCA10200C3A531 /* BeIdenticalToObjectTest.swift in Sources */,
				1F91DD2F1C74BF36002C309F /* BeVoidTest.swift in Sources */,
				1F5DF1991BDCA10200C3A531 /* BeAnInstanceOfTest.swift in Sources */,
			);
			runOnlyForDeploymentPostprocessing = 0;
		};
		1F925EA8195C0D6300ED456B /* Sources */ = {
			isa = PBXSourcesBuildPhase;
			buildActionMask = 2147483647;
			files = (
				1FD8CD411968AB07008ED995 /* BeCloseTo.swift in Sources */,
				1F1871D31CA89EEE00A34BF2 /* NMBExceptionCapture.m in Sources */,
				1FD8CD371968AB07008ED995 /* Expectation.swift in Sources */,
				1FD8CD331968AB07008ED995 /* NimbleXCTestHandler.swift in Sources */,
				1F43728E1A1B343F00EB80F8 /* Stringers.swift in Sources */,
				1F43728C1A1B343C00EB80F8 /* SourceLocation.swift in Sources */,
				1FD8CD4F1968AB07008ED995 /* BeLessThanOrEqual.swift in Sources */,
				1F1871E71CA8A18400A34BF2 /* AsyncMatcherWrapper.swift in Sources */,
				1FDBD8681AF8A4FF0089F27B /* AssertionDispatcher.swift in Sources */,
				1F43728B1A1B343900EB80F8 /* Functional.swift in Sources */,
				AE4BA9AE1C88DDB500B73906 /* Errors.swift in Sources */,
				1FD8CD3D1968AB07008ED995 /* BeAnInstanceOf.swift in Sources */,
				1FD8CD511968AB07008ED995 /* BeLogical.swift in Sources */,
				1F1871D91CA89EF100A34BF2 /* NMBExpectation.swift in Sources */,
				DA9E8C831A414BB9002633C2 /* DSL+Wait.swift in Sources */,
				DDB1BC7A1A92235600F743C3 /* AllPass.swift in Sources */,
				1FD8CD3F1968AB07008ED995 /* BeAKindOf.swift in Sources */,
				1FD8CD2F1968AB07008ED995 /* AssertionRecorder.swift in Sources */,
				1F91DD321C74BF61002C309F /* BeVoid.swift in Sources */,
				1FCF91541C61C8A400B15DCB /* PostNotification.swift in Sources */,
				DDB4D5EE19FE43C200E9D9FE /* Match.swift in Sources */,
				29EA59671B551EE6002D767E /* ThrowError.swift in Sources */,
				1FD8CD5B1968AB07008ED995 /* Equal.swift in Sources */,
				1FD8CD4D1968AB07008ED995 /* BeLessThan.swift in Sources */,
				1FD8CD471968AB07008ED995 /* BeGreaterThan.swift in Sources */,
				F8A1BE301CB3710900031679 /* XCTestObservationCenter+Register.m in Sources */,
				1F1871DA1CA89EF100A34BF2 /* NMBObjCMatcher.swift in Sources */,
				1FD8CD311968AB07008ED995 /* AdapterProtocols.swift in Sources */,
				1F1871D21CA89EEE00A34BF2 /* DSL.m in Sources */,
				AE7ADE461C80BF8000B94CD3 /* MatchError.swift in Sources */,
				1FC494AB1C29CBA40010975C /* NimbleEnvironment.swift in Sources */,
				1FD8CD5F1968AB07008ED995 /* RaisesException.swift in Sources */,
				1FD8CD571968AB07008ED995 /* Contain.swift in Sources */,
				1FD8CD491968AB07008ED995 /* BeGreaterThanOrEqualTo.swift in Sources */,
				1FD8CD451968AB07008ED995 /* BeginWith.swift in Sources */,
				1F1871EB1CA8A18800A34BF2 /* MatcherFunc.swift in Sources */,
				1FD8CD4B1968AB07008ED995 /* BeIdenticalTo.swift in Sources */,
				1FD8CD431968AB07008ED995 /* BeEmpty.swift in Sources */,
				1F1871D41CA89EEE00A34BF2 /* NMBStringify.m in Sources */,
				1FD8CD531968AB07008ED995 /* BeNil.swift in Sources */,
				1FD8CD6B1968AB07008ED995 /* Async.swift in Sources */,
				964CFEFE1C4FF48900513336 /* ThrowAssertion.swift in Sources */,
				1FD8CD591968AB07008ED995 /* EndWith.swift in Sources */,
				1FD8CD5D1968AB07008ED995 /* MatcherProtocols.swift in Sources */,
				1FD8CD351968AB07008ED995 /* DSL.swift in Sources */,
				7B5358BF1C38479700A23FAA /* SatisfyAnyOf.swift in Sources */,
				1FD8CD391968AB07008ED995 /* Expression.swift in Sources */,
				1FD8CD3B1968AB07008ED995 /* FailureMessage.swift in Sources */,
				472FD1391B9E0A9700C7B8DA /* HaveCount.swift in Sources */,
				9630C0311C6D139F000693EE /* CwlDarwinDefinitions.swift in Sources */,
				9630C02A1C6D1119000693EE /* mach_exc.defs in Sources */,
				9630C0201C6D0B2F000693EE /* CwlCatchException.swift in Sources */,
				9630C0141C6D0B18000693EE /* CwlCatchBadInstruction.swift in Sources */,
				9630C0111C6D0B18000693EE /* CwlCatchBadInstruction.m in Sources */,
				9630C01D1C6D0B2F000693EE /* CwlCatchException.m in Sources */,
				9630C02D1C6D125F000693EE /* CwlBadInstructionException.swift in Sources */,
			);
			runOnlyForDeploymentPostprocessing = 0;
		};
		1F925EB3195C0D6300ED456B /* Sources */ = {
			isa = PBXSourcesBuildPhase;
			buildActionMask = 2147483647;
			files = (
				1F4A569B1A3B3539009E1637 /* ObjCEqualTest.m in Sources */,
				1F925EED195C12C800ED456B /* RaisesExceptionTest.swift in Sources */,
				1F925F00195C187600ED456B /* EndWithTest.swift in Sources */,
				1F1B5AD51963E13900CA8BF9 /* BeAKindOfTest.swift in Sources */,
				964CFF021C501A1E00513336 /* ThrowAssertionTest.swift in Sources */,
				1F925F0F195C18F500ED456B /* BeLessThanOrEqualToTest.swift in Sources */,
				1F4A56671A3B305F009E1637 /* ObjCAsyncTest.m in Sources */,
				1F925EFD195C186800ED456B /* BeginWithTest.swift in Sources */,
				1F925EE2195C0DFD00ED456B /* utils.swift in Sources */,
				DDB4D5F119FE442800E9D9FE /* MatchTest.swift in Sources */,
				1F4A56741A3B3210009E1637 /* ObjCBeginWithTest.m in Sources */,
				1F4A56831A3B336F009E1637 /* ObjCBeLessThanOrEqualToTest.m in Sources */,
				8DF1C3F81C94FC75004B2D36 /* ObjcStringersTest.m in Sources */,
				1F925F03195C189500ED456B /* ContainTest.swift in Sources */,
				1F4A56891A3B33CB009E1637 /* ObjCBeFalsyTest.m in Sources */,
				1F4A568F1A3B342B009E1637 /* ObjCBeFalseTest.m in Sources */,
				1F925F12195C190B00ED456B /* BeGreaterThanOrEqualToTest.swift in Sources */,
				1F925EF0195C136500ED456B /* BeLogicalTest.swift in Sources */,
				1F4A56A11A3B359E009E1637 /* ObjCRaiseExceptionTest.m in Sources */,
				1F925F0C195C18E100ED456B /* BeLessThanTest.swift in Sources */,
				1F9DB8FC1A74E793002E96AD /* ObjCBeEmptyTest.m in Sources */,
				1FB90099195EC4B8001D7FAE /* BeIdenticalToTest.swift in Sources */,
				1F91DD2E1C74BF36002C309F /* BeVoidTest.swift in Sources */,
				1F4A56771A3B3253009E1637 /* ObjCBeGreaterThanTest.m in Sources */,
				1F925EFA195C175000ED456B /* BeNilTest.swift in Sources */,
				1F4A56711A3B319F009E1637 /* ObjCBeCloseToTest.m in Sources */,
				1F4A56981A3B34AA009E1637 /* ObjCEndWithTest.m in Sources */,
				1F4A567D1A3B3311009E1637 /* ObjCBeIdenticalToTest.m in Sources */,
				965B0D0D1B62C06D0005AE66 /* UserDescriptionTest.swift in Sources */,
				1FCF91501C61C85A00B15DCB /* PostNotificationTest.swift in Sources */,
				965B0D0A1B62B8ED0005AE66 /* ObjCUserDescriptionTest.m in Sources */,
				1F4A56921A3B344A009E1637 /* ObjCBeNilTest.m in Sources */,
				1F8A37B11B7C5042001C8357 /* ObjCSyncTest.m in Sources */,
				1F4A56951A3B346F009E1637 /* ObjCContainTest.m in Sources */,
				1F299EAC19627B2D002641AF /* BeEmptyTest.swift in Sources */,
				1F925EF7195C147800ED456B /* BeCloseToTest.swift in Sources */,
				1F4A567A1A3B32E3009E1637 /* ObjCBeGreaterThanOrEqualToTest.m in Sources */,
				AE7ADE4A1C80C00D00B94CD3 /* MatchErrorTest.swift in Sources */,
				1F4A568C1A3B3407009E1637 /* ObjCBeTrueTest.m in Sources */,
				DDEFAEB51A93CBE6005CA37A /* ObjCAllPassTest.m in Sources */,
				1F4A56801A3B333F009E1637 /* ObjCBeLessThanTest.m in Sources */,
				1F925EE7195C121200ED456B /* AsynchronousTest.swift in Sources */,
				1F0648CD19639F5A001F9C46 /* ObjectWithLazyProperty.swift in Sources */,
				1F4A56861A3B33A0009E1637 /* ObjCBeTruthyTest.m in Sources */,
				DD9A9A9019CF43AD00706F49 /* BeIdenticalToObjectTest.swift in Sources */,
				1F0648D51963AAB2001F9C46 /* SynchronousTests.swift in Sources */,
				347155CB1C337C8900549F03 /* XCTestCaseProvider.swift in Sources */,
				4793854E1BA0BB2500296F85 /* ObjCHaveCount.m in Sources */,
				1F925F09195C18CF00ED456B /* BeGreaterThanTest.swift in Sources */,
				7B5358BB1C3846C900A23FAA /* SatisfyAnyOfTest.swift in Sources */,
				1F925F06195C18B700ED456B /* EqualTest.swift in Sources */,
				1F4A566E1A3B3159009E1637 /* ObjCBeKindOfTest.m in Sources */,
				DD72EC651A93874A002F7651 /* AllPassTest.swift in Sources */,
				7B5358C61C39184200A23FAA /* ObjCSatisfyAnyOfTest.m in Sources */,
				1F4A569E1A3B3565009E1637 /* ObjCMatchTest.m in Sources */,
				1F925EEA195C124400ED456B /* BeAnInstanceOfTest.swift in Sources */,
				29EA59641B551ED2002D767E /* ThrowErrorTest.swift in Sources */,
				1F4A566B1A3B3108009E1637 /* ObjCBeAnInstanceOfTest.m in Sources */,
				472FD13A1B9E0A9F00C7B8DA /* HaveCountTest.swift in Sources */,
			);
			runOnlyForDeploymentPostprocessing = 0;
		};
/* End PBXSourcesBuildPhase section */

/* Begin PBXTargetDependency section */
		1F1A74371940169200FFFC47 /* PBXTargetDependency */ = {
			isa = PBXTargetDependency;
			target = 1F1A74281940169200FFFC47 /* Nimble-iOS */;
			targetProxy = 1F1A74361940169200FFFC47 /* PBXContainerItemProxy */;
		};
		1F5DF1611BDCA0CE00C3A531 /* PBXTargetDependency */ = {
			isa = PBXTargetDependency;
			target = 1F5DF1541BDCA0CE00C3A531 /* Nimble-tvOS */;
			targetProxy = 1F5DF1601BDCA0CE00C3A531 /* PBXContainerItemProxy */;
		};
		1F6BB82B1968BFF9009F1DBB /* PBXTargetDependency */ = {
			isa = PBXTargetDependency;
			target = 1F1A74281940169200FFFC47 /* Nimble-iOS */;
			targetProxy = 1F6BB82A1968BFF9009F1DBB /* PBXContainerItemProxy */;
		};
		1F925EA5195C0C8500ED456B /* PBXTargetDependency */ = {
			isa = PBXTargetDependency;
			target = 1F1A74281940169200FFFC47 /* Nimble-iOS */;
			targetProxy = 1F925EA4195C0C8500ED456B /* PBXContainerItemProxy */;
		};
		1F925EA7195C0C8500ED456B /* PBXTargetDependency */ = {
			isa = PBXTargetDependency;
			target = 1F1A74281940169200FFFC47 /* Nimble-iOS */;
			targetProxy = 1F925EA6195C0C8500ED456B /* PBXContainerItemProxy */;
		};
		1F925EBA195C0D6300ED456B /* PBXTargetDependency */ = {
			isa = PBXTargetDependency;
			target = 1F925EAC195C0D6300ED456B /* Nimble-OSX */;
			targetProxy = 1F925EB9195C0D6300ED456B /* PBXContainerItemProxy */;
		};
		1F9B7BFE1968AD760094EB8F /* PBXTargetDependency */ = {
			isa = PBXTargetDependency;
			target = 1F925EAC195C0D6300ED456B /* Nimble-OSX */;
			targetProxy = 1F9B7BFD1968AD760094EB8F /* PBXContainerItemProxy */;
		};
		1F9B7C001968AD760094EB8F /* PBXTargetDependency */ = {
			isa = PBXTargetDependency;
			target = 1F925EAC195C0D6300ED456B /* Nimble-OSX */;
			targetProxy = 1F9B7BFF1968AD760094EB8F /* PBXContainerItemProxy */;
		};
		1F9B7C021968AD820094EB8F /* PBXTargetDependency */ = {
			isa = PBXTargetDependency;
			target = 1F925EAC195C0D6300ED456B /* Nimble-OSX */;
			targetProxy = 1F9B7C011968AD820094EB8F /* PBXContainerItemProxy */;
		};
/* End PBXTargetDependency section */

/* Begin XCBuildConfiguration section */
		1F1A743D1940169200FFFC47 /* Debug */ = {
			isa = XCBuildConfiguration;
			buildSettings = {
				ALWAYS_SEARCH_USER_PATHS = NO;
				CLANG_CXX_LANGUAGE_STANDARD = "gnu++0x";
				CLANG_CXX_LIBRARY = "libc++";
				CLANG_ENABLE_MODULES = YES;
				CLANG_ENABLE_OBJC_ARC = NO;
				CLANG_LINK_OBJC_RUNTIME = NO;
				CLANG_MODULES_AUTOLINK = NO;
				CLANG_WARN_BOOL_CONVERSION = YES;
				CLANG_WARN_CONSTANT_CONVERSION = YES;
				CLANG_WARN_DIRECT_OBJC_ISA_USAGE = YES_ERROR;
				CLANG_WARN_EMPTY_BODY = YES;
				CLANG_WARN_ENUM_CONVERSION = YES;
				CLANG_WARN_INT_CONVERSION = YES;
				CLANG_WARN_OBJC_ROOT_CLASS = YES_ERROR;
				CLANG_WARN_UNREACHABLE_CODE = YES;
				CLANG_WARN__DUPLICATE_METHOD_MATCH = YES;
				"CODE_SIGN_IDENTITY[sdk=iphoneos*]" = "iPhone Developer";
				COPY_PHASE_STRIP = NO;
				CURRENT_PROJECT_VERSION = 1;
				ENABLE_STRICT_OBJC_MSGSEND = YES;
				ENABLE_TESTABILITY = YES;
				GCC_C_LANGUAGE_STANDARD = gnu99;
				GCC_DYNAMIC_NO_PIC = NO;
				GCC_OPTIMIZATION_LEVEL = 0;
				GCC_PREPROCESSOR_DEFINITIONS = (
					"DEBUG=1",
					"$(inherited)",
				);
				GCC_SYMBOLS_PRIVATE_EXTERN = NO;
				GCC_WARN_64_TO_32_BIT_CONVERSION = YES;
				GCC_WARN_ABOUT_MISSING_NEWLINE = YES;
				GCC_WARN_ABOUT_RETURN_TYPE = YES_ERROR;
				GCC_WARN_UNDECLARED_SELECTOR = YES;
				GCC_WARN_UNINITIALIZED_AUTOS = YES_AGGRESSIVE;
				GCC_WARN_UNUSED_FUNCTION = YES;
				GCC_WARN_UNUSED_VARIABLE = YES;
				IPHONEOS_DEPLOYMENT_TARGET = 7.0;
				METAL_ENABLE_DEBUG_INFO = YES;
				ONLY_ACTIVE_ARCH = YES;
				SDKROOT = iphoneos;
				SWIFT_OPTIMIZATION_LEVEL = "-Onone";
				SWIFT_VERSION = 2.3;
				TARGETED_DEVICE_FAMILY = "1,2,3";
				VERSIONING_SYSTEM = "apple-generic";
				VERSION_INFO_PREFIX = "";
			};
			name = Debug;
		};
		1F1A743E1940169200FFFC47 /* Release */ = {
			isa = XCBuildConfiguration;
			buildSettings = {
				ALWAYS_SEARCH_USER_PATHS = NO;
				CLANG_CXX_LANGUAGE_STANDARD = "gnu++0x";
				CLANG_CXX_LIBRARY = "libc++";
				CLANG_ENABLE_MODULES = YES;
				CLANG_ENABLE_OBJC_ARC = NO;
				CLANG_LINK_OBJC_RUNTIME = NO;
				CLANG_MODULES_AUTOLINK = NO;
				CLANG_WARN_BOOL_CONVERSION = YES;
				CLANG_WARN_CONSTANT_CONVERSION = YES;
				CLANG_WARN_DIRECT_OBJC_ISA_USAGE = YES_ERROR;
				CLANG_WARN_EMPTY_BODY = YES;
				CLANG_WARN_ENUM_CONVERSION = YES;
				CLANG_WARN_INT_CONVERSION = YES;
				CLANG_WARN_OBJC_ROOT_CLASS = YES_ERROR;
				CLANG_WARN_UNREACHABLE_CODE = YES;
				CLANG_WARN__DUPLICATE_METHOD_MATCH = YES;
				"CODE_SIGN_IDENTITY[sdk=iphoneos*]" = "iPhone Developer";
				COPY_PHASE_STRIP = YES;
				CURRENT_PROJECT_VERSION = 1;
				ENABLE_NS_ASSERTIONS = NO;
				ENABLE_STRICT_OBJC_MSGSEND = YES;
				GCC_C_LANGUAGE_STANDARD = gnu99;
				GCC_WARN_64_TO_32_BIT_CONVERSION = YES;
				GCC_WARN_ABOUT_MISSING_NEWLINE = YES;
				GCC_WARN_ABOUT_RETURN_TYPE = YES_ERROR;
				GCC_WARN_UNDECLARED_SELECTOR = YES;
				GCC_WARN_UNINITIALIZED_AUTOS = YES_AGGRESSIVE;
				GCC_WARN_UNUSED_FUNCTION = YES;
				GCC_WARN_UNUSED_VARIABLE = YES;
				IPHONEOS_DEPLOYMENT_TARGET = 7.0;
				METAL_ENABLE_DEBUG_INFO = NO;
				SDKROOT = iphoneos;
				SWIFT_VERSION = 2.3;
				TARGETED_DEVICE_FAMILY = "1,2,3";
				VALIDATE_PRODUCT = YES;
				VERSIONING_SYSTEM = "apple-generic";
				VERSION_INFO_PREFIX = "";
			};
			name = Release;
		};
		1F1A74401940169200FFFC47 /* Debug */ = {
			isa = XCBuildConfiguration;
			buildSettings = {
				CLANG_ENABLE_MODULES = YES;
				DEFINES_MODULE = YES;
				DYLIB_COMPATIBILITY_VERSION = 1;
				DYLIB_CURRENT_VERSION = 1;
				DYLIB_INSTALL_NAME_BASE = "@rpath";
				ENABLE_BITCODE = NO;
				FRAMEWORK_SEARCH_PATHS = (
					"$(PLATFORM_DIR)/Developer/Library/Frameworks",
					"$(DEVELOPER_FRAMEWORKS_DIR)",
				);
				GCC_PREPROCESSOR_DEFINITIONS = (
					"DEBUG=1",
					"PRODUCT_NAME=$(PRODUCT_NAME)/$(PRODUCT_NAME)",
					"$(inherited)",
				);
				GCC_TREAT_WARNINGS_AS_ERRORS = YES;
				INFOPLIST_FILE = Sources/Nimble/Info.plist;
				INSTALL_PATH = "$(LOCAL_LIBRARY_DIR)/Frameworks";
				IPHONEOS_DEPLOYMENT_TARGET = 7.0;
				LD_RUNPATH_SEARCH_PATHS = "$(inherited) @executable_path/Frameworks @loader_path/Frameworks";
				ONLY_ACTIVE_ARCH = NO;
				OTHER_LDFLAGS = (
					"-weak_framework",
					XCTest,
					"-weak-lswiftXCTest",
				);
				PRODUCT_BUNDLE_IDENTIFIER = "net.jeffhui.${PRODUCT_NAME:rfc1034identifier}";
				PRODUCT_MODULE_NAME = Nimble;
				PRODUCT_NAME = Nimble;
				SKIP_INSTALL = YES;
				SWIFT_OPTIMIZATION_LEVEL = "-Onone";
			};
			name = Debug;
		};
		1F1A74411940169200FFFC47 /* Release */ = {
			isa = XCBuildConfiguration;
			buildSettings = {
				CLANG_ENABLE_MODULES = YES;
				DEFINES_MODULE = YES;
				DYLIB_COMPATIBILITY_VERSION = 1;
				DYLIB_CURRENT_VERSION = 1;
				DYLIB_INSTALL_NAME_BASE = "@rpath";
				ENABLE_BITCODE = NO;
				FRAMEWORK_SEARCH_PATHS = (
					"$(PLATFORM_DIR)/Developer/Library/Frameworks",
					"$(DEVELOPER_FRAMEWORKS_DIR)",
				);
				GCC_PREPROCESSOR_DEFINITIONS = (
					"PRODUCT_NAME=$(PRODUCT_NAME)/$(PRODUCT_NAME)",
					"$(inherited)",
				);
				GCC_TREAT_WARNINGS_AS_ERRORS = YES;
				INFOPLIST_FILE = Sources/Nimble/Info.plist;
				INSTALL_PATH = "$(LOCAL_LIBRARY_DIR)/Frameworks";
				IPHONEOS_DEPLOYMENT_TARGET = 7.0;
				LD_RUNPATH_SEARCH_PATHS = "$(inherited) @executable_path/Frameworks @loader_path/Frameworks";
				OTHER_LDFLAGS = (
					"-weak_framework",
					XCTest,
					"-weak-lswiftXCTest",
				);
				PRODUCT_BUNDLE_IDENTIFIER = "net.jeffhui.${PRODUCT_NAME:rfc1034identifier}";
				PRODUCT_MODULE_NAME = Nimble;
				PRODUCT_NAME = Nimble;
				SKIP_INSTALL = YES;
			};
			name = Release;
		};
		1F1A74431940169200FFFC47 /* Debug */ = {
			isa = XCBuildConfiguration;
			buildSettings = {
				CLANG_ENABLE_MODULES = YES;
				FRAMEWORK_SEARCH_PATHS = (
					"$(PLATFORM_DIR)/Developer/Library/Frameworks",
					"$(inherited)",
				);
				GCC_PREPROCESSOR_DEFINITIONS = (
					"DEBUG=1",
					"$(inherited)",
				);
				INFOPLIST_FILE = Tests/Nimble/Info.plist;
				LD_RUNPATH_SEARCH_PATHS = "$(inherited) @executable_path/Frameworks @loader_path/Frameworks";
				METAL_ENABLE_DEBUG_INFO = YES;
				PRODUCT_BUNDLE_IDENTIFIER = "net.jeffhui.${PRODUCT_NAME:rfc1034identifier}";
				PRODUCT_NAME = NimbleTests;
				SWIFT_OPTIMIZATION_LEVEL = "-Onone";
			};
			name = Debug;
		};
		1F1A74441940169200FFFC47 /* Release */ = {
			isa = XCBuildConfiguration;
			buildSettings = {
				CLANG_ENABLE_MODULES = YES;
				FRAMEWORK_SEARCH_PATHS = (
					"$(PLATFORM_DIR)/Developer/Library/Frameworks",
					"$(inherited)",
				);
				INFOPLIST_FILE = Tests/Nimble/Info.plist;
				LD_RUNPATH_SEARCH_PATHS = "$(inherited) @executable_path/Frameworks @loader_path/Frameworks";
				METAL_ENABLE_DEBUG_INFO = NO;
				PRODUCT_BUNDLE_IDENTIFIER = "net.jeffhui.${PRODUCT_NAME:rfc1034identifier}";
				PRODUCT_NAME = NimbleTests;
			};
			name = Release;
		};
		1F5DF1661BDCA0CE00C3A531 /* Debug */ = {
			isa = XCBuildConfiguration;
			buildSettings = {
				DEBUG_INFORMATION_FORMAT = dwarf;
				DEFINES_MODULE = YES;
				DYLIB_COMPATIBILITY_VERSION = 1;
				DYLIB_CURRENT_VERSION = 1;
				DYLIB_INSTALL_NAME_BASE = "@rpath";
				ENABLE_BITCODE = NO;
				FRAMEWORK_SEARCH_PATHS = (
					"$(PLATFORM_DIR)/Developer/Library/Frameworks",
					"$(DEVELOPER_FRAMEWORKS_DIR)",
				);
				GCC_NO_COMMON_BLOCKS = YES;
				GCC_PREPROCESSOR_DEFINITIONS = (
					"DEBUG=1",
					"PRODUCT_NAME=$(PRODUCT_NAME)/$(PRODUCT_NAME)",
					"$(inherited)",
				);
				INFOPLIST_FILE = Sources/Nimble/Info.plist;
				INSTALL_PATH = "$(LOCAL_LIBRARY_DIR)/Frameworks";
				LD_RUNPATH_SEARCH_PATHS = "$(inherited) @executable_path/Frameworks @loader_path/Frameworks";
				MTL_ENABLE_DEBUG_INFO = YES;
				OTHER_LDFLAGS = (
					"-weak_framework",
					XCTest,
					"-weak-lswiftXCTest",
				);
				PRODUCT_BUNDLE_IDENTIFIER = "net.jeffhui.${PRODUCT_NAME:rfc1034identifier}";
				PRODUCT_MODULE_NAME = Nimble;
				PRODUCT_NAME = Nimble;
				SDKROOT = appletvos;
				SKIP_INSTALL = YES;
				TARGETED_DEVICE_FAMILY = 3;
				TVOS_DEPLOYMENT_TARGET = 9.0;
			};
			name = Debug;
		};
		1F5DF1671BDCA0CE00C3A531 /* Release */ = {
			isa = XCBuildConfiguration;
			buildSettings = {
				COPY_PHASE_STRIP = NO;
				DEBUG_INFORMATION_FORMAT = "dwarf-with-dsym";
				DEFINES_MODULE = YES;
				DYLIB_COMPATIBILITY_VERSION = 1;
				DYLIB_CURRENT_VERSION = 1;
				DYLIB_INSTALL_NAME_BASE = "@rpath";
				ENABLE_BITCODE = NO;
				FRAMEWORK_SEARCH_PATHS = (
					"$(PLATFORM_DIR)/Developer/Library/Frameworks",
					"$(DEVELOPER_FRAMEWORKS_DIR)",
				);
				GCC_NO_COMMON_BLOCKS = YES;
				GCC_PREPROCESSOR_DEFINITIONS = (
					"PRODUCT_NAME=$(PRODUCT_NAME)/$(PRODUCT_NAME)",
					"$(inherited)",
				);
				INFOPLIST_FILE = Sources/Nimble/Info.plist;
				INSTALL_PATH = "$(LOCAL_LIBRARY_DIR)/Frameworks";
				LD_RUNPATH_SEARCH_PATHS = "$(inherited) @executable_path/Frameworks @loader_path/Frameworks";
				MTL_ENABLE_DEBUG_INFO = NO;
				OTHER_LDFLAGS = (
					"-weak_framework",
					XCTest,
					"-weak-lswiftXCTest",
				);
				PRODUCT_BUNDLE_IDENTIFIER = "net.jeffhui.${PRODUCT_NAME:rfc1034identifier}";
				PRODUCT_MODULE_NAME = Nimble;
				PRODUCT_NAME = Nimble;
				SDKROOT = appletvos;
				SKIP_INSTALL = YES;
				TARGETED_DEVICE_FAMILY = 3;
				TVOS_DEPLOYMENT_TARGET = 9.0;
			};
			name = Release;
		};
		1F5DF1681BDCA0CE00C3A531 /* Debug */ = {
			isa = XCBuildConfiguration;
			buildSettings = {
				DEBUG_INFORMATION_FORMAT = dwarf;
				FRAMEWORK_SEARCH_PATHS = (
					"$(PLATFORM_DIR)/Developer/Library/Frameworks",
					"$(inherited)",
				);
				GCC_NO_COMMON_BLOCKS = YES;
				INFOPLIST_FILE = Tests/Nimble/Info.plist;
				LD_RUNPATH_SEARCH_PATHS = "$(inherited) @executable_path/Frameworks @loader_path/Frameworks";
				MTL_ENABLE_DEBUG_INFO = YES;
				PRODUCT_BUNDLE_IDENTIFIER = "net.jeffhui.${PRODUCT_NAME:rfc1034identifier}";
				PRODUCT_NAME = NimbleTests;
				SDKROOT = appletvos;
				TVOS_DEPLOYMENT_TARGET = 9.0;
			};
			name = Debug;
		};
		1F5DF1691BDCA0CE00C3A531 /* Release */ = {
			isa = XCBuildConfiguration;
			buildSettings = {
				COPY_PHASE_STRIP = NO;
				DEBUG_INFORMATION_FORMAT = "dwarf-with-dsym";
				FRAMEWORK_SEARCH_PATHS = (
					"$(PLATFORM_DIR)/Developer/Library/Frameworks",
					"$(inherited)",
				);
				GCC_NO_COMMON_BLOCKS = YES;
				INFOPLIST_FILE = Tests/Nimble/Info.plist;
				LD_RUNPATH_SEARCH_PATHS = "$(inherited) @executable_path/Frameworks @loader_path/Frameworks";
				MTL_ENABLE_DEBUG_INFO = NO;
				PRODUCT_BUNDLE_IDENTIFIER = "net.jeffhui.${PRODUCT_NAME:rfc1034identifier}";
				PRODUCT_NAME = NimbleTests;
				SDKROOT = appletvos;
				TVOS_DEPLOYMENT_TARGET = 9.0;
			};
			name = Release;
		};
		1F925EC1195C0D6300ED456B /* Debug */ = {
			isa = XCBuildConfiguration;
			buildSettings = {
				COMBINE_HIDPI_IMAGES = YES;
				DEFINES_MODULE = YES;
				DYLIB_COMPATIBILITY_VERSION = 1;
				DYLIB_CURRENT_VERSION = 1;
				DYLIB_INSTALL_NAME_BASE = "@rpath";
				FRAMEWORK_SEARCH_PATHS = (
					"$(PLATFORM_DIR)/Developer/Library/Frameworks",
					"$(DEVELOPER_FRAMEWORKS_DIR)",
				);
				FRAMEWORK_VERSION = A;
				GCC_PREPROCESSOR_DEFINITIONS = (
					"DEBUG=1",
					"PRODUCT_NAME=$(PRODUCT_NAME)/$(PRODUCT_NAME)",
					"$(inherited)",
				);
				GCC_TREAT_WARNINGS_AS_ERRORS = YES;
				INFOPLIST_FILE = Sources/Nimble/Info.plist;
				INSTALL_PATH = "$(LOCAL_LIBRARY_DIR)/Frameworks";
				LD_RUNPATH_SEARCH_PATHS = "$(inherited) @executable_path/../Frameworks @loader_path/../Frameworks";
				MACOSX_DEPLOYMENT_TARGET = 10.9;
				METAL_ENABLE_DEBUG_INFO = YES;
				OTHER_LDFLAGS = (
					"-weak_framework",
					XCTest,
					"-weak-lswiftXCTest",
				);
				PRODUCT_BUNDLE_IDENTIFIER = "net.jeffhui.${PRODUCT_NAME:rfc1034identifier}";
				PRODUCT_MODULE_NAME = Nimble;
				PRODUCT_NAME = Nimble;
				SDKROOT = macosx;
				SKIP_INSTALL = YES;
				VALID_ARCHS = x86_64;
			};
			name = Debug;
		};
		1F925EC2195C0D6300ED456B /* Release */ = {
			isa = XCBuildConfiguration;
			buildSettings = {
				COMBINE_HIDPI_IMAGES = YES;
				DEBUG_INFORMATION_FORMAT = "dwarf-with-dsym";
				DEFINES_MODULE = YES;
				DYLIB_COMPATIBILITY_VERSION = 1;
				DYLIB_CURRENT_VERSION = 1;
				DYLIB_INSTALL_NAME_BASE = "@rpath";
				FRAMEWORK_SEARCH_PATHS = (
					"$(PLATFORM_DIR)/Developer/Library/Frameworks",
					"$(DEVELOPER_FRAMEWORKS_DIR)",
				);
				FRAMEWORK_VERSION = A;
				GCC_PREPROCESSOR_DEFINITIONS = (
					"PRODUCT_NAME=$(PRODUCT_NAME)/$(PRODUCT_NAME)",
					"$(inherited)",
				);
				GCC_TREAT_WARNINGS_AS_ERRORS = YES;
				INFOPLIST_FILE = Sources/Nimble/Info.plist;
				INSTALL_PATH = "$(LOCAL_LIBRARY_DIR)/Frameworks";
				LD_RUNPATH_SEARCH_PATHS = "$(inherited) @executable_path/../Frameworks @loader_path/../Frameworks";
				MACOSX_DEPLOYMENT_TARGET = 10.9;
				METAL_ENABLE_DEBUG_INFO = NO;
				OTHER_LDFLAGS = (
					"-weak_framework",
					XCTest,
					"-weak-lswiftXCTest",
				);
				PRODUCT_BUNDLE_IDENTIFIER = "net.jeffhui.${PRODUCT_NAME:rfc1034identifier}";
				PRODUCT_MODULE_NAME = Nimble;
				PRODUCT_NAME = Nimble;
				SDKROOT = macosx;
				SKIP_INSTALL = YES;
				VALID_ARCHS = x86_64;
			};
			name = Release;
		};
		1F925EC4195C0D6300ED456B /* Debug */ = {
			isa = XCBuildConfiguration;
			buildSettings = {
				CLANG_ENABLE_MODULES = YES;
				COMBINE_HIDPI_IMAGES = YES;
				FRAMEWORK_SEARCH_PATHS = (
					"$(DEVELOPER_FRAMEWORKS_DIR)",
					"$(inherited)",
				);
				GCC_PREPROCESSOR_DEFINITIONS = (
					"DEBUG=1",
					"$(inherited)",
				);
				INFOPLIST_FILE = Tests/Nimble/Info.plist;
				LD_RUNPATH_SEARCH_PATHS = "$(inherited) @executable_path/../Frameworks @loader_path/../Frameworks";
				MACOSX_DEPLOYMENT_TARGET = 10.9;
				METAL_ENABLE_DEBUG_INFO = YES;
				PRODUCT_BUNDLE_IDENTIFIER = "net.jeffhui.${PRODUCT_NAME:rfc1034identifier}";
				PRODUCT_NAME = NimbleTests;
				SDKROOT = macosx;
				SWIFT_OPTIMIZATION_LEVEL = "-Onone";
			};
			name = Debug;
		};
		1F925EC5195C0D6300ED456B /* Release */ = {
			isa = XCBuildConfiguration;
			buildSettings = {
				CLANG_ENABLE_MODULES = YES;
				COMBINE_HIDPI_IMAGES = YES;
				DEBUG_INFORMATION_FORMAT = "dwarf-with-dsym";
				FRAMEWORK_SEARCH_PATHS = (
					"$(DEVELOPER_FRAMEWORKS_DIR)",
					"$(inherited)",
				);
				INFOPLIST_FILE = Tests/Nimble/Info.plist;
				LD_RUNPATH_SEARCH_PATHS = "$(inherited) @executable_path/../Frameworks @loader_path/../Frameworks";
				MACOSX_DEPLOYMENT_TARGET = 10.9;
				METAL_ENABLE_DEBUG_INFO = NO;
				PRODUCT_BUNDLE_IDENTIFIER = "net.jeffhui.${PRODUCT_NAME:rfc1034identifier}";
				PRODUCT_NAME = NimbleTests;
				SDKROOT = macosx;
			};
			name = Release;
		};
/* End XCBuildConfiguration section */

/* Begin XCConfigurationList section */
		1F1A74231940169200FFFC47 /* Build configuration list for PBXProject "Nimble" */ = {
			isa = XCConfigurationList;
			buildConfigurations = (
				1F1A743D1940169200FFFC47 /* Debug */,
				1F1A743E1940169200FFFC47 /* Release */,
			);
			defaultConfigurationIsVisible = 0;
			defaultConfigurationName = Release;
		};
		1F1A743F1940169200FFFC47 /* Build configuration list for PBXNativeTarget "Nimble-iOS" */ = {
			isa = XCConfigurationList;
			buildConfigurations = (
				1F1A74401940169200FFFC47 /* Debug */,
				1F1A74411940169200FFFC47 /* Release */,
			);
			defaultConfigurationIsVisible = 0;
			defaultConfigurationName = Release;
		};
		1F1A74421940169200FFFC47 /* Build configuration list for PBXNativeTarget "Nimble-iOSTests" */ = {
			isa = XCConfigurationList;
			buildConfigurations = (
				1F1A74431940169200FFFC47 /* Debug */,
				1F1A74441940169200FFFC47 /* Release */,
			);
			defaultConfigurationIsVisible = 0;
			defaultConfigurationName = Release;
		};
		1F5DF16A1BDCA0CE00C3A531 /* Build configuration list for PBXNativeTarget "Nimble-tvOS" */ = {
			isa = XCConfigurationList;
			buildConfigurations = (
				1F5DF1661BDCA0CE00C3A531 /* Debug */,
				1F5DF1671BDCA0CE00C3A531 /* Release */,
			);
			defaultConfigurationIsVisible = 0;
			defaultConfigurationName = Release;
		};
		1F5DF16B1BDCA0CE00C3A531 /* Build configuration list for PBXNativeTarget "Nimble-tvOSTests" */ = {
			isa = XCConfigurationList;
			buildConfigurations = (
				1F5DF1681BDCA0CE00C3A531 /* Debug */,
				1F5DF1691BDCA0CE00C3A531 /* Release */,
			);
			defaultConfigurationIsVisible = 0;
			defaultConfigurationName = Release;
		};
		1F925EC0195C0D6300ED456B /* Build configuration list for PBXNativeTarget "Nimble-OSX" */ = {
			isa = XCConfigurationList;
			buildConfigurations = (
				1F925EC1195C0D6300ED456B /* Debug */,
				1F925EC2195C0D6300ED456B /* Release */,
			);
			defaultConfigurationIsVisible = 0;
			defaultConfigurationName = Release;
		};
		1F925EC3195C0D6300ED456B /* Build configuration list for PBXNativeTarget "Nimble-OSXTests" */ = {
			isa = XCConfigurationList;
			buildConfigurations = (
				1F925EC4195C0D6300ED456B /* Debug */,
				1F925EC5195C0D6300ED456B /* Release */,
			);
			defaultConfigurationIsVisible = 0;
			defaultConfigurationName = Release;
		};
/* End XCConfigurationList section */
	};
	rootObject = 1F1A74201940169200FFFC47 /* Project object */;
}<|MERGE_RESOLUTION|>--- conflicted
+++ resolved
@@ -279,22 +279,21 @@
 		7B5358BE1C38479700A23FAA /* SatisfyAnyOf.swift in Sources */ = {isa = PBXBuildFile; fileRef = 7B5358BD1C38479700A23FAA /* SatisfyAnyOf.swift */; };
 		7B5358BF1C38479700A23FAA /* SatisfyAnyOf.swift in Sources */ = {isa = PBXBuildFile; fileRef = 7B5358BD1C38479700A23FAA /* SatisfyAnyOf.swift */; };
 		7B5358C01C38479700A23FAA /* SatisfyAnyOf.swift in Sources */ = {isa = PBXBuildFile; fileRef = 7B5358BD1C38479700A23FAA /* SatisfyAnyOf.swift */; };
-<<<<<<< HEAD
-		7B5358C51C39184200A23FAA /* ObjCSatisfyAnyOfTest.m in Sources */ = {isa = PBXBuildFile; fileRef = 7B5358C11C39155600A23FAA /* ObjCSatisfyAnyOfTest.m */; };
-		7B5358C61C39184200A23FAA /* ObjCSatisfyAnyOfTest.m in Sources */ = {isa = PBXBuildFile; fileRef = 7B5358C11C39155600A23FAA /* ObjCSatisfyAnyOfTest.m */; };
-		8DF1C3F71C94FC75004B2D36 /* ObjcStringersTest.m in Sources */ = {isa = PBXBuildFile; fileRef = 8DF1C3F61C94FC75004B2D36 /* ObjcStringersTest.m */; };
-		8DF1C3F81C94FC75004B2D36 /* ObjcStringersTest.m in Sources */ = {isa = PBXBuildFile; fileRef = 8DF1C3F61C94FC75004B2D36 /* ObjcStringersTest.m */; };
-		8DF1C3F91C94FD0C004B2D36 /* ObjcStringersTest.m in Sources */ = {isa = PBXBuildFile; fileRef = 8DF1C3F61C94FC75004B2D36 /* ObjcStringersTest.m */; };
+		7B5358C51C39184200A23FAA /* ObjCSatisfyAnyOfTest.m in Sources */ = {isa = PBXBuildFile; fileRef = 7B5358C11C39155600A23FAA /* ObjCSatisfyAnyOfTest.m */; settings = {COMPILER_FLAGS = "-fobjc-arc"; }; };
+		7B5358C61C39184200A23FAA /* ObjCSatisfyAnyOfTest.m in Sources */ = {isa = PBXBuildFile; fileRef = 7B5358C11C39155600A23FAA /* ObjCSatisfyAnyOfTest.m */; settings = {COMPILER_FLAGS = "-fobjc-arc"; }; };
+		8DF1C3F71C94FC75004B2D36 /* ObjcStringersTest.m in Sources */ = {isa = PBXBuildFile; fileRef = 8DF1C3F61C94FC75004B2D36 /* ObjcStringersTest.m */; settings = {COMPILER_FLAGS = "-fobjc-arc"; }; };
+		8DF1C3F81C94FC75004B2D36 /* ObjcStringersTest.m in Sources */ = {isa = PBXBuildFile; fileRef = 8DF1C3F61C94FC75004B2D36 /* ObjcStringersTest.m */; settings = {COMPILER_FLAGS = "-fobjc-arc"; }; };
+		8DF1C3F91C94FD0C004B2D36 /* ObjcStringersTest.m in Sources */ = {isa = PBXBuildFile; fileRef = 8DF1C3F61C94FC75004B2D36 /* ObjcStringersTest.m */; settings = {COMPILER_FLAGS = "-fobjc-arc"; }; };
 		9630C00D1C6D0B18000693EE /* CwlCatchBadInstruction.h in Headers */ = {isa = PBXBuildFile; fileRef = 9630C00A1C6D0B18000693EE /* CwlCatchBadInstruction.h */; settings = {ATTRIBUTES = (Public, ); }; };
 		9630C00E1C6D0B18000693EE /* CwlCatchBadInstruction.h in Headers */ = {isa = PBXBuildFile; fileRef = 9630C00A1C6D0B18000693EE /* CwlCatchBadInstruction.h */; settings = {ATTRIBUTES = (Public, ); }; };
-		9630C0101C6D0B18000693EE /* CwlCatchBadInstruction.m in Sources */ = {isa = PBXBuildFile; fileRef = 9630C00B1C6D0B18000693EE /* CwlCatchBadInstruction.m */; };
-		9630C0111C6D0B18000693EE /* CwlCatchBadInstruction.m in Sources */ = {isa = PBXBuildFile; fileRef = 9630C00B1C6D0B18000693EE /* CwlCatchBadInstruction.m */; };
+		9630C0101C6D0B18000693EE /* CwlCatchBadInstruction.m in Sources */ = {isa = PBXBuildFile; fileRef = 9630C00B1C6D0B18000693EE /* CwlCatchBadInstruction.m */; settings = {COMPILER_FLAGS = "-fobjc-arc"; }; };
+		9630C0111C6D0B18000693EE /* CwlCatchBadInstruction.m in Sources */ = {isa = PBXBuildFile; fileRef = 9630C00B1C6D0B18000693EE /* CwlCatchBadInstruction.m */; settings = {COMPILER_FLAGS = "-fobjc-arc"; }; };
 		9630C0131C6D0B18000693EE /* CwlCatchBadInstruction.swift in Sources */ = {isa = PBXBuildFile; fileRef = 9630C00C1C6D0B18000693EE /* CwlCatchBadInstruction.swift */; };
 		9630C0141C6D0B18000693EE /* CwlCatchBadInstruction.swift in Sources */ = {isa = PBXBuildFile; fileRef = 9630C00C1C6D0B18000693EE /* CwlCatchBadInstruction.swift */; };
 		9630C0191C6D0B2F000693EE /* CwlCatchException.h in Headers */ = {isa = PBXBuildFile; fileRef = 9630C0161C6D0B2F000693EE /* CwlCatchException.h */; settings = {ATTRIBUTES = (Public, ); }; };
 		9630C01A1C6D0B2F000693EE /* CwlCatchException.h in Headers */ = {isa = PBXBuildFile; fileRef = 9630C0161C6D0B2F000693EE /* CwlCatchException.h */; settings = {ATTRIBUTES = (Public, ); }; };
-		9630C01C1C6D0B2F000693EE /* CwlCatchException.m in Sources */ = {isa = PBXBuildFile; fileRef = 9630C0171C6D0B2F000693EE /* CwlCatchException.m */; };
-		9630C01D1C6D0B2F000693EE /* CwlCatchException.m in Sources */ = {isa = PBXBuildFile; fileRef = 9630C0171C6D0B2F000693EE /* CwlCatchException.m */; };
+		9630C01C1C6D0B2F000693EE /* CwlCatchException.m in Sources */ = {isa = PBXBuildFile; fileRef = 9630C0171C6D0B2F000693EE /* CwlCatchException.m */; settings = {COMPILER_FLAGS = "-fobjc-arc"; }; };
+		9630C01D1C6D0B2F000693EE /* CwlCatchException.m in Sources */ = {isa = PBXBuildFile; fileRef = 9630C0171C6D0B2F000693EE /* CwlCatchException.m */; settings = {COMPILER_FLAGS = "-fobjc-arc"; }; };
 		9630C01F1C6D0B2F000693EE /* CwlCatchException.swift in Sources */ = {isa = PBXBuildFile; fileRef = 9630C0181C6D0B2F000693EE /* CwlCatchException.swift */; };
 		9630C0201C6D0B2F000693EE /* CwlCatchException.swift in Sources */ = {isa = PBXBuildFile; fileRef = 9630C0181C6D0B2F000693EE /* CwlCatchException.swift */; };
 		9630C0231C6D0B82000693EE /* mach_excServer.c in Sources */ = {isa = PBXBuildFile; fileRef = 9630C0221C6D0B82000693EE /* mach_excServer.c */; };
@@ -309,17 +308,8 @@
 		964CFEFF1C4FF48900513336 /* ThrowAssertion.swift in Sources */ = {isa = PBXBuildFile; fileRef = 964CFEFC1C4FF48900513336 /* ThrowAssertion.swift */; };
 		964CFF011C5019AD00513336 /* ThrowAssertionTest.swift in Sources */ = {isa = PBXBuildFile; fileRef = 964CFF001C5019AD00513336 /* ThrowAssertionTest.swift */; };
 		964CFF021C501A1E00513336 /* ThrowAssertionTest.swift in Sources */ = {isa = PBXBuildFile; fileRef = 964CFF001C5019AD00513336 /* ThrowAssertionTest.swift */; };
-		965B0D091B62B8ED0005AE66 /* ObjCUserDescriptionTest.m in Sources */ = {isa = PBXBuildFile; fileRef = 965B0D081B62B8ED0005AE66 /* ObjCUserDescriptionTest.m */; };
-		965B0D0A1B62B8ED0005AE66 /* ObjCUserDescriptionTest.m in Sources */ = {isa = PBXBuildFile; fileRef = 965B0D081B62B8ED0005AE66 /* ObjCUserDescriptionTest.m */; };
-=======
-		7B5358C51C39184200A23FAA /* ObjCSatisfyAnyOfTest.m in Sources */ = {isa = PBXBuildFile; fileRef = 7B5358C11C39155600A23FAA /* ObjCSatisfyAnyOfTest.m */; settings = {COMPILER_FLAGS = "-fobjc-arc"; }; };
-		7B5358C61C39184200A23FAA /* ObjCSatisfyAnyOfTest.m in Sources */ = {isa = PBXBuildFile; fileRef = 7B5358C11C39155600A23FAA /* ObjCSatisfyAnyOfTest.m */; settings = {COMPILER_FLAGS = "-fobjc-arc"; }; };
-		8DF1C3F71C94FC75004B2D36 /* ObjcStringersTest.m in Sources */ = {isa = PBXBuildFile; fileRef = 8DF1C3F61C94FC75004B2D36 /* ObjcStringersTest.m */; settings = {COMPILER_FLAGS = "-fobjc-arc"; }; };
-		8DF1C3F81C94FC75004B2D36 /* ObjcStringersTest.m in Sources */ = {isa = PBXBuildFile; fileRef = 8DF1C3F61C94FC75004B2D36 /* ObjcStringersTest.m */; settings = {COMPILER_FLAGS = "-fobjc-arc"; }; };
-		8DF1C3F91C94FD0C004B2D36 /* ObjcStringersTest.m in Sources */ = {isa = PBXBuildFile; fileRef = 8DF1C3F61C94FC75004B2D36 /* ObjcStringersTest.m */; settings = {COMPILER_FLAGS = "-fobjc-arc"; }; };
 		965B0D091B62B8ED0005AE66 /* ObjCUserDescriptionTest.m in Sources */ = {isa = PBXBuildFile; fileRef = 965B0D081B62B8ED0005AE66 /* ObjCUserDescriptionTest.m */; settings = {COMPILER_FLAGS = "-fobjc-arc"; }; };
 		965B0D0A1B62B8ED0005AE66 /* ObjCUserDescriptionTest.m in Sources */ = {isa = PBXBuildFile; fileRef = 965B0D081B62B8ED0005AE66 /* ObjCUserDescriptionTest.m */; settings = {COMPILER_FLAGS = "-fobjc-arc"; }; };
->>>>>>> b4a0f9d6
 		965B0D0C1B62C06D0005AE66 /* UserDescriptionTest.swift in Sources */ = {isa = PBXBuildFile; fileRef = 965B0D0B1B62C06D0005AE66 /* UserDescriptionTest.swift */; };
 		965B0D0D1B62C06D0005AE66 /* UserDescriptionTest.swift in Sources */ = {isa = PBXBuildFile; fileRef = 965B0D0B1B62C06D0005AE66 /* UserDescriptionTest.swift */; };
 		AE4BA9AD1C88DDB500B73906 /* Errors.swift in Sources */ = {isa = PBXBuildFile; fileRef = AE4BA9AC1C88DDB500B73906 /* Errors.swift */; };
