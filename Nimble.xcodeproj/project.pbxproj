// !$*UTF8*$!
{
	archiveVersion = 1;
	classes = {
	};
	objectVersion = 46;
	objects = {

/* Begin PBXBuildFile section */
		1F0648CC19639F5A001F9C46 /* ObjectWithLazyProperty.swift in Sources */ = {isa = PBXBuildFile; fileRef = 1F0648CB19639F5A001F9C46 /* ObjectWithLazyProperty.swift */; };
		1F0648CD19639F5A001F9C46 /* ObjectWithLazyProperty.swift in Sources */ = {isa = PBXBuildFile; fileRef = 1F0648CB19639F5A001F9C46 /* ObjectWithLazyProperty.swift */; };
		1F0648D41963AAB2001F9C46 /* SynchronousTests.swift in Sources */ = {isa = PBXBuildFile; fileRef = 1F0648D31963AAB2001F9C46 /* SynchronousTests.swift */; };
		1F0648D51963AAB2001F9C46 /* SynchronousTests.swift in Sources */ = {isa = PBXBuildFile; fileRef = 1F0648D31963AAB2001F9C46 /* SynchronousTests.swift */; };
		1F0FEA9A1AF32DA4001E554E /* ObjCExpectation.swift in Sources */ = {isa = PBXBuildFile; fileRef = 1F0FEA991AF32DA4001E554E /* ObjCExpectation.swift */; };
		1F0FEA9B1AF32DA4001E554E /* ObjCExpectation.swift in Sources */ = {isa = PBXBuildFile; fileRef = 1F0FEA991AF32DA4001E554E /* ObjCExpectation.swift */; };
		1F14FB64194180C5009F2A08 /* utils.swift in Sources */ = {isa = PBXBuildFile; fileRef = 1F14FB63194180C5009F2A08 /* utils.swift */; };
		1F1A742F1940169200FFFC47 /* Nimble.h in Headers */ = {isa = PBXBuildFile; fileRef = 1F1A742E1940169200FFFC47 /* Nimble.h */; settings = {ATTRIBUTES = (Public, ); }; };
		1F1A74351940169200FFFC47 /* Nimble.framework in Frameworks */ = {isa = PBXBuildFile; fileRef = 1F1A74291940169200FFFC47 /* Nimble.framework */; };
		1F1B5AD41963E13900CA8BF9 /* BeAKindOfTest.swift in Sources */ = {isa = PBXBuildFile; fileRef = 1F1B5AD31963E13900CA8BF9 /* BeAKindOfTest.swift */; };
		1F1B5AD51963E13900CA8BF9 /* BeAKindOfTest.swift in Sources */ = {isa = PBXBuildFile; fileRef = 1F1B5AD31963E13900CA8BF9 /* BeAKindOfTest.swift */; };
		1F299EAB19627B2D002641AF /* BeEmptyTest.swift in Sources */ = {isa = PBXBuildFile; fileRef = 1F299EAA19627B2D002641AF /* BeEmptyTest.swift */; };
		1F299EAC19627B2D002641AF /* BeEmptyTest.swift in Sources */ = {isa = PBXBuildFile; fileRef = 1F299EAA19627B2D002641AF /* BeEmptyTest.swift */; };
		1F43728A1A1B343800EB80F8 /* Functional.swift in Sources */ = {isa = PBXBuildFile; fileRef = 1FD8CD251968AB07008ED995 /* Functional.swift */; };
		1F43728B1A1B343900EB80F8 /* Functional.swift in Sources */ = {isa = PBXBuildFile; fileRef = 1FD8CD251968AB07008ED995 /* Functional.swift */; };
		1F43728C1A1B343C00EB80F8 /* SourceLocation.swift in Sources */ = {isa = PBXBuildFile; fileRef = 1FD8CD271968AB07008ED995 /* SourceLocation.swift */; };
		1F43728D1A1B343D00EB80F8 /* SourceLocation.swift in Sources */ = {isa = PBXBuildFile; fileRef = 1FD8CD271968AB07008ED995 /* SourceLocation.swift */; };
		1F43728E1A1B343F00EB80F8 /* Stringers.swift in Sources */ = {isa = PBXBuildFile; fileRef = 1FD8CD281968AB07008ED995 /* Stringers.swift */; };
		1F43728F1A1B344000EB80F8 /* Stringers.swift in Sources */ = {isa = PBXBuildFile; fileRef = 1FD8CD281968AB07008ED995 /* Stringers.swift */; };
		1F4A56661A3B305F009E1637 /* ObjCAsyncTest.m in Sources */ = {isa = PBXBuildFile; fileRef = 1F4A56651A3B305F009E1637 /* ObjCAsyncTest.m */; };
		1F4A56671A3B305F009E1637 /* ObjCAsyncTest.m in Sources */ = {isa = PBXBuildFile; fileRef = 1F4A56651A3B305F009E1637 /* ObjCAsyncTest.m */; };
		1F4A566A1A3B3108009E1637 /* ObjCBeAnInstanceOfTest.m in Sources */ = {isa = PBXBuildFile; fileRef = 1F4A56691A3B3108009E1637 /* ObjCBeAnInstanceOfTest.m */; };
		1F4A566B1A3B3108009E1637 /* ObjCBeAnInstanceOfTest.m in Sources */ = {isa = PBXBuildFile; fileRef = 1F4A56691A3B3108009E1637 /* ObjCBeAnInstanceOfTest.m */; };
		1F4A566D1A3B3159009E1637 /* ObjCBeKindOfTest.m in Sources */ = {isa = PBXBuildFile; fileRef = 1F4A566C1A3B3159009E1637 /* ObjCBeKindOfTest.m */; };
		1F4A566E1A3B3159009E1637 /* ObjCBeKindOfTest.m in Sources */ = {isa = PBXBuildFile; fileRef = 1F4A566C1A3B3159009E1637 /* ObjCBeKindOfTest.m */; };
		1F4A56701A3B319F009E1637 /* ObjCBeCloseToTest.m in Sources */ = {isa = PBXBuildFile; fileRef = 1F4A566F1A3B319F009E1637 /* ObjCBeCloseToTest.m */; };
		1F4A56711A3B319F009E1637 /* ObjCBeCloseToTest.m in Sources */ = {isa = PBXBuildFile; fileRef = 1F4A566F1A3B319F009E1637 /* ObjCBeCloseToTest.m */; };
		1F4A56731A3B3210009E1637 /* ObjCBeginWithTest.m in Sources */ = {isa = PBXBuildFile; fileRef = 1F4A56721A3B3210009E1637 /* ObjCBeginWithTest.m */; };
		1F4A56741A3B3210009E1637 /* ObjCBeginWithTest.m in Sources */ = {isa = PBXBuildFile; fileRef = 1F4A56721A3B3210009E1637 /* ObjCBeginWithTest.m */; };
		1F4A56761A3B3253009E1637 /* ObjCBeGreaterThanTest.m in Sources */ = {isa = PBXBuildFile; fileRef = 1F4A56751A3B3253009E1637 /* ObjCBeGreaterThanTest.m */; };
		1F4A56771A3B3253009E1637 /* ObjCBeGreaterThanTest.m in Sources */ = {isa = PBXBuildFile; fileRef = 1F4A56751A3B3253009E1637 /* ObjCBeGreaterThanTest.m */; };
		1F4A56791A3B32E3009E1637 /* ObjCBeGreaterThanOrEqualToTest.m in Sources */ = {isa = PBXBuildFile; fileRef = 1F4A56781A3B32E3009E1637 /* ObjCBeGreaterThanOrEqualToTest.m */; };
		1F4A567A1A3B32E3009E1637 /* ObjCBeGreaterThanOrEqualToTest.m in Sources */ = {isa = PBXBuildFile; fileRef = 1F4A56781A3B32E3009E1637 /* ObjCBeGreaterThanOrEqualToTest.m */; };
		1F4A567C1A3B3311009E1637 /* ObjCBeIdenticalToTest.m in Sources */ = {isa = PBXBuildFile; fileRef = 1F4A567B1A3B3311009E1637 /* ObjCBeIdenticalToTest.m */; };
		1F4A567D1A3B3311009E1637 /* ObjCBeIdenticalToTest.m in Sources */ = {isa = PBXBuildFile; fileRef = 1F4A567B1A3B3311009E1637 /* ObjCBeIdenticalToTest.m */; };
		1F4A567F1A3B333F009E1637 /* ObjCBeLessThanTest.m in Sources */ = {isa = PBXBuildFile; fileRef = 1F4A567E1A3B333F009E1637 /* ObjCBeLessThanTest.m */; };
		1F4A56801A3B333F009E1637 /* ObjCBeLessThanTest.m in Sources */ = {isa = PBXBuildFile; fileRef = 1F4A567E1A3B333F009E1637 /* ObjCBeLessThanTest.m */; };
		1F4A56821A3B336F009E1637 /* ObjCBeLessThanOrEqualToTest.m in Sources */ = {isa = PBXBuildFile; fileRef = 1F4A56811A3B336F009E1637 /* ObjCBeLessThanOrEqualToTest.m */; };
		1F4A56831A3B336F009E1637 /* ObjCBeLessThanOrEqualToTest.m in Sources */ = {isa = PBXBuildFile; fileRef = 1F4A56811A3B336F009E1637 /* ObjCBeLessThanOrEqualToTest.m */; };
		1F4A56851A3B33A0009E1637 /* ObjCBeTruthyTest.m in Sources */ = {isa = PBXBuildFile; fileRef = 1F4A56841A3B33A0009E1637 /* ObjCBeTruthyTest.m */; };
		1F4A56861A3B33A0009E1637 /* ObjCBeTruthyTest.m in Sources */ = {isa = PBXBuildFile; fileRef = 1F4A56841A3B33A0009E1637 /* ObjCBeTruthyTest.m */; };
		1F4A56881A3B33CB009E1637 /* ObjCBeFalsyTest.m in Sources */ = {isa = PBXBuildFile; fileRef = 1F4A56871A3B33CB009E1637 /* ObjCBeFalsyTest.m */; };
		1F4A56891A3B33CB009E1637 /* ObjCBeFalsyTest.m in Sources */ = {isa = PBXBuildFile; fileRef = 1F4A56871A3B33CB009E1637 /* ObjCBeFalsyTest.m */; };
		1F4A568B1A3B3407009E1637 /* ObjCBeTrueTest.m in Sources */ = {isa = PBXBuildFile; fileRef = 1F4A568A1A3B3407009E1637 /* ObjCBeTrueTest.m */; };
		1F4A568C1A3B3407009E1637 /* ObjCBeTrueTest.m in Sources */ = {isa = PBXBuildFile; fileRef = 1F4A568A1A3B3407009E1637 /* ObjCBeTrueTest.m */; };
		1F4A568E1A3B342B009E1637 /* ObjCBeFalseTest.m in Sources */ = {isa = PBXBuildFile; fileRef = 1F4A568D1A3B342B009E1637 /* ObjCBeFalseTest.m */; };
		1F4A568F1A3B342B009E1637 /* ObjCBeFalseTest.m in Sources */ = {isa = PBXBuildFile; fileRef = 1F4A568D1A3B342B009E1637 /* ObjCBeFalseTest.m */; };
		1F4A56911A3B344A009E1637 /* ObjCBeNilTest.m in Sources */ = {isa = PBXBuildFile; fileRef = 1F4A56901A3B344A009E1637 /* ObjCBeNilTest.m */; };
		1F4A56921A3B344A009E1637 /* ObjCBeNilTest.m in Sources */ = {isa = PBXBuildFile; fileRef = 1F4A56901A3B344A009E1637 /* ObjCBeNilTest.m */; };
		1F4A56941A3B346F009E1637 /* ObjCContainTest.m in Sources */ = {isa = PBXBuildFile; fileRef = 1F4A56931A3B346F009E1637 /* ObjCContainTest.m */; };
		1F4A56951A3B346F009E1637 /* ObjCContainTest.m in Sources */ = {isa = PBXBuildFile; fileRef = 1F4A56931A3B346F009E1637 /* ObjCContainTest.m */; };
		1F4A56971A3B34AA009E1637 /* ObjCEndWithTest.m in Sources */ = {isa = PBXBuildFile; fileRef = 1F4A56961A3B34AA009E1637 /* ObjCEndWithTest.m */; };
		1F4A56981A3B34AA009E1637 /* ObjCEndWithTest.m in Sources */ = {isa = PBXBuildFile; fileRef = 1F4A56961A3B34AA009E1637 /* ObjCEndWithTest.m */; };
		1F4A569A1A3B3539009E1637 /* ObjCEqualTest.m in Sources */ = {isa = PBXBuildFile; fileRef = 1F4A56991A3B3539009E1637 /* ObjCEqualTest.m */; };
		1F4A569B1A3B3539009E1637 /* ObjCEqualTest.m in Sources */ = {isa = PBXBuildFile; fileRef = 1F4A56991A3B3539009E1637 /* ObjCEqualTest.m */; };
		1F4A569D1A3B3565009E1637 /* ObjCMatchTest.m in Sources */ = {isa = PBXBuildFile; fileRef = 1F4A569C1A3B3565009E1637 /* ObjCMatchTest.m */; };
		1F4A569E1A3B3565009E1637 /* ObjCMatchTest.m in Sources */ = {isa = PBXBuildFile; fileRef = 1F4A569C1A3B3565009E1637 /* ObjCMatchTest.m */; };
		1F4A56A01A3B359E009E1637 /* ObjCRaiseExceptionTest.m in Sources */ = {isa = PBXBuildFile; fileRef = 1F4A569F1A3B359E009E1637 /* ObjCRaiseExceptionTest.m */; };
		1F4A56A11A3B359E009E1637 /* ObjCRaiseExceptionTest.m in Sources */ = {isa = PBXBuildFile; fileRef = 1F4A569F1A3B359E009E1637 /* ObjCRaiseExceptionTest.m */; };
		1F5DF15F1BDCA0CE00C3A531 /* Nimble.framework in Frameworks */ = {isa = PBXBuildFile; fileRef = 1F5DF1551BDCA0CE00C3A531 /* Nimble.framework */; };
		1F5DF16C1BDCA0F500C3A531 /* AssertionRecorder.swift in Sources */ = {isa = PBXBuildFile; fileRef = 1FD8CD051968AB07008ED995 /* AssertionRecorder.swift */; };
		1F5DF16D1BDCA0F500C3A531 /* AdapterProtocols.swift in Sources */ = {isa = PBXBuildFile; fileRef = 1FD8CD061968AB07008ED995 /* AdapterProtocols.swift */; };
		1F5DF16E1BDCA0F500C3A531 /* NimbleXCTestHandler.swift in Sources */ = {isa = PBXBuildFile; fileRef = 1FD8CD071968AB07008ED995 /* NimbleXCTestHandler.swift */; };
		1F5DF16F1BDCA0F500C3A531 /* AssertionDispatcher.swift in Sources */ = {isa = PBXBuildFile; fileRef = 1FDBD8661AF8A4FF0089F27B /* AssertionDispatcher.swift */; };
		1F5DF1701BDCA0F500C3A531 /* DSL.swift in Sources */ = {isa = PBXBuildFile; fileRef = 1FD8CD081968AB07008ED995 /* DSL.swift */; };
		1F5DF1711BDCA0F500C3A531 /* DSL+Wait.swift in Sources */ = {isa = PBXBuildFile; fileRef = DA9E8C811A414BB9002633C2 /* DSL+Wait.swift */; };
		1F5DF1721BDCA0F500C3A531 /* Expectation.swift in Sources */ = {isa = PBXBuildFile; fileRef = 1FD8CD091968AB07008ED995 /* Expectation.swift */; };
		1F5DF1731BDCA0F500C3A531 /* ObjCExpectation.swift in Sources */ = {isa = PBXBuildFile; fileRef = 1F0FEA991AF32DA4001E554E /* ObjCExpectation.swift */; };
		1F5DF1741BDCA0F500C3A531 /* Expression.swift in Sources */ = {isa = PBXBuildFile; fileRef = 1FD8CD0A1968AB07008ED995 /* Expression.swift */; };
		1F5DF1751BDCA0F500C3A531 /* FailureMessage.swift in Sources */ = {isa = PBXBuildFile; fileRef = 1FD8CD0B1968AB07008ED995 /* FailureMessage.swift */; };
		1F5DF1761BDCA0F500C3A531 /* AllPass.swift in Sources */ = {isa = PBXBuildFile; fileRef = DDB1BC781A92235600F743C3 /* AllPass.swift */; };
		1F5DF1771BDCA0F500C3A531 /* BeAKindOf.swift in Sources */ = {isa = PBXBuildFile; fileRef = 1FD8CD0E1968AB07008ED995 /* BeAKindOf.swift */; };
		1F5DF1781BDCA0F500C3A531 /* BeAnInstanceOf.swift in Sources */ = {isa = PBXBuildFile; fileRef = 1FD8CD0D1968AB07008ED995 /* BeAnInstanceOf.swift */; };
		1F5DF1791BDCA0F500C3A531 /* BeCloseTo.swift in Sources */ = {isa = PBXBuildFile; fileRef = 1FD8CD0F1968AB07008ED995 /* BeCloseTo.swift */; };
		1F5DF17A1BDCA0F500C3A531 /* BeEmpty.swift in Sources */ = {isa = PBXBuildFile; fileRef = 1FD8CD101968AB07008ED995 /* BeEmpty.swift */; };
		1F5DF17B1BDCA0F500C3A531 /* BeginWith.swift in Sources */ = {isa = PBXBuildFile; fileRef = 1FD8CD111968AB07008ED995 /* BeginWith.swift */; };
		1F5DF17C1BDCA0F500C3A531 /* BeGreaterThan.swift in Sources */ = {isa = PBXBuildFile; fileRef = 1FD8CD121968AB07008ED995 /* BeGreaterThan.swift */; };
		1F5DF17D1BDCA0F500C3A531 /* BeGreaterThanOrEqualTo.swift in Sources */ = {isa = PBXBuildFile; fileRef = 1FD8CD131968AB07008ED995 /* BeGreaterThanOrEqualTo.swift */; };
		1F5DF17E1BDCA0F500C3A531 /* BeIdenticalTo.swift in Sources */ = {isa = PBXBuildFile; fileRef = 1FD8CD141968AB07008ED995 /* BeIdenticalTo.swift */; };
		1F5DF17F1BDCA0F500C3A531 /* BeLessThan.swift in Sources */ = {isa = PBXBuildFile; fileRef = 1FD8CD151968AB07008ED995 /* BeLessThan.swift */; };
		1F5DF1801BDCA0F500C3A531 /* BeLessThanOrEqual.swift in Sources */ = {isa = PBXBuildFile; fileRef = 1FD8CD161968AB07008ED995 /* BeLessThanOrEqual.swift */; };
		1F5DF1811BDCA0F500C3A531 /* BeLogical.swift in Sources */ = {isa = PBXBuildFile; fileRef = 1FD8CD171968AB07008ED995 /* BeLogical.swift */; };
		1F5DF1821BDCA0F500C3A531 /* BeNil.swift in Sources */ = {isa = PBXBuildFile; fileRef = 1FD8CD181968AB07008ED995 /* BeNil.swift */; };
		1F5DF1831BDCA0F500C3A531 /* Contain.swift in Sources */ = {isa = PBXBuildFile; fileRef = 1FD8CD1A1968AB07008ED995 /* Contain.swift */; };
		1F5DF1841BDCA0F500C3A531 /* EndWith.swift in Sources */ = {isa = PBXBuildFile; fileRef = 1FD8CD1B1968AB07008ED995 /* EndWith.swift */; };
		1F5DF1851BDCA0F500C3A531 /* Equal.swift in Sources */ = {isa = PBXBuildFile; fileRef = 1FD8CD1C1968AB07008ED995 /* Equal.swift */; };
		1F5DF1861BDCA0F500C3A531 /* HaveCount.swift in Sources */ = {isa = PBXBuildFile; fileRef = 472FD1341B9E085700C7B8DA /* HaveCount.swift */; };
		1F5DF1871BDCA0F500C3A531 /* Match.swift in Sources */ = {isa = PBXBuildFile; fileRef = DDB4D5EC19FE43C200E9D9FE /* Match.swift */; };
		1F5DF1881BDCA0F500C3A531 /* MatcherProtocols.swift in Sources */ = {isa = PBXBuildFile; fileRef = 1FD8CD1D1968AB07008ED995 /* MatcherProtocols.swift */; };
		1F5DF1891BDCA0F500C3A531 /* RaisesException.swift in Sources */ = {isa = PBXBuildFile; fileRef = 1FD8CD1E1968AB07008ED995 /* RaisesException.swift */; };
		1F5DF18A1BDCA0F500C3A531 /* ThrowError.swift in Sources */ = {isa = PBXBuildFile; fileRef = 29EA59651B551EE6002D767E /* ThrowError.swift */; };
		1F5DF18B1BDCA0F500C3A531 /* Functional.swift in Sources */ = {isa = PBXBuildFile; fileRef = 1FD8CD251968AB07008ED995 /* Functional.swift */; };
		1F5DF18C1BDCA0F500C3A531 /* Async.swift in Sources */ = {isa = PBXBuildFile; fileRef = 1FD8CD261968AB07008ED995 /* Async.swift */; };
		1F5DF18D1BDCA0F500C3A531 /* SourceLocation.swift in Sources */ = {isa = PBXBuildFile; fileRef = 1FD8CD271968AB07008ED995 /* SourceLocation.swift */; };
		1F5DF18E1BDCA0F500C3A531 /* Stringers.swift in Sources */ = {isa = PBXBuildFile; fileRef = 1FD8CD281968AB07008ED995 /* Stringers.swift */; };
		1F5DF18F1BDCA0F500C3A531 /* AsyncMatcherWrapper.swift in Sources */ = {isa = PBXBuildFile; fileRef = 1FD8CD2A1968AB07008ED995 /* AsyncMatcherWrapper.swift */; };
		1F5DF1901BDCA0F500C3A531 /* MatcherFunc.swift in Sources */ = {isa = PBXBuildFile; fileRef = 1FD8CD2C1968AB07008ED995 /* MatcherFunc.swift */; };
		1F5DF1911BDCA0F500C3A531 /* ObjCMatcher.swift in Sources */ = {isa = PBXBuildFile; fileRef = 1FD8CD2D1968AB07008ED995 /* ObjCMatcher.swift */; };
		1F5DF1921BDCA10200C3A531 /* AsynchronousTest.swift in Sources */ = {isa = PBXBuildFile; fileRef = 1F925EE5195C121200ED456B /* AsynchronousTest.swift */; };
		1F5DF1931BDCA10200C3A531 /* SynchronousTests.swift in Sources */ = {isa = PBXBuildFile; fileRef = 1F0648D31963AAB2001F9C46 /* SynchronousTests.swift */; };
		1F5DF1941BDCA10200C3A531 /* UserDescriptionTest.swift in Sources */ = {isa = PBXBuildFile; fileRef = 965B0D0B1B62C06D0005AE66 /* UserDescriptionTest.swift */; };
		1F5DF1951BDCA10200C3A531 /* utils.swift in Sources */ = {isa = PBXBuildFile; fileRef = 1F14FB63194180C5009F2A08 /* utils.swift */; };
		1F5DF1961BDCA10200C3A531 /* ObjectWithLazyProperty.swift in Sources */ = {isa = PBXBuildFile; fileRef = 1F0648CB19639F5A001F9C46 /* ObjectWithLazyProperty.swift */; };
		1F5DF1971BDCA10200C3A531 /* AllPassTest.swift in Sources */ = {isa = PBXBuildFile; fileRef = DD72EC631A93874A002F7651 /* AllPassTest.swift */; };
		1F5DF1981BDCA10200C3A531 /* BeAKindOfTest.swift in Sources */ = {isa = PBXBuildFile; fileRef = 1F1B5AD31963E13900CA8BF9 /* BeAKindOfTest.swift */; };
		1F5DF1991BDCA10200C3A531 /* BeAnInstanceOfTest.swift in Sources */ = {isa = PBXBuildFile; fileRef = 1F925EE8195C124400ED456B /* BeAnInstanceOfTest.swift */; };
		1F5DF19A1BDCA10200C3A531 /* BeCloseToTest.swift in Sources */ = {isa = PBXBuildFile; fileRef = 1F925EF5195C147800ED456B /* BeCloseToTest.swift */; };
		1F5DF19B1BDCA10200C3A531 /* BeEmptyTest.swift in Sources */ = {isa = PBXBuildFile; fileRef = 1F299EAA19627B2D002641AF /* BeEmptyTest.swift */; };
		1F5DF19C1BDCA10200C3A531 /* BeginWithTest.swift in Sources */ = {isa = PBXBuildFile; fileRef = 1F925EFB195C186800ED456B /* BeginWithTest.swift */; };
		1F5DF19D1BDCA10200C3A531 /* BeGreaterThanOrEqualToTest.swift in Sources */ = {isa = PBXBuildFile; fileRef = 1F925F10195C190B00ED456B /* BeGreaterThanOrEqualToTest.swift */; };
		1F5DF19E1BDCA10200C3A531 /* BeGreaterThanTest.swift in Sources */ = {isa = PBXBuildFile; fileRef = 1F925F07195C18CF00ED456B /* BeGreaterThanTest.swift */; };
		1F5DF19F1BDCA10200C3A531 /* BeIdenticalToObjectTest.swift in Sources */ = {isa = PBXBuildFile; fileRef = DD9A9A8D19CF413800706F49 /* BeIdenticalToObjectTest.swift */; };
		1F5DF1A01BDCA10200C3A531 /* BeIdenticalToTest.swift in Sources */ = {isa = PBXBuildFile; fileRef = 1FB90097195EC4B8001D7FAE /* BeIdenticalToTest.swift */; };
		1F5DF1A11BDCA10200C3A531 /* BeLessThanOrEqualToTest.swift in Sources */ = {isa = PBXBuildFile; fileRef = 1F925F0D195C18F500ED456B /* BeLessThanOrEqualToTest.swift */; };
		1F5DF1A21BDCA10200C3A531 /* BeLessThanTest.swift in Sources */ = {isa = PBXBuildFile; fileRef = 1F925F0A195C18E100ED456B /* BeLessThanTest.swift */; };
		1F5DF1A31BDCA10200C3A531 /* BeLogicalTest.swift in Sources */ = {isa = PBXBuildFile; fileRef = 1F925EEE195C136500ED456B /* BeLogicalTest.swift */; };
		1F5DF1A41BDCA10200C3A531 /* BeNilTest.swift in Sources */ = {isa = PBXBuildFile; fileRef = 1F925EF8195C175000ED456B /* BeNilTest.swift */; };
		1F5DF1A51BDCA10200C3A531 /* ContainTest.swift in Sources */ = {isa = PBXBuildFile; fileRef = 1F925F01195C189500ED456B /* ContainTest.swift */; };
		1F5DF1A61BDCA10200C3A531 /* EndWithTest.swift in Sources */ = {isa = PBXBuildFile; fileRef = 1F925EFE195C187600ED456B /* EndWithTest.swift */; };
		1F5DF1A71BDCA10200C3A531 /* EqualTest.swift in Sources */ = {isa = PBXBuildFile; fileRef = 1F925F04195C18B700ED456B /* EqualTest.swift */; };
		1F5DF1A81BDCA10200C3A531 /* HaveCountTest.swift in Sources */ = {isa = PBXBuildFile; fileRef = 472FD1361B9E094B00C7B8DA /* HaveCountTest.swift */; };
		1F5DF1A91BDCA10200C3A531 /* MatchTest.swift in Sources */ = {isa = PBXBuildFile; fileRef = DDB4D5EF19FE442800E9D9FE /* MatchTest.swift */; };
		1F5DF1AA1BDCA10200C3A531 /* RaisesExceptionTest.swift in Sources */ = {isa = PBXBuildFile; fileRef = 1F925EEB195C12C800ED456B /* RaisesExceptionTest.swift */; };
		1F5DF1AB1BDCA10200C3A531 /* ThrowErrorTest.swift in Sources */ = {isa = PBXBuildFile; fileRef = 29EA59621B551ED2002D767E /* ThrowErrorTest.swift */; };
		1F5DF1AC1BDCA16E00C3A531 /* DSL.m in Sources */ = {isa = PBXBuildFile; fileRef = 1FD8CD211968AB07008ED995 /* DSL.m */; };
		1F5DF1AD1BDCA16E00C3A531 /* NMBExceptionCapture.m in Sources */ = {isa = PBXBuildFile; fileRef = 1FD8CD231968AB07008ED995 /* NMBExceptionCapture.m */; };
		1F5DF1AE1BDCA17600C3A531 /* Nimble.h in Headers */ = {isa = PBXBuildFile; fileRef = 1F1A742E1940169200FFFC47 /* Nimble.h */; settings = {ATTRIBUTES = (Public, ); }; };
		1F5DF1AF1BDCA17600C3A531 /* DSL.h in Headers */ = {isa = PBXBuildFile; fileRef = 1FD8CD201968AB07008ED995 /* DSL.h */; settings = {ATTRIBUTES = (Public, ); }; };
		1F5DF1B01BDCA17600C3A531 /* NMBExceptionCapture.h in Headers */ = {isa = PBXBuildFile; fileRef = 1FD8CD221968AB07008ED995 /* NMBExceptionCapture.h */; settings = {ATTRIBUTES = (Public, ); }; };
		1F8A37B01B7C5042001C8357 /* ObjCSyncTest.m in Sources */ = {isa = PBXBuildFile; fileRef = 1F8A37AF1B7C5042001C8357 /* ObjCSyncTest.m */; };
		1F8A37B11B7C5042001C8357 /* ObjCSyncTest.m in Sources */ = {isa = PBXBuildFile; fileRef = 1F8A37AF1B7C5042001C8357 /* ObjCSyncTest.m */; };
		1F91DD2D1C74BF36002C309F /* BeVoidTest.swift in Sources */ = {isa = PBXBuildFile; fileRef = 1F91DD2C1C74BF36002C309F /* BeVoidTest.swift */; };
		1F91DD2E1C74BF36002C309F /* BeVoidTest.swift in Sources */ = {isa = PBXBuildFile; fileRef = 1F91DD2C1C74BF36002C309F /* BeVoidTest.swift */; };
		1F91DD2F1C74BF36002C309F /* BeVoidTest.swift in Sources */ = {isa = PBXBuildFile; fileRef = 1F91DD2C1C74BF36002C309F /* BeVoidTest.swift */; };
		1F91DD311C74BF61002C309F /* BeVoid.swift in Sources */ = {isa = PBXBuildFile; fileRef = 1F91DD301C74BF61002C309F /* BeVoid.swift */; };
		1F91DD321C74BF61002C309F /* BeVoid.swift in Sources */ = {isa = PBXBuildFile; fileRef = 1F91DD301C74BF61002C309F /* BeVoid.swift */; };
		1F91DD331C74BF61002C309F /* BeVoid.swift in Sources */ = {isa = PBXBuildFile; fileRef = 1F91DD301C74BF61002C309F /* BeVoid.swift */; };
		1F925EB8195C0D6300ED456B /* Nimble.framework in Frameworks */ = {isa = PBXBuildFile; fileRef = 1F925EAD195C0D6300ED456B /* Nimble.framework */; };
		1F925EC7195C0DD100ED456B /* Nimble.h in Headers */ = {isa = PBXBuildFile; fileRef = 1F1A742E1940169200FFFC47 /* Nimble.h */; settings = {ATTRIBUTES = (Public, ); }; };
		1F925EE2195C0DFD00ED456B /* utils.swift in Sources */ = {isa = PBXBuildFile; fileRef = 1F14FB63194180C5009F2A08 /* utils.swift */; };
		1F925EE6195C121200ED456B /* AsynchronousTest.swift in Sources */ = {isa = PBXBuildFile; fileRef = 1F925EE5195C121200ED456B /* AsynchronousTest.swift */; };
		1F925EE7195C121200ED456B /* AsynchronousTest.swift in Sources */ = {isa = PBXBuildFile; fileRef = 1F925EE5195C121200ED456B /* AsynchronousTest.swift */; };
		1F925EE9195C124400ED456B /* BeAnInstanceOfTest.swift in Sources */ = {isa = PBXBuildFile; fileRef = 1F925EE8195C124400ED456B /* BeAnInstanceOfTest.swift */; };
		1F925EEA195C124400ED456B /* BeAnInstanceOfTest.swift in Sources */ = {isa = PBXBuildFile; fileRef = 1F925EE8195C124400ED456B /* BeAnInstanceOfTest.swift */; };
		1F925EEC195C12C800ED456B /* RaisesExceptionTest.swift in Sources */ = {isa = PBXBuildFile; fileRef = 1F925EEB195C12C800ED456B /* RaisesExceptionTest.swift */; };
		1F925EED195C12C800ED456B /* RaisesExceptionTest.swift in Sources */ = {isa = PBXBuildFile; fileRef = 1F925EEB195C12C800ED456B /* RaisesExceptionTest.swift */; };
		1F925EEF195C136500ED456B /* BeLogicalTest.swift in Sources */ = {isa = PBXBuildFile; fileRef = 1F925EEE195C136500ED456B /* BeLogicalTest.swift */; };
		1F925EF0195C136500ED456B /* BeLogicalTest.swift in Sources */ = {isa = PBXBuildFile; fileRef = 1F925EEE195C136500ED456B /* BeLogicalTest.swift */; };
		1F925EF6195C147800ED456B /* BeCloseToTest.swift in Sources */ = {isa = PBXBuildFile; fileRef = 1F925EF5195C147800ED456B /* BeCloseToTest.swift */; };
		1F925EF7195C147800ED456B /* BeCloseToTest.swift in Sources */ = {isa = PBXBuildFile; fileRef = 1F925EF5195C147800ED456B /* BeCloseToTest.swift */; };
		1F925EF9195C175000ED456B /* BeNilTest.swift in Sources */ = {isa = PBXBuildFile; fileRef = 1F925EF8195C175000ED456B /* BeNilTest.swift */; };
		1F925EFA195C175000ED456B /* BeNilTest.swift in Sources */ = {isa = PBXBuildFile; fileRef = 1F925EF8195C175000ED456B /* BeNilTest.swift */; };
		1F925EFC195C186800ED456B /* BeginWithTest.swift in Sources */ = {isa = PBXBuildFile; fileRef = 1F925EFB195C186800ED456B /* BeginWithTest.swift */; };
		1F925EFD195C186800ED456B /* BeginWithTest.swift in Sources */ = {isa = PBXBuildFile; fileRef = 1F925EFB195C186800ED456B /* BeginWithTest.swift */; };
		1F925EFF195C187600ED456B /* EndWithTest.swift in Sources */ = {isa = PBXBuildFile; fileRef = 1F925EFE195C187600ED456B /* EndWithTest.swift */; };
		1F925F00195C187600ED456B /* EndWithTest.swift in Sources */ = {isa = PBXBuildFile; fileRef = 1F925EFE195C187600ED456B /* EndWithTest.swift */; };
		1F925F02195C189500ED456B /* ContainTest.swift in Sources */ = {isa = PBXBuildFile; fileRef = 1F925F01195C189500ED456B /* ContainTest.swift */; };
		1F925F03195C189500ED456B /* ContainTest.swift in Sources */ = {isa = PBXBuildFile; fileRef = 1F925F01195C189500ED456B /* ContainTest.swift */; };
		1F925F05195C18B700ED456B /* EqualTest.swift in Sources */ = {isa = PBXBuildFile; fileRef = 1F925F04195C18B700ED456B /* EqualTest.swift */; };
		1F925F06195C18B700ED456B /* EqualTest.swift in Sources */ = {isa = PBXBuildFile; fileRef = 1F925F04195C18B700ED456B /* EqualTest.swift */; };
		1F925F08195C18CF00ED456B /* BeGreaterThanTest.swift in Sources */ = {isa = PBXBuildFile; fileRef = 1F925F07195C18CF00ED456B /* BeGreaterThanTest.swift */; };
		1F925F09195C18CF00ED456B /* BeGreaterThanTest.swift in Sources */ = {isa = PBXBuildFile; fileRef = 1F925F07195C18CF00ED456B /* BeGreaterThanTest.swift */; };
		1F925F0B195C18E100ED456B /* BeLessThanTest.swift in Sources */ = {isa = PBXBuildFile; fileRef = 1F925F0A195C18E100ED456B /* BeLessThanTest.swift */; };
		1F925F0C195C18E100ED456B /* BeLessThanTest.swift in Sources */ = {isa = PBXBuildFile; fileRef = 1F925F0A195C18E100ED456B /* BeLessThanTest.swift */; };
		1F925F0E195C18F500ED456B /* BeLessThanOrEqualToTest.swift in Sources */ = {isa = PBXBuildFile; fileRef = 1F925F0D195C18F500ED456B /* BeLessThanOrEqualToTest.swift */; };
		1F925F0F195C18F500ED456B /* BeLessThanOrEqualToTest.swift in Sources */ = {isa = PBXBuildFile; fileRef = 1F925F0D195C18F500ED456B /* BeLessThanOrEqualToTest.swift */; };
		1F925F11195C190B00ED456B /* BeGreaterThanOrEqualToTest.swift in Sources */ = {isa = PBXBuildFile; fileRef = 1F925F10195C190B00ED456B /* BeGreaterThanOrEqualToTest.swift */; };
		1F925F12195C190B00ED456B /* BeGreaterThanOrEqualToTest.swift in Sources */ = {isa = PBXBuildFile; fileRef = 1F925F10195C190B00ED456B /* BeGreaterThanOrEqualToTest.swift */; };
		1F9DB8FB1A74E793002E96AD /* ObjCBeEmptyTest.m in Sources */ = {isa = PBXBuildFile; fileRef = 1F9DB8FA1A74E793002E96AD /* ObjCBeEmptyTest.m */; };
		1F9DB8FC1A74E793002E96AD /* ObjCBeEmptyTest.m in Sources */ = {isa = PBXBuildFile; fileRef = 1F9DB8FA1A74E793002E96AD /* ObjCBeEmptyTest.m */; };
		1FB90098195EC4B8001D7FAE /* BeIdenticalToTest.swift in Sources */ = {isa = PBXBuildFile; fileRef = 1FB90097195EC4B8001D7FAE /* BeIdenticalToTest.swift */; };
		1FB90099195EC4B8001D7FAE /* BeIdenticalToTest.swift in Sources */ = {isa = PBXBuildFile; fileRef = 1FB90097195EC4B8001D7FAE /* BeIdenticalToTest.swift */; };
		1FC494AA1C29CBA40010975C /* NimbleEnvironment.swift in Sources */ = {isa = PBXBuildFile; fileRef = 1FC494A91C29CBA40010975C /* NimbleEnvironment.swift */; };
		1FC494AB1C29CBA40010975C /* NimbleEnvironment.swift in Sources */ = {isa = PBXBuildFile; fileRef = 1FC494A91C29CBA40010975C /* NimbleEnvironment.swift */; };
		1FC494AC1C29CBA40010975C /* NimbleEnvironment.swift in Sources */ = {isa = PBXBuildFile; fileRef = 1FC494A91C29CBA40010975C /* NimbleEnvironment.swift */; };
		1FCF914F1C61C85A00B15DCB /* PostNotificationTest.swift in Sources */ = {isa = PBXBuildFile; fileRef = 1FCF914E1C61C85A00B15DCB /* PostNotificationTest.swift */; };
		1FCF91501C61C85A00B15DCB /* PostNotificationTest.swift in Sources */ = {isa = PBXBuildFile; fileRef = 1FCF914E1C61C85A00B15DCB /* PostNotificationTest.swift */; };
		1FCF91511C61C85A00B15DCB /* PostNotificationTest.swift in Sources */ = {isa = PBXBuildFile; fileRef = 1FCF914E1C61C85A00B15DCB /* PostNotificationTest.swift */; };
		1FCF91531C61C8A400B15DCB /* PostNotification.swift in Sources */ = {isa = PBXBuildFile; fileRef = 1FCF91521C61C8A400B15DCB /* PostNotification.swift */; };
		1FCF91541C61C8A400B15DCB /* PostNotification.swift in Sources */ = {isa = PBXBuildFile; fileRef = 1FCF91521C61C8A400B15DCB /* PostNotification.swift */; };
		1FCF91551C61C8A400B15DCB /* PostNotification.swift in Sources */ = {isa = PBXBuildFile; fileRef = 1FCF91521C61C8A400B15DCB /* PostNotification.swift */; };
		1FD8CD2E1968AB07008ED995 /* AssertionRecorder.swift in Sources */ = {isa = PBXBuildFile; fileRef = 1FD8CD051968AB07008ED995 /* AssertionRecorder.swift */; };
		1FD8CD2F1968AB07008ED995 /* AssertionRecorder.swift in Sources */ = {isa = PBXBuildFile; fileRef = 1FD8CD051968AB07008ED995 /* AssertionRecorder.swift */; };
		1FD8CD301968AB07008ED995 /* AdapterProtocols.swift in Sources */ = {isa = PBXBuildFile; fileRef = 1FD8CD061968AB07008ED995 /* AdapterProtocols.swift */; };
		1FD8CD311968AB07008ED995 /* AdapterProtocols.swift in Sources */ = {isa = PBXBuildFile; fileRef = 1FD8CD061968AB07008ED995 /* AdapterProtocols.swift */; };
		1FD8CD321968AB07008ED995 /* NimbleXCTestHandler.swift in Sources */ = {isa = PBXBuildFile; fileRef = 1FD8CD071968AB07008ED995 /* NimbleXCTestHandler.swift */; };
		1FD8CD331968AB07008ED995 /* NimbleXCTestHandler.swift in Sources */ = {isa = PBXBuildFile; fileRef = 1FD8CD071968AB07008ED995 /* NimbleXCTestHandler.swift */; };
		1FD8CD341968AB07008ED995 /* DSL.swift in Sources */ = {isa = PBXBuildFile; fileRef = 1FD8CD081968AB07008ED995 /* DSL.swift */; };
		1FD8CD351968AB07008ED995 /* DSL.swift in Sources */ = {isa = PBXBuildFile; fileRef = 1FD8CD081968AB07008ED995 /* DSL.swift */; };
		1FD8CD361968AB07008ED995 /* Expectation.swift in Sources */ = {isa = PBXBuildFile; fileRef = 1FD8CD091968AB07008ED995 /* Expectation.swift */; };
		1FD8CD371968AB07008ED995 /* Expectation.swift in Sources */ = {isa = PBXBuildFile; fileRef = 1FD8CD091968AB07008ED995 /* Expectation.swift */; };
		1FD8CD381968AB07008ED995 /* Expression.swift in Sources */ = {isa = PBXBuildFile; fileRef = 1FD8CD0A1968AB07008ED995 /* Expression.swift */; };
		1FD8CD391968AB07008ED995 /* Expression.swift in Sources */ = {isa = PBXBuildFile; fileRef = 1FD8CD0A1968AB07008ED995 /* Expression.swift */; };
		1FD8CD3A1968AB07008ED995 /* FailureMessage.swift in Sources */ = {isa = PBXBuildFile; fileRef = 1FD8CD0B1968AB07008ED995 /* FailureMessage.swift */; };
		1FD8CD3B1968AB07008ED995 /* FailureMessage.swift in Sources */ = {isa = PBXBuildFile; fileRef = 1FD8CD0B1968AB07008ED995 /* FailureMessage.swift */; };
		1FD8CD3C1968AB07008ED995 /* BeAnInstanceOf.swift in Sources */ = {isa = PBXBuildFile; fileRef = 1FD8CD0D1968AB07008ED995 /* BeAnInstanceOf.swift */; };
		1FD8CD3D1968AB07008ED995 /* BeAnInstanceOf.swift in Sources */ = {isa = PBXBuildFile; fileRef = 1FD8CD0D1968AB07008ED995 /* BeAnInstanceOf.swift */; };
		1FD8CD3E1968AB07008ED995 /* BeAKindOf.swift in Sources */ = {isa = PBXBuildFile; fileRef = 1FD8CD0E1968AB07008ED995 /* BeAKindOf.swift */; };
		1FD8CD3F1968AB07008ED995 /* BeAKindOf.swift in Sources */ = {isa = PBXBuildFile; fileRef = 1FD8CD0E1968AB07008ED995 /* BeAKindOf.swift */; };
		1FD8CD401968AB07008ED995 /* BeCloseTo.swift in Sources */ = {isa = PBXBuildFile; fileRef = 1FD8CD0F1968AB07008ED995 /* BeCloseTo.swift */; };
		1FD8CD411968AB07008ED995 /* BeCloseTo.swift in Sources */ = {isa = PBXBuildFile; fileRef = 1FD8CD0F1968AB07008ED995 /* BeCloseTo.swift */; };
		1FD8CD421968AB07008ED995 /* BeEmpty.swift in Sources */ = {isa = PBXBuildFile; fileRef = 1FD8CD101968AB07008ED995 /* BeEmpty.swift */; };
		1FD8CD431968AB07008ED995 /* BeEmpty.swift in Sources */ = {isa = PBXBuildFile; fileRef = 1FD8CD101968AB07008ED995 /* BeEmpty.swift */; };
		1FD8CD441968AB07008ED995 /* BeginWith.swift in Sources */ = {isa = PBXBuildFile; fileRef = 1FD8CD111968AB07008ED995 /* BeginWith.swift */; };
		1FD8CD451968AB07008ED995 /* BeginWith.swift in Sources */ = {isa = PBXBuildFile; fileRef = 1FD8CD111968AB07008ED995 /* BeginWith.swift */; };
		1FD8CD461968AB07008ED995 /* BeGreaterThan.swift in Sources */ = {isa = PBXBuildFile; fileRef = 1FD8CD121968AB07008ED995 /* BeGreaterThan.swift */; };
		1FD8CD471968AB07008ED995 /* BeGreaterThan.swift in Sources */ = {isa = PBXBuildFile; fileRef = 1FD8CD121968AB07008ED995 /* BeGreaterThan.swift */; };
		1FD8CD481968AB07008ED995 /* BeGreaterThanOrEqualTo.swift in Sources */ = {isa = PBXBuildFile; fileRef = 1FD8CD131968AB07008ED995 /* BeGreaterThanOrEqualTo.swift */; };
		1FD8CD491968AB07008ED995 /* BeGreaterThanOrEqualTo.swift in Sources */ = {isa = PBXBuildFile; fileRef = 1FD8CD131968AB07008ED995 /* BeGreaterThanOrEqualTo.swift */; };
		1FD8CD4A1968AB07008ED995 /* BeIdenticalTo.swift in Sources */ = {isa = PBXBuildFile; fileRef = 1FD8CD141968AB07008ED995 /* BeIdenticalTo.swift */; };
		1FD8CD4B1968AB07008ED995 /* BeIdenticalTo.swift in Sources */ = {isa = PBXBuildFile; fileRef = 1FD8CD141968AB07008ED995 /* BeIdenticalTo.swift */; };
		1FD8CD4C1968AB07008ED995 /* BeLessThan.swift in Sources */ = {isa = PBXBuildFile; fileRef = 1FD8CD151968AB07008ED995 /* BeLessThan.swift */; };
		1FD8CD4D1968AB07008ED995 /* BeLessThan.swift in Sources */ = {isa = PBXBuildFile; fileRef = 1FD8CD151968AB07008ED995 /* BeLessThan.swift */; };
		1FD8CD4E1968AB07008ED995 /* BeLessThanOrEqual.swift in Sources */ = {isa = PBXBuildFile; fileRef = 1FD8CD161968AB07008ED995 /* BeLessThanOrEqual.swift */; };
		1FD8CD4F1968AB07008ED995 /* BeLessThanOrEqual.swift in Sources */ = {isa = PBXBuildFile; fileRef = 1FD8CD161968AB07008ED995 /* BeLessThanOrEqual.swift */; };
		1FD8CD501968AB07008ED995 /* BeLogical.swift in Sources */ = {isa = PBXBuildFile; fileRef = 1FD8CD171968AB07008ED995 /* BeLogical.swift */; };
		1FD8CD511968AB07008ED995 /* BeLogical.swift in Sources */ = {isa = PBXBuildFile; fileRef = 1FD8CD171968AB07008ED995 /* BeLogical.swift */; };
		1FD8CD521968AB07008ED995 /* BeNil.swift in Sources */ = {isa = PBXBuildFile; fileRef = 1FD8CD181968AB07008ED995 /* BeNil.swift */; };
		1FD8CD531968AB07008ED995 /* BeNil.swift in Sources */ = {isa = PBXBuildFile; fileRef = 1FD8CD181968AB07008ED995 /* BeNil.swift */; };
		1FD8CD561968AB07008ED995 /* Contain.swift in Sources */ = {isa = PBXBuildFile; fileRef = 1FD8CD1A1968AB07008ED995 /* Contain.swift */; };
		1FD8CD571968AB07008ED995 /* Contain.swift in Sources */ = {isa = PBXBuildFile; fileRef = 1FD8CD1A1968AB07008ED995 /* Contain.swift */; };
		1FD8CD581968AB07008ED995 /* EndWith.swift in Sources */ = {isa = PBXBuildFile; fileRef = 1FD8CD1B1968AB07008ED995 /* EndWith.swift */; };
		1FD8CD591968AB07008ED995 /* EndWith.swift in Sources */ = {isa = PBXBuildFile; fileRef = 1FD8CD1B1968AB07008ED995 /* EndWith.swift */; };
		1FD8CD5A1968AB07008ED995 /* Equal.swift in Sources */ = {isa = PBXBuildFile; fileRef = 1FD8CD1C1968AB07008ED995 /* Equal.swift */; };
		1FD8CD5B1968AB07008ED995 /* Equal.swift in Sources */ = {isa = PBXBuildFile; fileRef = 1FD8CD1C1968AB07008ED995 /* Equal.swift */; };
		1FD8CD5C1968AB07008ED995 /* MatcherProtocols.swift in Sources */ = {isa = PBXBuildFile; fileRef = 1FD8CD1D1968AB07008ED995 /* MatcherProtocols.swift */; };
		1FD8CD5D1968AB07008ED995 /* MatcherProtocols.swift in Sources */ = {isa = PBXBuildFile; fileRef = 1FD8CD1D1968AB07008ED995 /* MatcherProtocols.swift */; };
		1FD8CD5E1968AB07008ED995 /* RaisesException.swift in Sources */ = {isa = PBXBuildFile; fileRef = 1FD8CD1E1968AB07008ED995 /* RaisesException.swift */; };
		1FD8CD5F1968AB07008ED995 /* RaisesException.swift in Sources */ = {isa = PBXBuildFile; fileRef = 1FD8CD1E1968AB07008ED995 /* RaisesException.swift */; };
		1FD8CD601968AB07008ED995 /* DSL.h in Headers */ = {isa = PBXBuildFile; fileRef = 1FD8CD201968AB07008ED995 /* DSL.h */; settings = {ATTRIBUTES = (Public, ); }; };
		1FD8CD611968AB07008ED995 /* DSL.h in Headers */ = {isa = PBXBuildFile; fileRef = 1FD8CD201968AB07008ED995 /* DSL.h */; settings = {ATTRIBUTES = (Public, ); }; };
		1FD8CD621968AB07008ED995 /* DSL.m in Sources */ = {isa = PBXBuildFile; fileRef = 1FD8CD211968AB07008ED995 /* DSL.m */; };
		1FD8CD631968AB07008ED995 /* DSL.m in Sources */ = {isa = PBXBuildFile; fileRef = 1FD8CD211968AB07008ED995 /* DSL.m */; };
		1FD8CD641968AB07008ED995 /* NMBExceptionCapture.h in Headers */ = {isa = PBXBuildFile; fileRef = 1FD8CD221968AB07008ED995 /* NMBExceptionCapture.h */; settings = {ATTRIBUTES = (Public, ); }; };
		1FD8CD651968AB07008ED995 /* NMBExceptionCapture.h in Headers */ = {isa = PBXBuildFile; fileRef = 1FD8CD221968AB07008ED995 /* NMBExceptionCapture.h */; settings = {ATTRIBUTES = (Public, ); }; };
		1FD8CD661968AB07008ED995 /* NMBExceptionCapture.m in Sources */ = {isa = PBXBuildFile; fileRef = 1FD8CD231968AB07008ED995 /* NMBExceptionCapture.m */; };
		1FD8CD671968AB07008ED995 /* NMBExceptionCapture.m in Sources */ = {isa = PBXBuildFile; fileRef = 1FD8CD231968AB07008ED995 /* NMBExceptionCapture.m */; };
		1FD8CD6A1968AB07008ED995 /* Async.swift in Sources */ = {isa = PBXBuildFile; fileRef = 1FD8CD261968AB07008ED995 /* Async.swift */; };
		1FD8CD6B1968AB07008ED995 /* Async.swift in Sources */ = {isa = PBXBuildFile; fileRef = 1FD8CD261968AB07008ED995 /* Async.swift */; };
		1FD8CD701968AB07008ED995 /* AsyncMatcherWrapper.swift in Sources */ = {isa = PBXBuildFile; fileRef = 1FD8CD2A1968AB07008ED995 /* AsyncMatcherWrapper.swift */; };
		1FD8CD711968AB07008ED995 /* AsyncMatcherWrapper.swift in Sources */ = {isa = PBXBuildFile; fileRef = 1FD8CD2A1968AB07008ED995 /* AsyncMatcherWrapper.swift */; };
		1FD8CD741968AB07008ED995 /* MatcherFunc.swift in Sources */ = {isa = PBXBuildFile; fileRef = 1FD8CD2C1968AB07008ED995 /* MatcherFunc.swift */; };
		1FD8CD751968AB07008ED995 /* MatcherFunc.swift in Sources */ = {isa = PBXBuildFile; fileRef = 1FD8CD2C1968AB07008ED995 /* MatcherFunc.swift */; };
		1FD8CD761968AB07008ED995 /* ObjCMatcher.swift in Sources */ = {isa = PBXBuildFile; fileRef = 1FD8CD2D1968AB07008ED995 /* ObjCMatcher.swift */; };
		1FD8CD771968AB07008ED995 /* ObjCMatcher.swift in Sources */ = {isa = PBXBuildFile; fileRef = 1FD8CD2D1968AB07008ED995 /* ObjCMatcher.swift */; };
		1FDBD8671AF8A4FF0089F27B /* AssertionDispatcher.swift in Sources */ = {isa = PBXBuildFile; fileRef = 1FDBD8661AF8A4FF0089F27B /* AssertionDispatcher.swift */; };
		1FDBD8681AF8A4FF0089F27B /* AssertionDispatcher.swift in Sources */ = {isa = PBXBuildFile; fileRef = 1FDBD8661AF8A4FF0089F27B /* AssertionDispatcher.swift */; };
		29EA59631B551ED2002D767E /* ThrowErrorTest.swift in Sources */ = {isa = PBXBuildFile; fileRef = 29EA59621B551ED2002D767E /* ThrowErrorTest.swift */; };
		29EA59641B551ED2002D767E /* ThrowErrorTest.swift in Sources */ = {isa = PBXBuildFile; fileRef = 29EA59621B551ED2002D767E /* ThrowErrorTest.swift */; };
		29EA59661B551EE6002D767E /* ThrowError.swift in Sources */ = {isa = PBXBuildFile; fileRef = 29EA59651B551EE6002D767E /* ThrowError.swift */; };
		29EA59671B551EE6002D767E /* ThrowError.swift in Sources */ = {isa = PBXBuildFile; fileRef = 29EA59651B551EE6002D767E /* ThrowError.swift */; };
		347155CA1C337C8900549F03 /* XCTestCaseProvider.swift in Sources */ = {isa = PBXBuildFile; fileRef = 347155C91C337C8900549F03 /* XCTestCaseProvider.swift */; };
		347155CB1C337C8900549F03 /* XCTestCaseProvider.swift in Sources */ = {isa = PBXBuildFile; fileRef = 347155C91C337C8900549F03 /* XCTestCaseProvider.swift */; };
		347155CC1C337C8900549F03 /* XCTestCaseProvider.swift in Sources */ = {isa = PBXBuildFile; fileRef = 347155C91C337C8900549F03 /* XCTestCaseProvider.swift */; };
		472FD1351B9E085700C7B8DA /* HaveCount.swift in Sources */ = {isa = PBXBuildFile; fileRef = 472FD1341B9E085700C7B8DA /* HaveCount.swift */; };
		472FD1391B9E0A9700C7B8DA /* HaveCount.swift in Sources */ = {isa = PBXBuildFile; fileRef = 472FD1341B9E085700C7B8DA /* HaveCount.swift */; };
		472FD13A1B9E0A9F00C7B8DA /* HaveCountTest.swift in Sources */ = {isa = PBXBuildFile; fileRef = 472FD1361B9E094B00C7B8DA /* HaveCountTest.swift */; };
		472FD13B1B9E0CFE00C7B8DA /* HaveCountTest.swift in Sources */ = {isa = PBXBuildFile; fileRef = 472FD1361B9E094B00C7B8DA /* HaveCountTest.swift */; };
		4793854D1BA0BB2500296F85 /* ObjCHaveCount.m in Sources */ = {isa = PBXBuildFile; fileRef = 4793854C1BA0BB2500296F85 /* ObjCHaveCount.m */; };
		4793854E1BA0BB2500296F85 /* ObjCHaveCount.m in Sources */ = {isa = PBXBuildFile; fileRef = 4793854C1BA0BB2500296F85 /* ObjCHaveCount.m */; };
		7B5358BA1C3846C900A23FAA /* SatisfyAnyOfTest.swift in Sources */ = {isa = PBXBuildFile; fileRef = 7B5358B91C3846C900A23FAA /* SatisfyAnyOfTest.swift */; };
		7B5358BB1C3846C900A23FAA /* SatisfyAnyOfTest.swift in Sources */ = {isa = PBXBuildFile; fileRef = 7B5358B91C3846C900A23FAA /* SatisfyAnyOfTest.swift */; };
		7B5358BC1C3846C900A23FAA /* SatisfyAnyOfTest.swift in Sources */ = {isa = PBXBuildFile; fileRef = 7B5358B91C3846C900A23FAA /* SatisfyAnyOfTest.swift */; };
		7B5358BE1C38479700A23FAA /* SatisfyAnyOf.swift in Sources */ = {isa = PBXBuildFile; fileRef = 7B5358BD1C38479700A23FAA /* SatisfyAnyOf.swift */; };
		7B5358BF1C38479700A23FAA /* SatisfyAnyOf.swift in Sources */ = {isa = PBXBuildFile; fileRef = 7B5358BD1C38479700A23FAA /* SatisfyAnyOf.swift */; };
		7B5358C01C38479700A23FAA /* SatisfyAnyOf.swift in Sources */ = {isa = PBXBuildFile; fileRef = 7B5358BD1C38479700A23FAA /* SatisfyAnyOf.swift */; };
		7B5358C51C39184200A23FAA /* ObjCSatisfyAnyOfTest.m in Sources */ = {isa = PBXBuildFile; fileRef = 7B5358C11C39155600A23FAA /* ObjCSatisfyAnyOfTest.m */; };
		7B5358C61C39184200A23FAA /* ObjCSatisfyAnyOfTest.m in Sources */ = {isa = PBXBuildFile; fileRef = 7B5358C11C39155600A23FAA /* ObjCSatisfyAnyOfTest.m */; };
<<<<<<< HEAD
		9630C00D1C6D0B18000693EE /* CwlCatchBadInstruction.h in Headers */ = {isa = PBXBuildFile; fileRef = 9630C00A1C6D0B18000693EE /* CwlCatchBadInstruction.h */; settings = {ATTRIBUTES = (Public, ); }; };
		9630C00E1C6D0B18000693EE /* CwlCatchBadInstruction.h in Headers */ = {isa = PBXBuildFile; fileRef = 9630C00A1C6D0B18000693EE /* CwlCatchBadInstruction.h */; settings = {ATTRIBUTES = (Public, ); }; };
		9630C0101C6D0B18000693EE /* CwlCatchBadInstruction.m in Sources */ = {isa = PBXBuildFile; fileRef = 9630C00B1C6D0B18000693EE /* CwlCatchBadInstruction.m */; };
		9630C0111C6D0B18000693EE /* CwlCatchBadInstruction.m in Sources */ = {isa = PBXBuildFile; fileRef = 9630C00B1C6D0B18000693EE /* CwlCatchBadInstruction.m */; };
		9630C0131C6D0B18000693EE /* CwlCatchBadInstruction.swift in Sources */ = {isa = PBXBuildFile; fileRef = 9630C00C1C6D0B18000693EE /* CwlCatchBadInstruction.swift */; };
		9630C0141C6D0B18000693EE /* CwlCatchBadInstruction.swift in Sources */ = {isa = PBXBuildFile; fileRef = 9630C00C1C6D0B18000693EE /* CwlCatchBadInstruction.swift */; };
		9630C0191C6D0B2F000693EE /* CwlCatchException.h in Headers */ = {isa = PBXBuildFile; fileRef = 9630C0161C6D0B2F000693EE /* CwlCatchException.h */; settings = {ATTRIBUTES = (Public, ); }; };
		9630C01A1C6D0B2F000693EE /* CwlCatchException.h in Headers */ = {isa = PBXBuildFile; fileRef = 9630C0161C6D0B2F000693EE /* CwlCatchException.h */; settings = {ATTRIBUTES = (Public, ); }; };
		9630C01C1C6D0B2F000693EE /* CwlCatchException.m in Sources */ = {isa = PBXBuildFile; fileRef = 9630C0171C6D0B2F000693EE /* CwlCatchException.m */; };
		9630C01D1C6D0B2F000693EE /* CwlCatchException.m in Sources */ = {isa = PBXBuildFile; fileRef = 9630C0171C6D0B2F000693EE /* CwlCatchException.m */; };
		9630C01F1C6D0B2F000693EE /* CwlCatchException.swift in Sources */ = {isa = PBXBuildFile; fileRef = 9630C0181C6D0B2F000693EE /* CwlCatchException.swift */; };
		9630C0201C6D0B2F000693EE /* CwlCatchException.swift in Sources */ = {isa = PBXBuildFile; fileRef = 9630C0181C6D0B2F000693EE /* CwlCatchException.swift */; };
		9630C0231C6D0B82000693EE /* mach_excServer.c in Sources */ = {isa = PBXBuildFile; fileRef = 9630C0221C6D0B82000693EE /* mach_excServer.c */; };
		9630C0271C6D0BB0000693EE /* mach_excServer.h in Headers */ = {isa = PBXBuildFile; fileRef = 9630C0261C6D0BB0000693EE /* mach_excServer.h */; settings = {ATTRIBUTES = (Public, ); }; };
		9630C02A1C6D1119000693EE /* mach_exc.defs in Sources */ = {isa = PBXBuildFile; fileRef = 9630C0291C6D1119000693EE /* mach_exc.defs */; settings = {ATTRIBUTES = (Server, ); }; };
		9630C02C1C6D125F000693EE /* CwlBadInstructionException.swift in Sources */ = {isa = PBXBuildFile; fileRef = 9630C02B1C6D125F000693EE /* CwlBadInstructionException.swift */; };
		9630C02D1C6D125F000693EE /* CwlBadInstructionException.swift in Sources */ = {isa = PBXBuildFile; fileRef = 9630C02B1C6D125F000693EE /* CwlBadInstructionException.swift */; };
		9630C0301C6D139F000693EE /* CwlDarwinDefinitions.swift in Sources */ = {isa = PBXBuildFile; fileRef = 9630C02F1C6D139F000693EE /* CwlDarwinDefinitions.swift */; };
		9630C0311C6D139F000693EE /* CwlDarwinDefinitions.swift in Sources */ = {isa = PBXBuildFile; fileRef = 9630C02F1C6D139F000693EE /* CwlDarwinDefinitions.swift */; };
		964CFEFD1C4FF48900513336 /* ThrowAssertion.swift in Sources */ = {isa = PBXBuildFile; fileRef = 964CFEFC1C4FF48900513336 /* ThrowAssertion.swift */; };
		964CFEFE1C4FF48900513336 /* ThrowAssertion.swift in Sources */ = {isa = PBXBuildFile; fileRef = 964CFEFC1C4FF48900513336 /* ThrowAssertion.swift */; };
		964CFEFF1C4FF48900513336 /* ThrowAssertion.swift in Sources */ = {isa = PBXBuildFile; fileRef = 964CFEFC1C4FF48900513336 /* ThrowAssertion.swift */; };
		964CFF011C5019AD00513336 /* ThrowAssertionTest.swift in Sources */ = {isa = PBXBuildFile; fileRef = 964CFF001C5019AD00513336 /* ThrowAssertionTest.swift */; };
		964CFF021C501A1E00513336 /* ThrowAssertionTest.swift in Sources */ = {isa = PBXBuildFile; fileRef = 964CFF001C5019AD00513336 /* ThrowAssertionTest.swift */; };
=======
		8DF1C3F01C94F7D4004B2D36 /* NMBStringify.h in Headers */ = {isa = PBXBuildFile; fileRef = 8DF1C3EE1C94F7D4004B2D36 /* NMBStringify.h */; settings = {ATTRIBUTES = (Public, ); }; };
		8DF1C3F11C94F7D4004B2D36 /* NMBStringify.h in Headers */ = {isa = PBXBuildFile; fileRef = 8DF1C3EE1C94F7D4004B2D36 /* NMBStringify.h */; settings = {ATTRIBUTES = (Public, ); }; };
		8DF1C3F21C94F7D4004B2D36 /* NMBStringify.h in Headers */ = {isa = PBXBuildFile; fileRef = 8DF1C3EE1C94F7D4004B2D36 /* NMBStringify.h */; settings = {ATTRIBUTES = (Public, ); }; };
		8DF1C3F31C94F7D4004B2D36 /* NMBStringify.m in Sources */ = {isa = PBXBuildFile; fileRef = 8DF1C3EF1C94F7D4004B2D36 /* NMBStringify.m */; };
		8DF1C3F41C94F7D4004B2D36 /* NMBStringify.m in Sources */ = {isa = PBXBuildFile; fileRef = 8DF1C3EF1C94F7D4004B2D36 /* NMBStringify.m */; };
		8DF1C3F51C94F7D4004B2D36 /* NMBStringify.m in Sources */ = {isa = PBXBuildFile; fileRef = 8DF1C3EF1C94F7D4004B2D36 /* NMBStringify.m */; };
		8DF1C3F71C94FC75004B2D36 /* ObjcStringersTest.m in Sources */ = {isa = PBXBuildFile; fileRef = 8DF1C3F61C94FC75004B2D36 /* ObjcStringersTest.m */; };
		8DF1C3F81C94FC75004B2D36 /* ObjcStringersTest.m in Sources */ = {isa = PBXBuildFile; fileRef = 8DF1C3F61C94FC75004B2D36 /* ObjcStringersTest.m */; };
		8DF1C3F91C94FD0C004B2D36 /* ObjcStringersTest.m in Sources */ = {isa = PBXBuildFile; fileRef = 8DF1C3F61C94FC75004B2D36 /* ObjcStringersTest.m */; };
>>>>>>> 758cc9b8
		965B0D091B62B8ED0005AE66 /* ObjCUserDescriptionTest.m in Sources */ = {isa = PBXBuildFile; fileRef = 965B0D081B62B8ED0005AE66 /* ObjCUserDescriptionTest.m */; };
		965B0D0A1B62B8ED0005AE66 /* ObjCUserDescriptionTest.m in Sources */ = {isa = PBXBuildFile; fileRef = 965B0D081B62B8ED0005AE66 /* ObjCUserDescriptionTest.m */; };
		965B0D0C1B62C06D0005AE66 /* UserDescriptionTest.swift in Sources */ = {isa = PBXBuildFile; fileRef = 965B0D0B1B62C06D0005AE66 /* UserDescriptionTest.swift */; };
		965B0D0D1B62C06D0005AE66 /* UserDescriptionTest.swift in Sources */ = {isa = PBXBuildFile; fileRef = 965B0D0B1B62C06D0005AE66 /* UserDescriptionTest.swift */; };
		AEBA64701C5C5FD10060A057 /* CurrentTestCaseTracker.m in Sources */ = {isa = PBXBuildFile; fileRef = AEBA646F1C5C5FD10060A057 /* CurrentTestCaseTracker.m */; };
		AEBA64711C5C5FD10060A057 /* CurrentTestCaseTracker.m in Sources */ = {isa = PBXBuildFile; fileRef = AEBA646F1C5C5FD10060A057 /* CurrentTestCaseTracker.m */; };
		AEBA64721C5C5FD10060A057 /* CurrentTestCaseTracker.m in Sources */ = {isa = PBXBuildFile; fileRef = AEBA646F1C5C5FD10060A057 /* CurrentTestCaseTracker.m */; };
		DA9E8C821A414BB9002633C2 /* DSL+Wait.swift in Sources */ = {isa = PBXBuildFile; fileRef = DA9E8C811A414BB9002633C2 /* DSL+Wait.swift */; };
		DA9E8C831A414BB9002633C2 /* DSL+Wait.swift in Sources */ = {isa = PBXBuildFile; fileRef = DA9E8C811A414BB9002633C2 /* DSL+Wait.swift */; };
		DD72EC641A93874A002F7651 /* AllPassTest.swift in Sources */ = {isa = PBXBuildFile; fileRef = DD72EC631A93874A002F7651 /* AllPassTest.swift */; };
		DD72EC651A93874A002F7651 /* AllPassTest.swift in Sources */ = {isa = PBXBuildFile; fileRef = DD72EC631A93874A002F7651 /* AllPassTest.swift */; };
		DD9A9A8F19CF439B00706F49 /* BeIdenticalToObjectTest.swift in Sources */ = {isa = PBXBuildFile; fileRef = DD9A9A8D19CF413800706F49 /* BeIdenticalToObjectTest.swift */; };
		DD9A9A9019CF43AD00706F49 /* BeIdenticalToObjectTest.swift in Sources */ = {isa = PBXBuildFile; fileRef = DD9A9A8D19CF413800706F49 /* BeIdenticalToObjectTest.swift */; };
		DDB1BC791A92235600F743C3 /* AllPass.swift in Sources */ = {isa = PBXBuildFile; fileRef = DDB1BC781A92235600F743C3 /* AllPass.swift */; };
		DDB1BC7A1A92235600F743C3 /* AllPass.swift in Sources */ = {isa = PBXBuildFile; fileRef = DDB1BC781A92235600F743C3 /* AllPass.swift */; };
		DDB4D5ED19FE43C200E9D9FE /* Match.swift in Sources */ = {isa = PBXBuildFile; fileRef = DDB4D5EC19FE43C200E9D9FE /* Match.swift */; };
		DDB4D5EE19FE43C200E9D9FE /* Match.swift in Sources */ = {isa = PBXBuildFile; fileRef = DDB4D5EC19FE43C200E9D9FE /* Match.swift */; };
		DDB4D5F019FE442800E9D9FE /* MatchTest.swift in Sources */ = {isa = PBXBuildFile; fileRef = DDB4D5EF19FE442800E9D9FE /* MatchTest.swift */; };
		DDB4D5F119FE442800E9D9FE /* MatchTest.swift in Sources */ = {isa = PBXBuildFile; fileRef = DDB4D5EF19FE442800E9D9FE /* MatchTest.swift */; };
		DDEFAEB41A93CBE6005CA37A /* ObjCAllPassTest.m in Sources */ = {isa = PBXBuildFile; fileRef = DDEFAEB31A93CBE6005CA37A /* ObjCAllPassTest.m */; };
		DDEFAEB51A93CBE6005CA37A /* ObjCAllPassTest.m in Sources */ = {isa = PBXBuildFile; fileRef = DDEFAEB31A93CBE6005CA37A /* ObjCAllPassTest.m */; };
/* End PBXBuildFile section */

/* Begin PBXContainerItemProxy section */
		1F1A74361940169200FFFC47 /* PBXContainerItemProxy */ = {
			isa = PBXContainerItemProxy;
			containerPortal = 1F1A74201940169200FFFC47 /* Project object */;
			proxyType = 1;
			remoteGlobalIDString = 1F1A74281940169200FFFC47;
			remoteInfo = "Nimble-iOS";
		};
		1F5DF1601BDCA0CE00C3A531 /* PBXContainerItemProxy */ = {
			isa = PBXContainerItemProxy;
			containerPortal = 1F1A74201940169200FFFC47 /* Project object */;
			proxyType = 1;
			remoteGlobalIDString = 1F5DF1541BDCA0CE00C3A531;
			remoteInfo = "Nimble-tvOS";
		};
		1F6BB82A1968BFF9009F1DBB /* PBXContainerItemProxy */ = {
			isa = PBXContainerItemProxy;
			containerPortal = 1F1A74201940169200FFFC47 /* Project object */;
			proxyType = 1;
			remoteGlobalIDString = 1F1A74281940169200FFFC47;
			remoteInfo = "Nimble-iOS";
		};
		1F925EA4195C0C8500ED456B /* PBXContainerItemProxy */ = {
			isa = PBXContainerItemProxy;
			containerPortal = 1F1A74201940169200FFFC47 /* Project object */;
			proxyType = 1;
			remoteGlobalIDString = 1F1A74281940169200FFFC47;
			remoteInfo = Nimble;
		};
		1F925EA6195C0C8500ED456B /* PBXContainerItemProxy */ = {
			isa = PBXContainerItemProxy;
			containerPortal = 1F1A74201940169200FFFC47 /* Project object */;
			proxyType = 1;
			remoteGlobalIDString = 1F1A74281940169200FFFC47;
			remoteInfo = Nimble;
		};
		1F925EB9195C0D6300ED456B /* PBXContainerItemProxy */ = {
			isa = PBXContainerItemProxy;
			containerPortal = 1F1A74201940169200FFFC47 /* Project object */;
			proxyType = 1;
			remoteGlobalIDString = 1F925EAC195C0D6300ED456B;
			remoteInfo = "Nimble-OSX";
		};
		1F9B7BFD1968AD760094EB8F /* PBXContainerItemProxy */ = {
			isa = PBXContainerItemProxy;
			containerPortal = 1F1A74201940169200FFFC47 /* Project object */;
			proxyType = 1;
			remoteGlobalIDString = 1F925EAC195C0D6300ED456B;
			remoteInfo = "Nimble-OSX";
		};
		1F9B7BFF1968AD760094EB8F /* PBXContainerItemProxy */ = {
			isa = PBXContainerItemProxy;
			containerPortal = 1F1A74201940169200FFFC47 /* Project object */;
			proxyType = 1;
			remoteGlobalIDString = 1F925EAC195C0D6300ED456B;
			remoteInfo = "Nimble-OSX";
		};
		1F9B7C011968AD820094EB8F /* PBXContainerItemProxy */ = {
			isa = PBXContainerItemProxy;
			containerPortal = 1F1A74201940169200FFFC47 /* Project object */;
			proxyType = 1;
			remoteGlobalIDString = 1F925EAC195C0D6300ED456B;
			remoteInfo = "Nimble-OSX";
		};
/* End PBXContainerItemProxy section */

/* Begin PBXFileReference section */
		1F0648CB19639F5A001F9C46 /* ObjectWithLazyProperty.swift */ = {isa = PBXFileReference; fileEncoding = 4; lastKnownFileType = sourcecode.swift; path = ObjectWithLazyProperty.swift; sourceTree = "<group>"; };
		1F0648D31963AAB2001F9C46 /* SynchronousTests.swift */ = {isa = PBXFileReference; fileEncoding = 4; lastKnownFileType = sourcecode.swift; path = SynchronousTests.swift; sourceTree = "<group>"; };
		1F0FEA991AF32DA4001E554E /* ObjCExpectation.swift */ = {isa = PBXFileReference; fileEncoding = 4; lastKnownFileType = sourcecode.swift; path = ObjCExpectation.swift; sourceTree = "<group>"; };
		1F14FB63194180C5009F2A08 /* utils.swift */ = {isa = PBXFileReference; fileEncoding = 4; lastKnownFileType = sourcecode.swift; path = utils.swift; sourceTree = "<group>"; };
		1F1A74291940169200FFFC47 /* Nimble.framework */ = {isa = PBXFileReference; explicitFileType = wrapper.framework; includeInIndex = 0; path = Nimble.framework; sourceTree = BUILT_PRODUCTS_DIR; };
		1F1A742D1940169200FFFC47 /* Info.plist */ = {isa = PBXFileReference; lastKnownFileType = text.plist.xml; path = Info.plist; sourceTree = "<group>"; };
		1F1A742E1940169200FFFC47 /* Nimble.h */ = {isa = PBXFileReference; lastKnownFileType = sourcecode.c.h; path = Nimble.h; sourceTree = "<group>"; };
		1F1A74341940169200FFFC47 /* NimbleTests.xctest */ = {isa = PBXFileReference; explicitFileType = wrapper.cfbundle; includeInIndex = 0; path = NimbleTests.xctest; sourceTree = BUILT_PRODUCTS_DIR; };
		1F1A743A1940169200FFFC47 /* Info.plist */ = {isa = PBXFileReference; lastKnownFileType = text.plist.xml; path = Info.plist; sourceTree = "<group>"; };
		1F1B5AD31963E13900CA8BF9 /* BeAKindOfTest.swift */ = {isa = PBXFileReference; fileEncoding = 4; lastKnownFileType = sourcecode.swift; path = BeAKindOfTest.swift; sourceTree = "<group>"; };
		1F2752D119445B8400052A26 /* README.md */ = {isa = PBXFileReference; fileEncoding = 4; lastKnownFileType = net.daringfireball.markdown; lineEnding = 0; path = README.md; sourceTree = "<group>"; xcLanguageSpecificationIdentifier = xcode.lang.markdown; };
		1F299EAA19627B2D002641AF /* BeEmptyTest.swift */ = {isa = PBXFileReference; fileEncoding = 4; lastKnownFileType = sourcecode.swift; path = BeEmptyTest.swift; sourceTree = "<group>"; };
		1F4A56651A3B305F009E1637 /* ObjCAsyncTest.m */ = {isa = PBXFileReference; fileEncoding = 4; lastKnownFileType = sourcecode.c.objc; path = ObjCAsyncTest.m; sourceTree = "<group>"; };
		1F4A56681A3B3074009E1637 /* NimbleSpecHelper.h */ = {isa = PBXFileReference; lastKnownFileType = sourcecode.c.h; path = NimbleSpecHelper.h; sourceTree = "<group>"; };
		1F4A56691A3B3108009E1637 /* ObjCBeAnInstanceOfTest.m */ = {isa = PBXFileReference; fileEncoding = 4; lastKnownFileType = sourcecode.c.objc; path = ObjCBeAnInstanceOfTest.m; sourceTree = "<group>"; };
		1F4A566C1A3B3159009E1637 /* ObjCBeKindOfTest.m */ = {isa = PBXFileReference; fileEncoding = 4; lastKnownFileType = sourcecode.c.objc; path = ObjCBeKindOfTest.m; sourceTree = "<group>"; };
		1F4A566F1A3B319F009E1637 /* ObjCBeCloseToTest.m */ = {isa = PBXFileReference; fileEncoding = 4; lastKnownFileType = sourcecode.c.objc; path = ObjCBeCloseToTest.m; sourceTree = "<group>"; };
		1F4A56721A3B3210009E1637 /* ObjCBeginWithTest.m */ = {isa = PBXFileReference; fileEncoding = 4; lastKnownFileType = sourcecode.c.objc; path = ObjCBeginWithTest.m; sourceTree = "<group>"; };
		1F4A56751A3B3253009E1637 /* ObjCBeGreaterThanTest.m */ = {isa = PBXFileReference; fileEncoding = 4; lastKnownFileType = sourcecode.c.objc; path = ObjCBeGreaterThanTest.m; sourceTree = "<group>"; };
		1F4A56781A3B32E3009E1637 /* ObjCBeGreaterThanOrEqualToTest.m */ = {isa = PBXFileReference; fileEncoding = 4; lastKnownFileType = sourcecode.c.objc; path = ObjCBeGreaterThanOrEqualToTest.m; sourceTree = "<group>"; };
		1F4A567B1A3B3311009E1637 /* ObjCBeIdenticalToTest.m */ = {isa = PBXFileReference; fileEncoding = 4; lastKnownFileType = sourcecode.c.objc; path = ObjCBeIdenticalToTest.m; sourceTree = "<group>"; };
		1F4A567E1A3B333F009E1637 /* ObjCBeLessThanTest.m */ = {isa = PBXFileReference; fileEncoding = 4; lastKnownFileType = sourcecode.c.objc; path = ObjCBeLessThanTest.m; sourceTree = "<group>"; };
		1F4A56811A3B336F009E1637 /* ObjCBeLessThanOrEqualToTest.m */ = {isa = PBXFileReference; fileEncoding = 4; lastKnownFileType = sourcecode.c.objc; path = ObjCBeLessThanOrEqualToTest.m; sourceTree = "<group>"; };
		1F4A56841A3B33A0009E1637 /* ObjCBeTruthyTest.m */ = {isa = PBXFileReference; fileEncoding = 4; lastKnownFileType = sourcecode.c.objc; path = ObjCBeTruthyTest.m; sourceTree = "<group>"; };
		1F4A56871A3B33CB009E1637 /* ObjCBeFalsyTest.m */ = {isa = PBXFileReference; fileEncoding = 4; lastKnownFileType = sourcecode.c.objc; path = ObjCBeFalsyTest.m; sourceTree = "<group>"; };
		1F4A568A1A3B3407009E1637 /* ObjCBeTrueTest.m */ = {isa = PBXFileReference; fileEncoding = 4; lastKnownFileType = sourcecode.c.objc; path = ObjCBeTrueTest.m; sourceTree = "<group>"; };
		1F4A568D1A3B342B009E1637 /* ObjCBeFalseTest.m */ = {isa = PBXFileReference; fileEncoding = 4; lastKnownFileType = sourcecode.c.objc; path = ObjCBeFalseTest.m; sourceTree = "<group>"; };
		1F4A56901A3B344A009E1637 /* ObjCBeNilTest.m */ = {isa = PBXFileReference; fileEncoding = 4; lastKnownFileType = sourcecode.c.objc; path = ObjCBeNilTest.m; sourceTree = "<group>"; };
		1F4A56931A3B346F009E1637 /* ObjCContainTest.m */ = {isa = PBXFileReference; fileEncoding = 4; lastKnownFileType = sourcecode.c.objc; path = ObjCContainTest.m; sourceTree = "<group>"; };
		1F4A56961A3B34AA009E1637 /* ObjCEndWithTest.m */ = {isa = PBXFileReference; fileEncoding = 4; lastKnownFileType = sourcecode.c.objc; path = ObjCEndWithTest.m; sourceTree = "<group>"; };
		1F4A56991A3B3539009E1637 /* ObjCEqualTest.m */ = {isa = PBXFileReference; fileEncoding = 4; lastKnownFileType = sourcecode.c.objc; path = ObjCEqualTest.m; sourceTree = "<group>"; };
		1F4A569C1A3B3565009E1637 /* ObjCMatchTest.m */ = {isa = PBXFileReference; fileEncoding = 4; lastKnownFileType = sourcecode.c.objc; path = ObjCMatchTest.m; sourceTree = "<group>"; };
		1F4A569F1A3B359E009E1637 /* ObjCRaiseExceptionTest.m */ = {isa = PBXFileReference; fileEncoding = 4; lastKnownFileType = sourcecode.c.objc; path = ObjCRaiseExceptionTest.m; sourceTree = "<group>"; };
		1F5DF1551BDCA0CE00C3A531 /* Nimble.framework */ = {isa = PBXFileReference; explicitFileType = wrapper.framework; includeInIndex = 0; path = Nimble.framework; sourceTree = BUILT_PRODUCTS_DIR; };
		1F5DF15E1BDCA0CE00C3A531 /* NimbleTests.xctest */ = {isa = PBXFileReference; explicitFileType = wrapper.cfbundle; includeInIndex = 0; path = NimbleTests.xctest; sourceTree = BUILT_PRODUCTS_DIR; };
		1F8A37AF1B7C5042001C8357 /* ObjCSyncTest.m */ = {isa = PBXFileReference; fileEncoding = 4; lastKnownFileType = sourcecode.c.objc; path = ObjCSyncTest.m; sourceTree = "<group>"; };
		1F91DD2C1C74BF36002C309F /* BeVoidTest.swift */ = {isa = PBXFileReference; fileEncoding = 4; lastKnownFileType = sourcecode.swift; path = BeVoidTest.swift; sourceTree = "<group>"; };
		1F91DD301C74BF61002C309F /* BeVoid.swift */ = {isa = PBXFileReference; fileEncoding = 4; lastKnownFileType = sourcecode.swift; path = BeVoid.swift; sourceTree = "<group>"; };
		1F925EAD195C0D6300ED456B /* Nimble.framework */ = {isa = PBXFileReference; explicitFileType = wrapper.framework; includeInIndex = 0; path = Nimble.framework; sourceTree = BUILT_PRODUCTS_DIR; };
		1F925EB7195C0D6300ED456B /* NimbleTests.xctest */ = {isa = PBXFileReference; explicitFileType = wrapper.cfbundle; includeInIndex = 0; path = NimbleTests.xctest; sourceTree = BUILT_PRODUCTS_DIR; };
		1F925EE5195C121200ED456B /* AsynchronousTest.swift */ = {isa = PBXFileReference; fileEncoding = 4; lastKnownFileType = sourcecode.swift; path = AsynchronousTest.swift; sourceTree = "<group>"; };
		1F925EE8195C124400ED456B /* BeAnInstanceOfTest.swift */ = {isa = PBXFileReference; fileEncoding = 4; lastKnownFileType = sourcecode.swift; path = BeAnInstanceOfTest.swift; sourceTree = "<group>"; };
		1F925EEB195C12C800ED456B /* RaisesExceptionTest.swift */ = {isa = PBXFileReference; fileEncoding = 4; lastKnownFileType = sourcecode.swift; path = RaisesExceptionTest.swift; sourceTree = "<group>"; };
		1F925EEE195C136500ED456B /* BeLogicalTest.swift */ = {isa = PBXFileReference; fileEncoding = 4; lastKnownFileType = sourcecode.swift; path = BeLogicalTest.swift; sourceTree = "<group>"; };
		1F925EF5195C147800ED456B /* BeCloseToTest.swift */ = {isa = PBXFileReference; fileEncoding = 4; lastKnownFileType = sourcecode.swift; path = BeCloseToTest.swift; sourceTree = "<group>"; };
		1F925EF8195C175000ED456B /* BeNilTest.swift */ = {isa = PBXFileReference; fileEncoding = 4; lastKnownFileType = sourcecode.swift; path = BeNilTest.swift; sourceTree = "<group>"; };
		1F925EFB195C186800ED456B /* BeginWithTest.swift */ = {isa = PBXFileReference; fileEncoding = 4; lastKnownFileType = sourcecode.swift; path = BeginWithTest.swift; sourceTree = "<group>"; };
		1F925EFE195C187600ED456B /* EndWithTest.swift */ = {isa = PBXFileReference; fileEncoding = 4; lastKnownFileType = sourcecode.swift; path = EndWithTest.swift; sourceTree = "<group>"; };
		1F925F01195C189500ED456B /* ContainTest.swift */ = {isa = PBXFileReference; fileEncoding = 4; lastKnownFileType = sourcecode.swift; path = ContainTest.swift; sourceTree = "<group>"; };
		1F925F04195C18B700ED456B /* EqualTest.swift */ = {isa = PBXFileReference; fileEncoding = 4; lastKnownFileType = sourcecode.swift; path = EqualTest.swift; sourceTree = "<group>"; };
		1F925F07195C18CF00ED456B /* BeGreaterThanTest.swift */ = {isa = PBXFileReference; fileEncoding = 4; lastKnownFileType = sourcecode.swift; path = BeGreaterThanTest.swift; sourceTree = "<group>"; };
		1F925F0A195C18E100ED456B /* BeLessThanTest.swift */ = {isa = PBXFileReference; fileEncoding = 4; lastKnownFileType = sourcecode.swift; path = BeLessThanTest.swift; sourceTree = "<group>"; };
		1F925F0D195C18F500ED456B /* BeLessThanOrEqualToTest.swift */ = {isa = PBXFileReference; fileEncoding = 4; lastKnownFileType = sourcecode.swift; path = BeLessThanOrEqualToTest.swift; sourceTree = "<group>"; };
		1F925F10195C190B00ED456B /* BeGreaterThanOrEqualToTest.swift */ = {isa = PBXFileReference; fileEncoding = 4; lastKnownFileType = sourcecode.swift; path = BeGreaterThanOrEqualToTest.swift; sourceTree = "<group>"; };
		1F9DB8FA1A74E793002E96AD /* ObjCBeEmptyTest.m */ = {isa = PBXFileReference; fileEncoding = 4; lastKnownFileType = sourcecode.c.objc; path = ObjCBeEmptyTest.m; sourceTree = "<group>"; };
		1FB90097195EC4B8001D7FAE /* BeIdenticalToTest.swift */ = {isa = PBXFileReference; fileEncoding = 4; lastKnownFileType = sourcecode.swift; path = BeIdenticalToTest.swift; sourceTree = "<group>"; };
		1FC494A91C29CBA40010975C /* NimbleEnvironment.swift */ = {isa = PBXFileReference; fileEncoding = 4; lastKnownFileType = sourcecode.swift; path = NimbleEnvironment.swift; sourceTree = "<group>"; };
		1FCF914E1C61C85A00B15DCB /* PostNotificationTest.swift */ = {isa = PBXFileReference; fileEncoding = 4; lastKnownFileType = sourcecode.swift; path = PostNotificationTest.swift; sourceTree = "<group>"; };
		1FCF91521C61C8A400B15DCB /* PostNotification.swift */ = {isa = PBXFileReference; fileEncoding = 4; lastKnownFileType = sourcecode.swift; path = PostNotification.swift; sourceTree = "<group>"; };
		1FD8CD051968AB07008ED995 /* AssertionRecorder.swift */ = {isa = PBXFileReference; fileEncoding = 4; lastKnownFileType = sourcecode.swift; path = AssertionRecorder.swift; sourceTree = "<group>"; };
		1FD8CD061968AB07008ED995 /* AdapterProtocols.swift */ = {isa = PBXFileReference; fileEncoding = 4; lastKnownFileType = sourcecode.swift; path = AdapterProtocols.swift; sourceTree = "<group>"; };
		1FD8CD071968AB07008ED995 /* NimbleXCTestHandler.swift */ = {isa = PBXFileReference; fileEncoding = 4; lastKnownFileType = sourcecode.swift; path = NimbleXCTestHandler.swift; sourceTree = "<group>"; };
		1FD8CD081968AB07008ED995 /* DSL.swift */ = {isa = PBXFileReference; fileEncoding = 4; lastKnownFileType = sourcecode.swift; path = DSL.swift; sourceTree = "<group>"; };
		1FD8CD091968AB07008ED995 /* Expectation.swift */ = {isa = PBXFileReference; fileEncoding = 4; lastKnownFileType = sourcecode.swift; path = Expectation.swift; sourceTree = "<group>"; };
		1FD8CD0A1968AB07008ED995 /* Expression.swift */ = {isa = PBXFileReference; fileEncoding = 4; lastKnownFileType = sourcecode.swift; path = Expression.swift; sourceTree = "<group>"; };
		1FD8CD0B1968AB07008ED995 /* FailureMessage.swift */ = {isa = PBXFileReference; fileEncoding = 4; lastKnownFileType = sourcecode.swift; path = FailureMessage.swift; sourceTree = "<group>"; };
		1FD8CD0D1968AB07008ED995 /* BeAnInstanceOf.swift */ = {isa = PBXFileReference; fileEncoding = 4; lastKnownFileType = sourcecode.swift; path = BeAnInstanceOf.swift; sourceTree = "<group>"; };
		1FD8CD0E1968AB07008ED995 /* BeAKindOf.swift */ = {isa = PBXFileReference; fileEncoding = 4; lastKnownFileType = sourcecode.swift; lineEnding = 0; path = BeAKindOf.swift; sourceTree = "<group>"; xcLanguageSpecificationIdentifier = xcode.lang.swift; };
		1FD8CD0F1968AB07008ED995 /* BeCloseTo.swift */ = {isa = PBXFileReference; fileEncoding = 4; lastKnownFileType = sourcecode.swift; path = BeCloseTo.swift; sourceTree = "<group>"; };
		1FD8CD101968AB07008ED995 /* BeEmpty.swift */ = {isa = PBXFileReference; fileEncoding = 4; lastKnownFileType = sourcecode.swift; path = BeEmpty.swift; sourceTree = "<group>"; };
		1FD8CD111968AB07008ED995 /* BeginWith.swift */ = {isa = PBXFileReference; fileEncoding = 4; lastKnownFileType = sourcecode.swift; lineEnding = 0; path = BeginWith.swift; sourceTree = "<group>"; xcLanguageSpecificationIdentifier = xcode.lang.swift; };
		1FD8CD121968AB07008ED995 /* BeGreaterThan.swift */ = {isa = PBXFileReference; fileEncoding = 4; lastKnownFileType = sourcecode.swift; lineEnding = 0; path = BeGreaterThan.swift; sourceTree = "<group>"; xcLanguageSpecificationIdentifier = xcode.lang.swift; };
		1FD8CD131968AB07008ED995 /* BeGreaterThanOrEqualTo.swift */ = {isa = PBXFileReference; fileEncoding = 4; lastKnownFileType = sourcecode.swift; lineEnding = 0; path = BeGreaterThanOrEqualTo.swift; sourceTree = "<group>"; xcLanguageSpecificationIdentifier = xcode.lang.swift; };
		1FD8CD141968AB07008ED995 /* BeIdenticalTo.swift */ = {isa = PBXFileReference; fileEncoding = 4; lastKnownFileType = sourcecode.swift; lineEnding = 0; path = BeIdenticalTo.swift; sourceTree = "<group>"; xcLanguageSpecificationIdentifier = xcode.lang.swift; };
		1FD8CD151968AB07008ED995 /* BeLessThan.swift */ = {isa = PBXFileReference; fileEncoding = 4; lastKnownFileType = sourcecode.swift; lineEnding = 0; path = BeLessThan.swift; sourceTree = "<group>"; xcLanguageSpecificationIdentifier = xcode.lang.swift; };
		1FD8CD161968AB07008ED995 /* BeLessThanOrEqual.swift */ = {isa = PBXFileReference; fileEncoding = 4; lastKnownFileType = sourcecode.swift; lineEnding = 0; path = BeLessThanOrEqual.swift; sourceTree = "<group>"; xcLanguageSpecificationIdentifier = xcode.lang.swift; };
		1FD8CD171968AB07008ED995 /* BeLogical.swift */ = {isa = PBXFileReference; fileEncoding = 4; lastKnownFileType = sourcecode.swift; lineEnding = 0; path = BeLogical.swift; sourceTree = "<group>"; xcLanguageSpecificationIdentifier = xcode.lang.swift; };
		1FD8CD181968AB07008ED995 /* BeNil.swift */ = {isa = PBXFileReference; fileEncoding = 4; lastKnownFileType = sourcecode.swift; lineEnding = 0; path = BeNil.swift; sourceTree = "<group>"; xcLanguageSpecificationIdentifier = xcode.lang.swift; };
		1FD8CD1A1968AB07008ED995 /* Contain.swift */ = {isa = PBXFileReference; fileEncoding = 4; lastKnownFileType = sourcecode.swift; path = Contain.swift; sourceTree = "<group>"; };
		1FD8CD1B1968AB07008ED995 /* EndWith.swift */ = {isa = PBXFileReference; fileEncoding = 4; lastKnownFileType = sourcecode.swift; path = EndWith.swift; sourceTree = "<group>"; };
		1FD8CD1C1968AB07008ED995 /* Equal.swift */ = {isa = PBXFileReference; fileEncoding = 4; lastKnownFileType = sourcecode.swift; lineEnding = 0; path = Equal.swift; sourceTree = "<group>"; xcLanguageSpecificationIdentifier = xcode.lang.swift; };
		1FD8CD1D1968AB07008ED995 /* MatcherProtocols.swift */ = {isa = PBXFileReference; fileEncoding = 4; lastKnownFileType = sourcecode.swift; path = MatcherProtocols.swift; sourceTree = "<group>"; };
		1FD8CD1E1968AB07008ED995 /* RaisesException.swift */ = {isa = PBXFileReference; fileEncoding = 4; lastKnownFileType = sourcecode.swift; lineEnding = 0; path = RaisesException.swift; sourceTree = "<group>"; xcLanguageSpecificationIdentifier = xcode.lang.swift; };
		1FD8CD201968AB07008ED995 /* DSL.h */ = {isa = PBXFileReference; fileEncoding = 4; lastKnownFileType = sourcecode.c.h; path = DSL.h; sourceTree = "<group>"; };
		1FD8CD211968AB07008ED995 /* DSL.m */ = {isa = PBXFileReference; fileEncoding = 4; lastKnownFileType = sourcecode.c.objc; path = DSL.m; sourceTree = "<group>"; };
		1FD8CD221968AB07008ED995 /* NMBExceptionCapture.h */ = {isa = PBXFileReference; fileEncoding = 4; lastKnownFileType = sourcecode.c.h; path = NMBExceptionCapture.h; sourceTree = "<group>"; };
		1FD8CD231968AB07008ED995 /* NMBExceptionCapture.m */ = {isa = PBXFileReference; fileEncoding = 4; lastKnownFileType = sourcecode.c.objc; path = NMBExceptionCapture.m; sourceTree = "<group>"; };
		1FD8CD251968AB07008ED995 /* Functional.swift */ = {isa = PBXFileReference; fileEncoding = 4; lastKnownFileType = sourcecode.swift; path = Functional.swift; sourceTree = "<group>"; };
		1FD8CD261968AB07008ED995 /* Async.swift */ = {isa = PBXFileReference; fileEncoding = 4; lastKnownFileType = sourcecode.swift; path = Async.swift; sourceTree = "<group>"; };
		1FD8CD271968AB07008ED995 /* SourceLocation.swift */ = {isa = PBXFileReference; fileEncoding = 4; lastKnownFileType = sourcecode.swift; path = SourceLocation.swift; sourceTree = "<group>"; };
		1FD8CD281968AB07008ED995 /* Stringers.swift */ = {isa = PBXFileReference; fileEncoding = 4; lastKnownFileType = sourcecode.swift; path = Stringers.swift; sourceTree = "<group>"; };
		1FD8CD2A1968AB07008ED995 /* AsyncMatcherWrapper.swift */ = {isa = PBXFileReference; fileEncoding = 4; lastKnownFileType = sourcecode.swift; path = AsyncMatcherWrapper.swift; sourceTree = "<group>"; };
		1FD8CD2C1968AB07008ED995 /* MatcherFunc.swift */ = {isa = PBXFileReference; fileEncoding = 4; lastKnownFileType = sourcecode.swift; path = MatcherFunc.swift; sourceTree = "<group>"; };
		1FD8CD2D1968AB07008ED995 /* ObjCMatcher.swift */ = {isa = PBXFileReference; fileEncoding = 4; lastKnownFileType = sourcecode.swift; path = ObjCMatcher.swift; sourceTree = "<group>"; };
		1FDBD8661AF8A4FF0089F27B /* AssertionDispatcher.swift */ = {isa = PBXFileReference; fileEncoding = 4; lastKnownFileType = sourcecode.swift; path = AssertionDispatcher.swift; sourceTree = "<group>"; };
		29EA59621B551ED2002D767E /* ThrowErrorTest.swift */ = {isa = PBXFileReference; fileEncoding = 4; lastKnownFileType = sourcecode.swift; path = ThrowErrorTest.swift; sourceTree = "<group>"; };
		29EA59651B551EE6002D767E /* ThrowError.swift */ = {isa = PBXFileReference; fileEncoding = 4; lastKnownFileType = sourcecode.swift; path = ThrowError.swift; sourceTree = "<group>"; };
		347155C91C337C8900549F03 /* XCTestCaseProvider.swift */ = {isa = PBXFileReference; fileEncoding = 4; lastKnownFileType = sourcecode.swift; path = XCTestCaseProvider.swift; sourceTree = "<group>"; };
		472FD1341B9E085700C7B8DA /* HaveCount.swift */ = {isa = PBXFileReference; fileEncoding = 4; lastKnownFileType = sourcecode.swift; path = HaveCount.swift; sourceTree = "<group>"; };
		472FD1361B9E094B00C7B8DA /* HaveCountTest.swift */ = {isa = PBXFileReference; fileEncoding = 4; lastKnownFileType = sourcecode.swift; path = HaveCountTest.swift; sourceTree = "<group>"; };
		4793854C1BA0BB2500296F85 /* ObjCHaveCount.m */ = {isa = PBXFileReference; fileEncoding = 4; lastKnownFileType = sourcecode.c.objc; path = ObjCHaveCount.m; sourceTree = "<group>"; };
		7B5358B91C3846C900A23FAA /* SatisfyAnyOfTest.swift */ = {isa = PBXFileReference; fileEncoding = 4; lastKnownFileType = sourcecode.swift; path = SatisfyAnyOfTest.swift; sourceTree = "<group>"; };
		7B5358BD1C38479700A23FAA /* SatisfyAnyOf.swift */ = {isa = PBXFileReference; fileEncoding = 4; lastKnownFileType = sourcecode.swift; path = SatisfyAnyOf.swift; sourceTree = "<group>"; };
		7B5358C11C39155600A23FAA /* ObjCSatisfyAnyOfTest.m */ = {isa = PBXFileReference; fileEncoding = 4; lastKnownFileType = sourcecode.c.objc; path = ObjCSatisfyAnyOfTest.m; sourceTree = "<group>"; };
<<<<<<< HEAD
		9630C00A1C6D0B18000693EE /* CwlCatchBadInstruction.h */ = {isa = PBXFileReference; fileEncoding = 4; lastKnownFileType = sourcecode.c.h; name = CwlCatchBadInstruction.h; path = CwlPreconditionTesting/CwlCatchBadInstruction.h; sourceTree = "<group>"; };
		9630C00B1C6D0B18000693EE /* CwlCatchBadInstruction.m */ = {isa = PBXFileReference; fileEncoding = 4; lastKnownFileType = sourcecode.c.objc; name = CwlCatchBadInstruction.m; path = CwlPreconditionTesting/CwlCatchBadInstruction.m; sourceTree = "<group>"; };
		9630C00C1C6D0B18000693EE /* CwlCatchBadInstruction.swift */ = {isa = PBXFileReference; fileEncoding = 4; lastKnownFileType = sourcecode.swift; name = CwlCatchBadInstruction.swift; path = CwlPreconditionTesting/CwlCatchBadInstruction.swift; sourceTree = "<group>"; };
		9630C0161C6D0B2F000693EE /* CwlCatchException.h */ = {isa = PBXFileReference; fileEncoding = 4; lastKnownFileType = sourcecode.c.h; name = CwlCatchException.h; path = CwlCatchException/CwlCatchException/CwlCatchException.h; sourceTree = "<group>"; };
		9630C0171C6D0B2F000693EE /* CwlCatchException.m */ = {isa = PBXFileReference; fileEncoding = 4; lastKnownFileType = sourcecode.c.objc; name = CwlCatchException.m; path = CwlCatchException/CwlCatchException/CwlCatchException.m; sourceTree = "<group>"; };
		9630C0181C6D0B2F000693EE /* CwlCatchException.swift */ = {isa = PBXFileReference; fileEncoding = 4; lastKnownFileType = sourcecode.swift; name = CwlCatchException.swift; path = CwlCatchException/CwlCatchException/CwlCatchException.swift; sourceTree = "<group>"; };
		9630C0221C6D0B82000693EE /* mach_excServer.c */ = {isa = PBXFileReference; fileEncoding = 4; lastKnownFileType = sourcecode.c.c; name = mach_excServer.c; path = CwlPreconditionTesting/mach_excServer.c; sourceTree = "<group>"; };
		9630C0261C6D0BB0000693EE /* mach_excServer.h */ = {isa = PBXFileReference; fileEncoding = 4; lastKnownFileType = sourcecode.c.h; name = mach_excServer.h; path = CwlPreconditionTesting/mach_excServer.h; sourceTree = "<group>"; };
		9630C0291C6D1119000693EE /* mach_exc.defs */ = {isa = PBXFileReference; lastKnownFileType = sourcecode.mig; name = mach_exc.defs; path = Platforms/MacOSX.platform/Developer/SDKs/MacOSX10.11.sdk/usr/include/mach/mach_exc.defs; sourceTree = DEVELOPER_DIR; };
		9630C02B1C6D125F000693EE /* CwlBadInstructionException.swift */ = {isa = PBXFileReference; fileEncoding = 4; lastKnownFileType = sourcecode.swift; name = CwlBadInstructionException.swift; path = CwlPreconditionTesting/CwlBadInstructionException.swift; sourceTree = "<group>"; };
		9630C02F1C6D139F000693EE /* CwlDarwinDefinitions.swift */ = {isa = PBXFileReference; fileEncoding = 4; lastKnownFileType = sourcecode.swift; name = CwlDarwinDefinitions.swift; path = CwlPreconditionTesting/CwlDarwinDefinitions.swift; sourceTree = "<group>"; };
		964CFEFC1C4FF48900513336 /* ThrowAssertion.swift */ = {isa = PBXFileReference; fileEncoding = 4; lastKnownFileType = sourcecode.swift; path = ThrowAssertion.swift; sourceTree = "<group>"; };
		964CFF001C5019AD00513336 /* ThrowAssertionTest.swift */ = {isa = PBXFileReference; fileEncoding = 4; lastKnownFileType = sourcecode.swift; path = ThrowAssertionTest.swift; sourceTree = "<group>"; };
=======
		8DF1C3EE1C94F7D4004B2D36 /* NMBStringify.h */ = {isa = PBXFileReference; fileEncoding = 4; lastKnownFileType = sourcecode.c.h; path = NMBStringify.h; sourceTree = "<group>"; };
		8DF1C3EF1C94F7D4004B2D36 /* NMBStringify.m */ = {isa = PBXFileReference; fileEncoding = 4; lastKnownFileType = sourcecode.c.objc; path = NMBStringify.m; sourceTree = "<group>"; };
		8DF1C3F61C94FC75004B2D36 /* ObjcStringersTest.m */ = {isa = PBXFileReference; fileEncoding = 4; lastKnownFileType = sourcecode.c.objc; path = ObjcStringersTest.m; sourceTree = "<group>"; };
>>>>>>> 758cc9b8
		965B0D081B62B8ED0005AE66 /* ObjCUserDescriptionTest.m */ = {isa = PBXFileReference; fileEncoding = 4; lastKnownFileType = sourcecode.c.objc; path = ObjCUserDescriptionTest.m; sourceTree = "<group>"; };
		965B0D0B1B62C06D0005AE66 /* UserDescriptionTest.swift */ = {isa = PBXFileReference; fileEncoding = 4; lastKnownFileType = sourcecode.swift; path = UserDescriptionTest.swift; sourceTree = "<group>"; };
		AEBA646F1C5C5FD10060A057 /* CurrentTestCaseTracker.m */ = {isa = PBXFileReference; fileEncoding = 4; lastKnownFileType = sourcecode.c.objc; path = CurrentTestCaseTracker.m; sourceTree = "<group>"; };
		DA9E8C811A414BB9002633C2 /* DSL+Wait.swift */ = {isa = PBXFileReference; fileEncoding = 4; lastKnownFileType = sourcecode.swift; path = "DSL+Wait.swift"; sourceTree = "<group>"; };
		DD72EC631A93874A002F7651 /* AllPassTest.swift */ = {isa = PBXFileReference; fileEncoding = 4; lastKnownFileType = sourcecode.swift; path = AllPassTest.swift; sourceTree = "<group>"; };
		DD9A9A8D19CF413800706F49 /* BeIdenticalToObjectTest.swift */ = {isa = PBXFileReference; fileEncoding = 4; lastKnownFileType = sourcecode.swift; path = BeIdenticalToObjectTest.swift; sourceTree = "<group>"; };
		DDB1BC781A92235600F743C3 /* AllPass.swift */ = {isa = PBXFileReference; fileEncoding = 4; lastKnownFileType = sourcecode.swift; path = AllPass.swift; sourceTree = "<group>"; };
		DDB4D5EC19FE43C200E9D9FE /* Match.swift */ = {isa = PBXFileReference; fileEncoding = 4; lastKnownFileType = sourcecode.swift; lineEnding = 0; path = Match.swift; sourceTree = "<group>"; xcLanguageSpecificationIdentifier = xcode.lang.swift; };
		DDB4D5EF19FE442800E9D9FE /* MatchTest.swift */ = {isa = PBXFileReference; fileEncoding = 4; lastKnownFileType = sourcecode.swift; path = MatchTest.swift; sourceTree = "<group>"; };
		DDEFAEB31A93CBE6005CA37A /* ObjCAllPassTest.m */ = {isa = PBXFileReference; fileEncoding = 4; lastKnownFileType = sourcecode.c.objc; path = ObjCAllPassTest.m; sourceTree = "<group>"; };
/* End PBXFileReference section */

/* Begin PBXFrameworksBuildPhase section */
		1F1A74251940169200FFFC47 /* Frameworks */ = {
			isa = PBXFrameworksBuildPhase;
			buildActionMask = 2147483647;
			files = (
			);
			runOnlyForDeploymentPostprocessing = 0;
		};
		1F1A74311940169200FFFC47 /* Frameworks */ = {
			isa = PBXFrameworksBuildPhase;
			buildActionMask = 2147483647;
			files = (
				1F1A74351940169200FFFC47 /* Nimble.framework in Frameworks */,
			);
			runOnlyForDeploymentPostprocessing = 0;
		};
		1F5DF1511BDCA0CE00C3A531 /* Frameworks */ = {
			isa = PBXFrameworksBuildPhase;
			buildActionMask = 2147483647;
			files = (
			);
			runOnlyForDeploymentPostprocessing = 0;
		};
		1F5DF15B1BDCA0CE00C3A531 /* Frameworks */ = {
			isa = PBXFrameworksBuildPhase;
			buildActionMask = 2147483647;
			files = (
				1F5DF15F1BDCA0CE00C3A531 /* Nimble.framework in Frameworks */,
			);
			runOnlyForDeploymentPostprocessing = 0;
		};
		1F925EA9195C0D6300ED456B /* Frameworks */ = {
			isa = PBXFrameworksBuildPhase;
			buildActionMask = 2147483647;
			files = (
			);
			runOnlyForDeploymentPostprocessing = 0;
		};
		1F925EB4195C0D6300ED456B /* Frameworks */ = {
			isa = PBXFrameworksBuildPhase;
			buildActionMask = 2147483647;
			files = (
				1F925EB8195C0D6300ED456B /* Nimble.framework in Frameworks */,
			);
			runOnlyForDeploymentPostprocessing = 0;
		};
/* End PBXFrameworksBuildPhase section */

/* Begin PBXGroup section */
		1F14FB61194180A7009F2A08 /* Helpers */ = {
			isa = PBXGroup;
			children = (
				1F14FB63194180C5009F2A08 /* utils.swift */,
				1F0648CB19639F5A001F9C46 /* ObjectWithLazyProperty.swift */,
				347155C91C337C8900549F03 /* XCTestCaseProvider.swift */,
			);
			path = Helpers;
			sourceTree = "<group>";
		};
		1F1A741F1940169200FFFC47 = {
			isa = PBXGroup;
			children = (
				1F2752D119445B8400052A26 /* README.md */,
				1F1A742B1940169200FFFC47 /* Nimble */,
				1F1A74381940169200FFFC47 /* NimbleTests */,
				9630C0081C6D0AB3000693EE /* Lib */,
				1F1A742A1940169200FFFC47 /* Products */,
			);
			sourceTree = "<group>";
		};
		1F1A742A1940169200FFFC47 /* Products */ = {
			isa = PBXGroup;
			children = (
				1F1A74291940169200FFFC47 /* Nimble.framework */,
				1F1A74341940169200FFFC47 /* NimbleTests.xctest */,
				1F925EAD195C0D6300ED456B /* Nimble.framework */,
				1F925EB7195C0D6300ED456B /* NimbleTests.xctest */,
				1F5DF1551BDCA0CE00C3A531 /* Nimble.framework */,
				1F5DF15E1BDCA0CE00C3A531 /* NimbleTests.xctest */,
			);
			name = Products;
			sourceTree = "<group>";
		};
		1F1A742B1940169200FFFC47 /* Nimble */ = {
			isa = PBXGroup;
			children = (
				1FD8CD041968AB07008ED995 /* Adapters */,
				1FD8CD081968AB07008ED995 /* DSL.swift */,
				DA9E8C811A414BB9002633C2 /* DSL+Wait.swift */,
				1FD8CD091968AB07008ED995 /* Expectation.swift */,
				1F0FEA991AF32DA4001E554E /* ObjCExpectation.swift */,
				1FD8CD0A1968AB07008ED995 /* Expression.swift */,
				1FD8CD0B1968AB07008ED995 /* FailureMessage.swift */,
				1FD8CD0C1968AB07008ED995 /* Matchers */,
				1F1A742E1940169200FFFC47 /* Nimble.h */,
				1FD8CD1F1968AB07008ED995 /* objc */,
				1F1A742C1940169200FFFC47 /* Supporting Files */,
				1FD8CD241968AB07008ED995 /* Utils */,
				1FD8CD291968AB07008ED995 /* Wrappers */,
			);
			name = Nimble;
			path = Sources/Nimble;
			sourceTree = "<group>";
		};
		1F1A742C1940169200FFFC47 /* Supporting Files */ = {
			isa = PBXGroup;
			children = (
				1F1A742D1940169200FFFC47 /* Info.plist */,
			);
			name = "Supporting Files";
			sourceTree = "<group>";
		};
		1F1A74381940169200FFFC47 /* NimbleTests */ = {
			isa = PBXGroup;
			children = (
				1F925EE5195C121200ED456B /* AsynchronousTest.swift */,
				1F0648D31963AAB2001F9C46 /* SynchronousTests.swift */,
				965B0D0B1B62C06D0005AE66 /* UserDescriptionTest.swift */,
				1FFD729A1963FC8200CD29A2 /* objc */,
				1F14FB61194180A7009F2A08 /* Helpers */,
				1F925EE3195C11B000ED456B /* Matchers */,
				1F1A74391940169200FFFC47 /* Supporting Files */,
			);
			name = NimbleTests;
			path = Tests/Nimble;
			sourceTree = "<group>";
		};
		1F1A74391940169200FFFC47 /* Supporting Files */ = {
			isa = PBXGroup;
			children = (
				1F1A743A1940169200FFFC47 /* Info.plist */,
			);
			name = "Supporting Files";
			sourceTree = "<group>";
		};
		1F925EE3195C11B000ED456B /* Matchers */ = {
			isa = PBXGroup;
			children = (
				DD72EC631A93874A002F7651 /* AllPassTest.swift */,
				1F1B5AD31963E13900CA8BF9 /* BeAKindOfTest.swift */,
				1F925EE8195C124400ED456B /* BeAnInstanceOfTest.swift */,
				1F925EF5195C147800ED456B /* BeCloseToTest.swift */,
				1F299EAA19627B2D002641AF /* BeEmptyTest.swift */,
				1F925EFB195C186800ED456B /* BeginWithTest.swift */,
				1F925F10195C190B00ED456B /* BeGreaterThanOrEqualToTest.swift */,
				1F925F07195C18CF00ED456B /* BeGreaterThanTest.swift */,
				DD9A9A8D19CF413800706F49 /* BeIdenticalToObjectTest.swift */,
				1FB90097195EC4B8001D7FAE /* BeIdenticalToTest.swift */,
				1F925F0D195C18F500ED456B /* BeLessThanOrEqualToTest.swift */,
				1F925F0A195C18E100ED456B /* BeLessThanTest.swift */,
				1F925EEE195C136500ED456B /* BeLogicalTest.swift */,
				1F925EF8195C175000ED456B /* BeNilTest.swift */,
				1F91DD2C1C74BF36002C309F /* BeVoidTest.swift */,
				1F925F01195C189500ED456B /* ContainTest.swift */,
				1F925EFE195C187600ED456B /* EndWithTest.swift */,
				1F925F04195C18B700ED456B /* EqualTest.swift */,
				472FD1361B9E094B00C7B8DA /* HaveCountTest.swift */,
				DDB4D5EF19FE442800E9D9FE /* MatchTest.swift */,
				1F925EEB195C12C800ED456B /* RaisesExceptionTest.swift */,
				964CFF001C5019AD00513336 /* ThrowAssertionTest.swift */,
				29EA59621B551ED2002D767E /* ThrowErrorTest.swift */,
				7B5358B91C3846C900A23FAA /* SatisfyAnyOfTest.swift */,
				1FCF914E1C61C85A00B15DCB /* PostNotificationTest.swift */,
			);
			path = Matchers;
			sourceTree = "<group>";
		};
		1FD8CD041968AB07008ED995 /* Adapters */ = {
			isa = PBXGroup;
			children = (
				1FD8CD051968AB07008ED995 /* AssertionRecorder.swift */,
				1FD8CD061968AB07008ED995 /* AdapterProtocols.swift */,
				1FD8CD071968AB07008ED995 /* NimbleXCTestHandler.swift */,
				1FDBD8661AF8A4FF0089F27B /* AssertionDispatcher.swift */,
				1FC494A91C29CBA40010975C /* NimbleEnvironment.swift */,
			);
			path = Adapters;
			sourceTree = "<group>";
		};
		1FD8CD0C1968AB07008ED995 /* Matchers */ = {
			isa = PBXGroup;
			children = (
				DDB1BC781A92235600F743C3 /* AllPass.swift */,
				1FD8CD0E1968AB07008ED995 /* BeAKindOf.swift */,
				1FD8CD0D1968AB07008ED995 /* BeAnInstanceOf.swift */,
				1FD8CD0F1968AB07008ED995 /* BeCloseTo.swift */,
				1FD8CD101968AB07008ED995 /* BeEmpty.swift */,
				1FD8CD111968AB07008ED995 /* BeginWith.swift */,
				1FD8CD121968AB07008ED995 /* BeGreaterThan.swift */,
				1FD8CD131968AB07008ED995 /* BeGreaterThanOrEqualTo.swift */,
				1FD8CD141968AB07008ED995 /* BeIdenticalTo.swift */,
				1FD8CD151968AB07008ED995 /* BeLessThan.swift */,
				1FD8CD161968AB07008ED995 /* BeLessThanOrEqual.swift */,
				1FD8CD171968AB07008ED995 /* BeLogical.swift */,
				1FD8CD181968AB07008ED995 /* BeNil.swift */,
				1F91DD301C74BF61002C309F /* BeVoid.swift */,
				1FD8CD1A1968AB07008ED995 /* Contain.swift */,
				1FD8CD1B1968AB07008ED995 /* EndWith.swift */,
				1FD8CD1C1968AB07008ED995 /* Equal.swift */,
				472FD1341B9E085700C7B8DA /* HaveCount.swift */,
				DDB4D5EC19FE43C200E9D9FE /* Match.swift */,
				1FD8CD1D1968AB07008ED995 /* MatcherProtocols.swift */,
				1FD8CD1E1968AB07008ED995 /* RaisesException.swift */,
				964CFEFC1C4FF48900513336 /* ThrowAssertion.swift */,
				29EA59651B551EE6002D767E /* ThrowError.swift */,
				7B5358BD1C38479700A23FAA /* SatisfyAnyOf.swift */,
				1FCF91521C61C8A400B15DCB /* PostNotification.swift */,
			);
			path = Matchers;
			sourceTree = "<group>";
		};
		1FD8CD1F1968AB07008ED995 /* objc */ = {
			isa = PBXGroup;
			children = (
				1FD8CD201968AB07008ED995 /* DSL.h */,
				1FD8CD211968AB07008ED995 /* DSL.m */,
				1FD8CD221968AB07008ED995 /* NMBExceptionCapture.h */,
				1FD8CD231968AB07008ED995 /* NMBExceptionCapture.m */,
				8DF1C3EE1C94F7D4004B2D36 /* NMBStringify.h */,
				8DF1C3EF1C94F7D4004B2D36 /* NMBStringify.m */,
				AEBA646F1C5C5FD10060A057 /* CurrentTestCaseTracker.m */,
			);
			path = objc;
			sourceTree = "<group>";
		};
		1FD8CD241968AB07008ED995 /* Utils */ = {
			isa = PBXGroup;
			children = (
				1FD8CD251968AB07008ED995 /* Functional.swift */,
				1FD8CD261968AB07008ED995 /* Async.swift */,
				1FD8CD271968AB07008ED995 /* SourceLocation.swift */,
				1FD8CD281968AB07008ED995 /* Stringers.swift */,
			);
			path = Utils;
			sourceTree = "<group>";
		};
		1FD8CD291968AB07008ED995 /* Wrappers */ = {
			isa = PBXGroup;
			children = (
				1FD8CD2A1968AB07008ED995 /* AsyncMatcherWrapper.swift */,
				1FD8CD2C1968AB07008ED995 /* MatcherFunc.swift */,
				1FD8CD2D1968AB07008ED995 /* ObjCMatcher.swift */,
			);
			path = Wrappers;
			sourceTree = "<group>";
		};
		1FFD729A1963FC8200CD29A2 /* objc */ = {
			isa = PBXGroup;
			children = (
				1F4A56681A3B3074009E1637 /* NimbleSpecHelper.h */,
				1F4A56651A3B305F009E1637 /* ObjCAsyncTest.m */,
				1F8A37AF1B7C5042001C8357 /* ObjCSyncTest.m */,
				1F4A56691A3B3108009E1637 /* ObjCBeAnInstanceOfTest.m */,
				1F4A566F1A3B319F009E1637 /* ObjCBeCloseToTest.m */,
				1F9DB8FA1A74E793002E96AD /* ObjCBeEmptyTest.m */,
				1F4A568D1A3B342B009E1637 /* ObjCBeFalseTest.m */,
				1F4A56871A3B33CB009E1637 /* ObjCBeFalsyTest.m */,
				1F4A56721A3B3210009E1637 /* ObjCBeginWithTest.m */,
				1F4A56781A3B32E3009E1637 /* ObjCBeGreaterThanOrEqualToTest.m */,
				1F4A56751A3B3253009E1637 /* ObjCBeGreaterThanTest.m */,
				1F4A567B1A3B3311009E1637 /* ObjCBeIdenticalToTest.m */,
				1F4A566C1A3B3159009E1637 /* ObjCBeKindOfTest.m */,
				1F4A56811A3B336F009E1637 /* ObjCBeLessThanOrEqualToTest.m */,
				1F4A567E1A3B333F009E1637 /* ObjCBeLessThanTest.m */,
				1F4A56901A3B344A009E1637 /* ObjCBeNilTest.m */,
				1F4A568A1A3B3407009E1637 /* ObjCBeTrueTest.m */,
				1F4A56841A3B33A0009E1637 /* ObjCBeTruthyTest.m */,
				1F4A56931A3B346F009E1637 /* ObjCContainTest.m */,
				1F4A56961A3B34AA009E1637 /* ObjCEndWithTest.m */,
				1F4A56991A3B3539009E1637 /* ObjCEqualTest.m */,
				4793854C1BA0BB2500296F85 /* ObjCHaveCount.m */,
				1F4A569C1A3B3565009E1637 /* ObjCMatchTest.m */,
				1F4A569F1A3B359E009E1637 /* ObjCRaiseExceptionTest.m */,
				965B0D081B62B8ED0005AE66 /* ObjCUserDescriptionTest.m */,
				DDEFAEB31A93CBE6005CA37A /* ObjCAllPassTest.m */,
				7B5358C11C39155600A23FAA /* ObjCSatisfyAnyOfTest.m */,
				8DF1C3F61C94FC75004B2D36 /* ObjcStringersTest.m */,
			);
			path = objc;
			sourceTree = "<group>";
		};
		9630C0081C6D0AB3000693EE /* Lib */ = {
			isa = PBXGroup;
			children = (
				9630C0091C6D0ABA000693EE /* CwlPreconditionTesting */,
			);
			name = Lib;
			path = Sources/Lib;
			sourceTree = "<group>";
		};
		9630C0091C6D0ABA000693EE /* CwlPreconditionTesting */ = {
			isa = PBXGroup;
			children = (
				9630C02B1C6D125F000693EE /* CwlBadInstructionException.swift */,
				9630C00C1C6D0B18000693EE /* CwlCatchBadInstruction.swift */,
				9630C00A1C6D0B18000693EE /* CwlCatchBadInstruction.h */,
				9630C00B1C6D0B18000693EE /* CwlCatchBadInstruction.m */,
				9630C0181C6D0B2F000693EE /* CwlCatchException.swift */,
				9630C0161C6D0B2F000693EE /* CwlCatchException.h */,
				9630C0171C6D0B2F000693EE /* CwlCatchException.m */,
				9630C02F1C6D139F000693EE /* CwlDarwinDefinitions.swift */,
				9630C0291C6D1119000693EE /* mach_exc.defs */,
				9630C0261C6D0BB0000693EE /* mach_excServer.h */,
				9630C0221C6D0B82000693EE /* mach_excServer.c */,
			);
			path = CwlPreconditionTesting;
			sourceTree = "<group>";
		};
/* End PBXGroup section */

/* Begin PBXHeadersBuildPhase section */
		1F1A74261940169200FFFC47 /* Headers */ = {
			isa = PBXHeadersBuildPhase;
			buildActionMask = 2147483647;
			files = (
<<<<<<< HEAD
				9630C00D1C6D0B18000693EE /* CwlCatchBadInstruction.h in Headers */,
				9630C0191C6D0B2F000693EE /* CwlCatchException.h in Headers */,
=======
				8DF1C3F01C94F7D4004B2D36 /* NMBStringify.h in Headers */,
>>>>>>> 758cc9b8
				1FD8CD601968AB07008ED995 /* DSL.h in Headers */,
				1FD8CD641968AB07008ED995 /* NMBExceptionCapture.h in Headers */,
				1F1A742F1940169200FFFC47 /* Nimble.h in Headers */,
				9630C0271C6D0BB0000693EE /* mach_excServer.h in Headers */,
			);
			runOnlyForDeploymentPostprocessing = 0;
		};
		1F5DF1521BDCA0CE00C3A531 /* Headers */ = {
			isa = PBXHeadersBuildPhase;
			buildActionMask = 2147483647;
			files = (
				8DF1C3F21C94F7D4004B2D36 /* NMBStringify.h in Headers */,
				1F5DF1AF1BDCA17600C3A531 /* DSL.h in Headers */,
				1F5DF1B01BDCA17600C3A531 /* NMBExceptionCapture.h in Headers */,
				1F5DF1AE1BDCA17600C3A531 /* Nimble.h in Headers */,
			);
			runOnlyForDeploymentPostprocessing = 0;
		};
		1F925EAA195C0D6300ED456B /* Headers */ = {
			isa = PBXHeadersBuildPhase;
			buildActionMask = 2147483647;
			files = (
<<<<<<< HEAD
				9630C00E1C6D0B18000693EE /* CwlCatchBadInstruction.h in Headers */,
				9630C01A1C6D0B2F000693EE /* CwlCatchException.h in Headers */,
=======
				8DF1C3F11C94F7D4004B2D36 /* NMBStringify.h in Headers */,
>>>>>>> 758cc9b8
				1FD8CD611968AB07008ED995 /* DSL.h in Headers */,
				1FD8CD651968AB07008ED995 /* NMBExceptionCapture.h in Headers */,
				1F925EC7195C0DD100ED456B /* Nimble.h in Headers */,
			);
			runOnlyForDeploymentPostprocessing = 0;
		};
/* End PBXHeadersBuildPhase section */

/* Begin PBXNativeTarget section */
		1F1A74281940169200FFFC47 /* Nimble-iOS */ = {
			isa = PBXNativeTarget;
			buildConfigurationList = 1F1A743F1940169200FFFC47 /* Build configuration list for PBXNativeTarget "Nimble-iOS" */;
			buildPhases = (
				1F1A74241940169200FFFC47 /* Sources */,
				1F1A74251940169200FFFC47 /* Frameworks */,
				1F1A74261940169200FFFC47 /* Headers */,
				1F1A74271940169200FFFC47 /* Resources */,
			);
			buildRules = (
			);
			dependencies = (
			);
			name = "Nimble-iOS";
			productName = "Nimble-iOS";
			productReference = 1F1A74291940169200FFFC47 /* Nimble.framework */;
			productType = "com.apple.product-type.framework";
		};
		1F1A74331940169200FFFC47 /* Nimble-iOSTests */ = {
			isa = PBXNativeTarget;
			buildConfigurationList = 1F1A74421940169200FFFC47 /* Build configuration list for PBXNativeTarget "Nimble-iOSTests" */;
			buildPhases = (
				1F1A74301940169200FFFC47 /* Sources */,
				1F1A74311940169200FFFC47 /* Frameworks */,
				1F1A74321940169200FFFC47 /* Resources */,
			);
			buildRules = (
			);
			dependencies = (
				1F1A74371940169200FFFC47 /* PBXTargetDependency */,
				1F925EA5195C0C8500ED456B /* PBXTargetDependency */,
				1F925EA7195C0C8500ED456B /* PBXTargetDependency */,
				1F6BB82B1968BFF9009F1DBB /* PBXTargetDependency */,
			);
			name = "Nimble-iOSTests";
			productName = "Nimble-iOSTests";
			productReference = 1F1A74341940169200FFFC47 /* NimbleTests.xctest */;
			productType = "com.apple.product-type.bundle.unit-test";
		};
		1F5DF1541BDCA0CE00C3A531 /* Nimble-tvOS */ = {
			isa = PBXNativeTarget;
			buildConfigurationList = 1F5DF16A1BDCA0CE00C3A531 /* Build configuration list for PBXNativeTarget "Nimble-tvOS" */;
			buildPhases = (
				1F5DF1501BDCA0CE00C3A531 /* Sources */,
				1F5DF1511BDCA0CE00C3A531 /* Frameworks */,
				1F5DF1521BDCA0CE00C3A531 /* Headers */,
				1F5DF1531BDCA0CE00C3A531 /* Resources */,
			);
			buildRules = (
			);
			dependencies = (
			);
			name = "Nimble-tvOS";
			productName = "Nimble-tvOS";
			productReference = 1F5DF1551BDCA0CE00C3A531 /* Nimble.framework */;
			productType = "com.apple.product-type.framework";
		};
		1F5DF15D1BDCA0CE00C3A531 /* Nimble-tvOSTests */ = {
			isa = PBXNativeTarget;
			buildConfigurationList = 1F5DF16B1BDCA0CE00C3A531 /* Build configuration list for PBXNativeTarget "Nimble-tvOSTests" */;
			buildPhases = (
				1F5DF15A1BDCA0CE00C3A531 /* Sources */,
				1F5DF15B1BDCA0CE00C3A531 /* Frameworks */,
				1F5DF15C1BDCA0CE00C3A531 /* Resources */,
			);
			buildRules = (
			);
			dependencies = (
				1F5DF1611BDCA0CE00C3A531 /* PBXTargetDependency */,
			);
			name = "Nimble-tvOSTests";
			productName = "Nimble-tvOSTests";
			productReference = 1F5DF15E1BDCA0CE00C3A531 /* NimbleTests.xctest */;
			productType = "com.apple.product-type.bundle.unit-test";
		};
		1F925EAC195C0D6300ED456B /* Nimble-OSX */ = {
			isa = PBXNativeTarget;
			buildConfigurationList = 1F925EC0195C0D6300ED456B /* Build configuration list for PBXNativeTarget "Nimble-OSX" */;
			buildPhases = (
				1F925EA8195C0D6300ED456B /* Sources */,
				1F925EA9195C0D6300ED456B /* Frameworks */,
				1F925EAA195C0D6300ED456B /* Headers */,
				1F925EAB195C0D6300ED456B /* Resources */,
			);
			buildRules = (
			);
			dependencies = (
			);
			name = "Nimble-OSX";
			productName = "Nimble-OSX";
			productReference = 1F925EAD195C0D6300ED456B /* Nimble.framework */;
			productType = "com.apple.product-type.framework";
		};
		1F925EB6195C0D6300ED456B /* Nimble-OSXTests */ = {
			isa = PBXNativeTarget;
			buildConfigurationList = 1F925EC3195C0D6300ED456B /* Build configuration list for PBXNativeTarget "Nimble-OSXTests" */;
			buildPhases = (
				1F925EB3195C0D6300ED456B /* Sources */,
				1F925EB4195C0D6300ED456B /* Frameworks */,
				1F925EB5195C0D6300ED456B /* Resources */,
			);
			buildRules = (
			);
			dependencies = (
				1F925EBA195C0D6300ED456B /* PBXTargetDependency */,
				1F9B7BFE1968AD760094EB8F /* PBXTargetDependency */,
				1F9B7C001968AD760094EB8F /* PBXTargetDependency */,
				1F9B7C021968AD820094EB8F /* PBXTargetDependency */,
			);
			name = "Nimble-OSXTests";
			productName = "Nimble-OSXTests";
			productReference = 1F925EB7195C0D6300ED456B /* NimbleTests.xctest */;
			productType = "com.apple.product-type.bundle.unit-test";
		};
/* End PBXNativeTarget section */

/* Begin PBXProject section */
		1F1A74201940169200FFFC47 /* Project object */ = {
			isa = PBXProject;
			attributes = {
				LastSwiftUpdateCheck = 0710;
				LastUpgradeCheck = 0710;
				ORGANIZATIONNAME = "Jeff Hui";
				TargetAttributes = {
					1F1A74281940169200FFFC47 = {
						CreatedOnToolsVersion = 6.0;
					};
					1F1A74331940169200FFFC47 = {
						CreatedOnToolsVersion = 6.0;
						TestTargetID = 1F1A74281940169200FFFC47;
					};
					1F5DF1541BDCA0CE00C3A531 = {
						CreatedOnToolsVersion = 7.1;
					};
					1F5DF15D1BDCA0CE00C3A531 = {
						CreatedOnToolsVersion = 7.1;
					};
					1F925EAC195C0D6300ED456B = {
						CreatedOnToolsVersion = 6.0;
					};
					1F925EB6195C0D6300ED456B = {
						CreatedOnToolsVersion = 6.0;
						TestTargetID = 1F925EAC195C0D6300ED456B;
					};
				};
			};
			buildConfigurationList = 1F1A74231940169200FFFC47 /* Build configuration list for PBXProject "Nimble" */;
			compatibilityVersion = "Xcode 3.2";
			developmentRegion = English;
			hasScannedForEncodings = 0;
			knownRegions = (
				en,
			);
			mainGroup = 1F1A741F1940169200FFFC47;
			productRefGroup = 1F1A742A1940169200FFFC47 /* Products */;
			projectDirPath = "";
			projectRoot = "";
			targets = (
				1F1A74281940169200FFFC47 /* Nimble-iOS */,
				1F1A74331940169200FFFC47 /* Nimble-iOSTests */,
				1F925EAC195C0D6300ED456B /* Nimble-OSX */,
				1F925EB6195C0D6300ED456B /* Nimble-OSXTests */,
				1F5DF1541BDCA0CE00C3A531 /* Nimble-tvOS */,
				1F5DF15D1BDCA0CE00C3A531 /* Nimble-tvOSTests */,
			);
		};
/* End PBXProject section */

/* Begin PBXResourcesBuildPhase section */
		1F1A74271940169200FFFC47 /* Resources */ = {
			isa = PBXResourcesBuildPhase;
			buildActionMask = 2147483647;
			files = (
			);
			runOnlyForDeploymentPostprocessing = 0;
		};
		1F1A74321940169200FFFC47 /* Resources */ = {
			isa = PBXResourcesBuildPhase;
			buildActionMask = 2147483647;
			files = (
			);
			runOnlyForDeploymentPostprocessing = 0;
		};
		1F5DF1531BDCA0CE00C3A531 /* Resources */ = {
			isa = PBXResourcesBuildPhase;
			buildActionMask = 2147483647;
			files = (
			);
			runOnlyForDeploymentPostprocessing = 0;
		};
		1F5DF15C1BDCA0CE00C3A531 /* Resources */ = {
			isa = PBXResourcesBuildPhase;
			buildActionMask = 2147483647;
			files = (
			);
			runOnlyForDeploymentPostprocessing = 0;
		};
		1F925EAB195C0D6300ED456B /* Resources */ = {
			isa = PBXResourcesBuildPhase;
			buildActionMask = 2147483647;
			files = (
			);
			runOnlyForDeploymentPostprocessing = 0;
		};
		1F925EB5195C0D6300ED456B /* Resources */ = {
			isa = PBXResourcesBuildPhase;
			buildActionMask = 2147483647;
			files = (
			);
			runOnlyForDeploymentPostprocessing = 0;
		};
/* End PBXResourcesBuildPhase section */

/* Begin PBXSourcesBuildPhase section */
		1F1A74241940169200FFFC47 /* Sources */ = {
			isa = PBXSourcesBuildPhase;
			buildActionMask = 2147483647;
			files = (
				1FD8CD401968AB07008ED995 /* BeCloseTo.swift in Sources */,
				1FD8CD741968AB07008ED995 /* MatcherFunc.swift in Sources */,
				1FD8CD361968AB07008ED995 /* Expectation.swift in Sources */,
				1FD8CD321968AB07008ED995 /* NimbleXCTestHandler.swift in Sources */,
				1F43728F1A1B344000EB80F8 /* Stringers.swift in Sources */,
				1F43728D1A1B343D00EB80F8 /* SourceLocation.swift in Sources */,
				1FD8CD4E1968AB07008ED995 /* BeLessThanOrEqual.swift in Sources */,
				1FDBD8671AF8A4FF0089F27B /* AssertionDispatcher.swift in Sources */,
				1F43728A1A1B343800EB80F8 /* Functional.swift in Sources */,
				8DF1C3F31C94F7D4004B2D36 /* NMBStringify.m in Sources */,
				AEBA64701C5C5FD10060A057 /* CurrentTestCaseTracker.m in Sources */,
				1FD8CD3C1968AB07008ED995 /* BeAnInstanceOf.swift in Sources */,
				1FD8CD501968AB07008ED995 /* BeLogical.swift in Sources */,
				1F0FEA9A1AF32DA4001E554E /* ObjCExpectation.swift in Sources */,
				1FD8CD661968AB07008ED995 /* NMBExceptionCapture.m in Sources */,
				DA9E8C821A414BB9002633C2 /* DSL+Wait.swift in Sources */,
				DDB1BC791A92235600F743C3 /* AllPass.swift in Sources */,
				1FD8CD3E1968AB07008ED995 /* BeAKindOf.swift in Sources */,
				DDB4D5ED19FE43C200E9D9FE /* Match.swift in Sources */,
				1F91DD311C74BF61002C309F /* BeVoid.swift in Sources */,
				1FCF91531C61C8A400B15DCB /* PostNotification.swift in Sources */,
				1FD8CD2E1968AB07008ED995 /* AssertionRecorder.swift in Sources */,
				29EA59661B551EE6002D767E /* ThrowError.swift in Sources */,
				1FD8CD5A1968AB07008ED995 /* Equal.swift in Sources */,
				1FD8CD4C1968AB07008ED995 /* BeLessThan.swift in Sources */,
				1FD8CD461968AB07008ED995 /* BeGreaterThan.swift in Sources */,
				1FD8CD301968AB07008ED995 /* AdapterProtocols.swift in Sources */,
				1FC494AA1C29CBA40010975C /* NimbleEnvironment.swift in Sources */,
				1FD8CD5E1968AB07008ED995 /* RaisesException.swift in Sources */,
				1FD8CD561968AB07008ED995 /* Contain.swift in Sources */,
				1FD8CD481968AB07008ED995 /* BeGreaterThanOrEqualTo.swift in Sources */,
				1FD8CD701968AB07008ED995 /* AsyncMatcherWrapper.swift in Sources */,
				1FD8CD441968AB07008ED995 /* BeginWith.swift in Sources */,
				1FD8CD4A1968AB07008ED995 /* BeIdenticalTo.swift in Sources */,
				1FD8CD621968AB07008ED995 /* DSL.m in Sources */,
				1FD8CD421968AB07008ED995 /* BeEmpty.swift in Sources */,
				1FD8CD521968AB07008ED995 /* BeNil.swift in Sources */,
				1FD8CD6A1968AB07008ED995 /* Async.swift in Sources */,
				1FD8CD581968AB07008ED995 /* EndWith.swift in Sources */,
				1FD8CD5C1968AB07008ED995 /* MatcherProtocols.swift in Sources */,
				1FD8CD761968AB07008ED995 /* ObjCMatcher.swift in Sources */,
				1FD8CD341968AB07008ED995 /* DSL.swift in Sources */,
				7B5358BE1C38479700A23FAA /* SatisfyAnyOf.swift in Sources */,
				1FD8CD381968AB07008ED995 /* Expression.swift in Sources */,
				1FD8CD3A1968AB07008ED995 /* FailureMessage.swift in Sources */,
				472FD1351B9E085700C7B8DA /* HaveCount.swift in Sources */,
				9630C0301C6D139F000693EE /* CwlDarwinDefinitions.swift in Sources */,
				9630C0231C6D0B82000693EE /* mach_excServer.c in Sources */,
				9630C01F1C6D0B2F000693EE /* CwlCatchException.swift in Sources */,
				9630C0131C6D0B18000693EE /* CwlCatchBadInstruction.swift in Sources */,
				9630C0101C6D0B18000693EE /* CwlCatchBadInstruction.m in Sources */,
				9630C01C1C6D0B2F000693EE /* CwlCatchException.m in Sources */,
				9630C02C1C6D125F000693EE /* CwlBadInstructionException.swift in Sources */,
				964CFEFD1C4FF48900513336 /* ThrowAssertion.swift in Sources */,
			);
			runOnlyForDeploymentPostprocessing = 0;
		};
		1F1A74301940169200FFFC47 /* Sources */ = {
			isa = PBXSourcesBuildPhase;
			buildActionMask = 2147483647;
			files = (
				1F4A569A1A3B3539009E1637 /* ObjCEqualTest.m in Sources */,
				1F925EEC195C12C800ED456B /* RaisesExceptionTest.swift in Sources */,
				1F925EFF195C187600ED456B /* EndWithTest.swift in Sources */,
				1F1B5AD41963E13900CA8BF9 /* BeAKindOfTest.swift in Sources */,
				964CFF011C5019AD00513336 /* ThrowAssertionTest.swift in Sources */,
				1F925F0E195C18F500ED456B /* BeLessThanOrEqualToTest.swift in Sources */,
				1F4A56661A3B305F009E1637 /* ObjCAsyncTest.m in Sources */,
				1F925EFC195C186800ED456B /* BeginWithTest.swift in Sources */,
				1F14FB64194180C5009F2A08 /* utils.swift in Sources */,
				DDB4D5F019FE442800E9D9FE /* MatchTest.swift in Sources */,
				1F4A56731A3B3210009E1637 /* ObjCBeginWithTest.m in Sources */,
				1F4A56821A3B336F009E1637 /* ObjCBeLessThanOrEqualToTest.m in Sources */,
				8DF1C3F71C94FC75004B2D36 /* ObjcStringersTest.m in Sources */,
				1F925F02195C189500ED456B /* ContainTest.swift in Sources */,
				1F4A56881A3B33CB009E1637 /* ObjCBeFalsyTest.m in Sources */,
				1F4A568E1A3B342B009E1637 /* ObjCBeFalseTest.m in Sources */,
				1F925F11195C190B00ED456B /* BeGreaterThanOrEqualToTest.swift in Sources */,
				1F925EEF195C136500ED456B /* BeLogicalTest.swift in Sources */,
				1F4A56A01A3B359E009E1637 /* ObjCRaiseExceptionTest.m in Sources */,
				1F925F0B195C18E100ED456B /* BeLessThanTest.swift in Sources */,
				1F9DB8FB1A74E793002E96AD /* ObjCBeEmptyTest.m in Sources */,
				1FB90098195EC4B8001D7FAE /* BeIdenticalToTest.swift in Sources */,
				1F91DD2D1C74BF36002C309F /* BeVoidTest.swift in Sources */,
				1F4A56761A3B3253009E1637 /* ObjCBeGreaterThanTest.m in Sources */,
				1F925EF9195C175000ED456B /* BeNilTest.swift in Sources */,
				1F4A56701A3B319F009E1637 /* ObjCBeCloseToTest.m in Sources */,
				1F4A56971A3B34AA009E1637 /* ObjCEndWithTest.m in Sources */,
				1F4A567C1A3B3311009E1637 /* ObjCBeIdenticalToTest.m in Sources */,
				965B0D0C1B62C06D0005AE66 /* UserDescriptionTest.swift in Sources */,
				1FCF914F1C61C85A00B15DCB /* PostNotificationTest.swift in Sources */,
				965B0D091B62B8ED0005AE66 /* ObjCUserDescriptionTest.m in Sources */,
				1F4A56911A3B344A009E1637 /* ObjCBeNilTest.m in Sources */,
				1F8A37B01B7C5042001C8357 /* ObjCSyncTest.m in Sources */,
				1F4A56941A3B346F009E1637 /* ObjCContainTest.m in Sources */,
				1F299EAB19627B2D002641AF /* BeEmptyTest.swift in Sources */,
				1F925EF6195C147800ED456B /* BeCloseToTest.swift in Sources */,
				1F4A56791A3B32E3009E1637 /* ObjCBeGreaterThanOrEqualToTest.m in Sources */,
				1F4A568B1A3B3407009E1637 /* ObjCBeTrueTest.m in Sources */,
				DDEFAEB41A93CBE6005CA37A /* ObjCAllPassTest.m in Sources */,
				1F4A567F1A3B333F009E1637 /* ObjCBeLessThanTest.m in Sources */,
				1F925EE6195C121200ED456B /* AsynchronousTest.swift in Sources */,
				1F0648CC19639F5A001F9C46 /* ObjectWithLazyProperty.swift in Sources */,
				1F4A56851A3B33A0009E1637 /* ObjCBeTruthyTest.m in Sources */,
				DD9A9A8F19CF439B00706F49 /* BeIdenticalToObjectTest.swift in Sources */,
				1F0648D41963AAB2001F9C46 /* SynchronousTests.swift in Sources */,
				347155CA1C337C8900549F03 /* XCTestCaseProvider.swift in Sources */,
				4793854D1BA0BB2500296F85 /* ObjCHaveCount.m in Sources */,
				1F925F08195C18CF00ED456B /* BeGreaterThanTest.swift in Sources */,
				7B5358BA1C3846C900A23FAA /* SatisfyAnyOfTest.swift in Sources */,
				1F925F05195C18B700ED456B /* EqualTest.swift in Sources */,
				1F4A566D1A3B3159009E1637 /* ObjCBeKindOfTest.m in Sources */,
				DD72EC641A93874A002F7651 /* AllPassTest.swift in Sources */,
				7B5358C51C39184200A23FAA /* ObjCSatisfyAnyOfTest.m in Sources */,
				1F4A569D1A3B3565009E1637 /* ObjCMatchTest.m in Sources */,
				1F925EE9195C124400ED456B /* BeAnInstanceOfTest.swift in Sources */,
				29EA59631B551ED2002D767E /* ThrowErrorTest.swift in Sources */,
				1F4A566A1A3B3108009E1637 /* ObjCBeAnInstanceOfTest.m in Sources */,
				472FD13B1B9E0CFE00C7B8DA /* HaveCountTest.swift in Sources */,
			);
			runOnlyForDeploymentPostprocessing = 0;
		};
		1F5DF1501BDCA0CE00C3A531 /* Sources */ = {
			isa = PBXSourcesBuildPhase;
			buildActionMask = 2147483647;
			files = (
				1F5DF1791BDCA0F500C3A531 /* BeCloseTo.swift in Sources */,
				1F5DF16C1BDCA0F500C3A531 /* AssertionRecorder.swift in Sources */,
				1F5DF1881BDCA0F500C3A531 /* MatcherProtocols.swift in Sources */,
				1F5DF16E1BDCA0F500C3A531 /* NimbleXCTestHandler.swift in Sources */,
				1F5DF1751BDCA0F500C3A531 /* FailureMessage.swift in Sources */,
				1F5DF1801BDCA0F500C3A531 /* BeLessThanOrEqual.swift in Sources */,
				1F5DF18A1BDCA0F500C3A531 /* ThrowError.swift in Sources */,
				1F5DF1891BDCA0F500C3A531 /* RaisesException.swift in Sources */,
				1F5DF1761BDCA0F500C3A531 /* AllPass.swift in Sources */,
				8DF1C3F51C94F7D4004B2D36 /* NMBStringify.m in Sources */,
				AEBA64721C5C5FD10060A057 /* CurrentTestCaseTracker.m in Sources */,
				1F5DF1861BDCA0F500C3A531 /* HaveCount.swift in Sources */,
				1F5DF1811BDCA0F500C3A531 /* BeLogical.swift in Sources */,
				1F5DF1741BDCA0F500C3A531 /* Expression.swift in Sources */,
				1F5DF1911BDCA0F500C3A531 /* ObjCMatcher.swift in Sources */,
				1F5DF1781BDCA0F500C3A531 /* BeAnInstanceOf.swift in Sources */,
				1F5DF1771BDCA0F500C3A531 /* BeAKindOf.swift in Sources */,
				1F5DF17F1BDCA0F500C3A531 /* BeLessThan.swift in Sources */,
				1F5DF17C1BDCA0F500C3A531 /* BeGreaterThan.swift in Sources */,
				1F91DD331C74BF61002C309F /* BeVoid.swift in Sources */,
				1FCF91551C61C8A400B15DCB /* PostNotification.swift in Sources */,
				1F5DF1831BDCA0F500C3A531 /* Contain.swift in Sources */,
				1F5DF1731BDCA0F500C3A531 /* ObjCExpectation.swift in Sources */,
				1F5DF1851BDCA0F500C3A531 /* Equal.swift in Sources */,
				1F5DF18F1BDCA0F500C3A531 /* AsyncMatcherWrapper.swift in Sources */,
				1F5DF1711BDCA0F500C3A531 /* DSL+Wait.swift in Sources */,
				1F5DF17D1BDCA0F500C3A531 /* BeGreaterThanOrEqualTo.swift in Sources */,
				1FC494AC1C29CBA40010975C /* NimbleEnvironment.swift in Sources */,
				1F5DF18E1BDCA0F500C3A531 /* Stringers.swift in Sources */,
				1F5DF1AD1BDCA16E00C3A531 /* NMBExceptionCapture.m in Sources */,
				1F5DF16D1BDCA0F500C3A531 /* AdapterProtocols.swift in Sources */,
				1F5DF17B1BDCA0F500C3A531 /* BeginWith.swift in Sources */,
				1F5DF17E1BDCA0F500C3A531 /* BeIdenticalTo.swift in Sources */,
				1F5DF17A1BDCA0F500C3A531 /* BeEmpty.swift in Sources */,
				1F5DF18C1BDCA0F500C3A531 /* Async.swift in Sources */,
				1F5DF1821BDCA0F500C3A531 /* BeNil.swift in Sources */,
				1F5DF1AC1BDCA16E00C3A531 /* DSL.m in Sources */,
				1F5DF16F1BDCA0F500C3A531 /* AssertionDispatcher.swift in Sources */,
				964CFEFF1C4FF48900513336 /* ThrowAssertion.swift in Sources */,
				1F5DF1841BDCA0F500C3A531 /* EndWith.swift in Sources */,
				1F5DF18D1BDCA0F500C3A531 /* SourceLocation.swift in Sources */,
				1F5DF1701BDCA0F500C3A531 /* DSL.swift in Sources */,
				1F5DF1721BDCA0F500C3A531 /* Expectation.swift in Sources */,
				7B5358C01C38479700A23FAA /* SatisfyAnyOf.swift in Sources */,
				1F5DF18B1BDCA0F500C3A531 /* Functional.swift in Sources */,
				1F5DF1871BDCA0F500C3A531 /* Match.swift in Sources */,
				1F5DF1901BDCA0F500C3A531 /* MatcherFunc.swift in Sources */,
			);
			runOnlyForDeploymentPostprocessing = 0;
		};
		1F5DF15A1BDCA0CE00C3A531 /* Sources */ = {
			isa = PBXSourcesBuildPhase;
			buildActionMask = 2147483647;
			files = (
				1F5DF1A31BDCA10200C3A531 /* BeLogicalTest.swift in Sources */,
				1F5DF1951BDCA10200C3A531 /* utils.swift in Sources */,
				1F5DF1981BDCA10200C3A531 /* BeAKindOfTest.swift in Sources */,
				1F5DF19B1BDCA10200C3A531 /* BeEmptyTest.swift in Sources */,
				7B5358BC1C3846C900A23FAA /* SatisfyAnyOfTest.swift in Sources */,
				1F5DF1A11BDCA10200C3A531 /* BeLessThanOrEqualToTest.swift in Sources */,
				1F5DF1961BDCA10200C3A531 /* ObjectWithLazyProperty.swift in Sources */,
				1F5DF1AB1BDCA10200C3A531 /* ThrowErrorTest.swift in Sources */,
				1F5DF1A51BDCA10200C3A531 /* ContainTest.swift in Sources */,
				1F5DF19E1BDCA10200C3A531 /* BeGreaterThanTest.swift in Sources */,
				1F5DF1A21BDCA10200C3A531 /* BeLessThanTest.swift in Sources */,
				1F5DF1921BDCA10200C3A531 /* AsynchronousTest.swift in Sources */,
				1F5DF1A91BDCA10200C3A531 /* MatchTest.swift in Sources */,
				1F5DF1A81BDCA10200C3A531 /* HaveCountTest.swift in Sources */,
				1F5DF1971BDCA10200C3A531 /* AllPassTest.swift in Sources */,
				1FCF91511C61C85A00B15DCB /* PostNotificationTest.swift in Sources */,
				1F5DF19C1BDCA10200C3A531 /* BeginWithTest.swift in Sources */,
				1F5DF1A01BDCA10200C3A531 /* BeIdenticalToTest.swift in Sources */,
				1F5DF19A1BDCA10200C3A531 /* BeCloseToTest.swift in Sources */,
				1F5DF1A61BDCA10200C3A531 /* EndWithTest.swift in Sources */,
				1F5DF1A71BDCA10200C3A531 /* EqualTest.swift in Sources */,
				1F5DF1931BDCA10200C3A531 /* SynchronousTests.swift in Sources */,
				1F5DF19D1BDCA10200C3A531 /* BeGreaterThanOrEqualToTest.swift in Sources */,
				1F5DF1A41BDCA10200C3A531 /* BeNilTest.swift in Sources */,
				347155CC1C337C8900549F03 /* XCTestCaseProvider.swift in Sources */,
				1F5DF1AA1BDCA10200C3A531 /* RaisesExceptionTest.swift in Sources */,
				8DF1C3F91C94FD0C004B2D36 /* ObjcStringersTest.m in Sources */,
				1F5DF1941BDCA10200C3A531 /* UserDescriptionTest.swift in Sources */,
				1F5DF19F1BDCA10200C3A531 /* BeIdenticalToObjectTest.swift in Sources */,
				1F91DD2F1C74BF36002C309F /* BeVoidTest.swift in Sources */,
				1F5DF1991BDCA10200C3A531 /* BeAnInstanceOfTest.swift in Sources */,
			);
			runOnlyForDeploymentPostprocessing = 0;
		};
		1F925EA8195C0D6300ED456B /* Sources */ = {
			isa = PBXSourcesBuildPhase;
			buildActionMask = 2147483647;
			files = (
				1FD8CD411968AB07008ED995 /* BeCloseTo.swift in Sources */,
				1FD8CD751968AB07008ED995 /* MatcherFunc.swift in Sources */,
				1FD8CD371968AB07008ED995 /* Expectation.swift in Sources */,
				1FD8CD331968AB07008ED995 /* NimbleXCTestHandler.swift in Sources */,
				1F43728E1A1B343F00EB80F8 /* Stringers.swift in Sources */,
				1F43728C1A1B343C00EB80F8 /* SourceLocation.swift in Sources */,
				1FD8CD4F1968AB07008ED995 /* BeLessThanOrEqual.swift in Sources */,
				1FDBD8681AF8A4FF0089F27B /* AssertionDispatcher.swift in Sources */,
				1F43728B1A1B343900EB80F8 /* Functional.swift in Sources */,
				8DF1C3F41C94F7D4004B2D36 /* NMBStringify.m in Sources */,
				AEBA64711C5C5FD10060A057 /* CurrentTestCaseTracker.m in Sources */,
				1FD8CD3D1968AB07008ED995 /* BeAnInstanceOf.swift in Sources */,
				1FD8CD511968AB07008ED995 /* BeLogical.swift in Sources */,
				1F0FEA9B1AF32DA4001E554E /* ObjCExpectation.swift in Sources */,
				1FD8CD671968AB07008ED995 /* NMBExceptionCapture.m in Sources */,
				DA9E8C831A414BB9002633C2 /* DSL+Wait.swift in Sources */,
				DDB1BC7A1A92235600F743C3 /* AllPass.swift in Sources */,
				1FD8CD3F1968AB07008ED995 /* BeAKindOf.swift in Sources */,
				1FD8CD2F1968AB07008ED995 /* AssertionRecorder.swift in Sources */,
				1F91DD321C74BF61002C309F /* BeVoid.swift in Sources */,
				1FCF91541C61C8A400B15DCB /* PostNotification.swift in Sources */,
				DDB4D5EE19FE43C200E9D9FE /* Match.swift in Sources */,
				29EA59671B551EE6002D767E /* ThrowError.swift in Sources */,
				1FD8CD5B1968AB07008ED995 /* Equal.swift in Sources */,
				1FD8CD4D1968AB07008ED995 /* BeLessThan.swift in Sources */,
				1FD8CD471968AB07008ED995 /* BeGreaterThan.swift in Sources */,
				1FD8CD311968AB07008ED995 /* AdapterProtocols.swift in Sources */,
				1FC494AB1C29CBA40010975C /* NimbleEnvironment.swift in Sources */,
				1FD8CD5F1968AB07008ED995 /* RaisesException.swift in Sources */,
				1FD8CD571968AB07008ED995 /* Contain.swift in Sources */,
				1FD8CD491968AB07008ED995 /* BeGreaterThanOrEqualTo.swift in Sources */,
				1FD8CD711968AB07008ED995 /* AsyncMatcherWrapper.swift in Sources */,
				1FD8CD451968AB07008ED995 /* BeginWith.swift in Sources */,
				1FD8CD4B1968AB07008ED995 /* BeIdenticalTo.swift in Sources */,
				1FD8CD631968AB07008ED995 /* DSL.m in Sources */,
				1FD8CD431968AB07008ED995 /* BeEmpty.swift in Sources */,
				1FD8CD531968AB07008ED995 /* BeNil.swift in Sources */,
				1FD8CD6B1968AB07008ED995 /* Async.swift in Sources */,
				964CFEFE1C4FF48900513336 /* ThrowAssertion.swift in Sources */,
				1FD8CD591968AB07008ED995 /* EndWith.swift in Sources */,
				1FD8CD5D1968AB07008ED995 /* MatcherProtocols.swift in Sources */,
				1FD8CD771968AB07008ED995 /* ObjCMatcher.swift in Sources */,
				1FD8CD351968AB07008ED995 /* DSL.swift in Sources */,
				7B5358BF1C38479700A23FAA /* SatisfyAnyOf.swift in Sources */,
				1FD8CD391968AB07008ED995 /* Expression.swift in Sources */,
				1FD8CD3B1968AB07008ED995 /* FailureMessage.swift in Sources */,
				472FD1391B9E0A9700C7B8DA /* HaveCount.swift in Sources */,
				9630C0311C6D139F000693EE /* CwlDarwinDefinitions.swift in Sources */,
				9630C02A1C6D1119000693EE /* mach_exc.defs in Sources */,
				9630C0201C6D0B2F000693EE /* CwlCatchException.swift in Sources */,
				9630C0141C6D0B18000693EE /* CwlCatchBadInstruction.swift in Sources */,
				9630C0111C6D0B18000693EE /* CwlCatchBadInstruction.m in Sources */,
				9630C01D1C6D0B2F000693EE /* CwlCatchException.m in Sources */,
				9630C02D1C6D125F000693EE /* CwlBadInstructionException.swift in Sources */,
			);
			runOnlyForDeploymentPostprocessing = 0;
		};
		1F925EB3195C0D6300ED456B /* Sources */ = {
			isa = PBXSourcesBuildPhase;
			buildActionMask = 2147483647;
			files = (
				1F4A569B1A3B3539009E1637 /* ObjCEqualTest.m in Sources */,
				1F925EED195C12C800ED456B /* RaisesExceptionTest.swift in Sources */,
				1F925F00195C187600ED456B /* EndWithTest.swift in Sources */,
				1F1B5AD51963E13900CA8BF9 /* BeAKindOfTest.swift in Sources */,
				964CFF021C501A1E00513336 /* ThrowAssertionTest.swift in Sources */,
				1F925F0F195C18F500ED456B /* BeLessThanOrEqualToTest.swift in Sources */,
				1F4A56671A3B305F009E1637 /* ObjCAsyncTest.m in Sources */,
				1F925EFD195C186800ED456B /* BeginWithTest.swift in Sources */,
				1F925EE2195C0DFD00ED456B /* utils.swift in Sources */,
				DDB4D5F119FE442800E9D9FE /* MatchTest.swift in Sources */,
				1F4A56741A3B3210009E1637 /* ObjCBeginWithTest.m in Sources */,
				1F4A56831A3B336F009E1637 /* ObjCBeLessThanOrEqualToTest.m in Sources */,
				8DF1C3F81C94FC75004B2D36 /* ObjcStringersTest.m in Sources */,
				1F925F03195C189500ED456B /* ContainTest.swift in Sources */,
				1F4A56891A3B33CB009E1637 /* ObjCBeFalsyTest.m in Sources */,
				1F4A568F1A3B342B009E1637 /* ObjCBeFalseTest.m in Sources */,
				1F925F12195C190B00ED456B /* BeGreaterThanOrEqualToTest.swift in Sources */,
				1F925EF0195C136500ED456B /* BeLogicalTest.swift in Sources */,
				1F4A56A11A3B359E009E1637 /* ObjCRaiseExceptionTest.m in Sources */,
				1F925F0C195C18E100ED456B /* BeLessThanTest.swift in Sources */,
				1F9DB8FC1A74E793002E96AD /* ObjCBeEmptyTest.m in Sources */,
				1FB90099195EC4B8001D7FAE /* BeIdenticalToTest.swift in Sources */,
				1F91DD2E1C74BF36002C309F /* BeVoidTest.swift in Sources */,
				1F4A56771A3B3253009E1637 /* ObjCBeGreaterThanTest.m in Sources */,
				1F925EFA195C175000ED456B /* BeNilTest.swift in Sources */,
				1F4A56711A3B319F009E1637 /* ObjCBeCloseToTest.m in Sources */,
				1F4A56981A3B34AA009E1637 /* ObjCEndWithTest.m in Sources */,
				1F4A567D1A3B3311009E1637 /* ObjCBeIdenticalToTest.m in Sources */,
				965B0D0D1B62C06D0005AE66 /* UserDescriptionTest.swift in Sources */,
				1FCF91501C61C85A00B15DCB /* PostNotificationTest.swift in Sources */,
				965B0D0A1B62B8ED0005AE66 /* ObjCUserDescriptionTest.m in Sources */,
				1F4A56921A3B344A009E1637 /* ObjCBeNilTest.m in Sources */,
				1F8A37B11B7C5042001C8357 /* ObjCSyncTest.m in Sources */,
				1F4A56951A3B346F009E1637 /* ObjCContainTest.m in Sources */,
				1F299EAC19627B2D002641AF /* BeEmptyTest.swift in Sources */,
				1F925EF7195C147800ED456B /* BeCloseToTest.swift in Sources */,
				1F4A567A1A3B32E3009E1637 /* ObjCBeGreaterThanOrEqualToTest.m in Sources */,
				1F4A568C1A3B3407009E1637 /* ObjCBeTrueTest.m in Sources */,
				DDEFAEB51A93CBE6005CA37A /* ObjCAllPassTest.m in Sources */,
				1F4A56801A3B333F009E1637 /* ObjCBeLessThanTest.m in Sources */,
				1F925EE7195C121200ED456B /* AsynchronousTest.swift in Sources */,
				1F0648CD19639F5A001F9C46 /* ObjectWithLazyProperty.swift in Sources */,
				1F4A56861A3B33A0009E1637 /* ObjCBeTruthyTest.m in Sources */,
				DD9A9A9019CF43AD00706F49 /* BeIdenticalToObjectTest.swift in Sources */,
				1F0648D51963AAB2001F9C46 /* SynchronousTests.swift in Sources */,
				347155CB1C337C8900549F03 /* XCTestCaseProvider.swift in Sources */,
				4793854E1BA0BB2500296F85 /* ObjCHaveCount.m in Sources */,
				1F925F09195C18CF00ED456B /* BeGreaterThanTest.swift in Sources */,
				7B5358BB1C3846C900A23FAA /* SatisfyAnyOfTest.swift in Sources */,
				1F925F06195C18B700ED456B /* EqualTest.swift in Sources */,
				1F4A566E1A3B3159009E1637 /* ObjCBeKindOfTest.m in Sources */,
				DD72EC651A93874A002F7651 /* AllPassTest.swift in Sources */,
				7B5358C61C39184200A23FAA /* ObjCSatisfyAnyOfTest.m in Sources */,
				1F4A569E1A3B3565009E1637 /* ObjCMatchTest.m in Sources */,
				1F925EEA195C124400ED456B /* BeAnInstanceOfTest.swift in Sources */,
				29EA59641B551ED2002D767E /* ThrowErrorTest.swift in Sources */,
				1F4A566B1A3B3108009E1637 /* ObjCBeAnInstanceOfTest.m in Sources */,
				472FD13A1B9E0A9F00C7B8DA /* HaveCountTest.swift in Sources */,
			);
			runOnlyForDeploymentPostprocessing = 0;
		};
/* End PBXSourcesBuildPhase section */

/* Begin PBXTargetDependency section */
		1F1A74371940169200FFFC47 /* PBXTargetDependency */ = {
			isa = PBXTargetDependency;
			target = 1F1A74281940169200FFFC47 /* Nimble-iOS */;
			targetProxy = 1F1A74361940169200FFFC47 /* PBXContainerItemProxy */;
		};
		1F5DF1611BDCA0CE00C3A531 /* PBXTargetDependency */ = {
			isa = PBXTargetDependency;
			target = 1F5DF1541BDCA0CE00C3A531 /* Nimble-tvOS */;
			targetProxy = 1F5DF1601BDCA0CE00C3A531 /* PBXContainerItemProxy */;
		};
		1F6BB82B1968BFF9009F1DBB /* PBXTargetDependency */ = {
			isa = PBXTargetDependency;
			target = 1F1A74281940169200FFFC47 /* Nimble-iOS */;
			targetProxy = 1F6BB82A1968BFF9009F1DBB /* PBXContainerItemProxy */;
		};
		1F925EA5195C0C8500ED456B /* PBXTargetDependency */ = {
			isa = PBXTargetDependency;
			target = 1F1A74281940169200FFFC47 /* Nimble-iOS */;
			targetProxy = 1F925EA4195C0C8500ED456B /* PBXContainerItemProxy */;
		};
		1F925EA7195C0C8500ED456B /* PBXTargetDependency */ = {
			isa = PBXTargetDependency;
			target = 1F1A74281940169200FFFC47 /* Nimble-iOS */;
			targetProxy = 1F925EA6195C0C8500ED456B /* PBXContainerItemProxy */;
		};
		1F925EBA195C0D6300ED456B /* PBXTargetDependency */ = {
			isa = PBXTargetDependency;
			target = 1F925EAC195C0D6300ED456B /* Nimble-OSX */;
			targetProxy = 1F925EB9195C0D6300ED456B /* PBXContainerItemProxy */;
		};
		1F9B7BFE1968AD760094EB8F /* PBXTargetDependency */ = {
			isa = PBXTargetDependency;
			target = 1F925EAC195C0D6300ED456B /* Nimble-OSX */;
			targetProxy = 1F9B7BFD1968AD760094EB8F /* PBXContainerItemProxy */;
		};
		1F9B7C001968AD760094EB8F /* PBXTargetDependency */ = {
			isa = PBXTargetDependency;
			target = 1F925EAC195C0D6300ED456B /* Nimble-OSX */;
			targetProxy = 1F9B7BFF1968AD760094EB8F /* PBXContainerItemProxy */;
		};
		1F9B7C021968AD820094EB8F /* PBXTargetDependency */ = {
			isa = PBXTargetDependency;
			target = 1F925EAC195C0D6300ED456B /* Nimble-OSX */;
			targetProxy = 1F9B7C011968AD820094EB8F /* PBXContainerItemProxy */;
		};
/* End PBXTargetDependency section */

/* Begin XCBuildConfiguration section */
		1F1A743D1940169200FFFC47 /* Debug */ = {
			isa = XCBuildConfiguration;
			buildSettings = {
				ALWAYS_SEARCH_USER_PATHS = NO;
				CLANG_CXX_LANGUAGE_STANDARD = "gnu++0x";
				CLANG_CXX_LIBRARY = "libc++";
				CLANG_ENABLE_MODULES = YES;
				CLANG_ENABLE_OBJC_ARC = YES;
				CLANG_MODULES_AUTOLINK = NO;
				CLANG_WARN_BOOL_CONVERSION = YES;
				CLANG_WARN_CONSTANT_CONVERSION = YES;
				CLANG_WARN_DIRECT_OBJC_ISA_USAGE = YES_ERROR;
				CLANG_WARN_EMPTY_BODY = YES;
				CLANG_WARN_ENUM_CONVERSION = YES;
				CLANG_WARN_INT_CONVERSION = YES;
				CLANG_WARN_OBJC_ROOT_CLASS = YES_ERROR;
				CLANG_WARN_UNREACHABLE_CODE = YES;
				CLANG_WARN__DUPLICATE_METHOD_MATCH = YES;
				"CODE_SIGN_IDENTITY[sdk=iphoneos*]" = "iPhone Developer";
				COPY_PHASE_STRIP = NO;
				CURRENT_PROJECT_VERSION = 1;
				ENABLE_STRICT_OBJC_MSGSEND = YES;
				ENABLE_TESTABILITY = YES;
				GCC_C_LANGUAGE_STANDARD = gnu99;
				GCC_DYNAMIC_NO_PIC = NO;
				GCC_OPTIMIZATION_LEVEL = 0;
				GCC_PREPROCESSOR_DEFINITIONS = (
					"DEBUG=1",
					"$(inherited)",
				);
				GCC_SYMBOLS_PRIVATE_EXTERN = NO;
				GCC_WARN_64_TO_32_BIT_CONVERSION = YES;
				GCC_WARN_ABOUT_RETURN_TYPE = YES_ERROR;
				GCC_WARN_UNDECLARED_SELECTOR = YES;
				GCC_WARN_UNINITIALIZED_AUTOS = YES_AGGRESSIVE;
				GCC_WARN_UNUSED_FUNCTION = YES;
				GCC_WARN_UNUSED_VARIABLE = YES;
				IPHONEOS_DEPLOYMENT_TARGET = 7.0;
				METAL_ENABLE_DEBUG_INFO = YES;
				ONLY_ACTIVE_ARCH = YES;
				SDKROOT = iphoneos;
				SWIFT_OPTIMIZATION_LEVEL = "-Onone";
				TARGETED_DEVICE_FAMILY = "1,2,3";
				VERSIONING_SYSTEM = "apple-generic";
				VERSION_INFO_PREFIX = "";
			};
			name = Debug;
		};
		1F1A743E1940169200FFFC47 /* Release */ = {
			isa = XCBuildConfiguration;
			buildSettings = {
				ALWAYS_SEARCH_USER_PATHS = NO;
				CLANG_CXX_LANGUAGE_STANDARD = "gnu++0x";
				CLANG_CXX_LIBRARY = "libc++";
				CLANG_ENABLE_MODULES = YES;
				CLANG_ENABLE_OBJC_ARC = YES;
				CLANG_MODULES_AUTOLINK = NO;
				CLANG_WARN_BOOL_CONVERSION = YES;
				CLANG_WARN_CONSTANT_CONVERSION = YES;
				CLANG_WARN_DIRECT_OBJC_ISA_USAGE = YES_ERROR;
				CLANG_WARN_EMPTY_BODY = YES;
				CLANG_WARN_ENUM_CONVERSION = YES;
				CLANG_WARN_INT_CONVERSION = YES;
				CLANG_WARN_OBJC_ROOT_CLASS = YES_ERROR;
				CLANG_WARN_UNREACHABLE_CODE = YES;
				CLANG_WARN__DUPLICATE_METHOD_MATCH = YES;
				"CODE_SIGN_IDENTITY[sdk=iphoneos*]" = "iPhone Developer";
				COPY_PHASE_STRIP = YES;
				CURRENT_PROJECT_VERSION = 1;
				ENABLE_NS_ASSERTIONS = NO;
				ENABLE_STRICT_OBJC_MSGSEND = YES;
				GCC_C_LANGUAGE_STANDARD = gnu99;
				GCC_WARN_64_TO_32_BIT_CONVERSION = YES;
				GCC_WARN_ABOUT_RETURN_TYPE = YES_ERROR;
				GCC_WARN_UNDECLARED_SELECTOR = YES;
				GCC_WARN_UNINITIALIZED_AUTOS = YES_AGGRESSIVE;
				GCC_WARN_UNUSED_FUNCTION = YES;
				GCC_WARN_UNUSED_VARIABLE = YES;
				IPHONEOS_DEPLOYMENT_TARGET = 7.0;
				METAL_ENABLE_DEBUG_INFO = NO;
				SDKROOT = iphoneos;
				TARGETED_DEVICE_FAMILY = "1,2,3";
				VALIDATE_PRODUCT = YES;
				VERSIONING_SYSTEM = "apple-generic";
				VERSION_INFO_PREFIX = "";
			};
			name = Release;
		};
		1F1A74401940169200FFFC47 /* Debug */ = {
			isa = XCBuildConfiguration;
			buildSettings = {
				CLANG_ENABLE_MODULES = YES;
				DEFINES_MODULE = YES;
				DYLIB_COMPATIBILITY_VERSION = 1;
				DYLIB_CURRENT_VERSION = 1;
				DYLIB_INSTALL_NAME_BASE = "@rpath";
				ENABLE_BITCODE = NO;
				FRAMEWORK_SEARCH_PATHS = (
					"$(PLATFORM_DIR)/Developer/Library/Frameworks",
					"$(DEVELOPER_FRAMEWORKS_DIR)",
				);
				GCC_PREPROCESSOR_DEFINITIONS = (
					"DEBUG=1",
					"PRODUCT_NAME=$(PRODUCT_NAME)/$(PRODUCT_NAME)",
					"$(inherited)",
				);
				GCC_TREAT_WARNINGS_AS_ERRORS = YES;
				INFOPLIST_FILE = Sources/Nimble/Info.plist;
				INSTALL_PATH = "$(LOCAL_LIBRARY_DIR)/Frameworks";
				IPHONEOS_DEPLOYMENT_TARGET = 7.0;
				LD_RUNPATH_SEARCH_PATHS = "$(inherited) @executable_path/Frameworks @loader_path/Frameworks";
				ONLY_ACTIVE_ARCH = NO;
				OTHER_LDFLAGS = (
					"-weak_framework",
					XCTest,
					"-weak-lswiftXCTest",
				);
				PRODUCT_BUNDLE_IDENTIFIER = "net.jeffhui.${PRODUCT_NAME:rfc1034identifier}";
				PRODUCT_MODULE_NAME = Nimble;
				PRODUCT_NAME = Nimble;
				SKIP_INSTALL = YES;
				SUPPORTED_PLATFORMS = "iphonesimulator iphoneos";
				SWIFT_OPTIMIZATION_LEVEL = "-Onone";
			};
			name = Debug;
		};
		1F1A74411940169200FFFC47 /* Release */ = {
			isa = XCBuildConfiguration;
			buildSettings = {
				CLANG_ENABLE_MODULES = YES;
				DEFINES_MODULE = YES;
				DYLIB_COMPATIBILITY_VERSION = 1;
				DYLIB_CURRENT_VERSION = 1;
				DYLIB_INSTALL_NAME_BASE = "@rpath";
				ENABLE_BITCODE = NO;
				FRAMEWORK_SEARCH_PATHS = (
					"$(PLATFORM_DIR)/Developer/Library/Frameworks",
					"$(DEVELOPER_FRAMEWORKS_DIR)",
				);
				GCC_PREPROCESSOR_DEFINITIONS = (
					"PRODUCT_NAME=$(PRODUCT_NAME)/$(PRODUCT_NAME)",
					"$(inherited)",
				);
				GCC_TREAT_WARNINGS_AS_ERRORS = YES;
				INFOPLIST_FILE = Sources/Nimble/Info.plist;
				INSTALL_PATH = "$(LOCAL_LIBRARY_DIR)/Frameworks";
				IPHONEOS_DEPLOYMENT_TARGET = 7.0;
				LD_RUNPATH_SEARCH_PATHS = "$(inherited) @executable_path/Frameworks @loader_path/Frameworks";
				OTHER_LDFLAGS = (
					"-weak_framework",
					XCTest,
					"-weak-lswiftXCTest",
				);
				PRODUCT_BUNDLE_IDENTIFIER = "net.jeffhui.${PRODUCT_NAME:rfc1034identifier}";
				PRODUCT_MODULE_NAME = Nimble;
				PRODUCT_NAME = Nimble;
				SKIP_INSTALL = YES;
				SUPPORTED_PLATFORMS = "iphonesimulator iphoneos";
			};
			name = Release;
		};
		1F1A74431940169200FFFC47 /* Debug */ = {
			isa = XCBuildConfiguration;
			buildSettings = {
				CLANG_ENABLE_MODULES = YES;
				FRAMEWORK_SEARCH_PATHS = (
					"$(PLATFORM_DIR)/Developer/Library/Frameworks",
					"$(inherited)",
				);
				GCC_PREPROCESSOR_DEFINITIONS = (
					"DEBUG=1",
					"$(inherited)",
				);
				INFOPLIST_FILE = Tests/Nimble/Info.plist;
				LD_RUNPATH_SEARCH_PATHS = "$(inherited) @executable_path/Frameworks @loader_path/Frameworks";
				METAL_ENABLE_DEBUG_INFO = YES;
				PRODUCT_BUNDLE_IDENTIFIER = "net.jeffhui.${PRODUCT_NAME:rfc1034identifier}";
				PRODUCT_NAME = NimbleTests;
				SUPPORTED_PLATFORMS = "iphonesimulator iphoneos appletvsimulator appletvos";
				SWIFT_OPTIMIZATION_LEVEL = "-Onone";
			};
			name = Debug;
		};
		1F1A74441940169200FFFC47 /* Release */ = {
			isa = XCBuildConfiguration;
			buildSettings = {
				CLANG_ENABLE_MODULES = YES;
				FRAMEWORK_SEARCH_PATHS = (
					"$(PLATFORM_DIR)/Developer/Library/Frameworks",
					"$(inherited)",
				);
				INFOPLIST_FILE = Tests/Nimble/Info.plist;
				LD_RUNPATH_SEARCH_PATHS = "$(inherited) @executable_path/Frameworks @loader_path/Frameworks";
				METAL_ENABLE_DEBUG_INFO = NO;
				PRODUCT_BUNDLE_IDENTIFIER = "net.jeffhui.${PRODUCT_NAME:rfc1034identifier}";
				PRODUCT_NAME = NimbleTests;
				SUPPORTED_PLATFORMS = "iphonesimulator iphoneos appletvsimulator appletvos";
			};
			name = Release;
		};
		1F5DF1661BDCA0CE00C3A531 /* Debug */ = {
			isa = XCBuildConfiguration;
			buildSettings = {
				DEBUG_INFORMATION_FORMAT = dwarf;
				DEFINES_MODULE = YES;
				DYLIB_COMPATIBILITY_VERSION = 1;
				DYLIB_CURRENT_VERSION = 1;
				DYLIB_INSTALL_NAME_BASE = "@rpath";
				FRAMEWORK_SEARCH_PATHS = (
					"$(PLATFORM_DIR)/Developer/Library/Frameworks",
					"$(DEVELOPER_FRAMEWORKS_DIR)",
				);
				GCC_NO_COMMON_BLOCKS = YES;
				GCC_PREPROCESSOR_DEFINITIONS = (
					"DEBUG=1",
					"PRODUCT_NAME=$(PRODUCT_NAME)/$(PRODUCT_NAME)",
					"$(inherited)",
				);
				INFOPLIST_FILE = Sources/Nimble/Info.plist;
				INSTALL_PATH = "$(LOCAL_LIBRARY_DIR)/Frameworks";
				LD_RUNPATH_SEARCH_PATHS = "$(inherited) @executable_path/Frameworks @loader_path/Frameworks";
				MTL_ENABLE_DEBUG_INFO = YES;
				OTHER_LDFLAGS = (
					"-weak_framework",
					XCTest,
					"-weak-lswiftXCTest",
				);
				PRODUCT_BUNDLE_IDENTIFIER = "net.jeffhui.${PRODUCT_NAME:rfc1034identifier}";
				PRODUCT_MODULE_NAME = Nimble;
				PRODUCT_NAME = Nimble;
				SDKROOT = appletvos;
				SKIP_INSTALL = YES;
				TARGETED_DEVICE_FAMILY = 3;
				TVOS_DEPLOYMENT_TARGET = 9.0;
			};
			name = Debug;
		};
		1F5DF1671BDCA0CE00C3A531 /* Release */ = {
			isa = XCBuildConfiguration;
			buildSettings = {
				COPY_PHASE_STRIP = NO;
				DEBUG_INFORMATION_FORMAT = "dwarf-with-dsym";
				DEFINES_MODULE = YES;
				DYLIB_COMPATIBILITY_VERSION = 1;
				DYLIB_CURRENT_VERSION = 1;
				DYLIB_INSTALL_NAME_BASE = "@rpath";
				FRAMEWORK_SEARCH_PATHS = (
					"$(PLATFORM_DIR)/Developer/Library/Frameworks",
					"$(DEVELOPER_FRAMEWORKS_DIR)",
				);
				GCC_NO_COMMON_BLOCKS = YES;
				GCC_PREPROCESSOR_DEFINITIONS = (
					"PRODUCT_NAME=$(PRODUCT_NAME)/$(PRODUCT_NAME)",
					"$(inherited)",
				);
				INFOPLIST_FILE = Sources/Nimble/Info.plist;
				INSTALL_PATH = "$(LOCAL_LIBRARY_DIR)/Frameworks";
				LD_RUNPATH_SEARCH_PATHS = "$(inherited) @executable_path/Frameworks @loader_path/Frameworks";
				MTL_ENABLE_DEBUG_INFO = NO;
				OTHER_LDFLAGS = (
					"-weak_framework",
					XCTest,
					"-weak-lswiftXCTest",
				);
				PRODUCT_BUNDLE_IDENTIFIER = "net.jeffhui.${PRODUCT_NAME:rfc1034identifier}";
				PRODUCT_MODULE_NAME = Nimble;
				PRODUCT_NAME = Nimble;
				SDKROOT = appletvos;
				SKIP_INSTALL = YES;
				TARGETED_DEVICE_FAMILY = 3;
				TVOS_DEPLOYMENT_TARGET = 9.0;
			};
			name = Release;
		};
		1F5DF1681BDCA0CE00C3A531 /* Debug */ = {
			isa = XCBuildConfiguration;
			buildSettings = {
				DEBUG_INFORMATION_FORMAT = dwarf;
				FRAMEWORK_SEARCH_PATHS = (
					"$(PLATFORM_DIR)/Developer/Library/Frameworks",
					"$(inherited)",
				);
				GCC_NO_COMMON_BLOCKS = YES;
				INFOPLIST_FILE = Tests/Nimble/Info.plist;
				LD_RUNPATH_SEARCH_PATHS = "$(inherited) @executable_path/Frameworks @loader_path/Frameworks";
				MTL_ENABLE_DEBUG_INFO = YES;
				PRODUCT_BUNDLE_IDENTIFIER = "net.jeffhui.${PRODUCT_NAME:rfc1034identifier}";
				PRODUCT_NAME = NimbleTests;
				SDKROOT = appletvos;
				TVOS_DEPLOYMENT_TARGET = 9.0;
			};
			name = Debug;
		};
		1F5DF1691BDCA0CE00C3A531 /* Release */ = {
			isa = XCBuildConfiguration;
			buildSettings = {
				COPY_PHASE_STRIP = NO;
				DEBUG_INFORMATION_FORMAT = "dwarf-with-dsym";
				FRAMEWORK_SEARCH_PATHS = (
					"$(PLATFORM_DIR)/Developer/Library/Frameworks",
					"$(inherited)",
				);
				GCC_NO_COMMON_BLOCKS = YES;
				INFOPLIST_FILE = Tests/Nimble/Info.plist;
				LD_RUNPATH_SEARCH_PATHS = "$(inherited) @executable_path/Frameworks @loader_path/Frameworks";
				MTL_ENABLE_DEBUG_INFO = NO;
				PRODUCT_BUNDLE_IDENTIFIER = "net.jeffhui.${PRODUCT_NAME:rfc1034identifier}";
				PRODUCT_NAME = NimbleTests;
				SDKROOT = appletvos;
				TVOS_DEPLOYMENT_TARGET = 9.0;
			};
			name = Release;
		};
		1F925EC1195C0D6300ED456B /* Debug */ = {
			isa = XCBuildConfiguration;
			buildSettings = {
				COMBINE_HIDPI_IMAGES = YES;
				DEFINES_MODULE = YES;
				DYLIB_COMPATIBILITY_VERSION = 1;
				DYLIB_CURRENT_VERSION = 1;
				DYLIB_INSTALL_NAME_BASE = "@rpath";
				FRAMEWORK_SEARCH_PATHS = (
					"$(PLATFORM_DIR)/Developer/Library/Frameworks",
					"$(DEVELOPER_FRAMEWORKS_DIR)",
				);
				FRAMEWORK_VERSION = A;
				GCC_PREPROCESSOR_DEFINITIONS = (
					"DEBUG=1",
					"PRODUCT_NAME=$(PRODUCT_NAME)/$(PRODUCT_NAME)",
					"$(inherited)",
				);
				GCC_TREAT_WARNINGS_AS_ERRORS = YES;
				INFOPLIST_FILE = Sources/Nimble/Info.plist;
				INSTALL_PATH = "$(LOCAL_LIBRARY_DIR)/Frameworks";
				LD_RUNPATH_SEARCH_PATHS = "$(inherited) @executable_path/../Frameworks @loader_path/../Frameworks";
				MACOSX_DEPLOYMENT_TARGET = 10.9;
				METAL_ENABLE_DEBUG_INFO = YES;
				OTHER_LDFLAGS = (
					"-weak_framework",
					XCTest,
					"-weak-lswiftXCTest",
				);
				PRODUCT_BUNDLE_IDENTIFIER = "net.jeffhui.${PRODUCT_NAME:rfc1034identifier}";
				PRODUCT_MODULE_NAME = Nimble;
				PRODUCT_NAME = Nimble;
				SDKROOT = macosx;
				SKIP_INSTALL = YES;
				VALID_ARCHS = x86_64;
			};
			name = Debug;
		};
		1F925EC2195C0D6300ED456B /* Release */ = {
			isa = XCBuildConfiguration;
			buildSettings = {
				COMBINE_HIDPI_IMAGES = YES;
				DEBUG_INFORMATION_FORMAT = "dwarf-with-dsym";
				DEFINES_MODULE = YES;
				DYLIB_COMPATIBILITY_VERSION = 1;
				DYLIB_CURRENT_VERSION = 1;
				DYLIB_INSTALL_NAME_BASE = "@rpath";
				FRAMEWORK_SEARCH_PATHS = (
					"$(PLATFORM_DIR)/Developer/Library/Frameworks",
					"$(DEVELOPER_FRAMEWORKS_DIR)",
				);
				FRAMEWORK_VERSION = A;
				GCC_PREPROCESSOR_DEFINITIONS = (
					"PRODUCT_NAME=$(PRODUCT_NAME)/$(PRODUCT_NAME)",
					"$(inherited)",
				);
				GCC_TREAT_WARNINGS_AS_ERRORS = YES;
				INFOPLIST_FILE = Sources/Nimble/Info.plist;
				INSTALL_PATH = "$(LOCAL_LIBRARY_DIR)/Frameworks";
				LD_RUNPATH_SEARCH_PATHS = "$(inherited) @executable_path/../Frameworks @loader_path/../Frameworks";
				MACOSX_DEPLOYMENT_TARGET = 10.9;
				METAL_ENABLE_DEBUG_INFO = NO;
				OTHER_LDFLAGS = (
					"-weak_framework",
					XCTest,
					"-weak-lswiftXCTest",
				);
				PRODUCT_BUNDLE_IDENTIFIER = "net.jeffhui.${PRODUCT_NAME:rfc1034identifier}";
				PRODUCT_MODULE_NAME = Nimble;
				PRODUCT_NAME = Nimble;
				SDKROOT = macosx;
				SKIP_INSTALL = YES;
				VALID_ARCHS = x86_64;
			};
			name = Release;
		};
		1F925EC4195C0D6300ED456B /* Debug */ = {
			isa = XCBuildConfiguration;
			buildSettings = {
				CLANG_ENABLE_MODULES = YES;
				COMBINE_HIDPI_IMAGES = YES;
				FRAMEWORK_SEARCH_PATHS = (
					"$(DEVELOPER_FRAMEWORKS_DIR)",
					"$(inherited)",
				);
				GCC_PREPROCESSOR_DEFINITIONS = (
					"DEBUG=1",
					"$(inherited)",
				);
				INFOPLIST_FILE = Tests/Nimble/Info.plist;
				LD_RUNPATH_SEARCH_PATHS = "$(inherited) @executable_path/../Frameworks @loader_path/../Frameworks";
				MACOSX_DEPLOYMENT_TARGET = 10.9;
				METAL_ENABLE_DEBUG_INFO = YES;
				PRODUCT_BUNDLE_IDENTIFIER = "net.jeffhui.${PRODUCT_NAME:rfc1034identifier}";
				PRODUCT_NAME = NimbleTests;
				SDKROOT = macosx;
				SWIFT_OPTIMIZATION_LEVEL = "-Onone";
			};
			name = Debug;
		};
		1F925EC5195C0D6300ED456B /* Release */ = {
			isa = XCBuildConfiguration;
			buildSettings = {
				CLANG_ENABLE_MODULES = YES;
				COMBINE_HIDPI_IMAGES = YES;
				DEBUG_INFORMATION_FORMAT = "dwarf-with-dsym";
				FRAMEWORK_SEARCH_PATHS = (
					"$(DEVELOPER_FRAMEWORKS_DIR)",
					"$(inherited)",
				);
				INFOPLIST_FILE = Tests/Nimble/Info.plist;
				LD_RUNPATH_SEARCH_PATHS = "$(inherited) @executable_path/../Frameworks @loader_path/../Frameworks";
				MACOSX_DEPLOYMENT_TARGET = 10.9;
				METAL_ENABLE_DEBUG_INFO = NO;
				PRODUCT_BUNDLE_IDENTIFIER = "net.jeffhui.${PRODUCT_NAME:rfc1034identifier}";
				PRODUCT_NAME = NimbleTests;
				SDKROOT = macosx;
			};
			name = Release;
		};
/* End XCBuildConfiguration section */

/* Begin XCConfigurationList section */
		1F1A74231940169200FFFC47 /* Build configuration list for PBXProject "Nimble" */ = {
			isa = XCConfigurationList;
			buildConfigurations = (
				1F1A743D1940169200FFFC47 /* Debug */,
				1F1A743E1940169200FFFC47 /* Release */,
			);
			defaultConfigurationIsVisible = 0;
			defaultConfigurationName = Release;
		};
		1F1A743F1940169200FFFC47 /* Build configuration list for PBXNativeTarget "Nimble-iOS" */ = {
			isa = XCConfigurationList;
			buildConfigurations = (
				1F1A74401940169200FFFC47 /* Debug */,
				1F1A74411940169200FFFC47 /* Release */,
			);
			defaultConfigurationIsVisible = 0;
			defaultConfigurationName = Release;
		};
		1F1A74421940169200FFFC47 /* Build configuration list for PBXNativeTarget "Nimble-iOSTests" */ = {
			isa = XCConfigurationList;
			buildConfigurations = (
				1F1A74431940169200FFFC47 /* Debug */,
				1F1A74441940169200FFFC47 /* Release */,
			);
			defaultConfigurationIsVisible = 0;
			defaultConfigurationName = Release;
		};
		1F5DF16A1BDCA0CE00C3A531 /* Build configuration list for PBXNativeTarget "Nimble-tvOS" */ = {
			isa = XCConfigurationList;
			buildConfigurations = (
				1F5DF1661BDCA0CE00C3A531 /* Debug */,
				1F5DF1671BDCA0CE00C3A531 /* Release */,
			);
			defaultConfigurationIsVisible = 0;
			defaultConfigurationName = Release;
		};
		1F5DF16B1BDCA0CE00C3A531 /* Build configuration list for PBXNativeTarget "Nimble-tvOSTests" */ = {
			isa = XCConfigurationList;
			buildConfigurations = (
				1F5DF1681BDCA0CE00C3A531 /* Debug */,
				1F5DF1691BDCA0CE00C3A531 /* Release */,
			);
			defaultConfigurationIsVisible = 0;
			defaultConfigurationName = Release;
		};
		1F925EC0195C0D6300ED456B /* Build configuration list for PBXNativeTarget "Nimble-OSX" */ = {
			isa = XCConfigurationList;
			buildConfigurations = (
				1F925EC1195C0D6300ED456B /* Debug */,
				1F925EC2195C0D6300ED456B /* Release */,
			);
			defaultConfigurationIsVisible = 0;
			defaultConfigurationName = Release;
		};
		1F925EC3195C0D6300ED456B /* Build configuration list for PBXNativeTarget "Nimble-OSXTests" */ = {
			isa = XCConfigurationList;
			buildConfigurations = (
				1F925EC4195C0D6300ED456B /* Debug */,
				1F925EC5195C0D6300ED456B /* Release */,
			);
			defaultConfigurationIsVisible = 0;
			defaultConfigurationName = Release;
		};
/* End XCConfigurationList section */
	};
	rootObject = 1F1A74201940169200FFFC47 /* Project object */;
}<|MERGE_RESOLUTION|>--- conflicted
+++ resolved
@@ -275,7 +275,15 @@
 		7B5358C01C38479700A23FAA /* SatisfyAnyOf.swift in Sources */ = {isa = PBXBuildFile; fileRef = 7B5358BD1C38479700A23FAA /* SatisfyAnyOf.swift */; };
 		7B5358C51C39184200A23FAA /* ObjCSatisfyAnyOfTest.m in Sources */ = {isa = PBXBuildFile; fileRef = 7B5358C11C39155600A23FAA /* ObjCSatisfyAnyOfTest.m */; };
 		7B5358C61C39184200A23FAA /* ObjCSatisfyAnyOfTest.m in Sources */ = {isa = PBXBuildFile; fileRef = 7B5358C11C39155600A23FAA /* ObjCSatisfyAnyOfTest.m */; };
-<<<<<<< HEAD
+		8DF1C3F01C94F7D4004B2D36 /* NMBStringify.h in Headers */ = {isa = PBXBuildFile; fileRef = 8DF1C3EE1C94F7D4004B2D36 /* NMBStringify.h */; settings = {ATTRIBUTES = (Public, ); }; };
+		8DF1C3F11C94F7D4004B2D36 /* NMBStringify.h in Headers */ = {isa = PBXBuildFile; fileRef = 8DF1C3EE1C94F7D4004B2D36 /* NMBStringify.h */; settings = {ATTRIBUTES = (Public, ); }; };
+		8DF1C3F21C94F7D4004B2D36 /* NMBStringify.h in Headers */ = {isa = PBXBuildFile; fileRef = 8DF1C3EE1C94F7D4004B2D36 /* NMBStringify.h */; settings = {ATTRIBUTES = (Public, ); }; };
+		8DF1C3F31C94F7D4004B2D36 /* NMBStringify.m in Sources */ = {isa = PBXBuildFile; fileRef = 8DF1C3EF1C94F7D4004B2D36 /* NMBStringify.m */; };
+		8DF1C3F41C94F7D4004B2D36 /* NMBStringify.m in Sources */ = {isa = PBXBuildFile; fileRef = 8DF1C3EF1C94F7D4004B2D36 /* NMBStringify.m */; };
+		8DF1C3F51C94F7D4004B2D36 /* NMBStringify.m in Sources */ = {isa = PBXBuildFile; fileRef = 8DF1C3EF1C94F7D4004B2D36 /* NMBStringify.m */; };
+		8DF1C3F71C94FC75004B2D36 /* ObjcStringersTest.m in Sources */ = {isa = PBXBuildFile; fileRef = 8DF1C3F61C94FC75004B2D36 /* ObjcStringersTest.m */; };
+		8DF1C3F81C94FC75004B2D36 /* ObjcStringersTest.m in Sources */ = {isa = PBXBuildFile; fileRef = 8DF1C3F61C94FC75004B2D36 /* ObjcStringersTest.m */; };
+		8DF1C3F91C94FD0C004B2D36 /* ObjcStringersTest.m in Sources */ = {isa = PBXBuildFile; fileRef = 8DF1C3F61C94FC75004B2D36 /* ObjcStringersTest.m */; };
 		9630C00D1C6D0B18000693EE /* CwlCatchBadInstruction.h in Headers */ = {isa = PBXBuildFile; fileRef = 9630C00A1C6D0B18000693EE /* CwlCatchBadInstruction.h */; settings = {ATTRIBUTES = (Public, ); }; };
 		9630C00E1C6D0B18000693EE /* CwlCatchBadInstruction.h in Headers */ = {isa = PBXBuildFile; fileRef = 9630C00A1C6D0B18000693EE /* CwlCatchBadInstruction.h */; settings = {ATTRIBUTES = (Public, ); }; };
 		9630C0101C6D0B18000693EE /* CwlCatchBadInstruction.m in Sources */ = {isa = PBXBuildFile; fileRef = 9630C00B1C6D0B18000693EE /* CwlCatchBadInstruction.m */; };
@@ -300,17 +308,6 @@
 		964CFEFF1C4FF48900513336 /* ThrowAssertion.swift in Sources */ = {isa = PBXBuildFile; fileRef = 964CFEFC1C4FF48900513336 /* ThrowAssertion.swift */; };
 		964CFF011C5019AD00513336 /* ThrowAssertionTest.swift in Sources */ = {isa = PBXBuildFile; fileRef = 964CFF001C5019AD00513336 /* ThrowAssertionTest.swift */; };
 		964CFF021C501A1E00513336 /* ThrowAssertionTest.swift in Sources */ = {isa = PBXBuildFile; fileRef = 964CFF001C5019AD00513336 /* ThrowAssertionTest.swift */; };
-=======
-		8DF1C3F01C94F7D4004B2D36 /* NMBStringify.h in Headers */ = {isa = PBXBuildFile; fileRef = 8DF1C3EE1C94F7D4004B2D36 /* NMBStringify.h */; settings = {ATTRIBUTES = (Public, ); }; };
-		8DF1C3F11C94F7D4004B2D36 /* NMBStringify.h in Headers */ = {isa = PBXBuildFile; fileRef = 8DF1C3EE1C94F7D4004B2D36 /* NMBStringify.h */; settings = {ATTRIBUTES = (Public, ); }; };
-		8DF1C3F21C94F7D4004B2D36 /* NMBStringify.h in Headers */ = {isa = PBXBuildFile; fileRef = 8DF1C3EE1C94F7D4004B2D36 /* NMBStringify.h */; settings = {ATTRIBUTES = (Public, ); }; };
-		8DF1C3F31C94F7D4004B2D36 /* NMBStringify.m in Sources */ = {isa = PBXBuildFile; fileRef = 8DF1C3EF1C94F7D4004B2D36 /* NMBStringify.m */; };
-		8DF1C3F41C94F7D4004B2D36 /* NMBStringify.m in Sources */ = {isa = PBXBuildFile; fileRef = 8DF1C3EF1C94F7D4004B2D36 /* NMBStringify.m */; };
-		8DF1C3F51C94F7D4004B2D36 /* NMBStringify.m in Sources */ = {isa = PBXBuildFile; fileRef = 8DF1C3EF1C94F7D4004B2D36 /* NMBStringify.m */; };
-		8DF1C3F71C94FC75004B2D36 /* ObjcStringersTest.m in Sources */ = {isa = PBXBuildFile; fileRef = 8DF1C3F61C94FC75004B2D36 /* ObjcStringersTest.m */; };
-		8DF1C3F81C94FC75004B2D36 /* ObjcStringersTest.m in Sources */ = {isa = PBXBuildFile; fileRef = 8DF1C3F61C94FC75004B2D36 /* ObjcStringersTest.m */; };
-		8DF1C3F91C94FD0C004B2D36 /* ObjcStringersTest.m in Sources */ = {isa = PBXBuildFile; fileRef = 8DF1C3F61C94FC75004B2D36 /* ObjcStringersTest.m */; };
->>>>>>> 758cc9b8
 		965B0D091B62B8ED0005AE66 /* ObjCUserDescriptionTest.m in Sources */ = {isa = PBXBuildFile; fileRef = 965B0D081B62B8ED0005AE66 /* ObjCUserDescriptionTest.m */; };
 		965B0D0A1B62B8ED0005AE66 /* ObjCUserDescriptionTest.m in Sources */ = {isa = PBXBuildFile; fileRef = 965B0D081B62B8ED0005AE66 /* ObjCUserDescriptionTest.m */; };
 		965B0D0C1B62C06D0005AE66 /* UserDescriptionTest.swift in Sources */ = {isa = PBXBuildFile; fileRef = 965B0D0B1B62C06D0005AE66 /* UserDescriptionTest.swift */; };
@@ -505,7 +502,9 @@
 		7B5358B91C3846C900A23FAA /* SatisfyAnyOfTest.swift */ = {isa = PBXFileReference; fileEncoding = 4; lastKnownFileType = sourcecode.swift; path = SatisfyAnyOfTest.swift; sourceTree = "<group>"; };
 		7B5358BD1C38479700A23FAA /* SatisfyAnyOf.swift */ = {isa = PBXFileReference; fileEncoding = 4; lastKnownFileType = sourcecode.swift; path = SatisfyAnyOf.swift; sourceTree = "<group>"; };
 		7B5358C11C39155600A23FAA /* ObjCSatisfyAnyOfTest.m */ = {isa = PBXFileReference; fileEncoding = 4; lastKnownFileType = sourcecode.c.objc; path = ObjCSatisfyAnyOfTest.m; sourceTree = "<group>"; };
-<<<<<<< HEAD
+		8DF1C3EE1C94F7D4004B2D36 /* NMBStringify.h */ = {isa = PBXFileReference; fileEncoding = 4; lastKnownFileType = sourcecode.c.h; path = NMBStringify.h; sourceTree = "<group>"; };
+		8DF1C3EF1C94F7D4004B2D36 /* NMBStringify.m */ = {isa = PBXFileReference; fileEncoding = 4; lastKnownFileType = sourcecode.c.objc; path = NMBStringify.m; sourceTree = "<group>"; };
+		8DF1C3F61C94FC75004B2D36 /* ObjcStringersTest.m */ = {isa = PBXFileReference; fileEncoding = 4; lastKnownFileType = sourcecode.c.objc; path = ObjcStringersTest.m; sourceTree = "<group>"; };
 		9630C00A1C6D0B18000693EE /* CwlCatchBadInstruction.h */ = {isa = PBXFileReference; fileEncoding = 4; lastKnownFileType = sourcecode.c.h; name = CwlCatchBadInstruction.h; path = CwlPreconditionTesting/CwlCatchBadInstruction.h; sourceTree = "<group>"; };
 		9630C00B1C6D0B18000693EE /* CwlCatchBadInstruction.m */ = {isa = PBXFileReference; fileEncoding = 4; lastKnownFileType = sourcecode.c.objc; name = CwlCatchBadInstruction.m; path = CwlPreconditionTesting/CwlCatchBadInstruction.m; sourceTree = "<group>"; };
 		9630C00C1C6D0B18000693EE /* CwlCatchBadInstruction.swift */ = {isa = PBXFileReference; fileEncoding = 4; lastKnownFileType = sourcecode.swift; name = CwlCatchBadInstruction.swift; path = CwlPreconditionTesting/CwlCatchBadInstruction.swift; sourceTree = "<group>"; };
@@ -519,11 +518,6 @@
 		9630C02F1C6D139F000693EE /* CwlDarwinDefinitions.swift */ = {isa = PBXFileReference; fileEncoding = 4; lastKnownFileType = sourcecode.swift; name = CwlDarwinDefinitions.swift; path = CwlPreconditionTesting/CwlDarwinDefinitions.swift; sourceTree = "<group>"; };
 		964CFEFC1C4FF48900513336 /* ThrowAssertion.swift */ = {isa = PBXFileReference; fileEncoding = 4; lastKnownFileType = sourcecode.swift; path = ThrowAssertion.swift; sourceTree = "<group>"; };
 		964CFF001C5019AD00513336 /* ThrowAssertionTest.swift */ = {isa = PBXFileReference; fileEncoding = 4; lastKnownFileType = sourcecode.swift; path = ThrowAssertionTest.swift; sourceTree = "<group>"; };
-=======
-		8DF1C3EE1C94F7D4004B2D36 /* NMBStringify.h */ = {isa = PBXFileReference; fileEncoding = 4; lastKnownFileType = sourcecode.c.h; path = NMBStringify.h; sourceTree = "<group>"; };
-		8DF1C3EF1C94F7D4004B2D36 /* NMBStringify.m */ = {isa = PBXFileReference; fileEncoding = 4; lastKnownFileType = sourcecode.c.objc; path = NMBStringify.m; sourceTree = "<group>"; };
-		8DF1C3F61C94FC75004B2D36 /* ObjcStringersTest.m */ = {isa = PBXFileReference; fileEncoding = 4; lastKnownFileType = sourcecode.c.objc; path = ObjcStringersTest.m; sourceTree = "<group>"; };
->>>>>>> 758cc9b8
 		965B0D081B62B8ED0005AE66 /* ObjCUserDescriptionTest.m */ = {isa = PBXFileReference; fileEncoding = 4; lastKnownFileType = sourcecode.c.objc; path = ObjCUserDescriptionTest.m; sourceTree = "<group>"; };
 		965B0D0B1B62C06D0005AE66 /* UserDescriptionTest.swift */ = {isa = PBXFileReference; fileEncoding = 4; lastKnownFileType = sourcecode.swift; path = UserDescriptionTest.swift; sourceTree = "<group>"; };
 		AEBA646F1C5C5FD10060A057 /* CurrentTestCaseTracker.m */ = {isa = PBXFileReference; fileEncoding = 4; lastKnownFileType = sourcecode.c.objc; path = CurrentTestCaseTracker.m; sourceTree = "<group>"; };
@@ -851,12 +845,9 @@
 			isa = PBXHeadersBuildPhase;
 			buildActionMask = 2147483647;
 			files = (
-<<<<<<< HEAD
 				9630C00D1C6D0B18000693EE /* CwlCatchBadInstruction.h in Headers */,
 				9630C0191C6D0B2F000693EE /* CwlCatchException.h in Headers */,
-=======
 				8DF1C3F01C94F7D4004B2D36 /* NMBStringify.h in Headers */,
->>>>>>> 758cc9b8
 				1FD8CD601968AB07008ED995 /* DSL.h in Headers */,
 				1FD8CD641968AB07008ED995 /* NMBExceptionCapture.h in Headers */,
 				1F1A742F1940169200FFFC47 /* Nimble.h in Headers */,
@@ -879,12 +870,9 @@
 			isa = PBXHeadersBuildPhase;
 			buildActionMask = 2147483647;
 			files = (
-<<<<<<< HEAD
 				9630C00E1C6D0B18000693EE /* CwlCatchBadInstruction.h in Headers */,
 				9630C01A1C6D0B2F000693EE /* CwlCatchException.h in Headers */,
-=======
 				8DF1C3F11C94F7D4004B2D36 /* NMBStringify.h in Headers */,
->>>>>>> 758cc9b8
 				1FD8CD611968AB07008ED995 /* DSL.h in Headers */,
 				1FD8CD651968AB07008ED995 /* NMBExceptionCapture.h in Headers */,
 				1F925EC7195C0DD100ED456B /* Nimble.h in Headers */,
