/*
 * Copyright 2018 Comcast Cable Communications Management, LLC
 *
 * Licensed under the Apache License, Version 2.0 (the "License");
 * you may not use this file except in compliance with the License.
 * You may obtain a copy of the License at
 *
 *     http://www.apache.org/licenses/LICENSE-2.0
 *
 * Unless required by applicable law or agreed to in writing, software
 * distributed under the License is distributed on an "AS IS" BASIS,
 * WITHOUT WARRANTIES OR CONDITIONS OF ANY KIND, either express or implied.
 * See the License for the specific language governing permissions and
 * limitations under the License.
 */

// Package main is the main package for the Trickster application
package main

import (
	"os"
	"sync"

	"github.com/tricksterproxy/trickster/pkg/runtime"
)

var (
	applicationGitCommitID string
	applicationBuildTime   string
	applicationGoVersion   string
	applicationGoArch      string
)

const (
	applicationName    = "trickster"
<<<<<<< HEAD
	applicationVersion = "1.1.0"
=======
	applicationVersion = "1.0.3"
>>>>>>> 2093f389
)

var fatalStartupErrors = true
var wg = &sync.WaitGroup{}

func main() {
	runtime.ApplicationName = applicationName
	runtime.ApplicationVersion = applicationVersion
	runConfig(nil, wg, nil, nil, os.Args[1:], fatalStartupErrors)
	wg.Wait()
}<|MERGE_RESOLUTION|>--- conflicted
+++ resolved
@@ -33,11 +33,7 @@
 
 const (
 	applicationName    = "trickster"
-<<<<<<< HEAD
-	applicationVersion = "1.1.0"
-=======
-	applicationVersion = "1.0.3"
->>>>>>> 2093f389
+	applicationVersion = "1.1.0-beta1"
 )
 
 var fatalStartupErrors = true
