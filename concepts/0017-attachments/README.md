# Aries RFC 0017: Attachments

- Authors: [Daniel Hardman](daniel.hardman@gmail.com), Sam Curren, Andrew Whitehead
- Status: [ACCEPTED](/README.md#accepted)
- Since: 2019-01-31
- Status Note: Used in a number of other RFCs.
- Start Date: 2018-12-24
- Tags: [concept](/tags.md#concept)

## Summary

Explains the three canonical ways to attach data to
an agent message.

## Motivation

[DIDComm](../0005-didcomm/README.md) messages
use a structured format with a defined schema and a
small inventory of scalar data types (string, number, date, etc).
However, it will be quite common for messages to supplement formalized
exchange with arbitrary data--images, documents, or types of
media not yet invented.

We need a way to "attach" such content to DIDComm messages. This method
must be flexible, powerful, and usable without requiring new schema
updates for every dynamic variation.

## Tutorial

### Messages versus Data

Before explaining how to associate data with a message, it is worth
pondering exactly how these two categories of information differ.
It is common for newcomers to DIDComm to argue that messages are just
data, and vice versa. After all, any data can be transmitted over
DIDComm; doesn't that turn it into a message? And any message can
be saved; doesn't that make it data?

While it is true that messages and data are highly related,
some semantic differences matter:

* __Messages are primarily about communication__. Their meaning is tied
to a communication context. [Messages are a mechanism whereby
state evolves in a protocol](../0003-protocols/README.md#ingredients).
Protocols are [versioned according to the structure and semantics of
messages](../0003-protocols/README.md#semver-rules-for-protocols).
Messages are usually small, consisting of a modest number of fields with
a structure that's focused on furthering the goals of their protocol.

* __Data has meaning at rest__, in many different DIDComm protocols, or
in important contexts beyond DIDComm. Data may be very large and very
complex. It may come in formats that are quite independent from
DIDComm, versioned independently from the protocols that share it.
Data may be produced, consumed or handled as part of a
protocol, but the actual content of the data is usually not where
processing at the protocol level focuses. In agent codebases, it would
be common for data handling to be implemented in different classes
or libraries from the handlers for messages.

Some examples:

* A protocol to negotiate the release of medical records might cause
X-Rays, genomes, and many other artifacts to be transmitted. These
artifacts are data, whereas the information packets that arrange the
transmission and provide a carrying mechanism for the artifacts are
messages.

* A DIDComm message can be used to [report an error](../../features/0035-report-problem/README.md). Descriptive
parameters that change how the error is processed are probably
part of the message, whereas a log file that provides supporting
information should be thought of as data rather than the message.

* The protocol for issuing credentials consists of messages that flow
through certain steps. One of the steps eventually delivers a credential.
The credential is _data_; it has meaning even when the protocol is
complete, and the protocol version may evolve independent of the data
format of the credential itself. The fact that the credential is transmitted
through a message does not change the credential's primary status as
data.

* A protocol to schedule a venue for an event might produce a confirmation
message when it finishes. This message might include a map of the
venue, instructions about how to unlock the gate, pictures of certain
resources, and so forth. This collateral is _data_, whereas the messages
that signal progression through the steps of scheduling are not.

* The [DID Exchange Protocol](../../features/0023-did-exchange/README.md)
exchanges messages to establish a connection between two parties. Part of
what's exchanged is a DID Doc. The DID Doc is more like _data_ than it is
like an ordinary _message_, since it has meaning at rest and outside the
protocol.

The line between these two concepts may not be perfectly crisp in all cases,
and that is okay. It is clear enough, most of the time, to provide context
for the central question of this RFC, which is:

> How do we send data along with messages?

### 3 Ways

Data can be "attached" to DIDComm messages in 3 ways:

1. Inlining
2. Embedding
3. Appending

#### Inlining

In __inlining__, data is directly assigned as the value paired with a JSON key
in a DIDComm message. For example, a message about arranging a rendezvous may
inline data about a location:
[![inlined location](inlined.png)](rendezvous.json)

This inlined data is in Google Maps pinning format. It has a meaning at rest,
outside the message that conveys it, and the versioning of its structure
may evolve independently of the versioning of the rendezvous protocol.

Only JSON data can be inlined, since any other data format would break
JSON format rules.

#### Embedding

In __embedding__, a JSON data structure called an __attachment descriptor__
is assigned as the value paired with a JSON key in a DIDComm message. (Or, an array of
attachment descriptors could be assigned.) By convention, the key name for such
attachment fields ends with `~attach`, making it a [field-level decorator](
 ../0011-decorators/README.md#decorator-scope) that
can share common handling logic in agent code. The attachment descriptor structure
describes the MIME type and other properties of the data, in much the
same way that MIME headers and body describe and contain an attachment
in an email message. Given an imaginary protocol that photographers could
use to share their favorite photo with friends, the embedded data might
manifest like this:

[![embedded photo](embedded.png)](photo-share.json)

Embedding is a less direct mechanism than inlining, because the data is no
longer readable by a human inspecting the message; it is
base64url-encoded instead. A benefit of this approach is that the data
can be any MIME type instead of just JSON, and that the data comes
with useful metadata that can facilitate saving it as a separate
file.

#### Appending

__Appending__ is accomplished using the `~attach` decorator, which can be added to any
message to include arbitrary data. The decorator is an array of attachment
descriptor structures (the same structure used for embedding). For example, a
message that conveys evidence found at a crime scene might include the
following decorator:

[![appended attachments](appended.png)](crime-scene.json)

### Choosing the right approach

These methods for attaching sit along a continuum that is somewhat like
the continuum between strong, statically typed languages versus
dynamic, duck-typed languages in programming. The more strongly
typed the attachments are, the more strongly bound the attachments
are to the protocol that conveys them. Each choice has advantages
and disadvantages.

![comparison](3-approaches-comparison.png)

Inlined data is strongly typed; the schema for its associated
message must specify the name of the data field, plus what type
of data it contains. Its format is always some kind of JSON--often
JSON-LD with a `@type` and/or `@context` field to provide greater
clarity and some independence of versioning. Simple and small data
is the best fit for inlining. As mentioned earlier, the Connection
Protocol inlines a DID Doc in its `connection_request` and
`connection_response` messages.

Embedded data is still associated with a known field in the
message schema, but it can have a broader set of possible
formats. A credential exchange protocol might embed a credential
in the final message that does credential issuance.

Appended attachments are the most flexible but also the hardest
to run through semantically sophisticated processing. They do not require
any specific declaration in the schema of a message, although they can be
referenced in fields defined by the schema via their nickname (see below).
A protocol that needs to pass an arbitrary collection of artifacts
without strong knowledge of their semantics might find this
helpful, as in the example mentioned above, where scheduling a venue
causes various human-usable payloads to be delivered.

### IDs for attachments

The `@id` field within an attachment descriptor is used to refer unambiguously
to an appended (or less ideally, embedded) attachment, and works like an HTML
anchor. It is resolved relative to the root `@id` of the message and only has
to be unique within a message. For example,
imagine a fictional message type that's used to apply for an art scholarship,
that requires photos of art demonstrating techniques A, B, and C.
We could have 3 different attachment descriptors--but what if the same
work of art demonstrates both technique A and technique B? We don't want
to attach the same photo twice...

What we can do is stipulate that the datatype of `A_pic`, `B_pic`, and `C_pic`
is an __attachment reference__, and that the
references will point to appended attachments. A fragment of the result might
look like this:

[![@ids example](ids.png)](ids.json)

Another example of nickname use appeared in the [first example of
appended attachments above](#appending), where the `notes` field
refered to the `@id`s of the various attachments.

This indirection offers several benefits:

* The same attachment may be referenced at more than one place in the
schema, without duplicating the content.
* The message may now include any
number of attachments besides the 3 that are required, and mingle them
freely with the others. (In our example,
perhaps the student wants to add side and overhead shots of each work of art,
not just front views).
* Attachments may now have formal semantics, instead of requiring human
intelligence to handle. (How many times have we written emails with multiple
attachments, and added verbiage like, "My photo of the door is attached as
image1.jpeg; my photo of the damaged trunk is attached as image2.jpeg"?)

We could use this same technique with embedded attachments (that is, assign
a nickname to an embedded attachment, and refer to that nickname in another
field where attached data could be embedded), but this is not
considered best practice. The reason is that it requires a field in the schema
to have two possible data types--one a string that's a nickname reference, and
one an attachment descriptor. Generally, we like fields to have a single datatype
in a schema.

### Content Formats

There are multiple ways to include content in an attachment. Only one method
should be used per attachment.

#### base64url

This content encoding is an obvious choice for any content different than JSON.
You can embed content of any type using this method. Examples are plentiful
<<<<<<< HEAD
throughout the document. Note that this encoding is always [base64url encoding, not plain base64](https://tools.ietf.org/html/rfc4648#section-5), and that padding is not required. Code that reads this encoding SHOULD tolerate the presence or absence of padding equally well, but code that writes this encoding SHOULD omit the padding to guarantee alignment with with encoding rules in the JOSE (JW*) family of specs.
=======
throughout the document. Note that this encoding is always [base64url encoding, not plain base64](https://tools.ietf.org/html/rfc4648#section-5), and that padding is not required. When decoding, all Aries software should accept content that is base64 or base64url encoded, padded or unpadded.
>>>>>>> b5f4691d

#### json

If you are embedding an attachment that is JSON, you can embed it directly in
JSON format to make access easier, by replacing `data.base64` with `data.json`,
where the value assigned to `data.json` is the attached content:

[![embedded JSON example](embedded-json.png)](embedded-json.json)

This is an overly trivial example of [GeoJSON](https://tools.ietf.org/html/rfc7946),
but hopefully it illustrates the technique. In cases where there is no mime type
to declare, it may be helpful to use [JSON-LD's `@type` construct](
../../concepts/0047-json-ld-compatibility/README.md#type)
to clarify the specific flavor of JSON in the embedded attachment.

#### links

All examples discussed so far include an attachment *by value*--that is, the
attachment's bytes are directly inlined in the message in some way. This
is a useful mode of data delivery, but it is not the only mode.

Another way that attachment data can be incorporated is *by reference*. For
example, you can link to the content on a web server by replacing `data.base64`
or `data.json` with `data.links` in an attachment descriptor:

[![links example](crime-scene-links.png)](crime-scene-links.json)

When you provide such a link, you are creating a logical association between the
message and an attachment that can be fetched separately. This makes it possible
to send brief descriptors of attachments and to make the downloading of the heavy
content optional (or parallelizable) for the recipient.

The `links` field is plural (an array) to allow multiple locations to be
offered for the same content. This allows an agent to fetch attachments using
whichever mechanism(s) are best suited to its individual needs and capabilities.

##### Supported URI Types

The set of supported URI types in an attachment link is limited to:

- HTTP
- HTTPS

Additional URI types may be added via updates to this RFC.

If an attachment link with an unsupported URI is received, the agent SHOULD
respond with a [Problem Report](../../features/0035-report-problem/README.md)
indicated the problem.

An ecosystem (coordinating set of agents working in a specific business area)
may agree to support other URI types within that ecosystem. As such, implementing a
mechanism to easily add support for other attachment link URI types might be useful,
but is not required.

### Signing Attachments

In some cases it may be desirable to sign an attachment in addition to or instead of
signing the message as a whole. Consider a home-buying protocol; the home inspection
needs to be signed even when it is removed from a messaging flow. Attachments may
also be signed by a party separate from the sender of the message, or using a different
signing key when the sender is performing key rotation.

Embedded and appended attachments support signatures by the addition of a `data.jws` field
containing a signature in [JWS (RFC 7515) format](https://tools.ietf.org/html/rfc7515)
with [Detached Content](https://tools.ietf.org/html/rfc7515#appendix-F). The payload of the JWS is the raw bytes of the attachment, appropriately base64url-encoded per JWS rules. If these raw bytes are incorporated by value in the DIDComm message, they are already base64url-encoded in `data.base64` and are thus directly substitutable for the suppressed `data.jws.payload` field; if they are externally referenced, then the bytes must be fetched via the URI in `data.links` and base64url-encoded before the JWS can be fully reconstituted. Signatures over inlined JSON attachments are not currently defined as this
depends upon a canonical serialization for the data.

Sample JWS-signed attachment:

```jsonc
{
  "@type": "https://didcomm.org/xhomebuy/1.0/home_insp",
  "inspection_date": "2020-03-25",
  "inspection_address": "123 Villa de Las Fuentes, Toledo, Spain",
  "comment": "Here's that report you asked for.",
  "report~attach": {
    "mime-type": "application/pdf",
    "filename": "Garcia-inspection-March-25.pdf",
    "data": {
      "base64": "eyJ0eXAiOiJKV1QiLA0KICJhbGciOiJIUzI1NiJ... (bytes omitted to shorten)",
      "jws": {
        // payload: ...,  <-- omitted: refer to base64 content when validating
        "header": {
          "kid": "did:key:z6MkmjY8GnV5i9YTDtPETC2uUAW6ejw3nk5mXF5yci5ab7th"
        },
        "protected": "eyJhbGciOiJFZERTQSIsImlhdCI6MTU4Mzg4... (bytes omitted)",
        "signature": "3dZWsuru7QAVFUCtTd0s7uc1peYEijx4eyt5... (bytes omitted)"
      }
    }
  }
}
```

Here, the JWS structure inlines a public key value in
[did:key format](../../features/0360-use-did-key/README.md) within the unprotected header's
`kid` field. It may also use a DID URL to reference a key within a resolvable DIDDoc.
Supported DID URLs should specify a timestamp and/or version for the containing
document.

The JWS protected header consists of at least the following parameter indicating
an Edwards curve digital signature:

```jsonc
{
  "alg": "EdDSA"
}
```

Additional protected and unprotected header parameters may be included in the JWS
and must be ignored by implementations if not specifically supported. Any registered
header parameters defined by the JWS RFC must be used according to the specification
if present.

Multiple signatures may be included using the JWS General Serialization syntax. When a
single signature is present, the Flattened Serialization syntax should be preferred.
Because each JWS contains an unprotected header with the signing key information, the
JWS Compact Serialization cannot be supported.

### Size Considerations

DIDComm messages should be small, as a general rule. Just as it's a bad
idea to send email messages with multi-GB attachments, it would be bad
to send DIDComm messages with huge amounts of data inside them. Remember, a
message is about advancing a protocol; usually that can be done without
gigabytes or even megabytes of JSON fields. Remember as well that DIDComm messages
may be sent over channels having size constraints tied to the transport--an
HTTP POST or Bluetooth or NFC or AMQP payload of more than a few MB
may be problematic.

Size pressures in messaging are likely to come from attached data. A
good rule of thumb might be to not make DIDComm messages bigger than
email or MMS messages--whenever more data needs to be attached, use the
inclusion-by-reference technique to allow the data to be fetched
separately.

#### Security Implications

Attachments are a notorious vector for malware and mischief with email. For
this reason, agents that support attachments MUST perform input validation
on attachments, and MUST NOT invoke risky actions on attachments until such
validation has been performed. The status of input validation with respect
to attachment data MUST be reflected in the Message Trust Context associated
with the data's message.

#### Privacy Implications

When attachments are inlined, they enjoy the same security and transmission
guarantees as all agent communication. However, given the right context,
a large inlined attachment may be recognizable by its size, even if it is
carefully encrypted.

If attachment content is fetched from an external source, then new
complications arise. The security guarantees may change. Data streamed from a CDN
may be observable in flight. URIs may be correlating. Content may not be
immutable or tamper-resistant.

However, these issues are not necessarily a problem. If a DIDComm message
wants to attach a 4 GB ISO file of a linux distribution, it may be perfectly
fine to do so in the clear. Downloading it is unlikely to introduce strong
correlation, encryption is unnecessary, and the torrent itself prevents
malicious modification.

Code that handles attachments will need to use wise policy to decide whether
attachments are presented in a form that meets its needs.

## Reference

### Attachment Descriptor structure

* `@id`: A [JSON-LD construct](
../../concepts/0047-json-ld-compatibility/README.md#id)
that uniquely identifies attached content within the scope of a given
message. Recommended on appended attachment descriptors. Possible but generally
unused on embedded attachment descriptors. Never required if no references
to the attachment exist; if omitted, then there is no way to
refer to the attachment later in the thread, in error messages, and so forth.
Because `@id` is used to compose URIs, it is recommended that this
name be brief and avoid spaces and other characters that require URI
escaping.

* `description`: An optional human-readable description of the content.

* `filename`: A hint about the name that might be used if this attachment is
persisted as a file. It is not required, and need not be unique. If this field
is present and `mime-type` is not, the extension on the filename may be used
to infer a MIME type.

* `mime-type`: Describes the MIME type of the attached content. Optional but
recommended.

* `lastmod_time`: A hint about when the content in this attachment was last
modified.

* `byte_count`: Optional, and mostly relevant when content is included by
reference instead of by value. Lets the receiver guess how expensive it will be,
in time, bandwidth, and storage, to fully fetch the attachment.

* `data`: A JSON object that gives access to the actual content of the
attachment. Contains the following subfields:

  * `jws`: A JSON Web Signature over the content of the attachment. Optional.

  * `sha256`: The hash of the content. Optional. Used as an integrity check if
  content is inlined. if content is only referenced, then including this field
  makes the content tamper-evident. This may be redundant, if the content is
  stored in an inherently immutable container like content-addressable storage.
  This may also be undesirable, if dynamic content at a specified link is
  beneficial. Including a hash without including a way to fetch the content via
  link is a form of proof of existence.

  * `links`: A list of zero or more locations at which the content may be fetched.
  Optional.

  * `base64`: Base64url-encoded data, when representing arbitrary content inline instead
  of via `links`. Optional.

  * `json`: Directly embedded JSON data, when representing content inline instead of
  via `links`, and when the content is natively conveyable as JSON. Optional.

## Drawbacks

By providing 3 different choices, we impose additional complexity on
agents that will receive messages. They have to handle attachments
in 3 different modes.

## Rationale and alternatives

Originally, we only proposed the most flexible method of attaching--appending.
However, feedback from the community suggested that stronger binding to
schema was desirable. Inlining was independently invented, and is suggested
by JSON-LD anyway. Embedding without appending eliminates some valuable
features such as unnamed and undeclared ad-hoc attachments. So we ended
up wanting to support all 3 modes.

## Prior art

Multipart MIME (see RFCs [822](https://tools.ietf.org/html/rfc822),
[1341](https://tools.ietf.org/html/rfc1341), and
[2045](https://tools.ietf.org/html/rfc2045)) defines a mechanism
somewhat like this. Since we are using JSON instead of email
messages as the core model, we can't use these mechanisms directly.
However, they are an inspiration for what we are showing here.

# Unresolved questions

- N/A

## Implementations

The following lists the implementations (if any) of this RFC. Please do a pull request to add your implementation. If the implementation is open source, include a link to the repo or to the implementation within the repo. Please be consistent in the "Name" field so that a mechanical processing of the RFCs can generate a list of all RFCs supported by an Aries implementation.

Name / Link | Implementation Notes
--- | ---
[Aries Cloud Agent - Python](https://github.com/hyperledger/aries-cloudagent-python) | in credential exchange
[Streetcred.id](https://streetcred.id/) | Commercial mobile and web app built using Aries Framework - .NET<|MERGE_RESOLUTION|>--- conflicted
+++ resolved
@@ -239,11 +239,7 @@
 
 This content encoding is an obvious choice for any content different than JSON.
 You can embed content of any type using this method. Examples are plentiful
-<<<<<<< HEAD
-throughout the document. Note that this encoding is always [base64url encoding, not plain base64](https://tools.ietf.org/html/rfc4648#section-5), and that padding is not required. Code that reads this encoding SHOULD tolerate the presence or absence of padding equally well, but code that writes this encoding SHOULD omit the padding to guarantee alignment with with encoding rules in the JOSE (JW*) family of specs.
-=======
-throughout the document. Note that this encoding is always [base64url encoding, not plain base64](https://tools.ietf.org/html/rfc4648#section-5), and that padding is not required. When decoding, all Aries software should accept content that is base64 or base64url encoded, padded or unpadded.
->>>>>>> b5f4691d
+throughout the document. Note that this encoding is always [base64url encoding, not plain base64](https://tools.ietf.org/html/rfc4648#section-5), and that padding is not required. Code that reads this encoding SHOULD tolerate the presence or absence of padding and base64 versus base64url encodings equally well, but code that writes this encoding SHOULD omit the padding to guarantee alignment with encoding rules in the JOSE (JW*) family of specs.
 
 #### json
 
