--- conflicted
+++ resolved
@@ -6,11 +6,7 @@
  * http://www.apache.org/licenses/LICENSE-2.0
  *
  * Designed and built with all the love in the world @twitter by @mdo and @fat.
-<<<<<<< HEAD
- * Date: Thu Aug 25 22:51:24 PDT 2011
-=======
- * Date: Wed Aug 24 23:48:05 PDT 2011
->>>>>>> 2d99e3f8
+ * Date: Thu Aug 25 23:12:07 PDT 2011
  */
 /* Reset.less
  * Props to Eric Meyer (meyerweb.com) for his CSS reset file. We're using an adapted version here	that cuts out some of the reset HTML elements we will never need here (i.e., dfn, samp, etc).
@@ -274,11 +270,8 @@
  * ------------------------------------------------------------------------------------------- */
 .row {
   zoom: 1;
-<<<<<<< HEAD
+  margin-bottom: 18px;
   margin-left: -20px;
-=======
-  margin-bottom: 18px;
->>>>>>> 2d99e3f8
 }
 .row:before, .row:after {
   display: table;
@@ -438,8 +431,6 @@
   color: #0050a3;
   text-decoration: underline;
 }
-<<<<<<< HEAD
-=======
 .btn {
   display: inline-block;
   background-color: #e6e6e6;
@@ -547,7 +538,6 @@
   padding: 0;
   border: 0;
 }
->>>>>>> 2d99e3f8
 /* Typography.less
  * Headings, body text, lists, code, and more for a versatile and durable typography system
  * ---------------------------------------------------------------------------------------- */
