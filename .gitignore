--- conflicted
+++ resolved
@@ -1,8 +1,3 @@
-<<<<<<< HEAD
-*~
-.DS_Store
-thumbs.db
-=======
 # Numerous always-ignore extensions
 *.diff
 *.err
@@ -35,8 +30,4 @@
 .hg
 .svn
 .CVS
-.idea
-
-# Misc
->>>>>>> 4bd1ba4e
-js/min+.idea