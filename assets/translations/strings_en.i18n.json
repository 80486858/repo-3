{
    "general": {
        "appTitle": "Hiddify Next",
        "reset": "Reset",
        "toggle": {
            "enabled": "Enabled",
            "disabled": "Disabled"
        },
        "state": {
            "disable": "Disable"
        },
        "sort": "Sort",
        "sortBy": "Sort by",
        "addToClipboard": "Add to clipboard",
        "notSet": "Not Set",
        "agree": "Agree",
        "decline": "Decline"
    },
    "intro": {
        "termsAndPolicyCaution(rich)": "by continuing you agree with ${tap(@:about.termsAndConditions)}",
        "start": "Start"
    },
    "home": {
        "pageTitle": "Home",
        "emptyProfilesMsg": "Begin by adding a subscription profile",
        "noActiveProfileMsg": "Choose a profile",
        "connection": {
            "tapToConnect": "Tap to Connect",
            "connecting": "Connecting",
            "disconnecting": "Disconnecting",
            "connected": "Connected",
            "experimentalNotice": "Experimental Features In Use",
            "experimentalNoticeMsg": "You've enabled some experimental features which might affect connection quality and cause unexpected errors. You can always change or reset these options from Config options page.",
            "disableExperimentalNotice": "Don't show again"
        },
        "stats": {
            "traffic": "Live Traffic",
            "trafficTotal": "Total Traffic",
            "uplink": "Uplink",
            "downlink": "Downlink"
        }
    },
    "profile": {
        "overviewPageTitle": "Profiles",
        "detailsPageTitle": "Profile",
        "activeProfileNameSemanticLabel": "Active profile name: \"${name}\".",
        "activeProfileBtnSemanticLabel": "View all profiles.",
        "nonActiveProfileBtnSemanticLabel": "Select \"${name}\" as active profile.",
        "subscription": {
            "traffic": "Traffic",
            "updatedTimeAgo": "Updated ${timeago}",
            "remainingDuration": "${duration} Days Remaining",
            "remainingTrafficSemanticLabel": "${consumed} of ${total} traffic consumed.",
            "expired": "Expired",
            "noTraffic": "Out of Quota"
        },
        "sortBy": {
            "lastUpdate": "Recently updated",
            "name": "Alphabetically"
        },
        "add": {
            "buttonText": "New Profile",
            "shortBtnTxt": "New Profile",
            "fromClipboard": "Add From Clipboard",
            "scanQr": "Scan QR code",
            "qrScanner": {
                "permissionDeniedError": "Permission denied",
                "unexpectedError": "Something went wrong",
                "torchSemanticLabel": "Flash light",
                "facingSemanticLabel": "Camera facing"
            },
            "manually": "Manual Entry",
            "addingProfileMsg": "Adding Profile",
            "failureMsg": "Failed to add profile"
        },
        "update": {
            "buttonTxt": "Update",
            "tooltip": "Update Profile",
            "updateSubscriptions": "Update Subscriptions",
            "failureMsg": "Failed to update profile",
            "successMsg": "Profile updated successfully",
            "namedFailureMsg": "Failed to update \"${name}\"",
            "namedSuccessMsg": "\"${name}\" updated successfully"
        },
        "share": {
            "buttonText": "Share",
            "exportToClipboardSuccess": "Exported to clipboard",
            "exportSubLinkToClipboard": "Export subscription link to clipboard",
            "subLinkQrCode": "Subscription link QR code",
            "exportConfigToClipboard": "Export configuration to clipboard",
            "exportConfigToClipboardSuccess": "Configuration copied to clipboard"
        },
        "edit": {
            "buttonTxt": "Edit",
            "selectActiveTxt": "Select active profile"
        },
        "delete": {
            "buttonTxt": "Delete",
            "confirmationMsg": "Delete profile permanently?",
            "successMsg": "Profile deleted successfully"
        },
        "save": {
            "buttonText": "Save",
            "successMsg": "Profile saved successfully",
            "failureMsg": "Failed to save profile"
        },
        "detailsForm": {
            "nameLabel": "Name",
            "nameHint": "Profile name",
            "urlLabel": "URL",
            "urlHint": "Full config URL",
            "emptyNameMsg": "Name is required",
            "invalidUrlMsg": "Invalid URL",
            "lastUpdate": "Last Update",
            "updateInterval": "Auto Update",
            "updateIntervalDialogTitle": "Auto Update Interval (in hours)"
        }
    },
    "proxies": {
        "pageTitle": "Proxies",
        "emptyProxiesMsg": "No proxies available",
        "delayTestTooltip": "Test Delay",
        "sortTooltip": "Sort Proxies",
        "sortOptions": {
            "unsorted": "Default",
            "name": "Alphabetically",
            "delay": "By Delay"
        }
    },
    "logs": {
        "pageTitle": "Logs",
        "filterHint": "Filter",
        "allLevelsFilter": "All",
        "shareCoreLogs": "Share Core Logs",
        "shareAppLogs": "Share App logs",
        "pauseTooltip": "Pause",
        "resumeTooltip": "Resume",
        "clearTooltip": "Clear"
    },
    "settings": {
        "pageTitle": "Settings",
        "requiresRestartMsg": "For this to take effect restart the app",
        "experimental": "Experimental",
        "experimentalMsg": "Features with Experimental flag are still in development and might cause issues.",
        "general": {
            "sectionTitle": "General",
            "locale": "Language",
            "region": "Region",
            "regionMsg": "Helps set default options to bypass domestic addresses",
            "regions": {
                "ir": "Iran (ir)",
                "cn": "China (cn)",
                "ru": "Russia (ru)",
                "af": "Afghanistan (af)",
                "other": "Other"
            },
            "themeMode": "Theme Mode",
            "themeModes": {
                "system": "Follow system theme",
                "dark": "Dark mode",
                "light": "Light mode",
                "black": "Black mode"
            },
            "enableAnalytics": "Enable Analytics",
            "enableAnalyticsMsg": "Give permission to collect analytics and send crash reports to improve the app",
            "autoStart": "Start At Login",
            "silentStart": "Start Minimized",
            "openWorkingDir": "Open Working Directory",
            "ignoreBatteryOptimizations": "Disable Battery Optimization",
            "ignoreBatteryOptimizationsMsg": "Remove restrictions for optimal VPN performance",
            "dynamicNotification": "Display speed in notification"
        },
        "advanced": {
            "sectionTitle": "Advanced",
            "debugMode": "Debug Mode",
            "debugModeMsg": "Restart the app for applying this change",
            "memoryLimit": "Memory Limit",
            "memoryLimitMsg": "Enable if you're experiencing out of memory errors or frequent app crash",
            "resetTunnel": "Reset VPN Profile"
        },
        "network": {
            "perAppProxyPageTitle": "Per-app Proxy",
            "perAppProxyModes": {
                "off": "All",
                "offMsg": "Proxy all apps",
                "include": "Proxy",
                "includeMsg": "Proxy only selected apps",
                "exclude": "Bypass",
                "excludeMsg": "Do not proxy selected apps"
            },
            "showSystemApps": "Show system apps",
            "hideSystemApps": "Hide system apps",
            "clearSelection": "Clear selection"
        },
        "config": {
            "resetBtn": "Reset options",
            "serviceMode": "Service Mode",
            "serviceModes": {
                "proxy": "Proxy Service Only",
                "systemProxy": "Set System Proxy",
                "tun": "VPN"
            },
            "section": {
                "route": "Route Options",
                "dns": "DNS Options",
                "inbound": "Inbound Options",
                "mux": "Multiplexer",
                "outbound": "Outbound Options",
                "tlsTricks": "TLS Tricks",
                "warp": "WARP Options",
                "misc": "Misc Options"
            },
            "warpConsent": {
                "title": "Cloudflare WARP Consent",
                "description(rich)": "Cloudflare WARP is a free WireGuard VPN provider. By enabling this option you are agreeing to the Cloudflare WARP's ${tos(Terms of Service)} and ${privacy(Privacy Policy)}."
            },
            "pageTitle": "Config Options",
            "logLevel": "Log Level",
            "resolveDestination": "Resolve Destination",
            "ipv6Mode": "IPv6 Route",
            "ipv6Modes": {
                "disable": "Disable",
                "enable": "Enable",
                "prefer": "Preferred",
                "only": "Exclusive"
            },
            "remoteDnsAddress": "Remote DNS",
            "remoteDnsDomainStrategy": "Remote DNS Domain Strategy",
            "directDnsAddress": "Direct DNS",
            "directDnsDomainStrategy": "Direct DNS Domain Strategy",
            "mixedPort": "Mixed Port",
            "localDnsPort": "Local DNS Port",
            "allowConnectionFromLan": "Allow Connection from LAN",
            "tunImplementation": "TUN Implementation",
            "mtu": "MTU",
            "connectionTestUrl": "Connection Test URL",
            "urlTestInterval": "URL Test Interval",
            "enableClashApi": "Enable Clash API",
            "clashApiPort": "Clash API Port",
            "enableTun": "Enable TUN",
            "setSystemProxy": "Set System Proxy",
            "enableDnsRouting": "Enable DNS Routing",
            "enableFakeDns": "Enable Fake DNS",
            "bypassLan": "Bypass Lan",
            "strictRoute": "Strict Route",
            "enableTlsFragment": "Enable TLS Fragment",
            "tlsFragmentSize": "TLS Fragment Size",
            "tlsFragmentSleep": "TLS Fragment Sleep",
            "enableTlsMixedSniCase": "Enable TLS Mixed SNI Case",
            "enableTlsPadding": "Enable TLS Padding",
            "tlsPaddingSize": "TLS Padding",
            "enableMux": "Enable Mux",
            "muxProtocol": "Mux Protocol",
<<<<<<< HEAD
            "muxMaxStreams": "Max Concurrent Streams"
=======
            "muxMaxStreams": "Max Concurrent Streams",
            "enableWarp": "Enable WARP",
            "warpDetourMode": "Detour Mode",
            "warpDetourModes": {
                "inbound": "Detour WARP through proxies",
                "outbound": "Detour proxies through WARP"
            },
            "warpLicenseKey": "License Key",
            "warpCleanIp": "Clean IP",
            "warpPort": "Port",
            "warpNoise": "Noise"
>>>>>>> 0ce01bf6
        },
        "geoAssets": {
            "pageTitle": "Routing Assets",
            "geoip": "Geoip",
            "geosite": "Geosite",
            "version": "Version ${version}",
            "fileMissing": "File Missing",
            "update": "Update",
            "download": "Download",
            "failureMsg": "Failed to update asset",
            "successMsg": "Successfully updated asset",
            "addRecommended": "Add Recommended Assets",
            "missingGeoAssetsMsg": "Selected routing assets' files are missing. Either download them or choose existing ones."
        }
    },
    "about": {
        "pageTitle": "About",
        "version": "Version",
        "sourceCode": "Source Code",
        "telegramChannel": "Telegram Channel",
        "checkForUpdate": "Check for update",
        "privacyPolicy": "Privacy policy",
        "termsAndConditions": "Terms and conditions"
    },
    "appUpdate": {
        "notAvailableMsg": "Already using the latest version",
        "dialogTitle": "Update Available",
        "updateMsg": "A new version of @:general.appTitle is available. Would you like to update now?",
        "currentVersionLbl": "Current Version",
        "newVersionLbl": "New Version",
        "updateNowBtnTxt": "Update Now",
        "laterBtnTxt": "Later",
        "ignoreBtnTxt": "Ignore"
    },
    "tray": {
        "dashboard": "Dashboard",
        "quit": "Quit",
        "open": "Open",
        "status": {
            "connect": "Connect",
            "connecting": "Connecting",
            "disconnect": "Disconnect",
            "disconnecting": "Disconnecting"
        }
    },
    "failure": {
        "unexpected": "Unexpected Error",
        "clash": {
            "unexpected": "Unexpected Error",
            "core": "Clash Error ${reason}"
        },
        "singbox": {
            "unexpected": "Unexpected Service Error",
            "serviceNotRunning": "Service is not running",
            "missingPrivilege": "Missing Privilege",
            "missingPrivilegeMsg": "VPN mode requires administrator privileges. Either relaunch the app as administrator or change service mode.",
            "missingGeoAssets": "Missing Geo Assets",
            "missingGeoAssetsMsg": "Geo assets are missing. consider changing active asset or download selected one in the settings.",
            "invalidConfigOptions": "Invalid configuration options",
            "invalidConfig": "Invalid Configuration",
            "create": "Service creation error",
            "start": "Service startup error"
        },
        "connectivity": {
            "unexpected": "Unexpected Failure",
            "missingVpnPermission": "Missing VPN Permission",
            "missingNotificationPermission": "Missing Notification Permission",
            "core": "Core Error"
        },
        "profiles": {
            "unexpected": "Unexpected Error",
            "notFound": "Profile Not Found",
            "invalidConfig": "Invalid Configs",
            "invalidUrl": "Invalid URL"
        },
        "connection": {
            "unexpected": "Unexpected connection error",
            "timeout": "Connection timeout",
            "badResponse": "Bad response",
            "connectionError": "Connection error",
            "badCertificate": "Bad certificate"
        },
        "geoAssets": {
            "unexpected": "Unexpected Error",
            "notUpdate": "No Update Available",
            "activeNotFound": "Active Geo Asset Not Found"
        }
    },
    "play": {
        "title": "Hiddify Next (Preview)",
        "short_description": "Auto, SSH, VLESS, Vmess, Trojan, Reality, Sing-Box, Clash, Xray, Shadowsocks",
        "full_description": "The key goal of HiddifyNext is to provide a secure, user-friendly and efficient tunneling client. It enables you to route all traffic or selected app traffic to a remote server of your choose, utilizing VPN-Service permission.\n\nNote: We do not provide any server; users are required to ensure their online activities stay private by using use their own self-hosted server or trusted servers. \n \nWe support servers with:\n- Normal V2ray/Xray Subscription Link\n- Clash Subscription Link\n- Sing-Box Subscription Link\n\nWhat is our unique features?\n - User Friendly\n - Optimized and Fast\n - Automatically select LowestPing \n - Show user usage information\n - Easily import sublink by one click using deeplinking \n - Free and No ADS\n - Easily switch user sublinks\n - more and more\n\nSupport:\n- All Protocols supported by Sing-Box \n- VLESS + xtls reality, vision\n- VMESS\n- Trojan\n- ShoadowSocks\n- Reality\n- V2ray\n- Hystria2\n- TUIC\n- SSH\n- ShadowTLS\n\n\nThe source code exist in https://github.com/hiddify/Hiddify-Next\nThe application core is based on open-source sing-box.\n\nPermission Description:\n- VPN Service: As the goal of this application is to provide a secure, user-friendly and efficient tunneling client, we need this permission to be able to route the traffic via tunnel to the remote server. \n- QUERY ALL PACKAGES: This permission is used to allow users to include or exclude specific applications for tunneling.\n- RECEIVE BOOT COMPLETED: This permission can be enabled or disabled from app settings to activate this application upon device boot.\n- POST NOTIFICATIONS: This permission is essential as we employ a foreground service to ensure the continuous operation of the VPN service.\n- This application is free from advertisements. The analytics and crash data only occurs with the explicit consent of the user in the first use of application."
    }
}<|MERGE_RESOLUTION|>--- conflicted
+++ resolved
@@ -251,9 +251,6 @@
             "tlsPaddingSize": "TLS Padding",
             "enableMux": "Enable Mux",
             "muxProtocol": "Mux Protocol",
-<<<<<<< HEAD
-            "muxMaxStreams": "Max Concurrent Streams"
-=======
             "muxMaxStreams": "Max Concurrent Streams",
             "enableWarp": "Enable WARP",
             "warpDetourMode": "Detour Mode",
@@ -265,7 +262,6 @@
             "warpCleanIp": "Clean IP",
             "warpPort": "Port",
             "warpNoise": "Noise"
->>>>>>> 0ce01bf6
         },
         "geoAssets": {
             "pageTitle": "Routing Assets",
