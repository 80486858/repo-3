{
    "general": {
        "appTitle": "Hiddify",
        "reset": "重置",
        "toggle": {
            "enabled": "启用",
            "disabled": "禁用"
        },
        "state": {
            "disable": "禁用"
        },
        "sort": "排序",
        "sortBy": "排序方式",
        "addToClipboard": "添加到剪贴板",
        "notSet": "没有设置",
        "agree": "同意",
        "decline": "衰退",
        "unknown": "未知",
        "hidden": "隐藏",
        "timeout": "超时"
    },
    "intro": {
        "termsAndPolicyCaution(rich)": "继续即表示您同意 ${tap(@:about.termsAndConditions)}",
        "start": "开始"
    },
    "home": {
        "pageTitle": "主页",
        "emptyProfilesMsg": "首先添加订阅配置文件",
        "noActiveProfileMsg": "选择配置文件",
        "connection": {
            "tapToConnect": "点击连接",
            "connecting": "正在连接",
            "disconnecting": "正在断开连接",
            "connected": "已连接",
            "experimentalNotice": "使用中的实验功能",
            "experimentalNoticeMsg": "您启用了一些实验性功能，这些功能可能会影响连接质量并导致意外错误。您始终可以从“配置选项”页面更改或重置这些选项。",
            "disableExperimentalNotice": "不再显示"
        },
        "stats": {
            "traffic": "实时流量",
            "trafficTotal": "总流量",
            "uplink": "上行",
            "downlink": "下行",
            "connection": "连接"
        }
    },
    "profile": {
        "overviewPageTitle": "配置文件",
        "detailsPageTitle": "配置文件",
        "activeProfileNameSemanticLabel": "活动配置文件名称：“${name}”。",
        "activeProfileBtnSemanticLabel": "查看所有配置文件。",
        "nonActiveProfileBtnSemanticLabel": "选择 “${name}” 作为活动配置文件。",
        "subscription": {
            "traffic": "流量",
            "updatedTimeAgo": "更新 ${timeago}",
            "remainingDuration": "剩余 ${duration} 天",
            "remainingTrafficSemanticLabel": "已使用 ${consumed} 流量，共 ${total} 流量。",
            "expired": "已过期",
            "noTraffic": "超出配额",
            "upload": "上传",
            "download": "下载",
            "total": "总流量",
<<<<<<< HEAD
            "expireDate": "过期时间"
=======
            "expireDate": "到期时间"
>>>>>>> 45115311
        },
        "sortBy": {
            "lastUpdate": "最近更新",
            "name": "按字母顺序"
        },
        "add": {
            "buttonText": "新的配置文件",
            "shortBtnTxt": "新的配置文件",
            "fromClipboard": "从剪贴板添加",
            "scanQr": "扫描二维码",
            "qrScanner": {
                "permissionDeniedError": "权限不足",
                "unexpectedError": "出了些问题",
                "torchSemanticLabel": "手电筒",
                "facingSemanticLabel": "相机朝向"
            },
            "manually": "手动输入",
            "addingProfileMsg": "添加配置文件",
            "failureMsg": "添加配置文件失败"
        },
        "update": {
            "buttonTxt": "更新",
            "tooltip": "更新配置文件",
            "updateSubscriptions": "更新订阅",
            "failureMsg": "更新配置文件失败",
            "successMsg": "配置文件更新成功",
            "namedFailureMsg": "无法更新\"${name}\"",
            "namedSuccessMsg": "\"${name}\" 更新成功"
        },
        "share": {
            "buttonText": "分享",
            "exportToClipboardSuccess": "导出到剪贴板",
            "exportSubLinkToClipboard": "将订阅链接导出到剪贴板",
            "subLinkQrCode": "订阅链接二维码",
            "exportConfigToClipboard": "将配置导出到剪贴板",
            "exportConfigToClipboardSuccess": "配置已复制到剪贴板"
        },
        "edit": {
            "buttonTxt": "编辑",
            "selectActiveTxt": "选择并激活配置文件"
        },
        "delete": {
            "buttonTxt": "删除",
            "confirmationMsg": "要永久删除配置文件吗？",
            "successMsg": "配置文件删除成功"
        },
        "save": {
            "buttonText": "保存",
            "successMsg": "配置文件保存成功",
            "failureMsg": "配置文件保存失败"
        },
        "detailsForm": {
            "nameLabel": "名称",
            "nameHint": "配置文件名称",
            "urlLabel": "网址",
            "urlHint": "完整配置网址",
            "emptyNameMsg": "名称为必填项",
            "invalidUrlMsg": "无效的网址",
            "lastUpdate": "最后更新",
            "updateInterval": "自动更新",
            "updateIntervalDialogTitle": "自动更新间隔（小时）"
        }
    },
    "proxies": {
        "pageTitle": "代理",
        "emptyProxiesMsg": "没有可用的代理",
        "delayTestTooltip": "测试延迟",
        "sortTooltip": "对代理进行排序",
<<<<<<< HEAD
        "checkIp": "检查IP",
        "unknownIp": "未知IP",
=======
        "checkIp": "检测IP地址",
        "unknownIp": "未知的IP",
>>>>>>> 45115311
        "sortOptions": {
            "unsorted": "默认",
            "name": "按字母顺序",
            "delay": "按延迟顺序"
        },
<<<<<<< HEAD
        "activeProxySemanticLabel": "活动proxy",
        "delaySemantics": {
            "result": "延迟: ${delay}ms",
            "timeout": "延迟测试超时",
            "testing": "延迟: 测试中..."
=======
        "activeProxySemanticLabel": "活跃的代理",
        "delaySemantics": {
            "result": "延迟:${delay}ms",
            "timeout": "延迟测试超时",
            "testing": "正在测试延迟"
>>>>>>> 45115311
        },
        "ipInfoSemantics": {
            "address": "IP地址",
            "country": "国家"
        },
        "statsSemantics": {
            "speed": "速度",
<<<<<<< HEAD
            "totalTransferred": "总流量"
=======
            "totalTransferred": "总传输量"
>>>>>>> 45115311
        }
    },
    "logs": {
        "pageTitle": "日志",
        "filterHint": "筛选",
        "allLevelsFilter": "全部",
        "shareCoreLogs": "分享核心日志",
        "shareAppLogs": "分享應用日志",
        "pauseTooltip": "暂停",
        "resumeTooltip": "恢复",
        "clearTooltip": "清除"
    },
    "settings": {
        "pageTitle": "设置",
        "requiresRestartMsg": "要使其生效，请重新启动应用程序",
        "experimental": "实验性选项",
        "experimentalMsg": "带有实验标志的功能仍在开发中，可能会出现问题。",
        "general": {
            "sectionTitle": "一般选项",
            "locale": "语言",
            "region": "地区",
            "regionMsg": "帮助设置默认选项以绕过国内地址",
            "regions": {
                "ir": "伊朗 (ir)",
                "cn": "中国 (cn)",
                "ru": "俄罗斯 (ru)",
                "af": "阿富汗 (af)",
                "other": "其他"
            },
            "themeMode": "主题模式",
            "themeModes": {
                "system": "遵循系统主题",
                "dark": "暗色",
                "light": "浅色",
                "black": "黑色"
            },
            "enableAnalytics": "启用分析",
            "enableAnalyticsMsg": "授予收集分析并发送崩溃报告以改进应用程序的权限",
            "autoStart": "开机启动",
            "silentStart": "静默启动",
            "openWorkingDir": "打开工作目录",
            "ignoreBatteryOptimizations": "禁用电池优化",
            "ignoreBatteryOptimizationsMsg": "消除限制以获得最佳 VPN 性能",
            "dynamicNotification": "在通知中显示速度",
<<<<<<< HEAD
            "autoIpCheck": "自动检查连接IP"
=======
            "hapticFeedback": "触觉反馈",
            "autoIpCheck": "自动检查连接的 IP"
>>>>>>> 45115311
        },
        "advanced": {
            "sectionTitle": "高级选项",
            "debugMode": "调试模式",
            "debugModeMsg": "重新启动应用程序以应用此更改",
            "memoryLimit": "内存限制",
            "memoryLimitMsg": "如果您遇到内存不足错误或频繁应用程序崩溃，请启用",
            "resetTunnel": "重置 VPN 配置文件"
        },
        "network": {
            "perAppProxyPageTitle": "分应用代理",
            "perAppProxyModes": {
                "off": "全部",
                "offMsg": "代理所有应用程序",
                "include": "代理",
                "includeMsg": "仅代理选定的应用程序",
                "exclude": "绕过",
                "excludeMsg": "不代理选中的应用程序"
            },
            "showSystemApps": "显示系统应用程序",
            "hideSystemApps": "隐藏系统应用程序",
            "clearSelection": "清空选项"
        },
        "config": {
            "resetBtn": "重置选项",
            "serviceMode": "服务模式",
            "serviceModes": {
                "proxy": "仅代理",
                "systemProxy": "系统代理",
                "tun": "VPN",
                "tunService": "VPN服务"
            },
            "section": {
                "route": "路由选项",
                "dns": "DNS 选项",
                "inbound": "入站选项",
                "mux": "复用器",
                "outbound": "出站选项",
                "tlsTricks": "TLS Tricks",
                "warp": "WARP 选项",
                "misc": "其他选项"
            },
            "warpConsent": {
                "title": "Cloudflare WARP 同意",
                "description(rich)": "Cloudflare WARP 是免费的 WireGuard VPN 提供商。启用此选项即表示您同意 Cloudflare WARP 的 ${tos(服务条款)} 和 ${privacy(隐私政策)}"
            },
<<<<<<< HEAD
            "generateWarpConfig": "生成WARP配置",
=======
            "generateWarpConfig": "生成WARP配置文件",
>>>>>>> 45115311
            "missingWarpConfig": "WARP配置缺失",
            "pageTitle": "配置选项",
            "logLevel": "日志级别",
            "resolveDestination": "解析目标地址",
            "ipv6Mode": "IPv6 路由",
            "ipv6Modes": {
                "disable": "禁用",
                "enable": "启用",
                "prefer": "首选",
                "only": "仅"
            },
            "remoteDnsAddress": "远程 DNS",
            "remoteDnsDomainStrategy": "远程 DNS 域名策略",
            "directDnsAddress": "直连 DNS",
            "directDnsDomainStrategy": "直连 DNS 域名策略",
            "mixedPort": "混合端口",
            "localDnsPort": "本地 DNS 端口",
            "allowConnectionFromLan": "允许局域网连接",
            "tunImplementation": "TUN 实现",
            "mtu": "MTU",
            "connectionTestUrl": "连接测试网址",
            "urlTestInterval": "网址测试间隔",
            "enableClashApi": "启用 Clash API",
            "clashApiPort": "Clash API 端口",
            "enableTun": "启用 TUN",
            "setSystemProxy": "设置系统代理",
            "enableDnsRouting": "启用 DNS 路由",
            "enableFakeDns": "启用 Fake DNS",
            "bypassLan": "绕过局域网",
            "strictRoute": "严格路由",
            "enableTlsFragment": "启用 TLS 数据分段",
            "tlsFragmentSize": "TLS 分段大小",
            "tlsFragmentSleep": "TLS 分段休眠",
            "enableTlsMixedSniCase": "启用 TLS 混合 SNI 情形",
            "enableTlsPadding": "启用 TLS 填充",
            "tlsPaddingSize": "TLS 填充",
            "enableMux": "启用Mux多路复用",
            "muxProtocol": "Mux多路复用控制",
            "muxMaxStreams": "Mux最大并发数",
            "enableWarp": "启用 WARP",
            "warpDetourMode": "迂回模式",
            "warpDetourModes": {
                "inbound": "通过代理绕过 WARP",
                "outbound": "通过 WARP 绕过代理"
            },
            "warpLicenseKey": "许可证密钥",
            "warpCleanIp": "干净 IP",
            "warpPort": "端口",
            "warpNoise": "噪音"
        },
        "geoAssets": {
            "pageTitle": "路由资源文件",
            "geoip": "Geoip",
            "geosite": "Geosite",
            "version": "版本 ${version}",
            "fileMissing": "文件丢失",
            "update": "更新",
            "download": "下载",
            "failureMsg": "更新资源文件失败",
            "successMsg": "已成功更新资源文件",
            "addRecommended": "添加建议的资源文件",
            "missingGeoAssetsMsg": "所选路由资源的文件丢失。下载它们或选择现有的。"
        }
    },
    "about": {
        "pageTitle": "关于",
        "version": "版本",
        "sourceCode": "源代码",
        "telegramChannel": "Telegram 频道",
        "checkForUpdate": "检查更新",
        "privacyPolicy": "隐私政策",
        "termsAndConditions": "条款和条件"
    },
    "appUpdate": {
        "notAvailableMsg": "已是最新版本",
        "dialogTitle": "有可用更新",
        "updateMsg": "@:general.appTitle 的新版本现已推出。您想现在更新吗？",
        "currentVersionLbl": "当前版本",
        "newVersionLbl": "新版本",
        "updateNowBtnTxt": "现在更新",
        "laterBtnTxt": "以后再说",
        "ignoreBtnTxt": "忽略"
    },
    "tray": {
        "dashboard": "仪表板",
        "quit": "退出",
        "open": "打开",
        "status": {
            "connect": "连接",
            "connecting": "正在连接",
            "disconnect": "断开连接",
            "disconnecting": "正在断开连接"
        }
    },
    "failure": {
        "unexpected": "意外错误",
        "clash": {
            "unexpected": "意外错误",
            "core": "Clash 错误 ${reason}"
        },
        "singbox": {
            "unexpected": "意外服务错误",
            "serviceNotRunning": "服务未运行",
            "missingPrivilege": "缺少权限",
            "missingPrivilegeMsg": "VPN 模式需要管理员权限。以管理员身份重新启动应用程序或更改服务模式",
            "missingGeoAssets": "缺失 GEO 资源文件",
            "missingGeoAssetsMsg": "缺失 GEO 资源文件。请考虑更改激活的资源文件或在设置中下载所选资源文件。",
            "invalidConfigOptions": "配置选项无效",
            "invalidConfig": "无效配置",
            "create": "服务创建错误",
            "start": "服务启动错误"
        },
        "connectivity": {
            "unexpected": "意外失败",
            "missingVpnPermission": "缺少 VPN 权限",
            "missingNotificationPermission": "缺少通知权限",
            "core": "核心错误"
        },
        "profiles": {
            "unexpected": "意外错误",
            "notFound": "未找到配置文件",
            "invalidConfig": "无效配置",
            "invalidUrl": "网址无效"
        },
        "connection": {
            "unexpected": "意外连接错误",
            "timeout": "连接超时",
            "badResponse": "错误响应",
            "connectionError": "连接错误",
            "badCertificate": "证书无效"
        },
        "geoAssets": {
            "unexpected": "意外错误",
            "notUpdate": "无可用更新",
            "activeNotFound": "未找到激活的 GEO 资源文件"
        }
    },
    "play": {
        "title": "Hiddify（预览）",
        "short_description": "自动，SSH, VLESS, Vmess, Trojan, Reality, Sing-Box, Clash, Xray, Shadowsocks",
        "full_description": "Hiddify 的主要目标是提供安全、用户友好且高效的隧道客户端。它使您能够利用 VPN 服务权限将所有流量或选定的应用程序流量路由到您选择的远程服务器。\n\n注：我们不提供任何服务器；用户需要使用自己托管的服务器或可信的服务器来确保您在线活动的私密性。\n \n我们支持以下类型的服务器：\n- 普通 V2ray/Xray 订阅链接\n- Clash 订阅链接\n- Sing-Box 订阅链接\n\n我们的特色是什么？\n\n- 用户友好\n- 优化和高速\n- 自动选择最低延迟\n- 显示用户使用信息\n- 通过一键链接轻松导入\n- 免费且无广告\n- 轻松切换线路\n- 等等\n\n支持：\n- Sing-Box 支持的所有协议\n- VLESS + XTLS Reality、Vision 协议\n- VMESS\n- Trojan\n- Shoadowsocks\n- Reality\n- V2ray\n- Hystria2\n- TUIC\n- SSH\n- ShadowTLS\n\n\n源代码位于 https://github.com/hiddify/Hiddify-Next\n应用程序核心基于开源的 Sing-Box。\n\n权限说明：\n\n- VPN 服务：由于此应用程序的目标是提供安全、用户友好和高效的隧道客户端，我们需要此权限以能够通过隧道将流量路由到远程服务器。\n获取应用程序列表：此权限用于允许用户包括或排除特定应用程序以进行隧道传输。\n- 接收开机广播：可以从应用程序设置中启用或禁用此权限，以便在设备启动时激活此应用程序。\n- 发送通知：此权限是必需的，因为我们使用前台服务来确保 VPN 服务的持续运行。\n- 本应用程序没有广告。分析和崩溃数据仅在首次使用应用程序时经用户明确同意的情况下发生。"
    }
}<|MERGE_RESOLUTION|>--- conflicted
+++ resolved
@@ -60,11 +60,7 @@
             "upload": "上传",
             "download": "下载",
             "total": "总流量",
-<<<<<<< HEAD
-            "expireDate": "过期时间"
-=======
             "expireDate": "到期时间"
->>>>>>> 45115311
         },
         "sortBy": {
             "lastUpdate": "最近更新",
@@ -133,31 +129,18 @@
         "emptyProxiesMsg": "没有可用的代理",
         "delayTestTooltip": "测试延迟",
         "sortTooltip": "对代理进行排序",
-<<<<<<< HEAD
-        "checkIp": "检查IP",
-        "unknownIp": "未知IP",
-=======
         "checkIp": "检测IP地址",
         "unknownIp": "未知的IP",
->>>>>>> 45115311
         "sortOptions": {
             "unsorted": "默认",
             "name": "按字母顺序",
             "delay": "按延迟顺序"
         },
-<<<<<<< HEAD
-        "activeProxySemanticLabel": "活动proxy",
-        "delaySemantics": {
-            "result": "延迟: ${delay}ms",
-            "timeout": "延迟测试超时",
-            "testing": "延迟: 测试中..."
-=======
         "activeProxySemanticLabel": "活跃的代理",
         "delaySemantics": {
             "result": "延迟:${delay}ms",
             "timeout": "延迟测试超时",
             "testing": "正在测试延迟"
->>>>>>> 45115311
         },
         "ipInfoSemantics": {
             "address": "IP地址",
@@ -165,11 +148,7 @@
         },
         "statsSemantics": {
             "speed": "速度",
-<<<<<<< HEAD
-            "totalTransferred": "总流量"
-=======
             "totalTransferred": "总传输量"
->>>>>>> 45115311
         }
     },
     "logs": {
@@ -214,12 +193,8 @@
             "ignoreBatteryOptimizations": "禁用电池优化",
             "ignoreBatteryOptimizationsMsg": "消除限制以获得最佳 VPN 性能",
             "dynamicNotification": "在通知中显示速度",
-<<<<<<< HEAD
-            "autoIpCheck": "自动检查连接IP"
-=======
             "hapticFeedback": "触觉反馈",
             "autoIpCheck": "自动检查连接的 IP"
->>>>>>> 45115311
         },
         "advanced": {
             "sectionTitle": "高级选项",
@@ -266,11 +241,7 @@
                 "title": "Cloudflare WARP 同意",
                 "description(rich)": "Cloudflare WARP 是免费的 WireGuard VPN 提供商。启用此选项即表示您同意 Cloudflare WARP 的 ${tos(服务条款)} 和 ${privacy(隐私政策)}"
             },
-<<<<<<< HEAD
-            "generateWarpConfig": "生成WARP配置",
-=======
             "generateWarpConfig": "生成WARP配置文件",
->>>>>>> 45115311
             "missingWarpConfig": "WARP配置缺失",
             "pageTitle": "配置选项",
             "logLevel": "日志级别",
