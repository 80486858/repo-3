# This is a basic workflow to help you get started with Actions

name: Build and test

on:
  push:
    branches-ignore:
      - 'docs-v*'
  pull_request:
    branches-ignore:
      - 'docs-v*'

# A workflow run is made up of one or more jobs that can run sequentially or in parallel
jobs:
  test-agent:
    # The type of runner that the job will run on
    runs-on: ubuntu-latest

    # Steps represent a sequence of tasks that will be executed as part of the job
    steps:
    # Checks-out your repository under $GITHUB_WORKSPACE, so your job can access it
    - uses: actions/checkout@v2
      with:
          submodules: recursive

    - uses: oven-sh/setup-bun@v1

    - name: System Version Checks
      run: |
        echo ------------ GIT_CURRENT_BRANCH
        export GIT_CURRENT_BRANCH=$(git rev-parse --abbrev-ref HEAD)
        echo $GIT_CURRENT_BRANCH
        echo ------------ GIT_SYMBOLIC_BRANCH
        export GIT_SYMBOLIC_BRANCH=$(git symbolic-ref --short HEAD)
        echo $GIT_SYMBOLIC_BRANCH
        echo ------------ GITHUB_WORKFLOW
        echo $GITHUB_WORKFLOW
        echo ------------ GITHUB_RUN_ID
        echo $GITHUB_RUN_ID
        echo ------------ GITHUB_RUN_NUMBER
        echo $GITHUB_RUN_NUMBER
        echo ------------ GITHUB_ACTION
        echo $GITHUB_ACTION
        echo ------------ GITHUB_ACTIONS
        echo $GITHUB_ACTIONS
        echo ------------ GITHUB_ACTOR
        echo $GITHUB_ACTOR
        echo ------------ GITHUB_REPOSITORY
        echo $GITHUB_REPOSITORY
        echo ------------ GITHUB_EVENT_NAME
        echo $GITHUB_EVENT_NAME
        echo ------------ GITHUB_EVENT_PATH
        echo $GITHUB_EVENT_PATH
        echo ------------ GITHUB_WORKSPACE
        echo $GITHUB_WORKSPACE
        echo ------------ GITHUB_SHA
        echo $GITHUB_SHA
        echo ------------ GITHUB_REF
        echo $GITHUB_REF
        echo ------------ GITHUB_HEAD_REF
        echo $GITHUB_HEAD_REF
        echo ------------ GITHUB_BASE_REF
        echo $GITHUB_BASE_REF
        echo ------------ user
        echo $USER
        echo ------------ home
        echo $HOME
        echo ------------ path
        echo $PATH
        echo ------------ pwd
        pwd
        echo ------------ unix name - a
        uname -a || true
        echo ------------ unix name - r
        uname -r || true
        echo ------------ lsb
        lsb_release -a || true
        echo ------------ hostnamectl
        hostnamectl || true
        echo ------------ /etc/os-release
        cat /etc/os-release || true
        echo ------------ /proc/version
        cat /proc/version || true
        echo ------------ lscpu
        lscpu || true

    - name: INIT - install needed utilities
      run: |
        sudo apt-get install -y jq sed

    - name: INIT - install Node JS
      run: |
        curl -sL https://deb.nodesource.com/setup_18.x | sudo bash -
        sudo apt-get install -y nodejs
        sudo ln -s /usr/bin/node /usr/local/bin/node || true
        sudo npm install --global npm
        sudo npm install --global color-support
        sudo npm install --global yarn
        sudo npm install --global node-gyp

    - name: INIT - version checks of Node JS and its utilities
      run: |
        which node
        node --version
        which npm
        npm --version
        which yarn
        yarn --version
        which node-gyp
        node-gyp --version

    - name: INIT - version checks of Bun SH
      run: |
        which bun
        bun --version

    - name: Install ESLINT
      run: |
        sudo npm install -g eslint
        eslint --version

    - name: Install all NPMs at root
      run: |
        yarn install
        ls -1

    - name: JS Lint Check src
      run: |
        yarn run lint-check
        echo "Looks like no JS code formatting errors so far)"
    
    - name: JS Lint Check network-browser
      run: |
        yarn run lint-nb

    - name: Python Version Checks
      run: |
        echo ------------ python version check
        which python || echo "----> Looks like python was not installed, next command will fail"
        python --version
        echo ------------ python3 version check
        which python3 || echo "----> Looks like python3 was not installed, next command will fail"
        python3 --version

    - name: Install Python Prerequisites
      run: |
        echo ------------ py3 installs
        sudo apt-get install -y python3-pip python3-setuptools python3-dev
        echo ------------ py3 wheel - apt
        sudo apt-get install -y python3-wheel
        echo ------------ py3 wheel - pip
        pip3 install wheel
        # echo ------------ slither analyzer install
        # #pip3 install slither-analyzer==0.8.3
        # pip3 install -r IMA/proxy/scripts/requirements.txt
        # echo ------------ slither search attempt
        # sudo find / -name slither || true
        # echo ------------ slither location detection - after install
        # export PATH=$PATH:/home/$USER/.local/bin
        # which slither || echo "----> Looks like slither was not installed, next command will fail"
        # echo ------------ slither version check - after install
        # slither --version || true

  test-integration:
    runs-on: ubuntu-latest

    env:
      working-directory: ./test

    steps:
    - uses: actions/checkout@v2
      with:
          submodules: recursive
    
    - uses: oven-sh/setup-bun@v1

    - name: Get yarn cache directory path
      id: yarn-cache-dir-path
      run: echo "::set-output name=dir::$(yarn cache dir)"

    - uses: actions/cache@v2
      id: yarn-cache
      with:
        path: ${{ steps.yarn-cache-dir-path.outputs.dir }}
        key: ${{ runner.os }}-yarn-${{ hashFiles('**/yarn.lock') }}
        restore-keys: |
          ${{ runner.os }}-yarn-

    - uses: actions/cache@v2
      with:
        path: ~/.cache/pip
        key: ${{ runner.os }}-pip-${{ hashFiles('**/requirements.txt') }}
        restore-keys: |
          ${{ runner.os }}-pip-

<<<<<<< HEAD
    - name: INIT - install Node JS
      run: |
        curl -sL https://deb.nodesource.com/setup_18.x | sudo bash -
        sudo apt-get install -y nodejs
        sudo ln -s /usr/bin/node /usr/local/bin/node || true
        sudo npm install --global npm
        sudo npm install --global color-support
        sudo npm install --global yarn
        sudo npm install --global node-gyp

    - name: INIT - version checks of Node JS and its utilities
      run: |
        which node
        node --version
        which npm
        npm --version
        which yarn
        yarn --version
        which node-gyp
        node-gyp --version

    - name: INIT - version checks of Bun SH
      run: |
        which bun
        bun --version
=======
    - name: Set up Node
      uses: actions/setup-node@v2
      with:
        node-version: '18'
>>>>>>> 1b215a91

    - name: Install Python 3.8
      uses: actions/setup-python@v2
      with:
        python-version: 3.8

    - name: Install all NPMs in src
      working-directory: ./src
      run: |
        yarn install

    - name: Compile contracts
      working-directory: ./IMA/proxy
      run: |
        yarn install

    - name: Install all NPMs in test
      working-directory: ./test
      run: |
        yarn install

    - name: Start background ganache
      working-directory: ./IMA/proxy
      run: |
        npx ganache --miner.blockGasLimit 12000000 --logging.quiet --chain.allowUnlimitedContractSize --wallet.defaultBalance 2000000 --wallet.accountKeysPath ../../test/accounts.json &
        sleep 3
        echo "Content of \"accounts.json\" is:"
        cat ../../test/accounts.json | jq

    - name: Prepare test (PY part)
      working-directory: ./test
      run: |
        python3 ../scripts/config_from_accounts.py accounts.json config.json
        echo "Content of \"config.json\" is:"
        cat config.json | jq
        export PRIVATE_KEY_FOR_ETHEREUM=$( cat config.json | jq -M .PRIVATE_KEY_FOR_ETHEREUM | tr -d '"' | sed -e "s/^0x//" )
        echo "Value of \"PRIVATE_KEY_FOR_ETHEREUM\" is" $PRIVATE_KEY_FOR_ETHEREUM
        export PRIVATE_KEY_FOR_SCHAIN=$( cat config.json | jq -M .PRIVATE_KEY_FOR_SCHAIN | tr -d '"' | sed -e "s/^0x//" ) 
        echo "Value of \"PRIVATE_KEY_FOR_SCHAIN\" is" $PRIVATE_KEY_FOR_SCHAIN
        pip3 install -r requirements.txt

    - name: Run test (PY part)
      working-directory: ./test
      run: |
        export URL_W3_ETHEREUM="http://127.0.0.1:8545"
        export URL_W3_S_CHAIN="http://127.0.0.1:8545"
        python3 test.py

    - name: Prepare test (JS part)
      working-directory: ./test
      run: |
        yarn install

    - name: Run test (JS part)
      working-directory: ./test
      run: |
        yarn test<|MERGE_RESOLUTION|>--- conflicted
+++ resolved
@@ -193,12 +193,13 @@
         restore-keys: |
           ${{ runner.os }}-pip-
 
-<<<<<<< HEAD
     - name: INIT - install Node JS
-      run: |
-        curl -sL https://deb.nodesource.com/setup_18.x | sudo bash -
-        sudo apt-get install -y nodejs
-        sudo ln -s /usr/bin/node /usr/local/bin/node || true
+      uses: actions/setup-node@v2
+      with:
+        node-version: '18'
+        
+    - name: INIT - install Node utilities
+      run: |
         sudo npm install --global npm
         sudo npm install --global color-support
         sudo npm install --global yarn
@@ -219,12 +220,6 @@
       run: |
         which bun
         bun --version
-=======
-    - name: Set up Node
-      uses: actions/setup-node@v2
-      with:
-        node-version: '18'
->>>>>>> 1b215a91
 
     - name: Install Python 3.8
       uses: actions/setup-python@v2
