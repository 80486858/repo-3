--- conflicted
+++ resolved
@@ -82,29 +82,6 @@
       }
     },
 
-<<<<<<< HEAD
-=======
-    csslint: {
-      options: {
-        csslintrc: 'less/.csslintrc'
-      },
-      src: [
-        'dist/css/bootstrap.css',
-        'dist/css/bootstrap-theme.css'
-      ],
-      examples: [
-        'docs/examples/**/*.css'
-      ],
-      docs: {
-        options: {
-          ids: false,
-          'overqualified-elements': false
-        },
-        src: 'docs/assets/css/src/docs.css'
-      }
-    },
-
->>>>>>> 68b3e3f3
     concat: {
       options: {
         banner: '<%= banner %>\n<%= jqueryCheck %>',
