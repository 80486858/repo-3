/*!
 * Bootstrap's Gruntfile
 * http://getbootstrap.com
 * Copyright 2013-2014 Twitter, Inc.
 * Licensed under MIT (https://github.com/twbs/bootstrap/blob/master/LICENSE)
 */

module.exports = function (grunt) {
  'use strict';

  // Force use of Unix newlines
  grunt.util.linefeed = '\n';

  RegExp.quote = function (string) {
    return string.replace(/[-\\^$*+?.()|[\]{}]/g, '\\$&');
  };

  var fs = require('fs');
  var path = require('path');
  var npmShrinkwrap = require('npm-shrinkwrap');
  var BsLessdocParser = require('./grunt/bs-lessdoc-parser.js');
  var getLessVarsData = function () {
    var filePath = path.join(__dirname, 'less/variables.less');
    var fileContent = fs.readFileSync(filePath, { encoding: 'utf8' });
    var parser = new BsLessdocParser(fileContent);
    return { sections: parser.parseFile() };
  };
  var generateRawFiles = require('./grunt/bs-raw-files-generator.js');

  // Project configuration.
  grunt.initConfig({

    // Metadata.
    pkg: grunt.file.readJSON('package.json'),
    banner: '/*!\n' +
            ' * Bootstrap v<%= pkg.version %> (<%= pkg.homepage %>)\n' +
            ' * Copyright 2011-<%= grunt.template.today("yyyy") %> <%= pkg.author %>\n' +
            ' * Licensed under <%= pkg.license.type %> (<%= pkg.license.url %>)\n' +
            ' */\n',
    // NOTE: This jqueryCheck code is duplicated in customizer.js; if making changes here, be sure to update the other copy too.
    jqueryCheck: 'if (typeof jQuery === \'undefined\') { throw new Error(\'Bootstrap\\\'s JavaScript requires jQuery\') }\n\n',

    // Task configuration.
    clean: {
      dist: 'dist',
      docs: 'docs/dist'
    },

    jshint: {
      options: {
        jshintrc: 'js/.jshintrc'
      },
      grunt: {
        options: {
          jshintrc: 'grunt/.jshintrc'
        },
        src: ['Gruntfile.js', 'grunt/*.js']
      },
      core: {
        src: 'js/*.js'
      },
      test: {
        options: {
          jshintrc: 'js/tests/unit/.jshintrc'
        },
        src: 'js/tests/unit/*.js'
      },
      assets: {
        src: ['docs/assets/js/src/*.js', 'docs/assets/js/*.js', '!docs/assets/js/*.min.js']
      }
    },

    jscs: {
      options: {
        config: 'js/.jscsrc'
      },
      grunt: {
        src: '<%= jshint.grunt.src %>'
      },
      core: {
        src: '<%= jshint.core.src %>'
      },
      test: {
        src: '<%= jshint.test.src %>'
      },
      assets: {
        options: {
          requireCamelCaseOrUpperCaseIdentifiers: null
        },
        src: '<%= jshint.assets.src %>'
      }
    },

    concat: {
      options: {
        banner: '<%= banner %>\n<%= jqueryCheck %>',
        stripBanners: false
      },
      bootstrap: {
        src: [
          'js/transition.js',
          'js/alert.js',
          'js/button.js',
          'js/carousel.js',
          'js/collapse.js',
          'js/dropdown.js',
          'js/modal.js',
          'js/tooltip.js',
          'js/popover.js',
          'js/scrollspy.js',
          'js/tab.js',
          'js/affix.js'
        ],
        dest: 'dist/js/<%= pkg.name %>.js'
      }
    },

    uglify: {
      options: {
        preserveComments: 'some'
      },
      core: {
        src: '<%= concat.bootstrap.dest %>',
        dest: 'dist/js/<%= pkg.name %>.min.js'
      },
      customize: {
        src: [
          'docs/assets/js/vendor/less.min.js',
          'docs/assets/js/vendor/jszip.min.js',
          'docs/assets/js/vendor/uglify.min.js',
          'docs/assets/js/vendor/blob.js',
          'docs/assets/js/vendor/filesaver.js',
          'docs/assets/js/raw-files.min.js',
          'docs/assets/js/src/customizer.js'
        ],
        dest: 'docs/assets/js/customize.min.js'
      },
      docsJs: {
        // NOTE: This src list is duplicated in footer.html; if making changes here, be sure to update the other copy too.
        src: [
          'docs/assets/js/vendor/holder.js',
          'docs/assets/js/vendor/ZeroClipboard.min.js',
          'docs/assets/js/src/application.js'
        ],
        dest: 'docs/assets/js/docs.min.js'
      }
    },

    qunit: {
      options: {
        inject: 'js/tests/unit/phantom.js'
      },
      files: 'js/tests/index.html'
    },

    less: {
      compileCore: {
        options: {
          strictMath: true,
          sourceMap: true,
          outputSourceFiles: true,
          sourceMapURL: '<%= pkg.name %>.css.map',
          sourceMapFilename: 'dist/css/<%= pkg.name %>.css.map'
        },
        src: 'less/bootstrap.less',
        dest: 'dist/css/<%= pkg.name %>.css'
      },
      compileDocs: {
        options: {
          strictMath: true
        },
<<<<<<< HEAD
        files: {
          'docs/assets/css/docs.min.css': 'docs/assets/less/docs.less'
        }
=======
        src: 'less/theme.less',
        dest: 'dist/css/<%= pkg.name %>-theme.css'
>>>>>>> c5c67d0f
      }
    },

    autoprefixer: {
      options: {
        browsers: [
          'Android 2.3',
          'Android >= 4',
          'Chrome >= 20',
          'Firefox >= 24', // Firefox 24 is the latest ESR
          'Explorer >= 9',
          'iOS >= 6',
          'Opera >= 12',
          'Safari >= 6'
        ]
      },
      core: {
        options: {
          map: true
        },
        src: 'dist/css/<%= pkg.name %>.css'
      },
      docs: {
        src: 'docs/assets/css/docs.min.css'
      },
      examples: {
        expand: true,
        cwd: 'docs/examples/',
        src: ['**/*.css'],
        dest: 'docs/examples/'
      }
    },

    csslint: {
      options: {
        csslintrc: 'less/.csslintrc'
      },
<<<<<<< HEAD
      src: [
        'dist/css/bootstrap.css'
=======
      dist: [
        'dist/css/bootstrap.css',
        'dist/css/bootstrap-theme.css'
>>>>>>> c5c67d0f
      ],
      examples: [
        'docs/examples/**/*.css'
      ],
      docs: {
        options: {
          ids: false,
          'overqualified-elements': false
        },
        src: 'docs/assets/css/docs.css'
      }
    },

    cssmin: {
      options: {
        compatibility: 'ie8',
        keepSpecialComments: '*',
        noAdvanced: true
      },
<<<<<<< HEAD
      core: {
        files: {
          'dist/css/<%= pkg.name %>.min.css': 'dist/css/<%= pkg.name %>.css'
        }
=======
      minifyCore: {
        src: 'dist/css/<%= pkg.name %>.css',
        dest: 'dist/css/<%= pkg.name %>.min.css'
      },
      minifyTheme: {
        src: 'dist/css/<%= pkg.name %>-theme.css',
        dest: 'dist/css/<%= pkg.name %>-theme.min.css'
>>>>>>> c5c67d0f
      },
      docs: {
        src: 'docs/assets/css/docs.min.css',
        dest: 'docs/assets/css/docs.min.css'
      }
    },

    usebanner: {
      options: {
        position: 'top',
        banner: '<%= banner %>'
      },
      files: {
        src: 'dist/css/*.css'
      }
    },

    csscomb: {
      options: {
        config: 'less/.csscomb.json'
      },
      dist: {
        expand: true,
        cwd: 'dist/css/',
        src: ['*.css', '!*.min.css'],
        dest: 'dist/css/'
      },
      examples: {
        expand: true,
        cwd: 'docs/examples/',
        src: '**/*.css',
        dest: 'docs/examples/'
      },
      docs: {
        src: 'docs/assets/css/src/docs.css',
        dest: 'docs/assets/css/src/docs.css'
      }
    },

    copy: {
<<<<<<< HEAD
=======
      fonts: {
        src: 'fonts/*',
        dest: 'dist/'
      },
>>>>>>> c5c67d0f
      docs: {
        src: 'dist/*/*',
        dest: 'docs/'
      }
    },

    connect: {
      server: {
        options: {
          port: 3000,
          base: '.'
        }
      }
    },

    jekyll: {
      docs: {}
    },

    jade: {
<<<<<<< HEAD
      compile: {
        options: {
          pretty: true,
          data: function () {
            var filePath = path.join(__dirname, 'less/variables.less');
            var fileContent = fs.readFileSync(filePath, { encoding: 'utf8' });
            var parser = new BsLessdocParser(fileContent);
            return { sections: parser.parseFile() };
          }
        },
        files: {
          'docs/_includes/customizer-variables.html': 'docs/_jade/customizer-variables.jade',
          'docs/_includes/customize-nav.html': 'docs/_jade/customizer-nav.jade'
        }
=======
      options: {
        pretty: true,
        data: getLessVarsData
      },
      customizerVars: {
        src: 'docs/_jade/customizer-variables.jade',
        dest: 'docs/_includes/customizer-variables.html'
      },
      customizerNav: {
        src: 'docs/_jade/customizer-nav.jade',
        dest: 'docs/_includes/nav/customize.html'
>>>>>>> c5c67d0f
      }
    },

    validation: {
      options: {
        charset: 'utf-8',
        doctype: 'HTML5',
        failHard: true,
        reset: true,
        relaxerror: [
          'Bad value X-UA-Compatible for attribute http-equiv on element meta.',
          'Element img is missing required attribute src.',
          'Attribute autocomplete not allowed on element input at this point.',
          'Attribute autocomplete not allowed on element button at this point.'
        ]
      },
      files: {
        src: '_gh_pages/**/*.html'
      }
    },

    watch: {
      src: {
        files: '<%= jshint.core.src %>',
        tasks: ['jshint:src', 'qunit', 'concat']
      },
      test: {
        files: '<%= jshint.test.src %>',
        tasks: ['jshint:test', 'qunit']
      },
      less: {
        files: 'less/**/*.less',
        tasks: 'less'
      },
      docs: {
        files: 'docs/assets/less/*.less',
        tasks: 'less'
      }
    },

    sed: {
      versionNumber: {
        pattern: (function () {
          var old = grunt.option('oldver');
          return old ? RegExp.quote(old) : old;
        })(),
        replacement: grunt.option('newver'),
        recursive: true
      }
    },

    'saucelabs-qunit': {
      all: {
        options: {
          build: process.env.TRAVIS_JOB_ID,
          concurrency: 10,
          maxRetries: 3,
          urls: ['http://127.0.0.1:3000/js/tests/index.html'],
          browsers: grunt.file.readYAML('grunt/sauce_browsers.yml')
        }
      }
    },

    exec: {
      npmUpdate: {
        command: 'npm update'
      }
    }
  });


  // These plugins provide necessary tasks.
  require('load-grunt-tasks')(grunt, { scope: 'devDependencies' });
  require('time-grunt')(grunt);

  // Docs HTML validation task
  grunt.registerTask('validate-html', ['jekyll', 'validation']);

  var runSubset = function (subset) {
    return !process.env.TWBS_TEST || process.env.TWBS_TEST === subset;
  };
  var isUndefOrNonZero = function (val) {
    return val === undefined || val !== '0';
  };

  // Test task.
  var testSubtasks = [];
  // Skip core tests if running a different subset of the test suite
  if (runSubset('core')) {
<<<<<<< HEAD
    testSubtasks = testSubtasks.concat(['dist-css', 'csslint', 'jshint', 'jscs', 'qunit']);
=======
    testSubtasks = testSubtasks.concat(['dist-css', 'dist-js', 'csslint:dist', 'jshint:core', 'jshint:test', 'jshint:grunt', 'jscs:core', 'jscs:test', 'jscs:grunt', 'qunit', 'docs']);
>>>>>>> c5c67d0f
  }
  // Skip HTML validation if running a different subset of the test suite
  if (runSubset('validate-html') &&
      // Skip HTML5 validator on Travis when [skip validator] is in the commit message
      isUndefOrNonZero(process.env.TWBS_DO_VALIDATOR)) {
    testSubtasks.push('validate-html');
  }
  // Only run Sauce Labs tests if there's a Sauce access key
  if (typeof process.env.SAUCE_ACCESS_KEY !== 'undefined' &&
      // Skip Sauce if running a different subset of the test suite
      runSubset('sauce-js-unit') &&
      // Skip Sauce on Travis when [skip sauce] is in the commit message
      isUndefOrNonZero(process.env.TWBS_DO_SAUCE)) {
    testSubtasks.push('connect');
    testSubtasks.push('saucelabs-qunit');
  }
  grunt.registerTask('test', testSubtasks);

  // JS distribution task.
  grunt.registerTask('dist-js', ['concat', 'uglify:core']);

  // CSS distribution task.
<<<<<<< HEAD
  grunt.registerTask('less-compile', ['less:compileDocs', 'less:compileCore']);
  grunt.registerTask('dist-css', ['less-compile', 'autoprefixer', 'usebanner', 'csscomb', 'cssmin']);

  // Docs distribution task.
  grunt.registerTask('dist-docs', 'copy:docs');

  // Full distribution task.
  grunt.registerTask('dist', ['clean', 'dist-css', 'dist-js', 'dist-docs']);

  // Custom docs rebuild task.
  grunt.registerTask('build', ['clean', 'less-compile', 'autoprefixer:core', 'autoprefixer:docs', 'usebanner', 'csscomb:dist', 'cssmin:core', 'cssmin:docs', 'concat', 'uglify:bootstrap', 'dist-docs']);

  // Default task.
  // grunt.registerTask('default', ['test', 'dist']);
  grunt.registerTask('default', ['dist']);
=======
  grunt.registerTask('less-compile', ['less:compileCore', 'less:compileTheme']);
  grunt.registerTask('dist-css', ['less-compile', 'autoprefixer:core', 'autoprefixer:theme', 'usebanner', 'csscomb:dist', 'cssmin:minifyCore', 'cssmin:minifyTheme']);

  // Full distribution task.
  grunt.registerTask('dist', ['clean:dist', 'dist-css', 'copy:fonts', 'dist-js']);

  // Default task.
  grunt.registerTask('default', ['clean:dist', 'copy:fonts', 'test']);
>>>>>>> c5c67d0f

  // Version numbering task.
  // grunt change-version-number --oldver=A.B.C --newver=X.Y.Z
  // This can be overzealous, so its changes should always be manually reviewed!
  grunt.registerTask('change-version-number', 'sed');

  // task for building customizer
  grunt.registerTask('build-customizer', ['build-customizer-html', 'build-raw-files']);
  grunt.registerTask('build-customizer-html', 'jade');
  grunt.registerTask('build-raw-files', 'Add scripts/less files to customizer.', function () {
    var banner = grunt.template.process('<%= banner %>');
    generateRawFiles(grunt, banner);
  });

  // Docs task.
  grunt.registerTask('docs-css', ['autoprefixer:docs', 'autoprefixer:examples', 'csscomb:docs', 'csscomb:examples', 'cssmin:docs']);
  grunt.registerTask('lint-docs-css', ['csslint:docs', 'csslint:examples']);
  grunt.registerTask('docs-js', ['uglify:docsJs', 'uglify:customize']);
  grunt.registerTask('lint-docs-js', ['jshint:assets', 'jscs:assets']);
  grunt.registerTask('docs', ['docs-css', 'lint-docs-css', 'docs-js', 'lint-docs-js', 'clean:docs', 'copy:docs', 'build-customizer']);

  // Task for updating the cached npm packages used by the Travis build (which are controlled by test-infra/npm-shrinkwrap.json).
  // This task should be run and the updated file should be committed whenever Bootstrap's dependencies change.
  grunt.registerTask('update-shrinkwrap', ['exec:npmUpdate', '_update-shrinkwrap']);
  grunt.registerTask('_update-shrinkwrap', function () {
    var done = this.async();
    npmShrinkwrap({ dev: true, dirname: __dirname }, function (err) {
      if (err) {
        grunt.fail.warn(err);
      }
      var dest = 'test-infra/npm-shrinkwrap.json';
      fs.renameSync('npm-shrinkwrap.json', dest);
      grunt.log.writeln('File ' + dest.cyan + ' updated.');
      done();
    });
  });
};<|MERGE_RESOLUTION|>--- conflicted
+++ resolved
@@ -20,7 +20,7 @@
   var npmShrinkwrap = require('npm-shrinkwrap');
   var BsLessdocParser = require('./grunt/bs-lessdoc-parser.js');
   var getLessVarsData = function () {
-    var filePath = path.join(__dirname, 'less/variables.less');
+    var filePath = path.join(__dirname, 'less/_variables.less');
     var fileContent = fs.readFileSync(filePath, { encoding: 'utf8' });
     var parser = new BsLessdocParser(fileContent);
     return { sections: parser.parseFile() };
@@ -169,14 +169,9 @@
         options: {
           strictMath: true
         },
-<<<<<<< HEAD
         files: {
           'docs/assets/css/docs.min.css': 'docs/assets/less/docs.less'
         }
-=======
-        src: 'less/theme.less',
-        dest: 'dist/css/<%= pkg.name %>-theme.css'
->>>>>>> c5c67d0f
       }
     },
 
@@ -210,51 +205,16 @@
       }
     },
 
-    csslint: {
-      options: {
-        csslintrc: 'less/.csslintrc'
-      },
-<<<<<<< HEAD
-      src: [
-        'dist/css/bootstrap.css'
-=======
-      dist: [
-        'dist/css/bootstrap.css',
-        'dist/css/bootstrap-theme.css'
->>>>>>> c5c67d0f
-      ],
-      examples: [
-        'docs/examples/**/*.css'
-      ],
-      docs: {
-        options: {
-          ids: false,
-          'overqualified-elements': false
-        },
-        src: 'docs/assets/css/docs.css'
-      }
-    },
-
     cssmin: {
       options: {
         compatibility: 'ie8',
         keepSpecialComments: '*',
         noAdvanced: true
       },
-<<<<<<< HEAD
       core: {
         files: {
           'dist/css/<%= pkg.name %>.min.css': 'dist/css/<%= pkg.name %>.css'
         }
-=======
-      minifyCore: {
-        src: 'dist/css/<%= pkg.name %>.css',
-        dest: 'dist/css/<%= pkg.name %>.min.css'
-      },
-      minifyTheme: {
-        src: 'dist/css/<%= pkg.name %>-theme.css',
-        dest: 'dist/css/<%= pkg.name %>-theme.min.css'
->>>>>>> c5c67d0f
       },
       docs: {
         src: 'docs/assets/css/docs.min.css',
@@ -295,13 +255,6 @@
     },
 
     copy: {
-<<<<<<< HEAD
-=======
-      fonts: {
-        src: 'fonts/*',
-        dest: 'dist/'
-      },
->>>>>>> c5c67d0f
       docs: {
         src: 'dist/*/*',
         dest: 'docs/'
@@ -322,22 +275,6 @@
     },
 
     jade: {
-<<<<<<< HEAD
-      compile: {
-        options: {
-          pretty: true,
-          data: function () {
-            var filePath = path.join(__dirname, 'less/variables.less');
-            var fileContent = fs.readFileSync(filePath, { encoding: 'utf8' });
-            var parser = new BsLessdocParser(fileContent);
-            return { sections: parser.parseFile() };
-          }
-        },
-        files: {
-          'docs/_includes/customizer-variables.html': 'docs/_jade/customizer-variables.jade',
-          'docs/_includes/customize-nav.html': 'docs/_jade/customizer-nav.jade'
-        }
-=======
       options: {
         pretty: true,
         data: getLessVarsData
@@ -349,7 +286,6 @@
       customizerNav: {
         src: 'docs/_jade/customizer-nav.jade',
         dest: 'docs/_includes/nav/customize.html'
->>>>>>> c5c67d0f
       }
     },
 
@@ -363,7 +299,10 @@
           'Bad value X-UA-Compatible for attribute http-equiv on element meta.',
           'Element img is missing required attribute src.',
           'Attribute autocomplete not allowed on element input at this point.',
-          'Attribute autocomplete not allowed on element button at this point.'
+          'Attribute autocomplete not allowed on element button at this point.',
+          'Element div not allowed as child of element progress in this context.',
+          'Element thead not allowed as child of element table in this context.',
+          'Bad value tablist for attribute role on element nav.'
         ]
       },
       files: {
@@ -439,11 +378,7 @@
   var testSubtasks = [];
   // Skip core tests if running a different subset of the test suite
   if (runSubset('core')) {
-<<<<<<< HEAD
-    testSubtasks = testSubtasks.concat(['dist-css', 'csslint', 'jshint', 'jscs', 'qunit']);
-=======
-    testSubtasks = testSubtasks.concat(['dist-css', 'dist-js', 'csslint:dist', 'jshint:core', 'jshint:test', 'jshint:grunt', 'jscs:core', 'jscs:test', 'jscs:grunt', 'qunit', 'docs']);
->>>>>>> c5c67d0f
+    testSubtasks = testSubtasks.concat(['dist-css', 'dist-js', 'jshint:core', 'jshint:test', 'jshint:grunt', 'jscs:core', 'jscs:test', 'jscs:grunt', 'qunit', 'docs']);
   }
   // Skip HTML validation if running a different subset of the test suite
   if (runSubset('validate-html') &&
@@ -466,32 +401,14 @@
   grunt.registerTask('dist-js', ['concat', 'uglify:core']);
 
   // CSS distribution task.
-<<<<<<< HEAD
-  grunt.registerTask('less-compile', ['less:compileDocs', 'less:compileCore']);
-  grunt.registerTask('dist-css', ['less-compile', 'autoprefixer', 'usebanner', 'csscomb', 'cssmin']);
-
-  // Docs distribution task.
-  grunt.registerTask('dist-docs', 'copy:docs');
+  grunt.registerTask('less-compile', ['less:compileCore']);
+  grunt.registerTask('dist-css', ['less-compile', 'autoprefixer:core', 'usebanner', 'csscomb:dist', 'cssmin:core']);
 
   // Full distribution task.
-  grunt.registerTask('dist', ['clean', 'dist-css', 'dist-js', 'dist-docs']);
-
-  // Custom docs rebuild task.
-  grunt.registerTask('build', ['clean', 'less-compile', 'autoprefixer:core', 'autoprefixer:docs', 'usebanner', 'csscomb:dist', 'cssmin:core', 'cssmin:docs', 'concat', 'uglify:bootstrap', 'dist-docs']);
+  grunt.registerTask('dist', ['clean:dist', 'dist-css', 'dist-js']);
 
   // Default task.
-  // grunt.registerTask('default', ['test', 'dist']);
-  grunt.registerTask('default', ['dist']);
-=======
-  grunt.registerTask('less-compile', ['less:compileCore', 'less:compileTheme']);
-  grunt.registerTask('dist-css', ['less-compile', 'autoprefixer:core', 'autoprefixer:theme', 'usebanner', 'csscomb:dist', 'cssmin:minifyCore', 'cssmin:minifyTheme']);
-
-  // Full distribution task.
-  grunt.registerTask('dist', ['clean:dist', 'dist-css', 'copy:fonts', 'dist-js']);
-
-  // Default task.
-  grunt.registerTask('default', ['clean:dist', 'copy:fonts', 'test']);
->>>>>>> c5c67d0f
+  grunt.registerTask('default', ['clean:dist', 'test']);
 
   // Version numbering task.
   // grunt change-version-number --oldver=A.B.C --newver=X.Y.Z
@@ -508,10 +425,9 @@
 
   // Docs task.
   grunt.registerTask('docs-css', ['autoprefixer:docs', 'autoprefixer:examples', 'csscomb:docs', 'csscomb:examples', 'cssmin:docs']);
-  grunt.registerTask('lint-docs-css', ['csslint:docs', 'csslint:examples']);
   grunt.registerTask('docs-js', ['uglify:docsJs', 'uglify:customize']);
   grunt.registerTask('lint-docs-js', ['jshint:assets', 'jscs:assets']);
-  grunt.registerTask('docs', ['docs-css', 'lint-docs-css', 'docs-js', 'lint-docs-js', 'clean:docs', 'copy:docs', 'build-customizer']);
+  grunt.registerTask('docs', ['docs-css', 'docs-js', 'lint-docs-js', 'clean:docs', 'copy:docs', 'build-customizer']);
 
   // Task for updating the cached npm packages used by the Travis build (which are controlled by test-infra/npm-shrinkwrap.json).
   // This task should be run and the updated file should be committed whenever Bootstrap's dependencies change.
