--- conflicted
+++ resolved
@@ -234,11 +234,7 @@
         src: 'dist/css/<%= pkg.name %>.css'
       },
       docs: {
-<<<<<<< HEAD
         src: 'docs/assets/css/docs.min.css'
-=======
-        src: ['docs/assets/css/anchor.css', 'docs/assets/css/src/docs.css']
->>>>>>> 1ba2630c
       },
       examples: {
         expand: true,
@@ -259,16 +255,7 @@
         }
       },
       docs: {
-<<<<<<< HEAD
         src: 'docs/assets/css/docs.min.css',
-=======
-        src: [
-          'docs/assets/css/src/pygments-manni.css',
-          'docs/assets/css/src/anchor.css',
-          'docs/assets/css/src/docs.css'
-
-        ],
->>>>>>> 1ba2630c
         dest: 'docs/assets/css/docs.min.css'
       }
     },
@@ -306,14 +293,6 @@
     },
 
     copy: {
-<<<<<<< HEAD
-=======
-      fonts: {
-        expand: true,
-        src: 'fonts/*',
-        dest: 'dist/'
-      },
->>>>>>> 1ba2630c
       docs: {
         expand: true,
         cwd: 'dist/',
@@ -347,7 +326,6 @@
 
     htmllint: {
       options: {
-<<<<<<< HEAD
         ignore: [
           'Element “img” is missing required attribute “src”.',
           'Bad value “X-UA-Compatible” for attribute “http-equiv” on element “meta”.',
@@ -355,27 +333,6 @@
           'Attribute “autocomplete” not allowed on element “button” at this point.',
           'Element “div” not allowed as child of element “progress” in this context. (Suppressing further errors from this subtree.)',
           'Consider using the “h1” element as a top-level heading only (all “h1” elements are treated as top-level headings by many screen readers and other tools).'
-=======
-        pretty: true,
-        data: getLessVarsData
-      },
-      customizerVars: {
-        src: 'docs/_jade/customizer-variables.jade',
-        dest: 'docs/_includes/customizer-variables.html'
-      },
-      customizerNav: {
-        src: 'docs/_jade/customizer-nav.jade',
-        dest: 'docs/_includes/nav/customize.html'
-      }
-    },
-
-    htmllint: {
-      options: {
-        ignore: [
-          'Attribute "autocomplete" not allowed on element "button" at this point.',
-          'Attribute "autocomplete" not allowed on element "input" at this point.',
-          'Element "img" is missing required attribute "src".'
->>>>>>> 1ba2630c
         ]
       },
       src: '_gh_pages/**/*.html'
