--- conflicted
+++ resolved
@@ -392,11 +392,7 @@
   var testSubtasks = [];
   // Skip core tests if running a different subset of the test suite
   if (runSubset('core')) {
-<<<<<<< HEAD
-    testSubtasks = testSubtasks.concat(['dist-css', 'dist-js', 'jshint:core', 'jshint:test', 'jshint:grunt', 'jscs:core', 'jscs:test', 'jscs:grunt', 'qunit', 'docs']);
-=======
-    testSubtasks = testSubtasks.concat(['dist-css', 'dist-js', 'csslint:dist', 'test-js', 'docs']);
->>>>>>> 66bb0b4f
+    testSubtasks = testSubtasks.concat(['dist-css', 'dist-js', 'test-js', 'docs']);
   }
   // Skip HTML validation if running a different subset of the test suite
   if (runSubset('validate-html') &&
