/*!
 * Bootstrap's Gruntfile
 * http://getbootstrap.com
 * Copyright 2013-2014 Twitter, Inc.
 * Licensed under MIT (https://github.com/twbs/bootstrap/blob/master/LICENSE)
 */

module.exports = function (grunt) {
  'use strict';

  // Force use of Unix newlines
  grunt.util.linefeed = '\n';

  RegExp.quote = function (string) {
    return string.replace(/[-\\^$*+?.()|[\]{}]/g, '\\$&');
  };

  var fs = require('fs');
  var path = require('path');
  var npmShrinkwrap = require('npm-shrinkwrap');
  var BsLessdocParser = require('./grunt/bs-lessdoc-parser.js');
  var getLessVarsData = function () {
    var filePath = path.join(__dirname, 'less/_variables.less');
    var fileContent = fs.readFileSync(filePath, { encoding: 'utf8' });
    var parser = new BsLessdocParser(fileContent);
    return { sections: parser.parseFile() };
  };
  var generateRawFiles = require('./grunt/bs-raw-files-generator.js');
  var generateCommonJSModule = require('./grunt/bs-commonjs-generator.js');
  var configBridge = grunt.file.readJSON('./grunt/configBridge.json', { encoding: 'utf8' });

  Object.keys(configBridge.paths).forEach(function (key) {
    configBridge.paths[key].forEach(function (val, i, arr) {
      arr[i] = path.join('./docs/assets', val);
    });
  });

  // Project configuration.
  grunt.initConfig({

    // Metadata.
    pkg: grunt.file.readJSON('package.json'),
    banner: '/*!\n' +
            ' * Bootstrap v<%= pkg.version %> (<%= pkg.homepage %>)\n' +
            ' * Copyright 2011-<%= grunt.template.today("yyyy") %> <%= pkg.author %>\n' +
            ' * Licensed under <%= pkg.license.type %> (<%= pkg.license.url %>)\n' +
            ' */\n',
    jqueryCheck: configBridge.config.jqueryCheck.join('\n'),
    jqueryVersionCheck: configBridge.config.jqueryVersionCheck.join('\n'),

    // Task configuration.
    clean: {
      dist: 'dist',
      docs: 'docs/dist'
    },

    jshint: {
      options: {
        jshintrc: 'js/.jshintrc'
      },
      grunt: {
        options: {
          jshintrc: 'grunt/.jshintrc'
        },
        src: ['Gruntfile.js', 'grunt/*.js']
      },
      core: {
        src: 'js/*.js'
      },
      test: {
        options: {
          jshintrc: 'js/tests/unit/.jshintrc'
        },
        src: 'js/tests/unit/*.js'
      },
      assets: {
        src: ['docs/assets/js/src/*.js', 'docs/assets/js/*.js', '!docs/assets/js/*.min.js']
      }
    },

    jscs: {
      options: {
        config: 'js/.jscsrc'
      },
      grunt: {
        src: '<%= jshint.grunt.src %>'
      },
      core: {
        src: '<%= jshint.core.src %>'
      },
      test: {
        src: '<%= jshint.test.src %>'
      },
      assets: {
        options: {
          requireCamelCaseOrUpperCaseIdentifiers: null
        },
        src: '<%= jshint.assets.src %>'
      }
    },

    concat: {
      options: {
        banner: '<%= banner %>\n<%= jqueryCheck %>\n<%= jqueryVersionCheck %>',
        stripBanners: false
      },
      bootstrap: {
        src: [
          'js/transition.js',
          'js/alert.js',
          'js/button.js',
          'js/carousel.js',
          'js/collapse.js',
          'js/dropdown.js',
          'js/modal.js',
          'js/tooltip.js',
          'js/popover.js',
          'js/scrollspy.js',
          'js/tab.js',
          'js/affix.js'
        ],
        dest: 'dist/js/<%= pkg.name %>.js'
      }
    },

    uglify: {
      options: {
        preserveComments: 'some'
      },
      core: {
        src: '<%= concat.bootstrap.dest %>',
        dest: 'dist/js/<%= pkg.name %>.min.js'
      },
      customize: {
        src: configBridge.paths.customizerJs,
        dest: 'docs/assets/js/customize.min.js'
      },
      docsJs: {
        src: configBridge.paths.docsJs,
        dest: 'docs/assets/js/docs.min.js'
      }
    },

    qunit: {
      options: {
        inject: 'js/tests/unit/phantom.js'
      },
      files: 'js/tests/index.html'
    },

    less: {
      compileCore: {
        options: {
          strictMath: true,
          sourceMap: true,
          outputSourceFiles: true,
          sourceMapURL: '<%= pkg.name %>.css.map',
          sourceMapFilename: 'dist/css/<%= pkg.name %>.css.map'
        },
        src: 'less/bootstrap.less',
        dest: 'dist/css/<%= pkg.name %>.css'
      },
      compileDocs: {
        options: {
          strictMath: true
        },
        files: {
          'docs/assets/css/docs.min.css': 'docs/assets/less/docs.less'
        }
      }
    },

    autoprefixer: {
      options: {
<<<<<<< HEAD
        browsers: [
          'Android 2.3',
          'Android >= 4',
          'Chrome >= 20',
          'Firefox >= 24', // Firefox 24 is the latest ESR
          'Explorer >= 9',
          'iOS >= 6',
          'Opera >= 12',
          'Safari >= 6'
        ]
=======
        browsers: configBridge.config.autoprefixerBrowsers
>>>>>>> d1278efc
      },
      core: {
        options: {
          map: true
        },
        src: 'dist/css/<%= pkg.name %>.css'
      },
      docs: {
        src: 'docs/assets/css/docs.min.css'
      },
      examples: {
        expand: true,
        cwd: 'docs/examples/',
        src: ['**/*.css'],
        dest: 'docs/examples/'
      }
    },

    cssmin: {
      options: {
        compatibility: 'ie8',
        keepSpecialComments: '*',
        noAdvanced: true
      },
      core: {
        files: {
          'dist/css/<%= pkg.name %>.min.css': 'dist/css/<%= pkg.name %>.css'
        }
      },
      docs: {
        src: 'docs/assets/css/docs.min.css',
        dest: 'docs/assets/css/docs.min.css'
      }
    },

    usebanner: {
      options: {
        position: 'top',
        banner: '<%= banner %>'
      },
      files: {
        src: 'dist/css/*.css'
      }
    },

    csscomb: {
      options: {
        config: 'less/.csscomb.json'
      },
      dist: {
        expand: true,
        cwd: 'dist/css/',
        src: ['*.css', '!*.min.css'],
        dest: 'dist/css/'
      },
      examples: {
        expand: true,
        cwd: 'docs/examples/',
        src: '**/*.css',
        dest: 'docs/examples/'
      },
      docs: {
        src: 'docs/assets/css/src/docs.css',
        dest: 'docs/assets/css/src/docs.css'
      }
    },

    copy: {
      docs: {
        src: 'dist/*/*',
        dest: 'docs/'
      }
    },

    connect: {
      server: {
        options: {
          port: 3000,
          base: '.'
        }
      }
    },

    jekyll: {
      docs: {}
    },

    jade: {
      options: {
        pretty: true,
        data: getLessVarsData
      },
      customizerVars: {
        src: 'docs/_jade/customizer-variables.jade',
        dest: 'docs/_includes/customizer-variables.html'
      },
      customizerNav: {
        src: 'docs/_jade/customizer-nav.jade',
        dest: 'docs/_includes/nav/customize.html'
      }
    },

    validation: {
      options: {
        charset: 'utf-8',
        doctype: 'HTML5',
        failHard: true,
        reset: true,
        relaxerror: [
          'Bad value X-UA-Compatible for attribute http-equiv on element meta.',
          'Element img is missing required attribute src.',
          'Attribute autocomplete not allowed on element input at this point.',
          'Attribute autocomplete not allowed on element button at this point.',
          'Element div not allowed as child of element progress in this context.',
          'Element thead not allowed as child of element table in this context.',
          'Bad value tablist for attribute role on element nav.'
        ]
      },
      files: {
        src: '_gh_pages/**/*.html'
      }
    },

    watch: {
      src: {
        files: '<%= jshint.core.src %>',
        tasks: ['jshint:src', 'qunit', 'concat']
      },
      test: {
        files: '<%= jshint.test.src %>',
        tasks: ['jshint:test', 'qunit']
      },
      less: {
        files: 'less/**/*.less',
        tasks: 'less'
      },
      docs: {
        files: 'docs/assets/less/*.less',
        tasks: 'less'
      }
    },

    sed: {
      versionNumber: {
        pattern: (function () {
          var old = grunt.option('oldver');
          return old ? RegExp.quote(old) : old;
        })(),
        replacement: grunt.option('newver'),
        recursive: true
      }
    },

    'saucelabs-qunit': {
      all: {
        options: {
          build: process.env.TRAVIS_JOB_ID,
          concurrency: 10,
          maxRetries: 3,
          urls: ['http://127.0.0.1:3000/js/tests/index.html'],
          browsers: grunt.file.readYAML('grunt/sauce_browsers.yml')
        }
      }
    },

    exec: {
      npmUpdate: {
        command: 'npm update'
      }
    }
  });


  // These plugins provide necessary tasks.
  require('load-grunt-tasks')(grunt, { scope: 'devDependencies' });
  require('time-grunt')(grunt);

  // Docs HTML validation task
  grunt.registerTask('validate-html', ['jekyll', 'validation']);

  var runSubset = function (subset) {
    return !process.env.TWBS_TEST || process.env.TWBS_TEST === subset;
  };
  var isUndefOrNonZero = function (val) {
    return val === undefined || val !== '0';
  };

  // Test task.
  var testSubtasks = [];
  // Skip core tests if running a different subset of the test suite
  if (runSubset('core')) {
    testSubtasks = testSubtasks.concat(['dist-css', 'dist-js', 'test-js', 'docs']);
  }
  // Skip HTML validation if running a different subset of the test suite
  if (runSubset('validate-html') &&
      // Skip HTML5 validator on Travis when [skip validator] is in the commit message
      isUndefOrNonZero(process.env.TWBS_DO_VALIDATOR)) {
    testSubtasks.push('validate-html');
  }
  // Only run Sauce Labs tests if there's a Sauce access key
  if (typeof process.env.SAUCE_ACCESS_KEY !== 'undefined' &&
      // Skip Sauce if running a different subset of the test suite
      runSubset('sauce-js-unit') &&
      // Skip Sauce on Travis when [skip sauce] is in the commit message
      isUndefOrNonZero(process.env.TWBS_DO_SAUCE)) {
    testSubtasks.push('connect');
    testSubtasks.push('saucelabs-qunit');
  }
  grunt.registerTask('test', testSubtasks);
  grunt.registerTask('test-js', ['jshint:core', 'jshint:test', 'jshint:grunt', 'jscs:core', 'jscs:test', 'jscs:grunt', 'qunit']);

  // JS distribution task.
  grunt.registerTask('dist-js', ['concat', 'uglify:core', 'commonjs']);

  // CSS distribution task.
  grunt.registerTask('less-compile', ['less:compileCore', 'less:compileDocs']);
  grunt.registerTask('dist-css', ['less-compile', 'autoprefixer:core', 'usebanner', 'csscomb:dist', 'cssmin:core']);

  // Full distribution task.
  grunt.registerTask('dist', ['clean:dist', 'dist-css', 'dist-js']);

  // Default task.
  grunt.registerTask('default', ['clean:dist', 'test']);

  // Version numbering task.
  // grunt change-version-number --oldver=A.B.C --newver=X.Y.Z
  // This can be overzealous, so its changes should always be manually reviewed!
  grunt.registerTask('change-version-number', 'sed');

  // task for building customizer
  grunt.registerTask('build-customizer', ['build-customizer-html', 'build-raw-files']);
  grunt.registerTask('build-customizer-html', 'jade');
  grunt.registerTask('build-raw-files', 'Add scripts/less files to customizer.', function () {
    var banner = grunt.template.process('<%= banner %>');
    generateRawFiles(grunt, banner);
  });

  grunt.registerTask('commonjs', 'Generate CommonJS entrypoint module in dist dir.', function () {
    var srcFiles = grunt.config.get('concat.bootstrap.src');
    var destFilepath = 'dist/js/npm.js';
    generateCommonJSModule(grunt, srcFiles, destFilepath);
  });

  // Docs task.
  grunt.registerTask('docs-css', ['autoprefixer:docs', 'autoprefixer:examples', 'csscomb:docs', 'csscomb:examples', 'cssmin:docs']);
  grunt.registerTask('docs-js', ['uglify:docsJs', 'uglify:customize']);
  grunt.registerTask('lint-docs-js', ['jshint:assets', 'jscs:assets']);
  grunt.registerTask('docs', ['docs-css', 'docs-js', 'lint-docs-js', 'clean:docs', 'copy:docs', 'build-customizer']);

  // Task for updating the cached npm packages used by the Travis build (which are controlled by test-infra/npm-shrinkwrap.json).
  // This task should be run and the updated file should be committed whenever Bootstrap's dependencies change.
  grunt.registerTask('update-shrinkwrap', ['exec:npmUpdate', '_update-shrinkwrap']);
  grunt.registerTask('_update-shrinkwrap', function () {
    var done = this.async();
    npmShrinkwrap({ dev: true, dirname: __dirname }, function (err) {
      if (err) {
        grunt.fail.warn(err);
      }
      var dest = 'test-infra/npm-shrinkwrap.json';
      fs.renameSync('npm-shrinkwrap.json', dest);
      grunt.log.writeln('File ' + dest.cyan + ' updated.');
      done();
    });
  });
};<|MERGE_RESOLUTION|>--- conflicted
+++ resolved
@@ -172,20 +172,7 @@
 
     autoprefixer: {
       options: {
-<<<<<<< HEAD
-        browsers: [
-          'Android 2.3',
-          'Android >= 4',
-          'Chrome >= 20',
-          'Firefox >= 24', // Firefox 24 is the latest ESR
-          'Explorer >= 9',
-          'iOS >= 6',
-          'Opera >= 12',
-          'Safari >= 6'
-        ]
-=======
         browsers: configBridge.config.autoprefixerBrowsers
->>>>>>> d1278efc
       },
       core: {
         options: {
