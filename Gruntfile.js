/*!
 * Bootstrap's Gruntfile
 * http://getbootstrap.com
 * Copyright 2013-2014 Twitter, Inc.
 * Licensed under MIT (https://github.com/twbs/bootstrap/blob/master/LICENSE)
 */

module.exports = function (grunt) {
  'use strict';

  // Force use of Unix newlines
  grunt.util.linefeed = '\n';

  RegExp.quote = function (string) {
    return string.replace(/[-\\^$*+?.()|[\]{}]/g, '\\$&');
  };

  var fs = require('fs');
  var path = require('path');
  var glob = require('glob');
  var npmShrinkwrap = require('npm-shrinkwrap');
  var mq4HoverShim = require('mq4-hover-shim');

  var generateCommonJSModule = require('./grunt/bs-commonjs-generator.js');
  var configBridge = grunt.file.readJSON('./grunt/configBridge.json', { encoding: 'utf8' });

  Object.keys(configBridge.paths).forEach(function (key) {
    configBridge.paths[key].forEach(function (val, i, arr) {
      arr[i] = path.join('./docs/assets', val);
    });
  });

  // Project configuration.
  grunt.initConfig({

    // Metadata.
    pkg: grunt.file.readJSON('package.json'),
    banner: '/*!\n' +
            ' * Bootstrap v<%= pkg.version %> (<%= pkg.homepage %>)\n' +
            ' * Copyright 2011-<%= grunt.template.today("yyyy") %> <%= pkg.author %>\n' +
            ' * Licensed under <%= pkg.license.type %> (<%= pkg.license.url %>)\n' +
            ' */\n',
    jqueryCheck: 'if (typeof jQuery === \'undefined\') {\n' +
                 '  throw new Error(\'Bootstrap\\\'s JavaScript requires jQuery\')\n' +
                 '}\n',
    jqueryVersionCheck: '+function ($) {\n' +
                        '  var version = $.fn.jquery.split(\' \')[0].split(\'.\')\n' +
                        '  if ((version[0] < 2 && version[1] < 9) || (version[0] == 1 && version[1] == 9 && version[2] < 1)) {\n' +
                        '    throw new Error(\'Bootstrap\\\'s JavaScript requires jQuery version 1.9.1 or higher\')\n' +
                        '  }\n' +
                        '}(jQuery);\n\n',

    // Task configuration.
    clean: {
      dist: 'dist',
      docs: 'docs/dist'
    },

    jshint: {
      options: {
        jshintrc: 'js/.jshintrc'
      },
      grunt: {
        options: {
          jshintrc: 'grunt/.jshintrc'
        },
        src: ['Gruntfile.js', 'grunt/*.js']
      },
      core: {
        src: 'js/*.js'
      },
      test: {
        options: {
          jshintrc: 'js/tests/unit/.jshintrc'
        },
        src: 'js/tests/unit/*.js'
      },
      assets: {
        src: ['docs/assets/js/src/*.js', 'docs/assets/js/*.js', '!docs/assets/js/*.min.js']
      }
    },

    jscs: {
      options: {
        config: 'js/.jscsrc'
      },
      grunt: {
        src: '<%= jshint.grunt.src %>'
      },
      core: {
        src: '<%= jshint.core.src %>'
      },
      test: {
        src: '<%= jshint.test.src %>'
      },
      assets: {
        options: {
          requireCamelCaseOrUpperCaseIdentifiers: null
        },
        src: '<%= jshint.assets.src %>'
      }
    },

    concat: {
      options: {
        banner: '<%= banner %>\n<%= jqueryCheck %>\n<%= jqueryVersionCheck %>',
        stripBanners: false
      },
      bootstrap: {
        src: [
          'js/util.js',
          'js/alert.js',
          'js/button.js',
          'js/carousel.js',
          'js/collapse.js',
          'js/dropdown.js',
          'js/modal.js',
          'js/scrollspy.js',
          'js/tooltip.js',
          'js/popover.js',
          'js/tab.js'
        ],
        dest: 'dist/js/<%= pkg.name %>.js'
      }
    },

    closureCompiler:  {

      options: {
        compilerFile: require('superstartup-closure-compiler').getPath(),
        checkModified: false,

        compilerOpts: {
           // jscs:disable requireCamelCaseOrUpperCaseIdentifiers
           // jscomp_warning: 'reportUnknownTypes', someday - maybe we will get to 100% typed, this helps track those down
           compilation_level: 'ADVANCED_OPTIMIZATIONS',
           warning_level: 'verbose',
           summary_detail_level: 3,
           output_wrapper:
                '"<%= banner %><%= jqueryCheck %><%= jqueryVersionCheck %>'
             + '(function($){%output%})(jQuery);"',
           externs: 'js/externs/*.js'
           // jscs:enable requireCamelCaseOrUpperCaseIdentifiers
        },

        execOpts: {
           maxBuffer: 999999 * 1024
        },

        // [OPTIONAL] Java VM optimization options
        // see https://code.google.com/p/closure-compiler/wiki/FAQ#What_are_the_recommended_Java_VM_command-line_options?
        // Setting one of these to 'true' is strongly recommended,
        // and can reduce compile times by 50-80% depending on compilation size
        // and hardware.
        // On server-class hardware, such as with Github's Travis hook,
        // TieredCompilation should be used; on standard developer hardware,
        // d32 may be better. Set as appropriate for your environment.
        // Default for both is 'false'; do not set both to 'true'.
        d32: false, // will use 'java -client -d32 -jar compiler.jar'
        TieredCompilation: false // will use 'java -server -XX:+TieredCompilation -jar compiler.jar'
      },

      targetName: {
        src: [
          'js/util.js',
          'js/alert.js',
          'js/button.js',
          'js/carousel.js',
          'js/collapse.js',
          'js/dropdown.js',
          'js/modal.js',
          'js/scrollspy.js',
          'js/tooltip.js',
          'js/popover.js',
          'js/tab.js'
        ],
        dest: 'dist/js/<%= pkg.name %>.min.js'
      }

    },

    uglify: {
      options: {
        preserveComments: 'some'
      },
      docsJs: {
        src: configBridge.paths.docsJs,
        dest: 'docs/assets/js/docs.min.js'
      }
    },

    qunit: {
      options: {
        inject: 'js/tests/unit/phantom.js'
      },
      files: 'js/tests/index.html'
    },

    scsslint: {
      scss: ['scss/*.scss', '!scss/_normalize.scss'],
      options: {
        config: 'scss/.scss-lint.yml',
        reporterOutput: 'scss-lint-report.xml'
      }
    },

    postcss: {
      options: {
        map: true,
        processors: [mq4HoverShim.postprocessorFor({ hoverSelectorPrefix: '.bs-true-hover ' })]
      },
      core: {
        src: 'dist/css/<%= pkg.name %>.css'
      }
    },

    autoprefixer: {
      options: {
        browsers: [
          'Android 2.3',
          'Android >= 4',
          'Chrome >= 35',
          'Firefox >= 31',
          'Explorer >= 9',
          'iOS >= 7',
          'Opera >= 12',
          'Safari >= 7.1'
        ]
      },
      core: {
        options: {
          map: true
        },
        src: 'dist/css/<%= pkg.name %>.css'
      },
      docs: {
        src: 'docs/assets/css/docs.min.css'
      },
      examples: {
        expand: true,
        cwd: 'docs/examples/',
        src: ['**/*.css'],
        dest: 'docs/examples/'
      }
    },

    cssmin: {
      options: {
<<<<<<< HEAD
=======
        // TODO: disable `zeroUnits` optimization once clean-css 3.2 is released
        //    and then simplify the fix for https://github.com/twbs/bootstrap/issues/14837 accordingly
        compatibility: 'ie8',
>>>>>>> ce75f289
        keepSpecialComments: '*',
        noAdvanced: true
      },
      core: {
        files: {
          'dist/css/<%= pkg.name %>.min.css': 'dist/css/<%= pkg.name %>.css'
        }
      },
      docs: {
        src: 'docs/assets/css/docs.min.css',
        dest: 'docs/assets/css/docs.min.css'
      }
    },

    usebanner: {
      options: {
        position: 'top',
        banner: '<%= banner %>'
      },
      files: {
        src: 'dist/css/*.css'
      }
    },

    csscomb: {
      options: {
        config: 'scss/.csscomb.json'
      },
      dist: {
        expand: true,
        cwd: 'dist/css/',
        src: ['*.css', '!*.min.css'],
        dest: 'dist/css/'
      },
      examples: {
        expand: true,
        cwd: 'docs/examples/',
        src: '**/*.css',
        dest: 'docs/examples/'
      },
      docs: {
        src: 'docs/assets/css/src/docs.css',
        dest: 'docs/assets/css/src/docs.css'
      }
    },

    copy: {
      docs: {
        expand: true,
        cwd: 'dist/',
        src: [
          '**/*'
        ],
        dest: 'docs/dist/'
      }
    },

    connect: {
      server: {
        options: {
          port: 3000,
          base: '.'
        }
      }
    },

    jekyll: {
      options: {
        config: '_config.yml'
      },
      docs: {},
      github: {
        options: {
          raw: 'github: true'
        }
      }
    },

    htmllint: {
      options: {
        ignore: [
          'Element “img” is missing required attribute “src”.',
          'Bad value “X-UA-Compatible” for attribute “http-equiv” on element “meta”.',
          'Attribute “autocomplete” not allowed on element “input” at this point.',
          'Attribute “autocomplete” not allowed on element “button” at this point.',
          'Element “div” not allowed as child of element “progress” in this context. (Suppressing further errors from this subtree.)',
          'Consider using the “h1” element as a top-level heading only (all “h1” elements are treated as top-level headings by many screen readers and other tools).'
        ]
      },
      src: '_gh_pages/**/*.html'
    },

    watch: {
      src: {
        files: '<%= jshint.core.src %>',
        tasks: ['jshint:core', 'qunit', 'concat']
      },
      test: {
        files: '<%= jshint.test.src %>',
        tasks: ['jshint:test', 'qunit']
      },
      sass: {
        files: 'scss/**/*.scss',
        tasks: 'sass-compile'
      },
      docs: {
        files: 'docs/assets/scss/*.scss',
        tasks: 'sass:docs'
      }
    },

    sed: {
      versionNumber: {
        pattern: (function () {
          var old = grunt.option('oldver');
          return old ? RegExp.quote(old) : old;
        })(),
        replacement: grunt.option('newver'),
        recursive: true
      }
    },

    'saucelabs-qunit': {
      all: {
        options: {
          build: process.env.TRAVIS_JOB_ID,
          concurrency: 10,
          maxRetries: 3,
          maxPollRetries: 4,
          urls: ['http://127.0.0.1:3000/js/tests/index.html?hidepassed'],
          browsers: grunt.file.readYAML('grunt/sauce_browsers.yml')
        }
      }
    },

    exec: {
      npmUpdate: {
        command: 'npm update'
      },
      bundleUpdate: {
        command: function () {
          // Update dev gems and all the test gemsets
          return 'bundle update && ' + glob.sync('test-infra/gemfiles/*.gemfile').map(function (gemfile) {
            return 'BUNDLE_GEMFILE=' + gemfile + ' bundle update';
          }).join(' && ');
        }
      }
    }
  });


  // These plugins provide necessary tasks.
  require('load-grunt-tasks')(grunt, { scope: 'devDependencies',
    // Exclude Sass compilers. We choose the one to load later on.
    pattern: ['grunt-*', '!grunt-sass', '!grunt-contrib-sass'] });
  require('time-grunt')(grunt);

  // Docs HTML validation task
  grunt.registerTask('validate-html', ['jekyll:docs', 'htmllint']);

  var runSubset = function (subset) {
    return !process.env.TWBS_TEST || process.env.TWBS_TEST === subset;
  };
  var isUndefOrNonZero = function (val) {
    return val === undefined || val !== '0';
  };

  // Test task.
  var testSubtasks = [];
  // Skip core tests if running a different subset of the test suite
  if (runSubset('core') &&
    // Skip core tests if this is a Savage build
    process.env.TRAVIS_REPO_SLUG !== 'twbs-savage/bootstrap') {
    testSubtasks = testSubtasks.concat(['dist-css', 'dist-js', 'test-scss', 'test-js', 'docs']);
  }
  // Skip HTML validation if running a different subset of the test suite
  if (runSubset('validate-html') &&
      // Skip HTML5 validator on Travis when [skip validator] is in the commit message
      isUndefOrNonZero(process.env.TWBS_DO_VALIDATOR)) {
    testSubtasks.push('validate-html');
  }
  // Only run Sauce Labs tests if there's a Sauce access key
  if (typeof process.env.SAUCE_ACCESS_KEY !== 'undefined' &&
      // Skip Sauce if running a different subset of the test suite
      runSubset('sauce-js-unit') &&
      // Skip Sauce on Travis when [skip sauce] is in the commit message
      isUndefOrNonZero(process.env.TWBS_DO_SAUCE)) {
    testSubtasks.push('connect');
    testSubtasks.push('saucelabs-qunit');
  }
  grunt.registerTask('test', testSubtasks);
  grunt.registerTask('test-js', ['jshint:core', 'jshint:test', 'jshint:grunt', 'jscs:core', 'jscs:test', 'jscs:grunt', 'qunit']);

  // JS distribution task.
  grunt.registerTask('dist-js', ['concat', 'closureCompiler', 'commonjs']);

  grunt.registerTask('test-scss', ['scsslint:scss']);

  // CSS distribution task.
  // Supported Compilers: sass (Ruby) and libsass.
  (function (sassCompilerName) {
    require('./grunt/bs-sass-compile/' + sassCompilerName + '.js')(grunt);
  })(process.env.TWBS_SASS || 'libsass');
  grunt.registerTask('sass-compile', ['sass:core', 'sass:docs']);

  grunt.registerTask('dist-css', ['sass-compile', 'postcss:core', 'autoprefixer:core', 'usebanner', 'csscomb:dist', 'cssmin:core', 'cssmin:docs']);

  // Full distribution task.
  grunt.registerTask('dist', ['clean:dist', 'dist-css', 'dist-js']);

  // Default task.
  grunt.registerTask('default', ['clean:dist', 'test']);

  // Version numbering task.
  // grunt change-version-number --oldver=A.B.C --newver=X.Y.Z
  // This can be overzealous, so its changes should always be manually reviewed!
  grunt.registerTask('change-version-number', 'sed');

  grunt.registerTask('commonjs', 'Generate CommonJS entrypoint module in dist dir.', function () {
    var srcFiles = grunt.config.get('concat.bootstrap.src');
    var destFilepath = 'dist/js/npm.js';
    generateCommonJSModule(grunt, srcFiles, destFilepath);
  });

  // Docs task.
  grunt.registerTask('docs-css', ['autoprefixer:docs', 'autoprefixer:examples', 'csscomb:docs', 'csscomb:examples', 'cssmin:docs']);
  grunt.registerTask('docs-js', ['uglify:docsJs']);
  grunt.registerTask('lint-docs-js', ['jshint:assets', 'jscs:assets']);
  grunt.registerTask('docs', ['docs-css', 'docs-js', 'lint-docs-js', 'clean:docs', 'copy:docs']);

  grunt.registerTask('docs-github', ['jekyll:github']);

  // Task for updating the cached npm packages used by the Travis build (which are controlled by test-infra/npm-shrinkwrap.json).
  // This task should be run and the updated file should be committed whenever Bootstrap's dependencies change.
  grunt.registerTask('update-shrinkwrap', ['exec:npmUpdate', '_update-shrinkwrap']);
  grunt.registerTask('_update-shrinkwrap', function () {
    var done = this.async();
    npmShrinkwrap({ dev: true, dirname: __dirname }, function (err) {
      if (err) {
        grunt.fail.warn(err);
      }
      var dest = 'test-infra/npm-shrinkwrap.json';
      fs.renameSync('npm-shrinkwrap.json', dest);
      grunt.log.writeln('File ' + dest.cyan + ' updated.');
      done();
    });
  });
  // Task for updating the cached RubyGem packages used by the Travis build (which are controlled by test-infra/Gemfile.lock).
  // This task should be run and the updated file should be committed whenever Bootstrap's RubyGem dependencies change.
  grunt.registerTask('update-gemfile-lock', ['exec:bundleUpdate']);
};<|MERGE_RESOLUTION|>--- conflicted
+++ resolved
@@ -246,12 +246,9 @@
 
     cssmin: {
       options: {
-<<<<<<< HEAD
-=======
         // TODO: disable `zeroUnits` optimization once clean-css 3.2 is released
         //    and then simplify the fix for https://github.com/twbs/bootstrap/issues/14837 accordingly
         compatibility: 'ie8',
->>>>>>> ce75f289
         keepSpecialComments: '*',
         noAdvanced: true
       },
