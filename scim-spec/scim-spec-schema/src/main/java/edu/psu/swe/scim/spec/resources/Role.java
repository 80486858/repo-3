package edu.psu.swe.scim.spec.resources;

import java.io.Serializable;

import javax.xml.bind.annotation.XmlAccessType;
import javax.xml.bind.annotation.XmlAccessorType;
import javax.xml.bind.annotation.XmlElement;
import javax.xml.bind.annotation.XmlType;

import edu.psu.swe.scim.spec.annotation.ScimAttribute;
import lombok.Data;
import lombok.EqualsAndHashCode;

/**
 * Scim core schema, <a href="https://tools.ietf.org/html/rfc7643#section-4.1.2>section 4.1.2</a>
 *
 */
@XmlType
@XmlAccessorType(XmlAccessType.NONE)
@Data
<<<<<<< HEAD
@EqualsAndHashCode(callSuper=false)
public class Role extends KeyedResource {

=======
public class Role implements Serializable {

  private static final long serialVersionUID = -2781839189814966670L;

  private static int indexCounter = 1;
  
  @XmlElement
  private int index;
  
>>>>>>> 2335ded2
  @XmlElement(nillable=true)
  @ScimAttribute(description="A label indicating the attribute's function.")
  String type;
  
  @XmlElement
  @ScimAttribute(description="The value of a role.")
  String value;
  
  @XmlElement
  @ScimAttribute(description="A human readable name, primarily used for display purposes. READ-ONLY.")
  String display;
  
  @XmlElement
  @ScimAttribute(description="A Boolean value indicating the 'primary' or preferred attribute value for this attribute, e.g. the preferred mailing address or primary e-mail address. The primary attribute value 'true' MUST appear no more than once.")
  Boolean primary = false;
}<|MERGE_RESOLUTION|>--- conflicted
+++ resolved
@@ -18,21 +18,11 @@
 @XmlType
 @XmlAccessorType(XmlAccessType.NONE)
 @Data
-<<<<<<< HEAD
 @EqualsAndHashCode(callSuper=false)
-public class Role extends KeyedResource {
-
-=======
-public class Role implements Serializable {
+public class Role extends KeyedResource implements Serializable {
 
   private static final long serialVersionUID = -2781839189814966670L;
 
-  private static int indexCounter = 1;
-  
-  @XmlElement
-  private int index;
-  
->>>>>>> 2335ded2
   @XmlElement(nillable=true)
   @ScimAttribute(description="A label indicating the attribute's function.")
   String type;
