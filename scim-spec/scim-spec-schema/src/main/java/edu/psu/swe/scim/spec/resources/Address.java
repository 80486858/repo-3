package edu.psu.swe.scim.spec.resources;

import java.io.Serializable;

import javax.xml.bind.annotation.XmlAccessType;
import javax.xml.bind.annotation.XmlAccessorType;
import javax.xml.bind.annotation.XmlElement;
import javax.xml.bind.annotation.XmlType;

import lombok.Data;
<<<<<<< HEAD
import lombok.EqualsAndHashCode;
=======
import edu.psu.swe.scim.spec.annotation.ScimAttribute;
>>>>>>> 2335ded2

/**
 * Scim core schema, <a href="https://tools.ietf.org/html/rfc7643#section-4.1.2>section 4.1.2</a>
 *
 */
@XmlType(name = "address")
@XmlAccessorType(XmlAccessType.NONE)
@Data
<<<<<<< HEAD
@EqualsAndHashCode(callSuper=false)
public class Address extends KeyedResource {
    
  @XmlElement(nillable=true)
=======
public class Address implements Serializable {

  private static final long serialVersionUID = 3579689988186914163L;

  private static int indexCounter = 1;
  
  @XmlElement
  private int index;
  
  @XmlElement
>>>>>>> 2335ded2
  @ScimAttribute(canonicalValueList={"work", "home", "other"}, description="A label indicating the attribute's function; e.g., 'aim', 'gtalk', 'mobile' etc.")
  String type;
  
  @XmlElement
  @ScimAttribute(description="A human readable name, primarily used for display purposes. READ-ONLY.")
  String display;
  
  @XmlElement
  @ScimAttribute(description="A Boolean value indicating the 'primary' or preferred attribute value for this attribute, e.g. the preferred mailing address or primary e-mail address. The primary attribute value 'true' MUST appear no more than once.")
  Boolean primary = false;
  
  @ScimAttribute(description="The two letter ISO 3166-1 alpha-2 country code")
  @XmlElement
  private String country;
  
  @ScimAttribute(description="The full mailing address, formatted for display or use with a mailing label. This attribute MAY contain newlines.")
  @XmlElement
  private String formatted;
  
  @ScimAttribute(description="The city or locality component.")
  @XmlElement
  private String locality;
  
  @ScimAttribute(description="The zipcode or postal code component.")
  @XmlElement
  private String postalCode;
  
  @ScimAttribute(description="The state or region component.")
  @XmlElement
  private String region;
  
  @ScimAttribute(description="The full street address component, which may include house number, street name, PO BOX, and multi-line extended street address information. This attribute MAY contain newlines.")
  @XmlElement
  private String streetAddress;
}<|MERGE_RESOLUTION|>--- conflicted
+++ resolved
@@ -7,12 +7,9 @@
 import javax.xml.bind.annotation.XmlElement;
 import javax.xml.bind.annotation.XmlType;
 
+import edu.psu.swe.scim.spec.annotation.ScimAttribute;
 import lombok.Data;
-<<<<<<< HEAD
 import lombok.EqualsAndHashCode;
-=======
-import edu.psu.swe.scim.spec.annotation.ScimAttribute;
->>>>>>> 2335ded2
 
 /**
  * Scim core schema, <a href="https://tools.ietf.org/html/rfc7643#section-4.1.2>section 4.1.2</a>
@@ -21,23 +18,12 @@
 @XmlType(name = "address")
 @XmlAccessorType(XmlAccessType.NONE)
 @Data
-<<<<<<< HEAD
 @EqualsAndHashCode(callSuper=false)
-public class Address extends KeyedResource {
-    
-  @XmlElement(nillable=true)
-=======
-public class Address implements Serializable {
+public class Address extends KeyedResource implements Serializable {
 
   private static final long serialVersionUID = 3579689988186914163L;
-
-  private static int indexCounter = 1;
   
   @XmlElement
-  private int index;
-  
-  @XmlElement
->>>>>>> 2335ded2
   @ScimAttribute(canonicalValueList={"work", "home", "other"}, description="A label indicating the attribute's function; e.g., 'aim', 'gtalk', 'mobile' etc.")
   String type;
   
