package edu.psu.swe.scim.spec.resources;

import java.io.Serializable;

import javax.xml.bind.annotation.XmlAccessType;
import javax.xml.bind.annotation.XmlAccessorType;
import javax.xml.bind.annotation.XmlElement;
import javax.xml.bind.annotation.XmlType;

import edu.psu.swe.scim.spec.annotation.ScimAttribute;
import lombok.Data;
import lombok.EqualsAndHashCode;

/**
 * Scim core schema, <a href="https://tools.ietf.org/html/rfc7643#section-4.1.2>section 4.1.2</a>
 *
 */
@XmlType
@XmlAccessorType(XmlAccessType.NONE)
@Data
<<<<<<< HEAD
@EqualsAndHashCode(callSuper=false)
public class Email extends KeyedResource {
=======
public class Email implements Serializable {

  private static final long serialVersionUID = -7914234516870440784L;

  private static int indexCounter = 1;
  
  @XmlElement
  private int index;
>>>>>>> 2335ded2
  
  @XmlElement(nillable=true)
  @ScimAttribute(canonicalValueList={"work", "home", "other" }, description="A label indicating the attribute's function; e.g., 'work' or 'home'.")
  String type;
  
  @XmlElement
  @ScimAttribute(description="E-mail addresses for the user. The value SHOULD be canonicalized by the Service Provider, e.g. bjensen@example.com instead of bjensen@EXAMPLE.COM. Canonical Type values of work, home, and other.")
  String value;
  
  @XmlElement
  @ScimAttribute(description="A human readable name, primarily used for display purposes. READ-ONLY.")
  String display;
  
  @XmlElement
  @ScimAttribute(description="A Boolean value indicating the 'primary' or preferred attribute value for this attribute, e.g. the preferred mailing address or primary e-mail address. The primary attribute value 'true' MUST appear no more than once.")
  Boolean primary = false;
}<|MERGE_RESOLUTION|>--- conflicted
+++ resolved
@@ -18,20 +18,11 @@
 @XmlType
 @XmlAccessorType(XmlAccessType.NONE)
 @Data
-<<<<<<< HEAD
 @EqualsAndHashCode(callSuper=false)
-public class Email extends KeyedResource {
-=======
-public class Email implements Serializable {
+public class Email extends KeyedResource implements Serializable {
 
   private static final long serialVersionUID = -7914234516870440784L;
 
-  private static int indexCounter = 1;
-  
-  @XmlElement
-  private int index;
->>>>>>> 2335ded2
-  
   @XmlElement(nillable=true)
   @ScimAttribute(canonicalValueList={"work", "home", "other" }, description="A label indicating the attribute's function; e.g., 'work' or 'home'.")
   String type;
