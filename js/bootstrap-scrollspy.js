--- conflicted
+++ resolved
@@ -1,9 +1,5 @@
 /* =============================================================
-<<<<<<< HEAD
- * bootstrap-scrollspy.js v1.4.0
-=======
  * bootstrap-scrollspy.js v2.0.0
->>>>>>> 4bd1ba4e
  * http://twitter.github.com/bootstrap/javascript.html#scrollspy
  * =============================================================
  * Copyright 2012 Twitter, Inc.
@@ -25,14 +21,6 @@
 
   "use strict"
 
-<<<<<<< HEAD
-  var $window = $(window)
-
-  function ScrollSpy( topbar, selector ) {
-    var processScroll = $.proxy(this.processScroll, this)
-    this.$topbar = $(topbar)
-    this.selector = selector || 'li > a'
-=======
   /* SCROLLSPY CLASS DEFINITION
    * ========================== */
 
@@ -46,7 +34,6 @@
       || ((href = $(element).attr('href')) && href.replace(/.*(?=#[^\s]+$)/, '')) //strip for ie7
       || '') + ' .nav li > a'
     this.$body = $('body').on('click.scroll.data-api', this.selector, process)
->>>>>>> 4bd1ba4e
     this.refresh()
     this.process()
   }
@@ -135,8 +122,4 @@
     })
   })
 
-<<<<<<< HEAD
-}( window.jQuery || window.ender );
-=======
-}( window.jQuery )
->>>>>>> 4bd1ba4e
+}( window.jQuery )