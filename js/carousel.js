--- conflicted
+++ resolved
@@ -195,24 +195,14 @@
   // CAROUSEL DATA-API
   // =================
 
-<<<<<<< HEAD
-    $(document).on('click.bs.carousel.data-api', '[data-slide], [data-slide-to]', function (e) {
-      var href
-      var $this   = $(this)
-      var $target = $($this.attr('data-target') || (href = $this.attr('href')) && href.replace(/.*(?=#[^\s]+$)/, '')) //strip for ie7
-      if (!$target.hasClass('carousel')) return
-      var options = $.extend({}, $target.data(), $this.data())
-      var slideIndex = $this.attr('data-slide-to')
-      if (slideIndex) options.interval = false
-=======
   $(document).on('click.bs.carousel.data-api', '[data-slide], [data-slide-to]', function (e) {
     var href
     var $this   = $(this)
     var $target = $($this.attr('data-target') || (href = $this.attr('href')) && href.replace(/.*(?=#[^\s]+$)/, '')) // strip for ie7
+    if (!$target.hasClass('carousel')) return
     var options = $.extend({}, $target.data(), $this.data())
     var slideIndex = $this.attr('data-slide-to')
     if (slideIndex) options.interval = false
->>>>>>> b31c35b6
 
     Plugin.call($target, options)
 
