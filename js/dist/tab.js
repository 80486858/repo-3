--- conflicted
+++ resolved
@@ -84,11 +84,7 @@
       value: function show() {
         var _this = this;
 
-<<<<<<< HEAD
-        if (this._element.parentNode && this._element.parentNode.nodeType === Node.ELEMENT_NODE && $(this._element).parent().hasClass(ClassName.ACTIVE)) {
-=======
         if (this._element.parentNode && this._element.parentNode.nodeType === Node.ELEMENT_NODE && $(this._element).hasClass(ClassName.ACTIVE)) {
->>>>>>> 08d2041c
           return;
         }
 
