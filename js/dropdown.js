--- conflicted
+++ resolved
@@ -140,12 +140,7 @@
   $(document)
     .on('click.bs.dropdown.data-api', clearMenus)
     .on('click.bs.dropdown.data-api', '.dropdown form', function (e) { e.stopPropagation() })
-<<<<<<< HEAD
     .on('click.bs.dropdown.data-api', toggle, Dropdown.prototype.toggle)
-    .on('keydown.bs.dropdown.data-api', toggle + ', [role=menu]', Dropdown.prototype.keydown)
-=======
-    .on('click.bs.dropdown.data-api'  , toggle, Dropdown.prototype.toggle)
-    .on('keydown.bs.dropdown.data-api', toggle + ', [role=menu], [role=listbox]' , Dropdown.prototype.keydown)
->>>>>>> bbe55104
+    .on('keydown.bs.dropdown.data-api', toggle + ', [role=menu], [role=listbox]', Dropdown.prototype.keydown)
 
 }(jQuery);