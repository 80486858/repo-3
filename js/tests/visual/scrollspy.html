--- conflicted
+++ resolved
@@ -26,7 +26,6 @@
     <div class="container-fluid">
       <div class="js-navbar-scrollspy">
         <ul class="nav navbar-nav">
-<<<<<<< HEAD
           <li class="nav-item active"><a class="nav-link" href="#fat">@fat</a></li>
           <li class="nav-item"><a class="nav-link" href="#mdo">@mdo</a></li>
           <li class="dropdown nav-item">
@@ -34,19 +33,8 @@
             <ul class="dropdown-menu" role="menu">
               <li class=""><a href="#one" tabindex="-1">one</a></li>
               <li><a href="#two" tabindex="-1">two</a></li>
-              <li class="divider"></li>
+              <li role="separator" class="divider"></li>
               <li><a href="#three" tabindex="-1">three</a></li>
-=======
-          <li class=""><a href="#fat">@fat</a></li>
-          <li class=""><a href="#mdo">@mdo</a></li>
-          <li class="dropdown">
-            <a href="#" class="dropdown-toggle" data-toggle="dropdown" aria-haspopup="true" aria-expanded="false">Dropdown <b class="caret"></b></a>
-            <ul class="dropdown-menu">
-              <li class=""><a href="#one">one</a></li>
-              <li><a href="#two">two</a></li>
-              <li role="separator" class="divider"></li>
-              <li><a href="#three">three</a></li>
->>>>>>> 1e646927
             </ul>
           </li>
         </ul>
