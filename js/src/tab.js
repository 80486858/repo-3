import Util from './util'


/**
 * --------------------------------------------------------------------------
 * Bootstrap (v4.0.0-alpha.5): tab.js
 * Licensed under MIT (https://github.com/twbs/bootstrap/blob/master/LICENSE)
 * --------------------------------------------------------------------------
 */

const Tab = (($) => {


  /**
   * ------------------------------------------------------------------------
   * Constants
   * ------------------------------------------------------------------------
   */

  const NAME                = 'tab'
  const VERSION             = '4.0.0-alpha.5'
  const DATA_KEY            = 'bs.tab'
  const EVENT_KEY           = `.${DATA_KEY}`
  const DATA_API_KEY        = '.data-api'
  const JQUERY_NO_CONFLICT  = $.fn[NAME]
  const TRANSITION_DURATION = 150

  const Event = {
    HIDE           : `hide${EVENT_KEY}`,
    HIDDEN         : `hidden${EVENT_KEY}`,
    SHOW           : `show${EVENT_KEY}`,
    SHOWN          : `shown${EVENT_KEY}`,
    CLICK_DATA_API : `click${EVENT_KEY}${DATA_API_KEY}`
  }

  const ClassName = {
    DROPDOWN_MENU : 'dropdown-menu',
    ACTIVE        : 'active',
    FADE          : 'fade',
    IN            : 'in'
  }

  const Selector = {
    A                     : 'a',
    LI                    : 'li',
    DROPDOWN              : '.dropdown',
    LIST                  : 'ul:not(.dropdown-menu), ol:not(.dropdown-menu)',
    FADE_CHILD            : '> .nav-item .fade, > .fade',
    ACTIVE                : '.active',
    ACTIVE_CHILD          : '> .nav-item > .active, > .active',
    DATA_TOGGLE           : '[data-toggle="tab"], [data-toggle="pill"]',
    DROPDOWN_TOGGLE       : '.dropdown-toggle',
    DROPDOWN_ACTIVE_CHILD : '> .dropdown-menu .active'
  }


  /**
   * ------------------------------------------------------------------------
   * Class Definition
   * ------------------------------------------------------------------------
   */

  class Tab {

    constructor(element) {
      this._element = element
    }


    // getters

    static get VERSION() {
      return VERSION
    }


    // public

    show() {
      if (this._element.parentNode &&
          this._element.parentNode.nodeType === Node.ELEMENT_NODE &&
          $(this._element).hasClass(ClassName.ACTIVE)) {
        return
      }

      let target
      let previous
      const listElement = $(this._element).closest(Selector.LIST)[0]
      const selector    = Util.getSelectorFromElement(this._element)

      if (listElement) {
        previous = $.makeArray($(listElement).find(Selector.ACTIVE))
        previous = previous[previous.length - 1]
      }

      const hideEvent = $.Event(Event.HIDE, {
        relatedTarget: this._element
      })

      const showEvent = $.Event(Event.SHOW, {
        relatedTarget: previous
      })

      if (previous) {
        $(previous).trigger(hideEvent)
      }

      $(this._element).trigger(showEvent)

      if (showEvent.isDefaultPrevented() ||
         hideEvent.isDefaultPrevented()) {
        return
      }

      if (selector) {
        target = $(selector)[0]
      }

      this._activate(
        this._element,
        listElement
      )

      const complete = () => {
        const hiddenEvent = $.Event(Event.HIDDEN, {
          relatedTarget: this._element
        })

        const shownEvent = $.Event(Event.SHOWN, {
          relatedTarget: previous
        })

        $(previous).trigger(hiddenEvent)
        $(this._element).trigger(shownEvent)
      }

      if (target) {
        this._activate(target, target.parentNode, complete)
      } else {
        complete()
      }
    }

    dispose() {
      $.removeClass(this._element, DATA_KEY)
      this._element = null
    }


    // private

    _activate(element, container, callback) {
      const active          = $(container).find(Selector.ACTIVE_CHILD)[0]
      const isTransitioning = callback
        && Util.supportsTransitionEnd()
        && (active && $(active).hasClass(ClassName.FADE)
           || Boolean($(container).find(Selector.FADE_CHILD)[0]))

      const complete = () => this._transitionComplete(
        element,
        active,
        isTransitioning,
        callback
      )

      if (active && isTransitioning) {
        $(active)
          .one(Util.TRANSITION_END, complete)
          .emulateTransitionEnd(TRANSITION_DURATION)

      } else {
        complete()
      }

      if (active) {
        $(active).removeClass(ClassName.IN)
      }
    }

    _transitionComplete(element, active, isTransitioning, callback) {
      if (active) {
        $(active).removeClass(ClassName.ACTIVE)

<<<<<<< HEAD
        let dropdownChild = $(active.parentNode).find(
=======
        const dropdownChild = $(active).find(
>>>>>>> c2616fb7
          Selector.DROPDOWN_ACTIVE_CHILD
        )[0]

        if (dropdownChild) {
          $(dropdownChild).removeClass(ClassName.ACTIVE)
        }

        active.setAttribute('aria-expanded', false)
      }

      $(element).addClass(ClassName.ACTIVE)
      element.setAttribute('aria-expanded', true)

      if (isTransitioning) {
        Util.reflow(element)
        $(element).addClass(ClassName.IN)
      } else {
        $(element).removeClass(ClassName.FADE)
      }

      if (element.parentNode &&
          $(element.parentNode).hasClass(ClassName.DROPDOWN_MENU)) {

        const dropdownElement = $(element).closest(Selector.DROPDOWN)[0]
        if (dropdownElement) {
          $(dropdownElement).find(Selector.DROPDOWN_TOGGLE).addClass(ClassName.ACTIVE)
        }

        element.setAttribute('aria-expanded', true)
      }

      if (callback) {
        callback()
      }
    }


    // static

    static _jQueryInterface(config) {
      return this.each(function () {
        const $this = $(this)
        let data    = $this.data(DATA_KEY)

        if (!data) {
          data = new Tab(this)
          $this.data(DATA_KEY, data)
        }

        if (typeof config === 'string') {
          if (data[config] === undefined) {
            throw new Error(`No method named "${config}"`)
          }
          data[config]()
        }
      })
    }

  }


  /**
   * ------------------------------------------------------------------------
   * Data Api implementation
   * ------------------------------------------------------------------------
   */

  $(document)
    .on(Event.CLICK_DATA_API, Selector.DATA_TOGGLE, function (event) {
      event.preventDefault()
      Tab._jQueryInterface.call($(this), 'show')
    })


  /**
   * ------------------------------------------------------------------------
   * jQuery
   * ------------------------------------------------------------------------
   */

  $.fn[NAME]             = Tab._jQueryInterface
  $.fn[NAME].Constructor = Tab
  $.fn[NAME].noConflict  = function () {
    $.fn[NAME] = JQUERY_NO_CONFLICT
    return Tab._jQueryInterface
  }

  return Tab

})(jQuery)

export default Tab<|MERGE_RESOLUTION|>--- conflicted
+++ resolved
@@ -181,11 +181,7 @@
       if (active) {
         $(active).removeClass(ClassName.ACTIVE)
 
-<<<<<<< HEAD
-        let dropdownChild = $(active.parentNode).find(
-=======
-        const dropdownChild = $(active).find(
->>>>>>> c2616fb7
+        const dropdownChild = $(active.parentNode).find(
           Selector.DROPDOWN_ACTIVE_CHILD
         )[0]
 
