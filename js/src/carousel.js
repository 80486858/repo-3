import Util from './util'


/**
 * --------------------------------------------------------------------------
 * Bootstrap (v4.0.0-alpha.5): carousel.js
 * Licensed under MIT (https://github.com/twbs/bootstrap/blob/master/LICENSE)
 * --------------------------------------------------------------------------
 */

const Carousel = (($) => {


  /**
   * ------------------------------------------------------------------------
   * Constants
   * ------------------------------------------------------------------------
   */

  const NAME                = 'carousel'
  const VERSION             = '4.0.0-alpha.5'
  const DATA_KEY            = 'bs.carousel'
  const EVENT_KEY           = `.${DATA_KEY}`
  const DATA_API_KEY        = '.data-api'
  const JQUERY_NO_CONFLICT  = $.fn[NAME]
  const TRANSITION_DURATION = 600
  const ARROW_LEFT_KEYCODE  = 37 // KeyboardEvent.which value for left arrow key
  const ARROW_RIGHT_KEYCODE = 39 // KeyboardEvent.which value for right arrow key

  const Default = {
    interval : 5000,
    keyboard : true,
    slide    : false,
    pause    : 'hover',
    wrap     : true
  }

  const DefaultType = {
    interval : '(number|boolean)',
    keyboard : 'boolean',
    slide    : '(boolean|string)',
    pause    : '(string|boolean)',
    wrap     : 'boolean'
  }

  const Direction = {
    NEXT     : 'next',
    PREV     : 'prev',
    LEFT     : 'left',
    RIGHT    : 'right'
  }

  const Event = {
    SLIDE          : `slide${EVENT_KEY}`,
    SLID           : `slid${EVENT_KEY}`,
    KEYDOWN        : `keydown${EVENT_KEY}`,
    MOUSEENTER     : `mouseenter${EVENT_KEY}`,
    MOUSELEAVE     : `mouseleave${EVENT_KEY}`,
    LOAD_DATA_API  : `load${EVENT_KEY}${DATA_API_KEY}`,
    CLICK_DATA_API : `click${EVENT_KEY}${DATA_API_KEY}`
  }

  const ClassName = {
    CAROUSEL : 'carousel',
    ACTIVE   : 'active',
    SLIDE    : 'slide',
    RIGHT    : 'carousel-item-right',
    LEFT     : 'carousel-item-left',
    NEXT     : 'carousel-item-next',
    PREV     : 'carousel-item-prev',
    ITEM     : 'carousel-item'
  }

  const Selector = {
    ACTIVE      : '.active',
    ACTIVE_ITEM : '.active.carousel-item',
    ITEM        : '.carousel-item',
    NEXT_PREV   : '.carousel-item-next, .carousel-item-prev',
    INDICATORS  : '.carousel-indicators',
    DATA_SLIDE  : '[data-slide], [data-slide-to]',
    DATA_RIDE   : '[data-ride="carousel"]'
  }


  /**
   * ------------------------------------------------------------------------
   * Class Definition
   * ------------------------------------------------------------------------
   */

  class Carousel {

    constructor(element, config) {
      this._items             = null
      this._interval          = null
      this._activeElement     = null

      this._isPaused          = false
      this._isSliding         = false

      this._config            = this._getConfig(config)
      this._element           = $(element)[0]
      this._indicatorsElement = $(this._element).find(Selector.INDICATORS)[0]

      this._addEventListeners()
    }


    // getters

    static get VERSION() {
      return VERSION
    }

    static get Default() {
      return Default
    }


    // public

    next() {
      if (this._isSliding) {
        throw new Error('Carousel is sliding')
      }
      this._slide(Direction.NEXT)
    }

    nextWhenVisible() {
      // Don't call next when the page isn't visible
      if (!document.hidden) {
        this.next()
      }
    }

    prev() {
      if (this._isSliding) {
        throw new Error('Carousel is sliding')
      }
      this._slide(Direction.PREVIOUS)
    }

    pause(event) {
      if (!event) {
        this._isPaused = true
      }

      if ($(this._element).find(Selector.NEXT_PREV)[0] &&
        Util.supportsTransitionEnd()) {
        Util.triggerTransitionEnd(this._element)
        this.cycle(true)
      }

      clearInterval(this._interval)
      this._interval = null
    }

    cycle(event) {
      if (!event) {
        this._isPaused = false
      }

      if (this._interval) {
        clearInterval(this._interval)
        this._interval = null
      }

      if (this._config.interval && !this._isPaused) {
        this._interval = setInterval(
          (document.visibilityState ? this.nextWhenVisible : this.next).bind(this),
          this._config.interval
        )
      }
    }

    to(index) {
      this._activeElement = $(this._element).find(Selector.ACTIVE_ITEM)[0]

      const activeIndex = this._getItemIndex(this._activeElement)

      if (index > this._items.length - 1 || index < 0) {
        return
      }

      if (this._isSliding) {
        $(this._element).one(Event.SLID, () => this.to(index))
        return
      }

      if (activeIndex === index) {
        this.pause()
        this.cycle()
        return
      }

      const direction = index > activeIndex ?
        Direction.NEXT :
        Direction.PREVIOUS

      this._slide(direction, this._items[index])
    }

    dispose() {
      $(this._element).off(EVENT_KEY)
      $.removeData(this._element, DATA_KEY)

      this._items             = null
      this._config            = null
      this._element           = null
      this._interval          = null
      this._isPaused          = null
      this._isSliding         = null
      this._activeElement     = null
      this._indicatorsElement = null
    }


    // private

    _getConfig(config) {
      config = $.extend({}, Default, config)
      Util.typeCheckConfig(NAME, config, DefaultType)
      return config
    }

    _addEventListeners() {
      if (this._config.keyboard) {
        $(this._element)
          .on(Event.KEYDOWN, (event) => this._keydown(event))
      }

      if (this._config.pause === 'hover' &&
        !('ontouchstart' in document.documentElement)) {
        $(this._element)
          .on(Event.MOUSEENTER, (event) => this.pause(event))
          .on(Event.MOUSELEAVE, (event) => this.cycle(event))
      }
    }

    _keydown(event) {
      if (/input|textarea/i.test(event.target.tagName)) {
        return
      }
      event.preventDefault()

      switch (event.which) {
        case ARROW_LEFT_KEYCODE:
          this.prev()
          break
        case ARROW_RIGHT_KEYCODE:
          this.next()
          break
        default:
          return
      }
    }

    _getItemIndex(element) {
      this._items = $.makeArray($(element).parent().find(Selector.ITEM))
      return this._items.indexOf(element)
    }

    _getItemByDirection(direction, activeElement) {
      const isNextDirection = direction === Direction.NEXT
      const isPrevDirection = direction === Direction.PREVIOUS
      const activeIndex     = this._getItemIndex(activeElement)
      const lastItemIndex   = this._items.length - 1
      const isGoingToWrap   = isPrevDirection && activeIndex === 0 ||
                              isNextDirection && activeIndex === lastItemIndex

      if (isGoingToWrap && !this._config.wrap) {
        return activeElement
      }

      const delta     = direction === Direction.PREVIOUS ? -1 : 1
      const itemIndex = (activeIndex + delta) % this._items.length

      return itemIndex === -1 ?
        this._items[this._items.length - 1] : this._items[itemIndex]
    }


    _triggerSlideEvent(relatedTarget, eventDirectionName) {
      const slideEvent = $.Event(Event.SLIDE, {
        relatedTarget,
        direction: eventDirectionName
      })

      $(this._element).trigger(slideEvent)

      return slideEvent
    }

    _setActiveIndicatorElement(element) {
      if (this._indicatorsElement) {
        $(this._indicatorsElement)
          .find(Selector.ACTIVE)
          .removeClass(ClassName.ACTIVE)

        const nextIndicator = this._indicatorsElement.children[
          this._getItemIndex(element)
        ]

        if (nextIndicator) {
          $(nextIndicator).addClass(ClassName.ACTIVE)
        }
      }
    }

    _slide(direction, element) {
      const activeElement = $(this._element).find(Selector.ACTIVE_ITEM)[0]
      const nextElement   = element || activeElement &&
        this._getItemByDirection(direction, activeElement)

      const isCycling = Boolean(this._interval)

      let directionalClassName
      let orderClassName
      let eventDirectionName

      if (direction === Direction.NEXT) {
        directionalClassName = ClassName.LEFT
        orderClassName = ClassName.NEXT
        eventDirectionName = Direction.LEFT
      } else {
        directionalClassName = ClassName.RIGHT
        orderClassName = ClassName.PREV
        eventDirectionName = Direction.RIGHT
      }

      // const directionalClassName = direction === Direction.NEXT ?
      //   ClassName.LEFT :
      //   ClassName.RIGHT

      if (nextElement && $(nextElement).hasClass(ClassName.ACTIVE)) {
        this._isSliding = false
        return
      }

      const slideEvent = this._triggerSlideEvent(nextElement, eventDirectionName)
      if (slideEvent.isDefaultPrevented()) {
        return
      }

      if (!activeElement || !nextElement) {
        // some weirdness is happening, so we bail
        return
      }

      this._isSliding = true

      if (isCycling) {
        this.pause()
      }

      this._setActiveIndicatorElement(nextElement)

      const slidEvent = $.Event(Event.SLID, {
        relatedTarget: nextElement,
        direction: eventDirectionName
      })

      if (Util.supportsTransitionEnd() &&
        $(this._element).hasClass(ClassName.SLIDE)) {

        $(nextElement).addClass(orderClassName)

        Util.reflow(nextElement)

        $(activeElement).addClass(directionalClassName)
        $(nextElement).addClass(directionalClassName)

        $(activeElement)
          .one(Util.TRANSITION_END, () => {
            $(nextElement)
<<<<<<< HEAD
              .removeClass(directionalClassName)
              .removeClass(orderClassName)

            $(nextElement).addClass(ClassName.ACTIVE)

            $(activeElement)
              .removeClass(ClassName.ACTIVE)
              .removeClass(orderClassName)
              .removeClass(directionalClassName)
=======
              .removeClass(`${directionalClassName} ${direction}`)
              .addClass(ClassName.ACTIVE)

            $(activeElement).removeClass(`${ClassName.ACTIVE} ${direction} ${directionalClassName}`)
>>>>>>> 5a19d487

            this._isSliding = false

            setTimeout(() => $(this._element).trigger(slidEvent), 0)

          })
          .emulateTransitionEnd(TRANSITION_DURATION)

      } else {
        $(activeElement).removeClass(ClassName.ACTIVE)
        $(nextElement).addClass(ClassName.ACTIVE)

        this._isSliding = false
        $(this._element).trigger(slidEvent)
      }

      if (isCycling) {
        this.cycle()
      }
    }


    // static

    static _jQueryInterface(config) {
      return this.each(function () {
        let data      = $(this).data(DATA_KEY)
        const _config = $.extend({}, Default, $(this).data())

        if (typeof config === 'object') {
          $.extend(_config, config)
        }

        const action = typeof config === 'string' ? config : _config.slide

        if (!data) {
          data = new Carousel(this, _config)
          $(this).data(DATA_KEY, data)
        }

        if (typeof config === 'number') {
          data.to(config)
        } else if (typeof action === 'string') {
          if (data[action] === undefined) {
            throw new Error(`No method named "${action}"`)
          }
          data[action]()
        } else if (_config.interval) {
          data.pause()
          data.cycle()
        }
      })
    }

    static _dataApiClickHandler(event) {
      const selector = Util.getSelectorFromElement(this)

      if (!selector) {
        return
      }

      const target = $(selector)[0]

      if (!target || !$(target).hasClass(ClassName.CAROUSEL)) {
        return
      }

      const config     = $.extend({}, $(target).data(), $(this).data())
      const slideIndex = this.getAttribute('data-slide-to')

      if (slideIndex) {
        config.interval = false
      }

      Carousel._jQueryInterface.call($(target), config)

      if (slideIndex) {
        $(target).data(DATA_KEY).to(slideIndex)
      }

      event.preventDefault()
    }

  }


  /**
   * ------------------------------------------------------------------------
   * Data Api implementation
   * ------------------------------------------------------------------------
   */

  $(document)
    .on(Event.CLICK_DATA_API, Selector.DATA_SLIDE, Carousel._dataApiClickHandler)

  $(window).on(Event.LOAD_DATA_API, () => {
    $(Selector.DATA_RIDE).each(function () {
      const $carousel = $(this)
      Carousel._jQueryInterface.call($carousel, $carousel.data())
    })
  })


  /**
   * ------------------------------------------------------------------------
   * jQuery
   * ------------------------------------------------------------------------
   */

  $.fn[NAME]             = Carousel._jQueryInterface
  $.fn[NAME].Constructor = Carousel
  $.fn[NAME].noConflict  = function () {
    $.fn[NAME] = JQUERY_NO_CONFLICT
    return Carousel._jQueryInterface
  }

  return Carousel

})(jQuery)

export default Carousel<|MERGE_RESOLUTION|>--- conflicted
+++ resolved
@@ -373,22 +373,10 @@
         $(activeElement)
           .one(Util.TRANSITION_END, () => {
             $(nextElement)
-<<<<<<< HEAD
-              .removeClass(directionalClassName)
-              .removeClass(orderClassName)
-
-            $(nextElement).addClass(ClassName.ACTIVE)
-
-            $(activeElement)
-              .removeClass(ClassName.ACTIVE)
-              .removeClass(orderClassName)
-              .removeClass(directionalClassName)
-=======
-              .removeClass(`${directionalClassName} ${direction}`)
+              .removeClass(`${directionalClassName} ${orderClassName}`)
               .addClass(ClassName.ACTIVE)
 
-            $(activeElement).removeClass(`${ClassName.ACTIVE} ${direction} ${directionalClassName}`)
->>>>>>> 5a19d487
+            $(activeElement).removeClass(`${ClassName.ACTIVE} ${orderClassName} ${directionalClassName}`)
 
             this._isSliding = false
 
