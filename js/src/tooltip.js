--- conflicted
+++ resolved
@@ -16,13 +16,8 @@
    * Check for Tether dependency
    * Tether - http://tether.io/
    */
-<<<<<<< HEAD
-  if (window.Tether === undefined) {
+  if (typeof Tether === 'undefined') {
     throw new Error('Bootstrap tooltips require Tether (http://tether.io/)')
-=======
-  if (typeof Tether === 'undefined') {
-    throw new Error('Bootstrap tooltips require Tether (http://github.hubspot.com/tether/)')
->>>>>>> 681d390a
   }
 
 
