---
layout: default
title: Components
slug: components
lead: "Dozens of reusable components built to provide iconography, dropdowns, navigation, alerts, popovers, and much more."
base_url: "../"
---


  <!-- Dropdowns
  ================================================== -->
  <div class="bs-docs-section">
    <div class="page-header">
      <h1 id="dropdowns">Dropdown menus</h1>
    </div>
    <p class="lead">Toggleable, contextual menu for displaying lists of links. Made interactive with the <a href="../javascript/#dropdowns">dropdown JavaScript plugin</a>.</p>

    <h3 id="dropdowns-example">Example</h3>
    <p>Wrap the dropdown's trigger and the dropdown menu within <code>.dropdown</code>, or another element that declares <code>position: relative;</code>. Then add the menu's HTML.</p>
    <div class="bs-example">
      <div class="dropdown clearfix">
        <ul class="dropdown-menu" role="menu" aria-labelledby="dropdownMenu">
          <li><a tabindex="-1" href="#">Action</a></li>
          <li><a tabindex="-1" href="#">Another action</a></li>
          <li><a tabindex="-1" href="#">Something else here</a></li>
          <li class="divider"></li>
          <li><a tabindex="-1" href="#">Separated link</a></li>
        </ul>
      </div>
    </div><!-- /example -->
{% highlight html %}
<div class="dropdown">
  <!-- Link or button to toggle dropdown -->
  <ul class="dropdown-menu" role="menu" aria-labelledby="dropdownMenu">
    <li><a tabindex="-1" href="#">Action</a></li>
    <li><a tabindex="-1" href="#">Another action</a></li>
    <li><a tabindex="-1" href="#">Something else here</a></li>
    <li class="divider"></li>
    <li><a tabindex="-1" href="#">Separated link</a></li>
  </ul>
</div>
{% endhighlight %}

    <h3 id="dropdowns-alignment">Aligning the menus</h3>
    <p>Add <code>.pull-right</code> to a <code>.dropdown-menu</code> to right align the dropdown menu.</p>
{% highlight html %}
<ul class="dropdown-menu pull-right" role="menu" aria-labelledby="dLabel">
  ...
</ul>
{% endhighlight %}

    <h3 id="dropdowns-headers">Dropdown headers</h3>
    <p>Add a header to label sections of actions in any dropdown menu.</p>
    <div class="bs-example">
      <div class="dropdown clearfix">
        <ul class="dropdown-menu" role="menu" aria-labelledby="dropdownMenu">
          <li class="dropdown-header">Dropdown header</li>
          <li><a tabindex="-1" href="#">Action</a></li>
          <li><a tabindex="-1" href="#">Another action</a></li>
          <li><a tabindex="-1" href="#">Something else here</a></li>
          <li class="divider"></li>
          <li class="dropdown-header">Dropdown header</li>
          <li><a tabindex="-1" href="#">Separated link</a></li>
        </ul>
      </div>
    </div><!-- /example -->
{% highlight html %}
<ul class="dropdown-menu" role="menu" aria-labelledby="dropdownMenu">
  <li class="dropdown-header">Dropdown header</li>
  ...
  <li class="divider"></li>
  <li class="dropdown-header">Dropdown header</li>
  ...
</ul>
{% endhighlight %}

    <h3 id="dropdowns-disabled">Disabled menu options</h3>
    <p>Add <code>.disabled</code> to a <code>&lt;li&gt;</code> in the dropdown to disable the link.</p>
    <div class="bs-example">
      <div class="dropdown clearfix">
        <ul class="dropdown-menu" role="menu" aria-labelledby="dropdownMenu">
          <li><a tabindex="-1" href="#">Regular link</a></li>
          <li class="disabled"><a tabindex="-1" href="#">Disabled link</a></li>
          <li><a tabindex="-1" href="#">Another link</a></li>
        </ul>
      </div>
    </div><!-- /example -->
{% highlight html %}
<ul class="dropdown-menu" role="menu" aria-labelledby="dropdownMenu">
  <li><a tabindex="-1" href="#">Regular link</a></li>
  <li class="disabled"><a tabindex="-1" href="#">Disabled link</a></li>
  <li><a tabindex="-1" href="#">Another link</a></li>
</ul>
{% endhighlight %}
  </div>



  <!-- Button Groups
  ================================================== -->
  <div class="bs-docs-section">
    <div class="page-header">
      <h1 id="btn-groups">Button groups</h1>
    </div>
    <p class="lead">Group a series of buttons together on a single line with the button group. Add on optional JavaScript radio and checkbox style behavior with <a href="../javascript/#buttons">our buttons plugin</a>.</p>

    <div class="bs-callout bs-callout-info">
      <h4>Tooltips &amp; popovers in button groups require special setting</h4>
      <p>When using tooltips or popovers on elements within a <code>.btn-group</code>, you'll have to specify the option <code>container: 'body'</code> to avoid unwanted side effects (such as the element growing wider and/or losing its rounded corners when the tooltip or popover is triggered).</p>
    </div>

    <h3 id="btn-groups-single">Basic button group</h3>
    <p>Wrap a series of buttons with <code>.btn</code> in <code>.btn-group</code>.</p>
    <div class="bs-example">
      <div class="btn-group" style="margin: 9px 0 5px;">
        <button type="button" class="btn btn-default">Left</button>
        <button type="button" class="btn btn-default">Middle</button>
        <button type="button" class="btn btn-default">Right</button>
      </div>
    </div>
{% highlight html %}
<div class="btn-group">
  <button type="button" class="btn btn-default">Left</button>
  <button type="button" class="btn btn-default">Middle</button>
  <button type="button" class="btn btn-default">Right</button>
</div>
{% endhighlight %}

    <h3 id="btn-groups-toolbar">Multiple button groups</h3>
    <p>Combine sets of <code>&lt;div class="btn-group"&gt;</code> into a <code>&lt;div class="btn-toolbar"&gt;</code> for more complex components.</p>
    <div class="bs-example">
      <div class="btn-toolbar" style="margin: 0;">
        <div class="btn-group">
          <button type="button" class="btn btn-default">1</button>
          <button type="button" class="btn btn-default">2</button>
          <button type="button" class="btn btn-default">3</button>
          <button type="button" class="btn btn-default">4</button>
        </div>
        <div class="btn-group">
          <button type="button" class="btn btn-default">5</button>
          <button type="button" class="btn btn-default">6</button>
          <button type="button" class="btn btn-default">7</button>
        </div>
        <div class="btn-group">
          <button type="button" class="btn btn-default">8</button>
        </div>
      </div>
    </div>
{% highlight html %}
<div class="btn-toolbar">
  <div class="btn-group">...</div>
  <div class="btn-group">...</div>
  <div class="btn-group">...</div>
</div>
{% endhighlight %}

    <h3 id="btn-groups-sizing">Button group sizing</h3>
    <p>Instead of applying button sizing classes to every button in a group, just add <code>.btn-group-*</code> to the <code>.btn-group</code>.</p>
    <div class="bs-example">
      <div class="btn-group btn-group-lg">
        <button type="button" class="btn btn-default">Left</button>
        <button type="button" class="btn btn-default">Middle</button>
        <button type="button" class="btn btn-default">Right</button>
      </div>
      <div class="btn-group">
        <button type="button" class="btn btn-default">Left</button>
        <button type="button" class="btn btn-default">Middle</button>
        <button type="button" class="btn btn-default">Right</button>
      </div>
      <div class="btn-group btn-group-sm">
        <button type="button" class="btn btn-default">Left</button>
        <button type="button" class="btn btn-default">Middle</button>
        <button type="button" class="btn btn-default">Right</button>
      </div>
      <div class="btn-group btn-group-xs">
        <button type="button" class="btn btn-default">Left</button>
        <button type="button" class="btn btn-default">Middle</button>
        <button type="button" class="btn btn-default">Right</button>
      </div>
    </div>
{% highlight html %}
<div class="btn-toolbar">
  <div class="btn-group btn-group-lg">...</div>
  <div class="btn-group">...</div>
  <div class="btn-group btn-group-sm">...</div>
  <div class="btn-group btn-group-xs">...</div>
</div>
{% endhighlight %}

    <h3 id="btn-groups-nested">Nested button groups</h3>
    <p>Place a <code>.btn-group</code> within another <code>.btn-group</code> when you want dropdown menus mixed with a series of buttons.</p>
    <div class="bs-example">
      <div class="btn-group">
        <button type="button" class="btn btn-default">1</button>
        <button type="button" class="btn btn-default">2</button>

        <div class="btn-group">
          <button type="button" class="btn btn-default dropdown-toggle" data-toggle="dropdown">
            Dropdown
            <span class="caret"></span>
          </button>
          <ul class="dropdown-menu">
            <li><a href="#">Dropdown link</a></li>
            <li><a href="#">Dropdown link</a></li>
          </ul>
        </div>
      </div>
    </div>
{% highlight html %}
<div class="btn-group">
  <button type="button" class="btn btn-default">1</button>
  <button type="button" class="btn btn-default">2</button>

  <div class="btn-group">
    <button type="button" class="btn btn-default dropdown-toggle" data-toggle="dropdown">
      Dropdown
      <span class="caret"></span>
    </button>
    <ul class="dropdown-menu">
      <li><a href="#">Dropdown link</a></li>
      <li><a href="#">Dropdown link</a></li>
    </ul>
  </div>
</div>
{% endhighlight %}

    <h3 id="btn-groups-vertical">Vertical button groups</h3>
    <p>Make a set of buttons appear vertically stacked rather than horizontally.</p>
    <div class="bs-example">
      <div class="btn-group-vertical">
        <button type="button" class="btn btn-default">Button</button>
        <button type="button" class="btn btn-default">Button</button>
        <button type="button" class="btn btn-default">Button</button>
        <button type="button" class="btn btn-default">Button</button>
      </div>
    </div>
{% highlight html %}
<div class="btn-group-vertical">
  ...
</div>
{% endhighlight %}

    <h3 id="btn-groups-justified">Justified button groups</h3>
    <p>Make a group of buttons stretch at the same size to span the entire width of its parent.</p>

    <div class="bs-callout bs-callout-warning">
      <h4>Element-specific usage</h4>
      <p>This only works with <code>&lt;a&gt;</code> elements as the <code>&lt;button&gt;</code> doesn't pick up these styles.</p>
    </div>

    <div class="bs-example">
      <div class="btn-group btn-group-justified">
        <a href="#" class="btn btn-default">Left</a>
        <a href="#" class="btn btn-default">Middle</a>
        <a href="#" class="btn btn-default">Right</a>
      </div>
    </div>
{% highlight html %}
<div class="btn-group btn-group-justified">
  ...
</div>
{% endhighlight %}

  </div>



  <!-- Split button dropdowns
  ================================================== -->
  <div class="bs-docs-section">
    <div class="page-header">
      <h1 id="btn-dropdowns">Button dropdown menus</h1>
    </div>
    <p class="lead">Use any button to trigger a dropdown menu by placing it within a <code>.btn-group</code> and providing the proper menu markup.</p>

    <div class="bs-callout bs-callout-danger">
      <h4>Plugin dependency</h4>
      <p>Button dropdowns require the <a href="../javascript/#dropdowns">dropdown plugin</a> to be included in your version of Bootstrap.</p>
    </div>

    <h3 id="btn-dropdowns-single">Single button dropdowns</h3>
    <p>Turn a button into a dropdown toggle with some basic markup changes.</p>
    <div class="bs-example">
      <div class="btn-toolbar" style="margin-bottom: 10px;">
        <div class="btn-group">
          <button type="button" class="btn btn-default dropdown-toggle" data-toggle="dropdown">Action <span class="caret"></span></button>
          <ul class="dropdown-menu">
            <li><a href="#">Action</a></li>
            <li><a href="#">Another action</a></li>
            <li><a href="#">Something else here</a></li>
            <li class="divider"></li>
            <li><a href="#">Separated link</a></li>
          </ul>
        </div><!-- /btn-group -->
        <div class="btn-group">
          <button type="button" class="btn btn-primary dropdown-toggle" data-toggle="dropdown">Action <span class="caret"></span></button>
          <ul class="dropdown-menu">
            <li><a href="#">Action</a></li>
            <li><a href="#">Another action</a></li>
            <li><a href="#">Something else here</a></li>
            <li class="divider"></li>
            <li><a href="#">Separated link</a></li>
          </ul>
        </div><!-- /btn-group -->
        <div class="btn-group">
          <button type="button" class="btn btn-danger dropdown-toggle" data-toggle="dropdown">Danger <span class="caret"></span></button>
          <ul class="dropdown-menu">
            <li><a href="#">Action</a></li>
            <li><a href="#">Another action</a></li>
            <li><a href="#">Something else here</a></li>
            <li class="divider"></li>
            <li><a href="#">Separated link</a></li>
          </ul>
        </div><!-- /btn-group -->
        <div class="btn-group">
          <button type="button" class="btn btn-warning dropdown-toggle" data-toggle="dropdown">Warning <span class="caret"></span></button>
          <ul class="dropdown-menu">
            <li><a href="#">Action</a></li>
            <li><a href="#">Another action</a></li>
            <li><a href="#">Something else here</a></li>
            <li class="divider"></li>
            <li><a href="#">Separated link</a></li>
          </ul>
        </div><!-- /btn-group -->
        <div class="btn-group">
          <button type="button" class="btn btn-success dropdown-toggle" data-toggle="dropdown">Success <span class="caret"></span></button>
          <ul class="dropdown-menu">
            <li><a href="#">Action</a></li>
            <li><a href="#">Another action</a></li>
            <li><a href="#">Something else here</a></li>
            <li class="divider"></li>
            <li><a href="#">Separated link</a></li>
          </ul>
        </div><!-- /btn-group -->
      </div>
    </div>
{% highlight html %}
<!-- Single button -->
<div class="btn-group">
  <button type="button" class="btn btn-default dropdown-toggle" data-toggle="dropdown">
    Action <span class="caret"></span>
  </button>
  <ul class="dropdown-menu">
    <li><a href="#">Action</a></li>
    <li><a href="#">Another action</a></li>
    <li><a href="#">Something else here</a></li>
    <li class="divider"></li>
    <li><a href="#">Separated link</a></li>
  </ul>
</div>
{% endhighlight %}

    <h3 id="btn-dropdowns-split">Split button dropdowns</h3>
    <p>Similarly, create split button dropdowns with the same markup changes, only with a separate button.</p>
    <div class="bs-example">
      <div class="btn-toolbar" style="margin: 0;">
        <div class="btn-group">
          <button type="button" class="btn btn-default">Action</button>
          <button type="button" class="btn btn-default dropdown-toggle" data-toggle="dropdown"><span class="caret"></span></button>
          <ul class="dropdown-menu">
            <li><a href="#">Action</a></li>
            <li><a href="#">Another action</a></li>
            <li><a href="#">Something else here</a></li>
            <li class="divider"></li>
            <li><a href="#">Separated link</a></li>
          </ul>
        </div><!-- /btn-group -->
        <div class="btn-group">
          <button type="button" class="btn btn-primary">Action</button>
          <button type="button" class="btn btn-primary dropdown-toggle" data-toggle="dropdown"><span class="caret"></span></button>
          <ul class="dropdown-menu">
            <li><a href="#">Action</a></li>
            <li><a href="#">Another action</a></li>
            <li><a href="#">Something else here</a></li>
            <li class="divider"></li>
            <li><a href="#">Separated link</a></li>
          </ul>
        </div><!-- /btn-group -->
        <div class="btn-group">
          <button type="button" class="btn btn-danger">Danger</button>
          <button type="button" class="btn btn-danger dropdown-toggle" data-toggle="dropdown"><span class="caret"></span></button>
          <ul class="dropdown-menu">
            <li><a href="#">Action</a></li>
            <li><a href="#">Another action</a></li>
            <li><a href="#">Something else here</a></li>
            <li class="divider"></li>
            <li><a href="#">Separated link</a></li>
          </ul>
        </div><!-- /btn-group -->
        <div class="btn-group">
          <button type="button" class="btn btn-warning">Warning</button>
          <button type="button" class="btn btn-warning dropdown-toggle" data-toggle="dropdown"><span class="caret"></span></button>
          <ul class="dropdown-menu">
            <li><a href="#">Action</a></li>
            <li><a href="#">Another action</a></li>
            <li><a href="#">Something else here</a></li>
            <li class="divider"></li>
            <li><a href="#">Separated link</a></li>
          </ul>
        </div><!-- /btn-group -->
        <div class="btn-group">
          <button type="button" class="btn btn-success">Success</button>
          <button type="button" class="btn btn-success dropdown-toggle" data-toggle="dropdown"><span class="caret"></span></button>
          <ul class="dropdown-menu">
            <li><a href="#">Action</a></li>
            <li><a href="#">Another action</a></li>
            <li><a href="#">Something else here</a></li>
            <li class="divider"></li>
            <li><a href="#">Separated link</a></li>
          </ul>
        </div><!-- /btn-group -->
      </div><!-- /btn-toolbar -->
    </div>
{% highlight html %}
<!-- Split button -->
<div class="btn-group">
  <button type="button" class="btn btn-default">Action</button>
  <button type="button" class="btn btn-default dropdown-toggle" data-toggle="dropdown">
    <span class="caret"></span>
  </button>
  <ul class="dropdown-menu">
    <li><a href="#">Action</a></li>
    <li><a href="#">Another action</a></li>
    <li><a href="#">Something else here</a></li>
    <li class="divider"></li>
    <li><a href="#">Separated link</a></li>
  </ul>
</div>
{% endhighlight %}

    <h3 id="btn-dropdowns-sizes">Works with all button sizes</h3>
    <p>Button dropdowns work with buttons of all sizes.</p>
    <div class="bs-example">
      <div class="btn-toolbar" style="margin: 0;">
        <div class="btn-group">
          <button class="btn btn-default btn-lg dropdown-toggle" type="button" data-toggle="dropdown">
            Large button <span class="caret"></span>
          </button>
          <ul class="dropdown-menu">
            <li><a href="#">Action</a></li>
            <li><a href="#">Another action</a></li>
            <li><a href="#">Something else here</a></li>
            <li class="divider"></li>
            <li><a href="#">Separated link</a></li>
          </ul>
        </div><!-- /btn-group -->
        <div class="btn-group">
          <button class="btn btn-default btn-sm dropdown-toggle" type="button" data-toggle="dropdown">
            Small button <span class="caret"></span>
          </button>
          <ul class="dropdown-menu">
            <li><a href="#">Action</a></li>
            <li><a href="#">Another action</a></li>
            <li><a href="#">Something else here</a></li>
            <li class="divider"></li>
            <li><a href="#">Separated link</a></li>
          </ul>
        </div><!-- /btn-group -->
        <div class="btn-group">
          <button class="btn btn-default btn-xs dropdown-toggle" type="button" data-toggle="dropdown">
            Extra small button <span class="caret"></span>
          </button>
          <ul class="dropdown-menu">
            <li><a href="#">Action</a></li>
            <li><a href="#">Another action</a></li>
            <li><a href="#">Something else here</a></li>
            <li class="divider"></li>
            <li><a href="#">Separated link</a></li>
          </ul>
        </div><!-- /btn-group -->
      </div><!-- /btn-toolbar -->
    </div><!-- /example -->
{% highlight html %}
<!-- Large button group -->
<div class="btn-group">
  <button class="btn btn-default btn-lg dropdown-toggle" type="button" data-toggle="dropdown">
    Large button <span class="caret"></span>
  </button>
  <ul class="dropdown-menu">
    ...
  </ul>
</div>

<!-- Small button group -->
<div class="btn-group">
  <button class="btn btn-default btn-sm dropdown-toggle" type="button" data-toggle="dropdown">
    Small button <span class="caret"></span>
  </button>
  <ul class="dropdown-menu">
    ...
  </ul>
</div>

<!-- Extra small button group -->
<div class="btn-group">
  <button class="btn btn-default btn-xs dropdown-toggle" type="button" data-toggle="dropdown">
    Extra small button <span class="caret"></span>
  </button>
  <ul class="dropdown-menu">
    ...
  </ul>
</div>
{% endhighlight %}

    <h3 id="btn-dropdowns-dropup">Dropup buttons</h3>
    <p>Trigger dropdown menus above elements by adding <code>.dropup</code> to the parent.</p>
    <div class="bs-example">
      <div class="btn-toolbar">
        <div class="btn-group dropup">
          <button type="button" class="btn btn-default">Dropup</button>
          <button type="button" class="btn btn-default dropdown-toggle" data-toggle="dropdown"><span class="caret"></span></button>
          <ul class="dropdown-menu">
            <li><a href="#">Action</a></li>
            <li><a href="#">Another action</a></li>
            <li><a href="#">Something else here</a></li>
            <li class="divider"></li>
            <li><a href="#">Separated link</a></li>
          </ul>
        </div><!-- /btn-group -->
        <div class="btn-group dropup">
          <button type="button" class="btn btn-primary">Right dropup</button>
          <button type="button" class="btn btn-primary dropdown-toggle" data-toggle="dropdown"><span class="caret"></span></button>
          <ul class="dropdown-menu pull-right">
            <li><a href="#">Action</a></li>
            <li><a href="#">Another action</a></li>
            <li><a href="#">Something else here</a></li>
            <li class="divider"></li>
            <li><a href="#">Separated link</a></li>
          </ul>
        </div><!-- /btn-group -->
      </div>
    </div><!-- /example -->
{% highlight html %}
<div class="btn-group dropup">
  <button type="button" class="btn btn-default">Dropup</button>
  <button type="button" class="btn btn-default dropdown-toggle" data-toggle="dropdown">
    <span class="caret"></span>
  </button>
  <ul class="dropdown-menu">
    <!-- Dropdown menu links -->
  </ul>
</div>
{% endhighlight %}

  </div>




  <!-- Input groups
  ================================================== -->
  <div class="bs-docs-section">
    <div class="page-header">
      <h1 id="input-groups">Input groups</h1>
    </div>
    <p class="lead">Extend form controls by adding text or buttons before, after, or on both sides of any text-based input. Use <code>.input-group</code> with an <code>.input-group-addon</code> to prepend or append elements to a <code>.form-control</code>.</p>

    <div class="bs-callout bs-callout-danger">
      <h4>Cross-browser compatibility</h4>
      <p>Avoid using <code>&lt;select&gt;</code> elements here as they cannot be fully styled in WebKit browsers.</p>
    </div>
    <div class="bs-callout bs-callout-info">
      <h4>Tooltips &amp; popovers in input groups require special setting</h4>
      <p>When using tooltips or popovers on elements within an <code>.input-group</code>, you'll have to specify the option <code>container: 'body'</code> to avoid unwanted side effects (such as the element growing wider and/or losing its rounded corners when the tooltip or popover is triggered).</p>
    </div>

    <h2 id="input-groups-basic">Basic input group</h2>
    <form class="bs-example bs-example-form" role="form">
      <div class="input-group">
        <span class="input-group-addon">@</span>
        <input type="text" class="form-control" placeholder="Username">
      </div>
      <br>
      <div class="input-group">
        <input type="text" class="form-control">
        <span class="input-group-addon">.00</span>
      </div>
      <br>
      <div class="input-group">
        <span class="input-group-addon">$</span>
        <input type="text" class="form-control">
        <span class="input-group-addon">.00</span>
      </div>
    </form>
{% highlight html %}
<div class="input-group">
  <span class="input-group-addon">@</span>
  <input type="text" class="form-control" placeholder="Username">
</div>

<div class="input-group">
  <input type="text" class="form-control">
  <span class="input-group-addon">.00</span>
</div>

<div class="input-group">
  <span class="input-group-addon">$</span>
  <input type="text" class="form-control">
  <span class="input-group-addon">.00</span>
</div>
{% endhighlight %}

    <h2 id="input-groups-sizes">Optional sizes</h2>
    <p>Add the relative form sizing classes to the <code>.input-group</code> itself and contents within will automatically resize—no need for repeating the form control size classes on each element.</p>
    <form class="bs-example bs-example-form" role="form">
      <div class="input-group input-group-lg">
        <span class="input-group-addon">@</span>
        <input type="text" class="form-control" placeholder="Username">
      </div>
      <br>
      <div class="input-group">
        <span class="input-group-addon">@</span>
        <input type="text" class="form-control" placeholder="Username">
      </div>
      <br>
      <div class="input-group input-group-sm">
        <span class="input-group-addon">@</span>
        <input type="text" class="form-control" placeholder="Username">
      </div>
    </form>
{% highlight html %}
<div class="input-group input-group-lg">
  <span class="input-group-addon">@</span>
  <input type="text" class="form-control input-lg" placeholder="Username">
</div>

<div class="input-group">
  <span class="input-group-addon">@</span>
  <input type="text" class="form-control" placeholder="Username">
</div>

<div class="input-group input-group-sm">
  <span class="input-group-addon">@</span>
  <input type="text" class="form-control" placeholder="Username">
</div>
{% endhighlight %}


    <h2 id="input-groups-checkboxes-radios">Checkboxes and radio buttons</h2>
    <p>Place any checkbox or radio option within an input group's addon instead of text.</p>
    <form class="bs-example bs-example-form">
      <div class="row">
        <div class="col-lg-6">
          <div class="input-group">
            <span class="input-group-addon">
              <input type="checkbox">
            </span>
            <input type="text" class="form-control">
          </div><!-- /input-group -->
        </div><!-- /.col-lg-6 -->
        <div class="col-lg-6">
          <div class="input-group">
            <span class="input-group-addon">
              <input type="radio">
            </span>
            <input type="text" class="form-control">
          </div><!-- /input-group -->
        </div><!-- /.col-lg-6 -->
      </div><!-- /.row -->
    </form>
{% highlight html %}
<div class="row">
  <div class="col-lg-6">
    <div class="input-group">
      <span class="input-group-addon">
        <input type="checkbox">
      </span>
      <input type="text" class="form-control">
    </div><!-- /input-group -->
  </div><!-- /.col-lg-6 -->
  <div class="col-lg-6">
    <div class="input-group">
      <span class="input-group-addon">
        <input type="radio">
      </span>
      <input type="text" class="form-control">
    </div><!-- /input-group -->
  </div><!-- /.col-lg-6 -->
</div><!-- /.row -->
{% endhighlight %}


    <h2 id="input-groups-buttons">Buttons instead of text</h2>
    <p>Buttons in input groups are a bit different and require one extra level of nesting. Instead of <code>.input-group-addon</code>, you'll need to use <code>.input-group-btn</code> to wrap the buttons. This is required due to default browser styles that cannot be overridden.</p>
    <form class="bs-example bs-example-form">
      <div class="row">
        <div class="col-lg-6">
          <div class="input-group">
            <span class="input-group-btn">
              <button class="btn btn-default" type="button">Go!</button>
            </span>
            <input type="text" class="form-control">
          </div><!-- /input-group -->
        </div><!-- /.col-lg-6 -->
        <div class="col-lg-6">
          <div class="input-group">
            <input type="text" class="form-control">
            <span class="input-group-btn">
              <button class="btn btn-default" type="button">Go!</button>
            </span>
          </div><!-- /input-group -->
        </div><!-- /.col-lg-6 -->
      </div><!-- /.row -->
    </form>
{% highlight html %}
<div class="row">
  <div class="col-lg-6">
    <div class="input-group">
      <span class="input-group-btn">
        <button class="btn btn-default" type="button">Go!</button>
      </span>
      <input type="text" class="form-control">
    </div><!-- /input-group -->
  </div><!-- /.col-lg-6 -->
  <div class="col-lg-6">
    <div class="input-group">
      <input type="text" class="form-control">
      <span class="input-group-btn">
        <button class="btn btn-default" type="button">Go!</button>
      </span>
    </div><!-- /input-group -->
  </div><!-- /.col-lg-6 -->
</div><!-- /.row -->
{% endhighlight %}

    <h2 id="input-groups-buttons-dropdowns">Buttons with dropdowns</h2>
    <p></p>
    <form class="bs-example bs-example-form" role="form">
      <div class="row">
        <div class="col-lg-6">
          <div class="input-group">
            <div class="input-group-btn">
              <button type="button" class="btn btn-default dropdown-toggle" data-toggle="dropdown">Action <span class="caret"></span></button>
              <ul class="dropdown-menu">
                <li><a href="#">Action</a></li>
                <li><a href="#">Another action</a></li>
                <li><a href="#">Something else here</a></li>
                <li class="divider"></li>
                <li><a href="#">Separated link</a></li>
              </ul>
            </div><!-- /btn-group -->
            <input type="text" class="form-control">
          </div><!-- /input-group -->
        </div><!-- /.col-lg-6 -->
        <div class="col-lg-6">
          <div class="input-group">
            <input type="text" class="form-control">
            <div class="input-group-btn">
              <button type="button" class="btn btn-default dropdown-toggle" data-toggle="dropdown">Action <span class="caret"></span></button>
              <ul class="dropdown-menu pull-right">
                <li><a href="#">Action</a></li>
                <li><a href="#">Another action</a></li>
                <li><a href="#">Something else here</a></li>
                <li class="divider"></li>
                <li><a href="#">Separated link</a></li>
              </ul>
            </div><!-- /btn-group -->
          </div><!-- /input-group -->
        </div><!-- /.col-lg-6 -->
      </div><!-- /.row -->
    </form>
{% highlight html %}
<div class="row">
  <div class="col-lg-6">
    <div class="input-group">
      <div class="input-group-btn">
        <button type="button" class="btn btn-default dropdown-toggle" data-toggle="dropdown">Action <span class="caret"></span></button>
        <ul class="dropdown-menu">
          <li><a href="#">Action</a></li>
          <li><a href="#">Another action</a></li>
          <li><a href="#">Something else here</a></li>
          <li class="divider"></li>
          <li><a href="#">Separated link</a></li>
        </ul>
      </div><!-- /btn-group -->
      <input type="text" class="form-control">
    </div><!-- /input-group -->
  </div><!-- /.col-lg-6 -->
  <div class="col-lg-6">
    <div class="input-group">
      <input type="text" class="form-control">
      <div class="input-group-btn">
        <button type="button" class="btn btn-default dropdown-toggle" data-toggle="dropdown">Action <span class="caret"></span></button>
        <ul class="dropdown-menu pull-right">
          <li><a href="#">Action</a></li>
          <li><a href="#">Another action</a></li>
          <li><a href="#">Something else here</a></li>
          <li class="divider"></li>
          <li><a href="#">Separated link</a></li>
        </ul>
      </div><!-- /btn-group -->
    </div><!-- /input-group -->
  </div><!-- /.col-lg-6 -->
</div><!-- /.row -->
{% endhighlight %}

    <h2 id="input-groups-buttons-segmented">Segmented dropdown groups</h2>
    <form class="bs-example bs-example-form" role="form">
      <div class="row">
        <div class="col-lg-6">
          <div class="input-group">
            <div class="input-group-btn">
              <button type="button" class="btn btn-default" tabindex="-1">Action</button>
              <button type="button" class="btn btn-default dropdown-toggle" data-toggle="dropdown" tabindex="-1">
                <span class="caret"></span>
              </button>
              <ul class="dropdown-menu">
                <li><a href="#">Action</a></li>
                <li><a href="#">Another action</a></li>
                <li><a href="#">Something else here</a></li>
                <li class="divider"></li>
                <li><a href="#">Separated link</a></li>
              </ul>
            </div>
            <input type="text" class="form-control">
          </div><!-- /.input-group -->
        </div><!-- /.col-lg-6 -->
        <div class="col-lg-6">
          <div class="input-group">
            <input type="text" class="form-control">
            <div class="input-group-btn">
              <button type="button" class="btn btn-default" tabindex="-1">Action</button>
              <button type="button" class="btn btn-default dropdown-toggle" data-toggle="dropdown" tabindex="-1">
                <span class="caret"></span>
              </button>
              <ul class="dropdown-menu pull-right">
                <li><a href="#">Action</a></li>
                <li><a href="#">Another action</a></li>
                <li><a href="#">Something else here</a></li>
                <li class="divider"></li>
                <li><a href="#">Separated link</a></li>
              </ul>
            </div>
          </div><!-- /.input-group -->
        </div><!-- /.col-lg-6 -->
      </div><!-- /.row -->
    </form>
{% highlight html %}
<div class="input-group">
  <div class="input-group-btn">
    <!-- Button and dropdown menu -->
  </div>
  <input type="text" class="form-control">
</div>

<div class="input-group">
  <input type="text" class="form-control">
  <div class="input-group-btn btn-group">
    <!-- Button and dropdown menu -->
  </div>
</div>
{% endhighlight %}

</div>



  <!-- Navs
  ================================================== -->
  <div class="bs-docs-section">
    <div class="page-header">
      <h1 id="nav">Navs</h1>
    </div>

    <p class="lead">Navs available in Bootstrap have shared markup, starting with the base <code>.nav</code> class, as well as shared states. Swap modifier classes to switch between each style.</p>

    <h2 id="nav-tabs">Tabs</h2>
    <p>Note the <code>.nav-tabs</code> class requires the <code>.nav</code> base class.</p>
    <div class="bs-example">
      <ul class="nav nav-tabs">
        <li class="active"><a href="#">Home</a></li>
        <li><a href="#">Profile</a></li>
        <li><a href="#">Messages</a></li>
      </ul>
    </div>
{% highlight html %}
<ul class="nav nav-tabs">
  <li class="active"><a href="#">Home</a></li>
  <li><a href="#">Profile</a></li>
  <li><a href="#">Messages</a></li>
</ul>
{% endhighlight %}

    <h2 id="nav-pills">Pills</h2>
    <p>Take that same HTML, but use <code>.nav-pills</code> instead:</p>
    <div class="bs-example">
      <ul class="nav nav-pills">
        <li class="active"><a href="#">Home</a></li>
        <li><a href="#">Profile</a></li>
        <li><a href="#">Messages</a></li>
      </ul>
    </div>
{% highlight html %}
<ul class="nav nav-pills">
  <li class="active"><a href="#">Home</a></li>
  <li><a href="#">Profile</a></li>
  <li><a href="#">Messages</a></li>
</ul>
{% endhighlight %}
    <p>Pills are also vertically stackable. Just add <code>.nav-stacked</code>.</p>
    <div class="bs-example">
      <ul class="nav nav-pills nav-stacked" style="max-width: 300px;">
        <li class="active"><a href="#">Home</a></li>
        <li><a href="#">Profile</a></li>
        <li><a href="#">Messages</a></li>
      </ul>
    </div>
{% highlight html %}
<ul class="nav nav-pills nav-stacked">
  ...
</ul>
{% endhighlight %}

    <h2>Options</h2>

    <h3 id="nav-justified">Justified links</h3>
    <p>Easily make tabs or pills equal widths of their parent with <code>.nav-justified</code>.</p>
    <div class="bs-example">
      <ul class="nav nav-tabs nav-justified">
        <li class="active"><a href="#">Home</a></li>
        <li><a href="#">Profile</a></li>
        <li><a href="#">Messages</a></li>
      </ul>
      <br>
      <ul class="nav nav-pills nav-justified">
        <li class="active"><a href="#">Home</a></li>
        <li><a href="#">Profile</a></li>
        <li><a href="#">Messages</a></li>
      </ul>
    </div>
{% highlight html %}
<ul class="nav nav-tabs nav-justified">
  ...
</ul>
<ul class="nav nav-pills nav-justified">
  ...
</ul>
{% endhighlight %}

    <h3 id="nav-disabled-links">Disabled state</h3>
    <p>For any nav component (tabs, pills, or list), add <code>.disabled</code> for <strong>gray links and no hover effects</strong>.</p>

    <div class="bs-callout bs-callout-warning">
      <h4>Link functionality not impacted</h4>
      <p>This class will only change the <code>&lt;a&gt;</code>'s appearance, not its functionality. Use custom JavaScript to disable links here.</p>
    </div>

    <div class="bs-example">
      <ul class="nav nav-pills">
        <li><a href="#">Clickable link</a></li>
        <li><a href="#">Clickable link</a></li>
        <li class="disabled"><a href="#">Disabled link</a></li>
      </ul>
    </div>
{% highlight html %}
<ul class="nav nav-pills">
  ...
  <li class="disabled"><a href="#">Disabled link</a></li>
  ...
</ul>
{% endhighlight %}


    <h3 id="nav-alignment">Component alignment</h3>
    <p>To align nav links, use the <code>.pull-left</code> or <code>.pull-right</code> utility classes. Both classes will add a CSS float in the specified direction.</p>


    <hr class="bs-docs-separator">


    <h2 id="nav-dropdowns">Dropdowns</h2>
    <p>Add dropdown menus with a little extra HTML and the <a href="../javascript/#dropdowns">dropdowns JavaScript plugin</a>.</p>

    <h3>Tabs with dropdowns</h3>
    <div class="bs-example">
      <nav class="navbar" role="navigation">
        <ul class="nav nav-tabs">
          <li class="active"><a href="#">Home</a></li>
          <li><a href="#">Help</a></li>
          <li class="dropdown">
            <a class="dropdown-toggle" data-toggle="dropdown" href="#">
              Dropdown <span class="caret"></span>
            </a>
            <ul class="dropdown-menu">
              <li><a href="#">Action</a></li>
              <li><a href="#">Another action</a></li>
              <li><a href="#">Something else here</a></li>
              <li class="divider"></li>
              <li><a href="#">Separated link</a></li>
            </ul>
          </li>
        </ul>
      </nav>
    </div>
{% highlight html %}
<ul class="nav nav-tabs">
  ...
  <li class="dropdown">
    <a class="dropdown-toggle" data-toggle="dropdown" href="#">
      Dropdown <span class="caret"></span>
    </a>
    <ul class="dropdown-menu">
      ...
    </ul>
  </li>
  ...
</ul>
{% endhighlight %}

    <h3>Pills with dropdowns</h3>
    <div class="bs-example">
      <ul class="nav nav-pills">
        <li class="active"><a href="#">Home</a></li>
        <li><a href="#">Help</a></li>
        <li class="dropdown">
          <a class="dropdown-toggle" data-toggle="dropdown" href="#">
            Dropdown <span class="caret"></span>
          </a>
          <ul class="dropdown-menu">
            <li><a href="#">Action</a></li>
            <li><a href="#">Another action</a></li>
            <li><a href="#">Something else here</a></li>
            <li class="divider"></li>
            <li><a href="#">Separated link</a></li>
          </ul>
        </li>
      </ul>
    </div><!-- /example -->
{% highlight html %}
<ul class="nav nav-pills">
  ...
  <li class="dropdown">
    <a class="dropdown-toggle" data-toggle="dropdown" href="#">
      Dropdown <span class="caret"></span>
    </a>
    <ul class="dropdown-menu">
      ...
    </ul>
  </li>
  ...
</ul>
{% endhighlight %}

  </div>



  <!-- Navbar
  ================================================== -->
  <div class="bs-docs-section">
    <div class="page-header">
      <h1 id="navbar">Navbar</h1>
    </div>

    <h2 id="navbar-default">Default navbar</h2>
    <p>Navbars are responsive meta components that serve as navigation headers for your application or site. They begin collapsed (and are toggleable) in mobile views and become horizontal as the available viewport width increases.</p>

    <div class="bs-example">
      <nav class="navbar" role="navigation">
        <!-- Brand and toggle get grouped for better mobile display -->
        <div class="navbar-header">
          <button type="button" class="navbar-toggle" data-toggle="collapse" data-target=".navbar-ex1-collapse">
            <span class="sr-only">Toggle navigation</span>
            <span class="icon-bar"></span>
            <span class="icon-bar"></span>
            <span class="icon-bar"></span>
          </button>
          <a class="navbar-brand" href="#">Title</a>
        </div>

        <!-- Collect the nav links, forms, and other content for toggling -->
        <div class="collapse navbar-collapse navbar-ex1-collapse">
          <ul class="nav navbar-nav">
            <li class="active"><a href="#">Home</a></li>
            <li><a href="#">Link</a></li>
            <li><a href="#">Link</a></li>
            <li class="dropdown">
              <a href="#" class="dropdown-toggle" data-toggle="dropdown">Dropdown <b class="caret"></b></a>
              <ul class="dropdown-menu">
                <li><a href="#">Action</a></li>
                <li><a href="#">Another action</a></li>
                <li><a href="#">Something else here</a></li>
                <li><a href="#">Separated link</a></li>
                <li><a href="#">One more separated link</a></li>
              </ul>
            </li>
          </ul>
          <form class="navbar-form pull-left" action="" role="search">
            <div class="form-group">
              <input type="text" class="form-control" placeholder="Search">
            </div>
            <button type="submit" class="btn btn-default">Submit</button>
          </form>
          <ul class="nav navbar-nav pull-right">
            <li><a href="#">Link</a></li>
            <li class="dropdown">
              <a href="#" class="dropdown-toggle" data-toggle="dropdown">Dropdown <b class="caret"></b></a>
              <ul class="dropdown-menu">
                <li><a href="#">Action</a></li>
                <li><a href="#">Another action</a></li>
                <li><a href="#">Something else here</a></li>
                <li><a href="#">Separated link</a></li>
              </ul>
            </li>
          </ul>
        </div><!-- /.navbar-collapse -->
      </nav>
    </div>
{% highlight html %}
<nav class="navbar" role="navigation">
  <!-- Brand and toggle get grouped for better mobile display -->
  <div class="navbar-header">
    <button type="button" class="navbar-toggle" data-toggle="collapse" data-target=".navbar-ex1-collapse">
      <span class="sr-only">Toggle navigation</span>
      <span class="icon-bar"></span>
      <span class="icon-bar"></span>
      <span class="icon-bar"></span>
    </button>
    <a class="navbar-brand" href="#">Title</a>
  </div>

  <!-- Collect the nav links, forms, and other content for toggling -->
  <div class="collapse navbar-collapse navbar-ex1-collapse">
    <ul class="nav navbar-nav">
      <li class="active"><a href="#">Home</a></li>
      <li><a href="#">Link</a></li>
      <li><a href="#">Link</a></li>
      <li class="dropdown">
        <a href="#" class="dropdown-toggle" data-toggle="dropdown">Dropdown <b class="caret"></b></a>
        <ul class="dropdown-menu">
          <li><a href="#">Action</a></li>
          <li><a href="#">Another action</a></li>
          <li><a href="#">Something else here</a></li>
          <li><a href="#">Separated link</a></li>
          <li><a href="#">One more separated link</a></li>
        </ul>
      </li>
    </ul>
    <form class="navbar-form pull-left" action="" role="search">
      <div class="form-group">
        <input type="text" class="form-control" placeholder="Search">
      </div>
      <button type="submit" class="btn btn-default">Submit</button>
    </form>
    <ul class="nav navbar-nav pull-right">
      <li><a href="#">Link</a></li>
      <li class="dropdown">
        <a href="#" class="dropdown-toggle" data-toggle="dropdown">Dropdown <b class="caret"></b></a>
        <ul class="dropdown-menu">
          <li><a href="#">Action</a></li>
          <li><a href="#">Another action</a></li>
          <li><a href="#">Something else here</a></li>
          <li><a href="#">Separated link</a></li>
        </ul>
      </li>
    </ul>
  </div><!-- /.navbar-collapse -->
</nav>
{% endhighlight %}

<div class="bs-callout bs-callout-danger">
  <h4>Plugin dependency</h4>
  <p>The responsive navbar requires the <a href="../javascript/#collapse">collapse plugin</a> to be included in your version of Bootstrap.</p>
</div>

<div class="bs-callout bs-callout-warning">
  <h4>Make navbars accessible</h4>
  <p>Be sure to add a <code>role="navigation"</code> to every navbar to help with accessibility.</p>
</div>

<<<<<<< HEAD
    <h2 id="navbar-optional-content">Optional navbar content</h2>
    <p>Quickly add other types of content, beyond links or forms, to a navbar with a few classes.</p>
=======
    <h2>Navbar components</h2>

    <h3 id="navbar-brand">Brand</h3>
    <p>A simple link to show your brand or project name only requires an anchor tag.</p>
    <div class="bs-example">
      <nav class="navbar" role="navigation">
        <a class="navbar-brand" href="#">Title</a>
      </nav>
    </div><!-- /example -->
{% highlight html %}
<a class="navbar-brand" href="#">Title</a>
{% endhighlight %}

    <h3 id="navbar-nav">Nav links</h3>
    <p>Nav items are simple to add via unordered lists.</p>
    <div class="bs-example">
      <nav class="navbar" role="navigation">
        <ul class="nav navbar-nav">
          <li class="active"><a href="#">Home</a></li>
          <li><a href="#">Link</a></li>
          <li class="disabled"><a href="#">Disabled</a></li>
        </ul>
      </nav>
    </div><!-- /example -->
{% highlight html %}
<ul class="nav navbar-nav">
  <li class="active"><a href="#">Home</a></li>
  <li><a href="#">Link</a></li>
  <li class="disabled"><a href="#">Disabled</a></li>
</ul>
{% endhighlight %}

    <h3 id="navbar-forms">Forms</h3>
    <p>To properly style and position a form within the navbar, add the appropriate classes as shown below. For a default form, include <code>.navbar-form</code> and either <code>.pull-left</code> or <code>.pull-right</code> to properly align it.</p>
    <div class="bs-example">

      <nav class="navbar" role="navigation">
        <form class="navbar-form pull-left" role="form">
          <input type="text" class="form-control" style="width: 200px;">
          <button type="submit" class="btn btn-default">Submit</button>
        </form>
      </nav>

      <nav class="navbar" role="navigation">
        <form class="navbar-form pull-left" role="form">
          <select name="" class="form-control" style="width: 200px;">
            <option value="1">1</option>
            <option value="2">2</option>
            <option value="3">3</option>
            <option value="4">4</option>
          </select>
          <button type="submit" class="btn btn-default">Submit</button>
        </form>
      </nav>

      <nav class="navbar" role="navigation">
        <form class="navbar-form pull-left" role="form">
          <input type="text" class="form-control" style="width: 200px;">
          <input type="checkbox">
          <button type="submit" class="btn btn-default">Submit</button>
        </form>
      </nav>

      <nav class="navbar" role="navigation">
        <form class="navbar-form pull-left" role="form">
          <input type="text" class="form-control" style="width: 200px;">
          <label class="checkbox-inline">
            <input type="checkbox"> Remember me
          </label>
          <button type="submit" class="btn btn-default">Submit</button>
        </form>
      </nav>

    </div><!-- /example -->
{% highlight html %}
<form class="navbar-form pull-left" role="form">
  <input type="text" class="form-control" style="width: 200px;">
  <button type="submit" class="btn btn-default">Submit</button>
</form>
{% endhighlight %}
>>>>>>> 49576704

    <h3 id="navbar-buttons">Buttons</h3>
    <p>For buttons not residing in a <code>&lt;form&gt;</code>, add this class to vertically center buttons within a navbar.</p>
    <div class="bs-example">
      <nav class="navbar" role="navigation">
        <div class="navbar-header">
          <button type="button" class="navbar-toggle" data-toggle="collapse" data-target=".navbar-ex2-collapse">
            <span class="sr-only">Toggle navigation</span>
            <span class="icon-bar"></span>
            <span class="icon-bar"></span>
            <span class="icon-bar"></span>
          </button>
          <a class="navbar-brand" href="#">Title</a>
        </div>
        <div class="collapse navbar-collapse navbar-ex2-collapse">
          <button type="button" class="btn btn-default navbar-btn">Sign in</button>
        </div>
      </nav>
    </div>
{% highlight html %}
<button type="button" class="btn btn-default navbar-btn">Sign in</button>
{% endhighlight %}

    <h3 id="navbar-text">Text in navbars</h3>
    <p>Wrap strings of text in an element with <code>.navbar-text</code>, usually on a <code>&lt;p&gt;</code> tag for proper leading and color.</p>
    <div class="bs-example">
      <nav class="navbar" role="navigation">
        <div class="navbar-header">
          <button type="button" class="navbar-toggle" data-toggle="collapse" data-target=".navbar-ex3-collapse">
            <span class="sr-only">Toggle navigation</span>
            <span class="icon-bar"></span>
            <span class="icon-bar"></span>
            <span class="icon-bar"></span>
          </button>
          <a class="navbar-brand" href="#">Title</a>
        </div>
        <div class="collapse navbar-collapse navbar-ex3-collapse">
          <p class="navbar-text">Signed in as Mark Otto</p>
        </div>
      </nav>
    </div>
{% highlight html %}
<p class="navbar-text">Signed in as Mark Otto</p>
{% endhighlight %}

    <h3 id="navbar-links">Non-nav links</h3>
    <p>For folks using standard links that are not within the regular navbar navigation component, use the <code>.navbar-link</code> class to add the proper colors for the default and inverse navbar options.</p>
    <div class="bs-example">
      <nav class="navbar" role="navigation">
        <div class="navbar-header">
          <button type="button" class="navbar-toggle" data-toggle="collapse" data-target=".navbar-ex4-collapse">
            <span class="sr-only">Toggle navigation</span>
            <span class="icon-bar"></span>
            <span class="icon-bar"></span>
            <span class="icon-bar"></span>
          </button>
          <a class="navbar-brand" href="#">Title</a>
        </div>
        <div class="collapse navbar-collapse navbar-ex4-collapse">
          <p class="navbar-text pull-right">Signed in as <a href="#" class="navbar-link">Mark Otto</a></p>
        </div>
      </nav>
    </div>
{% highlight html %}
<p class="navbar-text pull-right">Signed in as <a href="#" class="navbar-link">Mark Otto</a></p>
{% endhighlight %}

    <h3 id="navbar-component-alignment">Component alignment</h3>
    <p>Align nav links, forms, buttons, or text, using the <code>.pull-left</code> or <code>.pull-right</code> utility classes. Both classes will add a CSS float in the specified direction. To align nav links, put them in a separate <code>&lt;ul&gt;</code> with the respective utility class applied.</p>


    <h2>Optional display variations</h2>
    <p>Fix the navbar to the top or bottom of the viewport with an additional class on the outermost div, <code>.navbar</code>. These will also remove rounded corners.</p>

    <h3 id="navbar-fixed-top">Fixed to top</h3>
    <p>Add <code>.navbar-fixed-top</code>.</p>
    <div class="bs-example bs-navbar-top-example">
      <nav class="navbar navbar-fixed-top" role="navigation">
        <!-- Brand and toggle get grouped for better mobile display -->
        <div class="navbar-header">
          <button type="button" class="navbar-toggle" data-toggle="collapse" data-target=".navbar-ex5-collapse">
            <span class="sr-only">Toggle navigation</span>
            <span class="icon-bar"></span>
            <span class="icon-bar"></span>
            <span class="icon-bar"></span>
          </button>
          <a class="navbar-brand" href="#">Title</a>
        </div>

        <!-- Collect the nav links, forms, and other content for toggling -->
        <div class="collapse navbar-collapse navbar-ex5-collapse">
          <ul class="nav navbar-nav">
            <li class="active"><a href="#">Home</a></li>
            <li><a href="#">Link</a></li>
            <li><a href="#">Link</a></li>
          </ul>
        </div><!-- /.navbar-collapse -->
      </nav>
    </div><!-- /example -->
{% highlight html %}
<nav class="navbar navbar-fixed-top" role="navigation">
  ...
</nav>
{% endhighlight %}

    <div class="bs-callout bs-callout-danger">
      <h4>Body padding required</h4>
      <p>The fixed navbar will overlay your other content, unless you add <code>padding</code> to the top of the <code>&lt;body&gt;</code>. Try out your own values or use our snippet below. Tip: By default, the navbar is 50px high.</p>
{% highlight css %}
body { padding-top: 70px; }
{% endhighlight %}
      <p>Make sure to include this <strong>after</strong> the core Bootstrap CSS.</p>
    </div>

    <h3 id="navbar-fixed-bottom">Fixed to bottom</h3>
    <p>Add <code>.navbar-fixed-bottom</code> instead.</p>
    <div class="bs-example bs-navbar-bottom-example">
      <nav class="navbar navbar-fixed-bottom" role="navigation">
        <!-- Brand and toggle get grouped for better mobile display -->
        <div class="navbar-header">
          <button type="button" class="navbar-toggle" data-toggle="collapse" data-target=".navbar-ex6-collapse">
            <span class="sr-only">Toggle navigation</span>
            <span class="icon-bar"></span>
            <span class="icon-bar"></span>
            <span class="icon-bar"></span>
          </button>
          <a class="navbar-brand" href="#">Title</a>
        </div>

        <!-- Collect the nav links, forms, and other content for toggling -->
        <div class="collapse navbar-collapse navbar-ex6-collapse">
          <ul class="nav navbar-nav">
            <li class="active"><a href="#">Home</a></li>
            <li><a href="#">Link</a></li>
            <li><a href="#">Link</a></li>
          </ul>
        </div><!-- /.navbar-collapse -->
      </nav>
    </div><!-- /example -->
{% highlight html %}
<nav class="navbar navbar-fixed-bottom" role="navigation">
  ...
</nav>
{% endhighlight %}

    <div class="bs-callout bs-callout-danger">
      <h4>Body padding required</h4>
      <p>The fixed navbar will overlay your other content, unless you add <code>padding</code> to the bottom of the <code>&lt;body&gt;</code>. Try out your own values or use our snippet below. Tip: By default, the navbar is 50px high.</p>
{% highlight css %}
body { padding-bottom: 70px; }
{% endhighlight %}
      <p>Make sure to include this <strong>after</strong> the core Bootstrap CSS.</p>
    </div>

    <h3 id="navbar-static-top">Static top navbar</h3>
    <p>Create a full-width navbar that scrolls away with the page by adding <code>.navbar-static-top</code>. Unlike the <code>.navbar-fixed-*</code> classes, you do not need to change any padding on the <code>body</code>.</p>
    <div class="bs-example bs-navbar-top-example">
      <nav class="navbar navbar-static-top" role="navigation">
        <!-- Brand and toggle get grouped for better mobile display -->
        <div class="navbar-header">
          <button type="button" class="navbar-toggle" data-toggle="collapse" data-target=".navbar-ex7-collapse">
            <span class="sr-only">Toggle navigation</span>
            <span class="icon-bar"></span>
            <span class="icon-bar"></span>
            <span class="icon-bar"></span>
          </button>
          <a class="navbar-brand" href="#">Title</a>
        </div>

        <!-- Collect the nav links, forms, and other content for toggling -->
        <div class="collapse navbar-collapse navbar-ex7-collapse">
          <ul class="nav navbar-nav">
            <li class="active"><a href="#">Home</a></li>
            <li><a href="#">Link</a></li>
            <li><a href="#">Link</a></li>
          </ul>
        </div><!-- /.navbar-collapse -->
      </nav>
    </div><!-- /example -->
{% highlight html %}
<nav class="navbar navbar-static-top" role="navigation">
  ...
</nav>
{% endhighlight %}


<<<<<<< HEAD
=======
    <h2 id="navbar-responsive">Responsive navbar</h2>
    <p>To implement a collapsing responsive navbar, wrap your navbar content in a containing div, <code>.nav-collapse.collapse</code>, and add the navbar toggle button, <code>.navbar-toggle</code>.</p>
    <div class="bs-example">
      <nav class="navbar" role="navigation">
        <div class="container">
          <button type="button" class="navbar-toggle" data-toggle="collapse" data-target=".navbar-responsive-collapse">
            <span class="sr-only">Toggle navigation</span>
            <span class="icon-bar"></span>
            <span class="icon-bar"></span>
            <span class="icon-bar"></span>
          </button>
          <a class="navbar-brand" href="#">Title</a>
          <div class="nav-collapse collapse navbar-responsive-collapse">
            <ul class="nav navbar-nav">
              <li class="active"><a href="#">Home</a></li>
              <li><a href="#">Link</a></li>
              <li><a href="#">Link</a></li>
              <li class="dropdown">
                <a href="#" class="dropdown-toggle" data-toggle="dropdown">Dropdown <b class="caret"></b></a>
                <ul class="dropdown-menu">
                  <li><a href="#">Action</a></li>
                  <li><a href="#">Another action</a></li>
                  <li><a href="#">Something else here</a></li>
                  <li class="divider"></li>
                  <li class="dropdown-header">Dropdown header</li>
                  <li><a href="#">Separated link</a></li>
                  <li><a href="#">One more separated link</a></li>
                </ul>
              </li>
            </ul>
            <form class="navbar-form pull-left" action="." role="search">
              <input type="text" class="form-control col-lg-8" placeholder="Search">
            </form>
            <ul class="nav navbar-nav pull-right">
              <li><a href="#">Link</a></li>
              <li class="dropdown">
                <a href="#" class="dropdown-toggle" data-toggle="dropdown">Dropdown <b class="caret"></b></a>
                <ul class="dropdown-menu">
                  <li><a href="#">Action</a></li>
                  <li><a href="#">Another action</a></li>
                  <li><a href="#">Something else here</a></li>
                  <li class="divider"></li>
                  <li><a href="#">Separated link</a></li>
                </ul>
              </li>
            </ul>
          </div><!-- /.nav-collapse -->
        </div><!-- /.container -->
      </nav><!-- /.navbar -->
    </div><!-- /example -->
{% highlight html %}
<nav class="navbar" role="navigation">
  <div class="container">

    <!-- .navbar-toggle is used as the toggle for collapsed navbar content -->
    <button type="button" class="navbar-toggle" data-toggle="collapse" data-target=".navbar-responsive-collapse">
      <span class="sr-only">Toggle navigation</span>
      <span class="icon-bar"></span>
      <span class="icon-bar"></span>
      <span class="icon-bar"></span>
    </button>

    <!-- Be sure to leave the brand out there if you want it shown -->
    <a class="navbar-brand" href="#">Title</a>

    <!-- Place everything within .nav-collapse to hide it until above 768px -->
    <div class="nav-collapse collapse navbar-responsive-collapse">
      ...
    </div><!-- /.nav-collapse -->
  </div><!-- /.container -->
</nav><!-- /.navbar -->
{% endhighlight %}

    <div class="bs-callout bs-callout-danger">
      <h4>Plugin dependency</h4>
      <p>The responsive navbar requires the <a href="../javascript/#collapse">collapse plugin</a> to be included in your version of Bootstrap.</p>
    </div>


    <h2 id="navbar-scrollable">Scrollable responsive navbar</h2>
    <p>For instances where you have too many items in your navbar to fight within the viewport of a small device, add <code>.nav-collapse-scrollable</code> to your navbar's <code>.nav-collapse</code> to set a <code>max-height</code> and smooth scrolling.</p>
    <div class="bs-example">
      <nav class="navbar">
        <div class="container">
          <button type="button" class="navbar-toggle" data-toggle="collapse" data-target=".bs-navbar-scroll-collapse">
            <span class="icon-bar"></span>
            <span class="icon-bar"></span>
            <span class="icon-bar"></span>
          </button>
          <a class="navbar-brand" href="#">Title</a>
          <div class="collapse nav-collapse nav-collapse-scrollable bs-navbar-scroll-collapse">
            <ul class="nav navbar-nav">
              <li class="active"><a href="#">Home</a></li>
              <li><a href="#">Link</a></li>
              <li><a href="#">Link</a></li>
              <li><a href="#">Link</a></li>
              <li><a href="#">Link</a></li>
              <li><a href="#">Link</a></li>
              <li><a href="#">Link</a></li>
            </ul>
            <form class="navbar-form pull-left" action="." role="search">
              <input type="text" class="form-control col-lg-8" placeholder="Search">
            </form>
          </div><!-- /.nav-collapse -->
        </div><!-- /.container -->
      </nav><!-- /.navbar -->
    </div><!-- /example -->
{% highlight html %}
<nav class="navbar">
  <div class="container">
		...

    <div class="collapse nav-collapse nav-collapse-scrollable">
      ...
    </div><!-- /.nav-collapse -->

  </div><!-- /.container -->
</nav><!-- /.navbar -->
{% endhighlight %}


>>>>>>> 49576704
    <h2 id="navbar-inverted">Inverted variation</h2>
    <p>Modify the look of the navbar by adding <code>.navbar-inverse</code>.</p>
    <div class="bs-example">
      <nav class="navbar navbar-inverse" role="navigation">
        <!-- Brand and toggle get grouped for better mobile display -->
        <div class="navbar-header">
          <button type="button" class="navbar-toggle" data-toggle="collapse" data-target=".navbar-ex8-collapse">
            <span class="sr-only">Toggle navigation</span>
            <span class="icon-bar"></span>
            <span class="icon-bar"></span>
            <span class="icon-bar"></span>
          </button>
          <a class="navbar-brand" href="#">Title</a>
<<<<<<< HEAD
        </div>

        <!-- Collect the nav links, forms, and other content for toggling -->
        <div class="collapse navbar-collapse navbar-ex8-collapse">
          <ul class="nav navbar-nav">
            <li class="active"><a href="#">Home</a></li>
            <li><a href="#">Link</a></li>
            <li><a href="#">Link</a></li>
          </ul>
        </div><!-- /.navbar-collapse -->
      </nav>
=======
          <div class="nav-collapse collapse navbar-inverse-collapse">
            <ul class="nav navbar-nav">
              <li class="active"><a href="#">Home</a></li>
              <li><a href="#">Link</a></li>
              <li><a href="#">Link</a></li>
              <li class="dropdown">
                <a href="#" class="dropdown-toggle" data-toggle="dropdown">Dropdown <b class="caret"></b></a>
                <ul class="dropdown-menu">
                  <li><a href="#">Action</a></li>
                  <li><a href="#">Another action</a></li>
                  <li><a href="#">Something else here</a></li>
                  <li class="divider"></li>
                  <li class="dropdown-header">Dropdown header</li>
                  <li><a href="#">Separated link</a></li>
                  <li><a href="#">One more separated link</a></li>
                </ul>
              </li>
            </ul>
            <form class="navbar-form pull-left" action="." role="search">
              <input type="text" class="form-control col-lg-8" placeholder="Search">
            </form>
            <ul class="nav navbar-nav pull-right">
              <li><a href="#">Link</a></li>
              <li class="dropdown">
                <a href="#" class="dropdown-toggle" data-toggle="dropdown">Dropdown <b class="caret"></b></a>
                <ul class="dropdown-menu">
                  <li><a href="#">Action</a></li>
                  <li><a href="#">Another action</a></li>
                  <li><a href="#">Something else here</a></li>
                  <li class="divider"></li>
                  <li><a href="#">Separated link</a></li>
                </ul>
              </li>
            </ul>
          </div><!-- /.nav-collapse -->
        </div><!-- /.container -->
      </nav><!-- /.navbar -->
>>>>>>> 49576704
    </div><!-- /example -->
{% highlight html %}
<nav class="navbar navbar-inverse" role="navigation">
  ...
</nav>
{% endhighlight %}

  </div>



  <!-- Breadcrumbs
  ================================================== -->
  <div class="bs-docs-section">
    <div class="page-header">
      <h1 id="breadcrumbs">Breadcrumbs <small></small></h1>
    </div>
    <p class="lead">Indicate the current page's location within a navigational hierarchy.</p>
    <p>Separators are automatically added in CSS through <code>:before</code> and <code>content</code>.</p>
    <div class="bs-example">
      <ul class="breadcrumb">
        <li class="active">Home</li>
      </ul>
      <ul class="breadcrumb">
        <li><a href="#">Home</a></li>
        <li class="active">Library</li>
      </ul>
      <ul class="breadcrumb" style="margin-bottom: 5px;">
        <li><a href="#">Home</a></li>
        <li><a href="#">Library</a></li>
        <li class="active">Data</li>
      </ul>
    </div>
{% highlight html %}
<ul class="breadcrumb">
  <li><a href="#">Home</a></li>
  <li><a href="#">Library</a></li>
  <li class="active">Data</li>
</ul>
{% endhighlight %}
  </div>



  <!-- Pagination
  ================================================== -->
  <div class="bs-docs-section">
    <div class="page-header">
      <h1 id="pagination">Pagination</h1>
    </div>
    <p class="lead">Provide pagination links for your site or app with the multi-page pagination component, or the simpler <a href="#pagination-pager">pager alternative</a>.</p>

    <h2 id="pagination-default">Default pagination</h2>
    <p>Simple pagination inspired by Rdio, great for apps and search results. The large block is hard to miss, easily scalable, and provides large click areas.</p>
    <div class="bs-example">
      <ul class="pagination">
        <li><a href="#">&laquo;</a></li>
        <li><a href="#">1</a></li>
        <li><a href="#">2</a></li>
        <li><a href="#">3</a></li>
        <li><a href="#">4</a></li>
        <li><a href="#">5</a></li>
        <li><a href="#">&raquo;</a></li>
      </ul>
    </div>
{% highlight html %}
<ul class="pagination">
  <li><a href="#">&laquo;</a></li>
  <li><a href="#">1</a></li>
  <li><a href="#">2</a></li>
  <li><a href="#">3</a></li>
  <li><a href="#">4</a></li>
  <li><a href="#">5</a></li>
  <li><a href="#">&raquo;</a></li>
</ul>
{% endhighlight %}

    <h3>Disabled and active states</h3>
    <p>Links are customizable for different circumstances. Use <code>.disabled</code> for unclickable links and <code>.active</code> to indicate the current page.</p>
    <div class="bs-example">
      <ul class="pagination">
        <li class="disabled"><a href="#">&laquo;</a></li>
        <li class="active"><a href="#">1 <span class="sr-only">(current)</span></a></li>
        <li><a href="#">2</a></li>
        <li><a href="#">3</a></li>
        <li><a href="#">4</a></li>
        <li><a href="#">5</a></li>
        <li><a href="#">&raquo;</a></li>
     </ul>
    </div>
{% highlight html %}
<ul class="pagination">
  <li class="disabled"><a href="#">&laquo;</a></li>
  <li class="active"><a href="#">1 <span class="sr-only">(current)</span></a></li>
  ...
</ul>
{% endhighlight %}
    <p>You can optionally swap out active or disabled anchors for <code>&lt;span&gt;</code> to remove click functionality while retaining intended styles.</p>
{% highlight html %}
<ul class="pagination">
  <li class="disabled"><span>&laquo;</span></li>
  <li class="active"><span>1 <span class="sr-only">(current)</span></span></li>
  ...
</ul>
{% endhighlight %}


    <h3>Sizes</h3>
    <p>Fancy larger or smaller pagination? Add <code>.pagination-lg</code> or <code>.pagination-sm</code> for additional sizes.</p>
    <div class="bs-example">
      <div>
        <ul class="pagination pagination-lg">
          <li><a href="#">&laquo;</a></li>
          <li><a href="#">1</a></li>
          <li><a href="#">2</a></li>
          <li><a href="#">3</a></li>
          <li><a href="#">4</a></li>
          <li><a href="#">5</a></li>
          <li><a href="#">&raquo;</a></li>
        </ul>
      </div>
      <div>
        <ul class="pagination">
          <li><a href="#">&laquo;</a></li>
          <li><a href="#">1</a></li>
          <li><a href="#">2</a></li>
          <li><a href="#">3</a></li>
          <li><a href="#">4</a></li>
          <li><a href="#">5</a></li>
          <li><a href="#">&raquo;</a></li>
        </ul>
      </div>
      <div>
        <ul class="pagination pagination-sm">
          <li><a href="#">&laquo;</a></li>
          <li><a href="#">1</a></li>
          <li><a href="#">2</a></li>
          <li><a href="#">3</a></li>
          <li><a href="#">4</a></li>
          <li><a href="#">5</a></li>
          <li><a href="#">&raquo;</a></li>
        </ul>
      </div>
    </div>
{% highlight html %}
<ul class="pagination pagination-lg">...</ul>
<ul class="pagination">...</ul>
<ul class="pagination pagination-sm">...</ul>
{% endhighlight %}


    <h2 id="pagination-pager">Pager</h2>
    <p>Quick previous and next links for simple pagination implementations with light markup and styles. It's great for simple sites like blogs or magazines.</p>

    <h3>Default example</h3>
    <p>By default, the pager centers links.</p>
    <div class="bs-example">
      <ul class="pager">
        <li><a href="#">Previous</a></li>
        <li><a href="#">Next</a></li>
      </ul>
    </div>
{% highlight html %}
<ul class="pager">
  <li><a href="#">Previous</a></li>
  <li><a href="#">Next</a></li>
</ul>
{% endhighlight %}

    <h3>Aligned links</h3>
    <p>Alternatively, you can align each link to the sides:</p>
    <div class="bs-example">
      <ul class="pager">
        <li class="previous"><a href="#">&larr; Older</a></li>
        <li class="next"><a href="#">Newer &rarr;</a></li>
      </ul>
    </div>
{% highlight html %}
<ul class="pager">
  <li class="previous"><a href="#">&larr; Older</a></li>
  <li class="next"><a href="#">Newer &rarr;</a></li>
</ul>
{% endhighlight %}


    <h3>Optional disabled state</h3>
    <p>Pager links also use the general <code>.disabled</code> utility class from the pagination.</p>
    <div class="bs-example">
      <ul class="pager">
        <li class="previous disabled"><a href="#">&larr; Older</a></li>
        <li class="next"><a href="#">Newer &rarr;</a></li>
      </ul>
    </div>
{% highlight html %}
<ul class="pager">
  <li class="previous disabled"><a href="#">&larr; Older</a></li>
  <li class="next"><a href="#">Newer &rarr;</a></li>
</ul>
{% endhighlight %}
  </div>



  <!-- Labels
  ================================================== -->
  <div class="bs-docs-section">
    <div class="page-header">
      <h1 id="labels">Labels</h1>
    </div>
    <p class="lead"></p>

    <h3>Example</h3>
    <div class="bs-example">
      <h1>Example heading <span class="label label-default">New</span></h1>
      <h2>Example heading <span class="label label-default">New</span></h2>
      <h3>Example heading <span class="label label-default">New</span></h3>
      <h4>Example heading <span class="label label-default">New</span></h4>
      <h5>Example heading <span class="label label-default">New</span></h5>
      <h6>Example heading <span class="label label-default">New</span></h6>
    </div>
{% highlight html %}
<h3>Example heading <span class="label label-default">New</span></h3>
{% endhighlight %}

    <h3>Available variations</h3>
    <p>Add any of the below mentioned modifier classes to change the appearance of a label.</p>
    <div class="bs-example">
      <span class="label label-default">Default</span>
      <span class="label label-success">Success</span>
      <span class="label label-warning">Warning</span>
      <span class="label label-danger">Danger</span>
      <span class="label label-info">Info</span>
    </div>
{% highlight html %}
<span class="label label-default">Default</span>
<span class="label label-success">Success</span>
<span class="label label-warning">Warning</span>
<span class="label label-danger">Danger</span>
<span class="label label-info">Info</span>
{% endhighlight %}

  </div>



  <!-- Badges
  ================================================== -->
  <div class="bs-docs-section">
    <div class="page-header">
      <h1 id="badges">Badges</h1>
    </div>
    <p class="lead">Easily highlight new or unread items by adding a <code>&lt;span class="badge"&gt;</code> to links, Bootstrap navs, and more.</p>

    <div class="bs-example">
      <a href="#">Inbox <span class="badge">42</span></a>
    </div>
{% highlight html %}
<a href="#">Inbox <span class="badge">42</span></a>
{% endhighlight %}

    <h4>Self collapsing</h4>
    <p>When there are no new or unread items, badges will simply collapse (via CSS's <code>:empty</code> selector) provided no content exists within.</p>

    <div class="bs-callout bs-callout-danger">
      <h4>Cross-browser compatibility</h4>
      <p>Badges won't self collapse in Internet Explorer 8 because it lacks support for the <code>:empty</code> selector.</p>
    </div>

    <h4>Adapts to active nav states</h4>
    <p>Built-in styles are included for placing badges in active states in pill and list navigations.</p>
    <div class="bs-example">
      <ul class="nav nav-pills">
        <li class="active"><a href="#">Home <span class="badge">42</span></a></li>
        <li><a href="#">Profile</a></li>
        <li><a href="#">Messages <span class="badge">3</span></a></li>
      </ul>
      <br>
      <ul class="nav nav-pills nav-stacked" style="max-width: 260px;">
        <li class="active">
          <a href="#">
            <span class="badge pull-right">42</span>
            Home
          </a>
        </li>
        <li><a href="#">Profile</a></li>
        <li>
          <a href="#">
            <span class="badge pull-right">3</span>
            Messages
          </a>
        </li>
      </ul>
    </div>
{% highlight html %}
<ul class="nav nav-pills nav-stacked">
  <li class="active">
    <a href="#">
      <span class="badge pull-right">42</span>
      Home
    </a>
  </li>
  ...
</ul>
{% endhighlight %}
  </div>



  <!-- Typographic components
  ================================================== -->
  <div class="bs-docs-section">
    <div class="page-header">
      <h1 id="type-components">Typographic components</h1>
    </div>

    <h2 id="type-components-jumbotron">Jumbotron</h2>
    <p>A lightweight, flexible component to showcase key content on your site. It works well on marketing and content-heavy sites.</p>
    <div class="bs-example">
      <div class="jumbotron">
        <h1>Hello, world!</h1>
        <p>This is a simple hero unit, a simple jumbotron-style component for calling extra attention to featured content or information.</p>
        <p><a class="btn btn-primary btn-lg">Learn more</a></p>
      </div>
    </div>
{% highlight html %}
<div class="jumbotron">
  <h1>Hello, world!</h1>
  <p>...</p>
  <p><a class="btn btn-primary btn-lg">Learn more</a></p>
</div>
{% endhighlight %}

    <h2 id="type-components-page-header">Page header</h2>
    <p>A simple shell for an <code>h1</code> to appropriately space out and segment sections of content on a page. It can utilize the <code>h1</code>'s default <code>small</code> element, as well as most other components (with additional styles).</p>
    <div class="bs-example">
      <div class="page-header">
        <h1>Example page header <small>Subtext for header</small></h1>
      </div>
    </div>
{% highlight html %}
<div class="page-header">
  <h1>Example page header <small>Subtext for header</small></h1>
</div>
{% endhighlight %}
  </div>



  <!-- Thumbnails
  ================================================== -->
  <div class="bs-docs-section">
    <div class="page-header">
      <h1 id="thumbnails">Thumbnails</h1>
    </div>
    <p class="lead">Extend Bootstrap's <a href="../css/#grid">grid system</a> with the thumbnail component to easily display grids of images, videos, text, and more.</p>

    <h3 id="thumbnails-default">Default thumbnails</h3>
    <p>By default, Bootstrap's thumbnails are designed to showcase linked images with minimal required markup.</p>
    <div class="bs-example">
      <div class="row">
        <div class="col-lg-3">
          <a href="#" class="thumbnail">
            <img data-src="holder.js/100%x180" alt="Generic placeholder thumbnail">
          </a>
        </div>
        <div class="col-lg-3">
          <a href="#" class="thumbnail">
            <img data-src="holder.js/100%x180" alt="Generic placeholder thumbnail">
          </a>
        </div>
        <div class="col-lg-3">
          <a href="#" class="thumbnail">
            <img data-src="holder.js/100%x180" alt="Generic placeholder thumbnail">
          </a>
        </div>
        <div class="col-lg-3">
          <a href="#" class="thumbnail">
            <img data-src="holder.js/100%x180" alt="Generic placeholder thumbnail">
          </a>
        </div>
      </div>
    </div><!-- /.bs-example -->
{% highlight html %}
<div class="row">
  <div class="col-lg-3">
    <a href="#" class="thumbnail">
      <img data-src="holder.js/100%x180" alt="...">
    </a>
  </div>
  ...
</div>
{% endhighlight %}

    <h3 id="thumbnails-custom-content">Custom content thumbnails</h3>
    <p>With a bit of extra markup, it's possible to add any kind of HTML content like headings, paragraphs, or buttons into thumbnails.</p>
    <div class="bs-example">
      <div class="row">
        <div class="col-lg-4">
          <div class="thumbnail">
            <img data-src="holder.js/300x200" alt="">
            <div class="caption">
              <h3>Thumbnail label</h3>
              <p>Cras justo odio, dapibus ac facilisis in, egestas eget quam. Donec id elit non mi porta gravida at eget metus. Nullam id dolor id nibh ultricies vehicula ut id elit.</p>
              <p><a href="#" class="btn btn-primary">Action</a> <a href="#" class="btn btn-default">Action</a></p>
            </div>
          </div>
        </div>
        <div class="col-lg-4">
          <div class="thumbnail">
            <img data-src="holder.js/300x200" alt="">
            <div class="caption">
              <h3>Thumbnail label</h3>
              <p>Cras justo odio, dapibus ac facilisis in, egestas eget quam. Donec id elit non mi porta gravida at eget metus. Nullam id dolor id nibh ultricies vehicula ut id elit.</p>
              <p><a href="#" class="btn btn-primary">Action</a> <a href="#" class="btn btn-default">Action</a></p>
            </div>
          </div>
        </div>
        <div class="col-lg-4">
          <div class="thumbnail">
            <img data-src="holder.js/300x200" alt="">
            <div class="caption">
              <h3>Thumbnail label</h3>
              <p>Cras justo odio, dapibus ac facilisis in, egestas eget quam. Donec id elit non mi porta gravida at eget metus. Nullam id dolor id nibh ultricies vehicula ut id elit.</p>
              <p><a href="#" class="btn btn-primary">Action</a> <a href="#" class="btn btn-default">Action</a></p>
            </div>
          </div>
        </div>
      </div>
    </div><!-- /.bs-example -->
{% highlight html %}
<div class="row">
  <div class="col-lg-4">
    <div class="thumbnail">
      <img data-src="holder.js/300x200" alt="">
      <div class="caption">
        <h3>Thumbnail label</h3>
        <p>...</p>
        <p><a href="#" class="btn btn-primary">Action</a> <a href="#" class="btn btn-default">Action</a></p>
      </div>
    </div>
  </div>
</div>
{% endhighlight %}
  </div>




  <!-- Alerts
  ================================================== -->
  <div class="bs-docs-section">
    <div class="page-header">
      <h1 id="alerts">Alerts</h1>
    </div>
    <p class="lead">Provide contextual feedback messages for typical user actions with the handful of available and flexible alert messages. For inline dismissal, use the <a href="../javascript/#js-alerts">alerts jQuery plugin</a>.</p>

    <h2 id="alerts-default">Default alert</h2>
    <p>Wrap any text and an optional dismiss button in <code>.alert</code> for a basic warning alert message.</p>

    <div class="bs-example">
      <div class="alert">
        <strong>Warning!</strong> Best check yo self, you're not looking too good.
      </div>
    </div>
{% highlight html %}
<div class="alert">
  <strong>Warning!</strong> Best check yo self, you're not looking too good.
</div>
{% endhighlight %}

    <h2 id="alerts-alternatives">Contextual alternatives</h2>
    <p>Add optional classes to change an alert's connotation.</p>
    <div class="bs-example">
      <div class="alert alert-danger">
        <strong>Oh snap!</strong> Change a few things up and try submitting again.
      </div>
      <div class="alert alert-success">
        <strong>Well done!</strong> You successfully read this important alert message.
      </div>
      <div class="alert alert-info">
        <strong>Heads up!</strong> This alert needs your attention, but it's not super important.
      </div>
    </div>
{% highlight html %}
<div class="alert alert-danger">...</div>
<div class="alert alert-success">...</div>
<div class="alert alert-info">...</div>
{% endhighlight %}

    <h2 id="alerts-dismissable">Dismissable alerts</h2>
    <p>Build on any alert by adding an optional <code>.alert-dismissable</code> and close button.</p>
    <div class="bs-example">
      <div class="alert alert-dismissable">
        <button type="button" class="close" data-dismiss="alert" aria-hidden="true">&times;</button>
        <strong>Warning!</strong> Best check yo self, you're not looking too good.
      </div>
    </div>
{% highlight html %}
<div class="alert alert-dismissable">
  <button type="button" class="close" data-dismiss="alert" aria-hidden="true">&times;</button>
  <strong>Warning!</strong> Best check yo self, you're not looking too good.
</div>
{% endhighlight %}

    <div class="bs-callout bs-callout-warning">
      <h4>Ensure proper behavior across all devices</h4>
      <p>Be sure to use the <code>&lt;button&gt;</code> element with the <code>data-dismiss="alert"</code> data attribute.</p>
    </div>

    <h2 id="alerts-links">Links in alerts</h2>
    <p>Use the <code>.alert-link</code> utility class to quickly provide matching colored links within any alert.</p>
    <div class="bs-example">
      <div class="alert alert-danger">
        <strong>Oh snap!</strong> <a href="#" class="alert-link">Change a few things up</a> and try submitting again.
      </div>
      <div class="alert alert-success">
        <strong>Well done!</strong> You successfully read <a href="#" class="alert-link">this important alert message</a>.
      </div>
      <div class="alert alert-info">
        <strong>Heads up!</strong> This <a href="#" class="alert-link">alert needs your attention</a>, but it's not super important.
      </div>
    </div>
{% highlight html %}
<div class="alert alert-danger">
  <a href="#" class="alert-link">...</a>
</div>
<div class="alert alert-success">
  <a href="#" class="alert-link">...</a>
</div>
<div class="alert alert-info">
  <a href="#" class="alert-link">...</a>
</div>
{% endhighlight %}
  </div>




  <!-- Progress bars
  ================================================== -->
  <div class="bs-docs-section">
    <div class="page-header">
      <h1 id="progress">Progress bars</h1>
    </div>
    <p class="lead">Provide up-to-date feedback on the progress of a workflow or action with simple yet flexible progress bars.</p>

    <div class="bs-callout bs-callout-danger">
      <h4>Cross-browser compatibility</h4>
      <p>Progress bars use CSS3 transitions and animations to achieve some of their effects. These features are not supported in Internet Explorer 9 and below or older versions of Firefox. Opera 12 does not support animations.</p>
    </div>

    <h3 id="progress-basic">Basic</h3>
    <p>Default progress bar with a vertical gradient.</p>
    <div class="bs-example">
      <div class="progress">
        <div class="progress-bar" role="progressbar" aria-valuenow="60" aria-valuemin="0" aria-valuemax="100" style="width: 60%;"><span class="sr-only">60% Complete</span></div>
      </div>
    </div>
{% highlight html %}
<div class="progress">
  <div class="progress-bar" role="progressbar" aria-valuenow="60" aria-valuemin="0" aria-valuemax="100" style="width: 60%;"><span class="sr-only">60% Complete</span></div>
</div>
{% endhighlight %}

    <h3 id="progress-alternatives">Contextual alternatives</h3>
    <p>Progress bars use some of the same button and alert classes for consistent styles.</p>
    <div class="bs-example">
      <div class="progress" style="margin-bottom: 9px;">
        <div class="progress-bar progress-bar-info" role="progressbar" aria-valuenow="20" aria-valuemin="0" aria-valuemax="100" style="width: 20%"><span class="sr-only">20% Complete</span></div>
      </div>
      <div class="progress" style="margin-bottom: 9px;">
        <div class="progress-bar progress-bar-success" role="progressbar" aria-valuenow="40" aria-valuemin="0" aria-valuemax="100" style="width: 40%"><span class="sr-only">40% Complete (success)</span></div>
      </div>
      <div class="progress" style="margin-bottom: 9px;">
        <div class="progress-bar progress-bar-warning" role="progressbar" aria-valuenow="60" aria-valuemin="0" aria-valuemax="100" style="width: 60%"><span class="sr-only">60% Complete (warning)</span></div>
      </div>
      <div class="progress">
        <div class="progress-bar progress-bar-danger" role="progressbar" aria-valuenow="80" aria-valuemin="0" aria-valuemax="100" style="width: 80%"><span class="sr-only">80% Complete (danger)</span></div>
      </div>
    </div>
{% highlight html %}
<div class="progress">
  <div class="progress-bar progress-bar-info" role="progressbar" aria-valuenow="20" aria-valuemin="0" aria-valuemax="100" style="width: 20%">
    <span class="sr-only">20% Complete</span>
  </div>
</div>
<div class="progress">
  <div class="progress-bar progress-bar-success" role="progressbar" aria-valuenow="40" aria-valuemin="0" aria-valuemax="100" style="width: 40%">
    <span class="sr-only">40% Complete (success)</span>
  </div>
</div>
<div class="progress">
  <div class="progress-bar progress-bar-warning" role="progressbar" aria-valuenow="60" aria-valuemin="0" aria-valuemax="100" style="width: 60%">
    <span class="sr-only">60% Complete (warning)</span>
  </div>
</div>
<div class="progress">
  <div class="progress-bar progress-bar-danger" role="progressbar" aria-valuenow="80" aria-valuemin="0" aria-valuemax="100" style="width: 80%">
    <span class="sr-only">80% Complete</span>
  </div>
</div>
{% endhighlight %}

    <h3 id="progress-striped">Striped</h3>
    <p>Uses a gradient to create a striped effect. Not available in IE8.</p>
    <div class="bs-example">
      <div class="progress progress-striped" style="margin-bottom: 9px;">
        <div class="progress-bar progress-bar-info" role="progressbar" aria-valuenow="20" aria-valuemin="0" aria-valuemax="100" style="width: 20%"><span class="sr-only">20% Complete</span></div>
      </div>
      <div class="progress progress-striped" style="margin-bottom: 9px;">
        <div class="progress-bar progress-bar-success" role="progressbar" aria-valuenow="40" aria-valuemin="0" aria-valuemax="100" style="width: 40%"><span class="sr-only">40% Complete (success)</span></div>
      </div>
      <div class="progress progress-striped" style="margin-bottom: 9px;">
        <div class="progress-bar progress-bar-warning" role="progressbar" aria-valuenow="60" aria-valuemin="0" aria-valuemax="100" style="width: 60%"><span class="sr-only">60% Complete (warning)</span></div>
      </div>
      <div class="progress progress-striped">
        <div class="progress-bar progress-bar-danger" role="progressbar" aria-valuenow="80" aria-valuemin="0" aria-valuemax="100" style="width: 80%"><span class="sr-only">80% Complete (danger)</span></div>
      </div>
    </div>
{% highlight html %}
<div class="progress progress-striped">
  <div class="progress-bar progress-bar-info" role="progressbar" aria-valuenow="20" aria-valuemin="0" aria-valuemax="100" style="width: 20%">
    <span class="sr-only">20% Complete</span>
  </div>
</div>
<div class="progress progress-striped">
  <div class="progress-bar progress-bar-success" role="progressbar" aria-valuenow="40" aria-valuemin="0" aria-valuemax="100" style="width: 40%">
    <span class="sr-only">40% Complete (success)</span>
  </div>
</div>
<div class="progress progress-striped">
  <div class="progress-bar progress-bar-warning" role="progressbar" aria-valuenow="60" aria-valuemin="0" aria-valuemax="100" style="width: 60%">
    <span class="sr-only">60% Complete (warning)</span>
  </div>
</div>
<div class="progress progress-striped">
  <div class="progress-bar progress-bar-danger" role="progressbar" aria-valuenow="80" aria-valuemin="0" aria-valuemax="100" style="width: 80%">
    <span class="sr-only">80% Complete (danger)</span>
  </div>
</div>
{% endhighlight %}

    <h3 id="progress-animated">Animated</h3>
    <p>Add <code>.active</code> to <code>.progress-striped</code> to animate the stripes right to left. Not available in all versions of IE.</p>
    <div class="bs-example">
      <div class="progress progress-striped active">
        <div class="progress-bar" role="progressbar" aria-valuenow="45" aria-valuemin="0" aria-valuemax="100" style="width: 45%"><span class="sr-only">45% Complete</span></div>
      </div>
    </div>
{% highlight html %}
<div class="progress progress-striped active">
  <div class="progress-bar"  role="progressbar" aria-valuenow="45" aria-valuemin="0" aria-valuemax="100" style="width: 45%">
    <span class='sr-only'>45% Complete</span>
  </div>
</div>
{% endhighlight %}

    <h3 id="progress-stacked">Stacked</h3>
    <p>Place multiple bars into the same <code>.progress</code> to stack them.</p>
    <div class="bs-example">
      <div class="progress">
        <div class="progress-bar progress-bar-success" style="width: 35%"><span class="sr-only">35% Complete (success)</span></div>
        <div class="progress-bar progress-bar-warning" style="width: 20%"><span class="sr-only">20% Complete (warning)</span></div>
        <div class="progress-bar progress-bar-danger" style="width: 10%"><span class='sr-only'>10% Complete (danger)</span></div>
      </div>
    </div>
{% highlight html %}
<div class="progress">
  <div class="progress-bar progress-bar-success" style="width: 35%"><span class="sr-only">35% Complete (success)</span></div>
  <div class="progress-bar progress-bar-warning" style="width: 20%"><span class="sr-only">20% Complete (warning)</span></div>
  <div class="progress-bar progress-bar-danger" style="width: 10%"><span class="sr-only">10% Complete (danger)</span></div>
</div>
{% endhighlight %}
  </div>




  <!-- Media object
  ================================================== -->
  <div class="bs-docs-section">
    <div class="page-header">
      <h1 id="media">Media object</h1>
    </div>
    <p class="lead">Abstract object styles for building various types of components (like blog comments, Tweets, etc) that feature a left- or right-aligned image alongside textual content.</p>

    <h3 id="media-default">Default media</h3>
    <p>The default media allow to float a media object (images, video, audio) to the left or right of a content block.</p>
    <div class="bs-example">
      <div class="media">
        <a class="pull-left" href="#">
          <img class="media-object" data-src="holder.js/64x64" alt="Generic placeholder image">
        </a>
        <div class="media-body">
          <h4 class="media-heading">Media heading</h4>
          Cras sit amet nibh libero, in gravida nulla. Nulla vel metus scelerisque ante sollicitudin commodo. Cras purus odio, vestibulum in vulputate at, tempus viverra turpis. Fusce condimentum nunc ac nisi vulputate fringilla. Donec lacinia congue felis in faucibus.
        </div>
      </div>
      <div class="media">
        <a class="pull-left" href="#">
          <img class="media-object" data-src="holder.js/64x64" alt="Generic placeholder image">
        </a>
        <div class="media-body">
          <h4 class="media-heading">Media heading</h4>
          Cras sit amet nibh libero, in gravida nulla. Nulla vel metus scelerisque ante sollicitudin commodo. Cras purus odio, vestibulum in vulputate at, tempus viverra turpis. Fusce condimentum nunc ac nisi vulputate fringilla. Donec lacinia congue felis in faucibus.
          <div class="media">
            <a class="pull-left" href="#">
              <img class="media-object" data-src="holder.js/64x64" alt="Generic placeholder image">
            </a>
            <div class="media-body">
              <h4 class="media-heading">Media heading</h4>
              Cras sit amet nibh libero, in gravida nulla. Nulla vel metus scelerisque ante sollicitudin commodo. Cras purus odio, vestibulum in vulputate at, tempus viverra turpis. Fusce condimentum nunc ac nisi vulputate fringilla. Donec lacinia congue felis in faucibus.
            </div>
          </div>
        </div>
      </div>
    </div><!-- /.bs-example -->
{% highlight html %}
<div class="media">
  <a class="pull-left" href="#">
    <img class="media-object" src="..." alt="...">
  </a>
  <div class="media-body">
    <h4 class="media-heading">Media heading</h4>
    ...
  </div>
</div>
{% endhighlight %}

    <h3 id="media-list">Media list</h3>
    <p>With a bit of extra markup, you can use media inside list (useful for comment threads or articles lists).</p>
    <div class="bs-example">
      <ul class="media-list">
        <li class="media">
          <a class="pull-left" href="#">
            <img class="media-object" data-src="holder.js/64x64" alt="Generic placeholder image">
          </a>
          <div class="media-body">
            <h4 class="media-heading">Media heading</h4>
            <p>Cras sit amet nibh libero, in gravida nulla. Nulla vel metus scelerisque ante sollicitudin commodo. Cras purus odio, vestibulum in vulputate at, tempus viverra turpis.</p>
            <!-- Nested media object -->
            <div class="media">
              <a class="pull-left" href="#">
                <img class="media-object" data-src="holder.js/64x64" alt="Generic placeholder image">
              </a>
              <div class="media-body">
                <h4 class="media-heading">Nested media heading</h4>
                Cras sit amet nibh libero, in gravida nulla. Nulla vel metus scelerisque ante sollicitudin commodo. Cras purus odio, vestibulum in vulputate at, tempus viverra turpis.
                <!-- Nested media object -->
                <div class="media">
                  <a class="pull-left" href="#">
                    <img class="media-object" data-src="holder.js/64x64" alt="Generic placeholder image">
                  </a>
                  <div class="media-body">
                    <h4 class="media-heading">Nested media heading</h4>
                    Cras sit amet nibh libero, in gravida nulla. Nulla vel metus scelerisque ante sollicitudin commodo. Cras purus odio, vestibulum in vulputate at, tempus viverra turpis.
                  </div>
                </div>
              </div>
            </div>
            <!-- Nested media object -->
            <div class="media">
              <a class="pull-left" href="#">
                <img class="media-object" data-src="holder.js/64x64" alt="Generic placeholder image">
              </a>
              <div class="media-body">
                <h4 class="media-heading">Nested media heading</h4>
                Cras sit amet nibh libero, in gravida nulla. Nulla vel metus scelerisque ante sollicitudin commodo. Cras purus odio, vestibulum in vulputate at, tempus viverra turpis.
              </div>
            </div>
          </div>
        </li>
        <li class="media">
          <a class="pull-right" href="#">
            <img class="media-object" data-src="holder.js/64x64" alt="Generic placeholder image">
          </a>
          <div class="media-body">
            <h4 class="media-heading">Media heading</h4>
            Cras sit amet nibh libero, in gravida nulla. Nulla vel metus scelerisque ante sollicitudin commodo. Cras purus odio, vestibulum in vulputate at, tempus viverra turpis.
          </div>
        </li>
      </ul>
    </div>
{% highlight html %}
<ul class="media-list">
  <li class="media">
    <a class="pull-left" href="#">
      <img class="media-object" src="..." alt="...">
    </a>
    <div class="media-body">
      <h4 class="media-heading">Media heading</h4>
      ...
    </div>
  </li>
</ul>
{% endhighlight %}
  </div>





  <!-- List group
  ================================================== -->
  <div class="bs-docs-section">
    <div class="page-header">
      <h1 id="list-group">List group</h1>
    </div>
    <p class="lead">List groups are a flexible and powerful component for displaying not only simple lists of elements, but complex ones with custom content.</p>

    <h3 id="list-group-basic">Basic list group</h3>
    <p>The most basic list group is simply an unordered list with list items, and the proper classes. Build upon it with the options that follow, or your own CSS as needed.</p>
    <div class="bs-example">
      <ul class="list-group">
        <li class="list-group-item">Cras justo odio</li>
        <li class="list-group-item">Dapibus ac facilisis in</li>
        <li class="list-group-item">Morbi leo risus</li>
        <li class="list-group-item">Porta ac consectetur ac</li>
        <li class="list-group-item">Vestibulum at eros</li>
      </ul>
    </div>
{% highlight html %}
<ul class="list-group">
  <li class="list-group-item">Cras justo odio</li>
  <li class="list-group-item">Dapibus ac facilisis in</li>
  <li class="list-group-item">Morbi leo risus</li>
  <li class="list-group-item">Porta ac consectetur ac</li>
  <li class="list-group-item">Vestibulum at eros</li>
</ul>
{% endhighlight %}

    <h3 id="list-group-badges">With badges</h3>
    <p>Add the badges component to any list group item and it will automatically be positioned on the right.</p>
    <div class="bs-example">
      <ul class="list-group">
        <li class="list-group-item">
          <span class="badge">14</span>
          Cras justo odio
        </li>
        <li class="list-group-item">
          <span class="badge">2</span>
          Dapibus ac facilisis in
        </li>
        <li class="list-group-item">
          <span class="badge">1</span>
          Morbi leo risus
        </li>
      </ul>
    </div>
{% highlight html %}
<ul class="list-group">
  <li class="list-group-item">
    <span class="badge">14</span>
    Cras justo odio
  </li>
</ul>
{% endhighlight %}

    <h3 id="list-group-linked">Linked list group</h3>
    <p>Linkify list group items by using anchor tags instead of list items (that also means a parent <code>&lt;div&gt;</code> instead of an <code>&lt;ul&gt;</code>). No need for individual parents around each element.</p>
    <div class="bs-example">
      <div class="list-group">
        <a href="#" class="list-group-item active">
          Cras justo odio
        </a>
        <a href="#" class="list-group-item">Dapibus ac facilisis in</a>
        <a href="#" class="list-group-item">Morbi leo risus</a>
        <a href="#" class="list-group-item">Porta ac consectetur ac</a>
        <a href="#" class="list-group-item">Vestibulum at eros</a>
      </div>
    </div>
{% highlight html %}
<div class="list-group">
  <a href="#" class="list-group-item active">
    Cras justo odio
  </a>
  <a href="#" class="list-group-item">Dapibus ac facilisis in</a>
  <a href="#" class="list-group-item">Morbi leo risus</a>
  <a href="#" class="list-group-item">Porta ac consectetur ac</a>
  <a href="#" class="list-group-item">Vestibulum at eros</a>
</div>
{% endhighlight %}

    <h3 id="list-group-custom-content">Custom content</h3>
    <p>Add nearly any HTML within, even for linked list groups like the one below.</p>
    <div class="bs-example">
      <div class="list-group">
        <a href="#" class="list-group-item active">
          <h4 class="list-group-item-heading">List group item heading</h4>
          <p class="list-group-item-text">Donec id elit non mi porta gravida at eget metus. Maecenas sed diam eget risus varius blandit.</p>
        </a>
        <a href="#" class="list-group-item">
          <h4 class="list-group-item-heading">List group item heading</h4>
          <p class="list-group-item-text">Donec id elit non mi porta gravida at eget metus. Maecenas sed diam eget risus varius blandit.</p>
        </a>
        <a href="#" class="list-group-item">
          <h4 class="list-group-item-heading">List group item heading</h4>
          <p class="list-group-item-text">Donec id elit non mi porta gravida at eget metus. Maecenas sed diam eget risus varius blandit.</p>
        </a>
      </div>
    </div>
{% highlight html %}
<div class="list-group">
  <a href="#" class="list-group-item active">
    <h4 class="list-group-item-heading">List group item heading</h4>
    <p class="list-group-item-text">...</p>
  </a>
</div>
{% endhighlight %}
  </div>




  <!-- Panels
  ================================================== -->
  <div class="bs-docs-section">
    <div class="page-header">
      <h1 id="panels">Panels</h1>
    </div>
    <p class="lead">While not always necessary, sometimes you need to put your DOM in a box. For those situations, try the panel component.</p>

    <h3 id="panels-basic">Basic panel</h3>
    <p>By default, all the <code>.panel</code> does is apply some basic border and padding to contain some content.</p>
    <div class="bs-example">
      <div class="panel">
        Basic panel example
      </div>
    </div>
{% highlight html %}
<div class="panel">
  Basic panel example
</div>
{% endhighlight %}

    <h3 id="panels-heading">Panel with heading</h3>
    <p>Easily add a heading container to your panel with <code>.panel-heading</code>. You may also include any <code>&lt;h1&gt;</code>-<code>&lt;h6&gt;</code> with a <code>.panel-title</code> class to add a pre-styled heading.</p>
    <div class="bs-example">
      <div class="panel">
        <div class="panel-heading">Panel heading</div>
        Panel content
      </div>
      <div class="panel">
        <div class="panel-heading">
          <h3 class="panel-title">Panel title</h3>
        </div>
        Panel content
      </div>
    </div>
{% highlight html %}
<div class="panel">
  <div class="panel-heading">Panel heading</div>
  Panel content
</div>

<div class="panel">
  <div class="panel-heading">
    <h3 class="panel-title">Panel title</h3>
  </div>
  Panel content
</div>
{% endhighlight %}

    <h3 id="panels-footer">Panel with footer</h3>
    <p>Wrap buttons or secondary text in <code>.panel-footer</code>.</p>
    <div class="bs-example">
      <div class="panel">
        Panel content
        <div class="panel-footer">Panel footer</div>
      </div>
    </div>
{% highlight html %}
<div class="panel">
  Panel content
  <div class="panel-footer">Panel footer</div>
</div>
{% endhighlight %}

    <h3 id="panels-alternatives">Contextual alternatives</h3>
    <p>Like other components, easily make a panel more meaningful to a particular context by adding any of the contextual state classes.</p>
    <div class="bs-example">
      <div class="panel panel-primary">
        <div class="panel-heading">
          <h3 class="panel-title">Panel title</h3>
        </div>
        Panel content
      </div>
      <div class="panel panel-success">
        <div class="panel-heading">
          <h3 class="panel-title">Panel title</h3>
        </div>
        Panel content
      </div>
      <div class="panel panel-warning">
        <div class="panel-heading">
          <h3 class="panel-title">Panel title</h3>
        </div>
        Panel content
      </div>
      <div class="panel panel-danger">
        <div class="panel-heading">
          <h3 class="panel-title">Panel title</h3>
        </div>
        Panel content
      </div>
      <div class="panel panel-info">
        <div class="panel-heading">
          <h3 class="panel-title">Panel title</h3>
        </div>
        Panel content
      </div>
    </div>
{% highlight html %}
<div class="panel panel-primary">...</div>
<div class="panel panel-success">...</div>
<div class="panel panel-warning">...</div>
<div class="panel panel-danger">...</div>
<div class="panel panel-info">...</div>
{% endhighlight %}

    <h3 id="panels-list-group">With list groups</h3>
    <p>Easily include full-width <a href="#list-group">list groups</a> within any panel.</p>
    <div class="bs-example">
      <div class="panel">
        <!-- Default panel contents -->
        <div class="panel-heading">Panel heading</div>
        <p>Some default panel content here. Nulla vitae elit libero, a pharetra augue. Aenean lacinia bibendum nulla sed consectetur. Aenean eu leo quam. Pellentesque ornare sem lacinia quam venenatis vestibulum. Nullam id dolor id nibh ultricies vehicula ut id elit.</p>

        <!-- List group -->
        <ul class="list-group">
          <li class="list-group-item">Cras justo odio</li>
          <li class="list-group-item">Dapibus ac facilisis in</li>
          <li class="list-group-item">Morbi leo risus</li>
          <li class="list-group-item">Porta ac consectetur ac</li>
          <li class="list-group-item">Vestibulum at eros</li>
        </ul>
      </div>
    </div>
{% highlight html %}
<div class="panel">
  <!-- Default panel contents -->
  <div class="panel-heading">Panel heading</div>
  <p>...</p>

  <!-- List group -->
  <ul class="list-group">
    <li class="list-group-item">Cras justo odio</li>
    <li class="list-group-item">Dapibus ac facilisis in</li>
    <li class="list-group-item">Morbi leo risus</li>
    <li class="list-group-item">Porta ac consectetur ac</li>
    <li class="list-group-item">Vestibulum at eros</li>
  </ul>
</div>
{% endhighlight %}

  </div>





  <!-- Wells
  ================================================== -->
  <div class="bs-docs-section">
    <div class="page-header">
      <h1 id="wells">Wells</h1>
    </div>

    <h3>Default well</h3>
    <p>Use the well as a simple effect on an element to give it an inset effect.</p>
    <div class="bs-example">
      <div class="well">
        Look, I'm in a well!
      </div>
    </div>
{% highlight html %}
<div class="well">...</div>
{% endhighlight %}
    <h3>Optional classes</h3>
    <p>Control padding and rounded corners with two optional modifier classes.</p>
    <div class="bs-example">
      <div class="well well-lg">
        Look, I'm in a well!
      </div>
    </div>
{% highlight html %}
<div class="well well-lg">...</div>
{% endhighlight %}

    <div class="bs-example">
      <div class="well well-sm">
        Look, I'm in a well!
      </div>
    </div>
{% highlight html %}
<div class="well well-sm">...</div>
{% endhighlight %}
  </div><|MERGE_RESOLUTION|>--- conflicted
+++ resolved
@@ -1168,91 +1168,9 @@
   <p>Be sure to add a <code>role="navigation"</code> to every navbar to help with accessibility.</p>
 </div>
 
-<<<<<<< HEAD
+
     <h2 id="navbar-optional-content">Optional navbar content</h2>
     <p>Quickly add other types of content, beyond links or forms, to a navbar with a few classes.</p>
-=======
-    <h2>Navbar components</h2>
-
-    <h3 id="navbar-brand">Brand</h3>
-    <p>A simple link to show your brand or project name only requires an anchor tag.</p>
-    <div class="bs-example">
-      <nav class="navbar" role="navigation">
-        <a class="navbar-brand" href="#">Title</a>
-      </nav>
-    </div><!-- /example -->
-{% highlight html %}
-<a class="navbar-brand" href="#">Title</a>
-{% endhighlight %}
-
-    <h3 id="navbar-nav">Nav links</h3>
-    <p>Nav items are simple to add via unordered lists.</p>
-    <div class="bs-example">
-      <nav class="navbar" role="navigation">
-        <ul class="nav navbar-nav">
-          <li class="active"><a href="#">Home</a></li>
-          <li><a href="#">Link</a></li>
-          <li class="disabled"><a href="#">Disabled</a></li>
-        </ul>
-      </nav>
-    </div><!-- /example -->
-{% highlight html %}
-<ul class="nav navbar-nav">
-  <li class="active"><a href="#">Home</a></li>
-  <li><a href="#">Link</a></li>
-  <li class="disabled"><a href="#">Disabled</a></li>
-</ul>
-{% endhighlight %}
-
-    <h3 id="navbar-forms">Forms</h3>
-    <p>To properly style and position a form within the navbar, add the appropriate classes as shown below. For a default form, include <code>.navbar-form</code> and either <code>.pull-left</code> or <code>.pull-right</code> to properly align it.</p>
-    <div class="bs-example">
-
-      <nav class="navbar" role="navigation">
-        <form class="navbar-form pull-left" role="form">
-          <input type="text" class="form-control" style="width: 200px;">
-          <button type="submit" class="btn btn-default">Submit</button>
-        </form>
-      </nav>
-
-      <nav class="navbar" role="navigation">
-        <form class="navbar-form pull-left" role="form">
-          <select name="" class="form-control" style="width: 200px;">
-            <option value="1">1</option>
-            <option value="2">2</option>
-            <option value="3">3</option>
-            <option value="4">4</option>
-          </select>
-          <button type="submit" class="btn btn-default">Submit</button>
-        </form>
-      </nav>
-
-      <nav class="navbar" role="navigation">
-        <form class="navbar-form pull-left" role="form">
-          <input type="text" class="form-control" style="width: 200px;">
-          <input type="checkbox">
-          <button type="submit" class="btn btn-default">Submit</button>
-        </form>
-      </nav>
-
-      <nav class="navbar" role="navigation">
-        <form class="navbar-form pull-left" role="form">
-          <input type="text" class="form-control" style="width: 200px;">
-          <label class="checkbox-inline">
-            <input type="checkbox"> Remember me
-          </label>
-          <button type="submit" class="btn btn-default">Submit</button>
-        </form>
-      </nav>
-
-    </div><!-- /example -->
-{% highlight html %}
-<form class="navbar-form pull-left" role="form">
-  <input type="text" class="form-control" style="width: 200px;">
-  <button type="submit" class="btn btn-default">Submit</button>
-</form>
-{% endhighlight %}
->>>>>>> 49576704
 
     <h3 id="navbar-buttons">Buttons</h3>
     <p>For buttons not residing in a <code>&lt;form&gt;</code>, add this class to vertically center buttons within a navbar.</p>
@@ -1439,130 +1357,6 @@
 {% endhighlight %}
 
 
-<<<<<<< HEAD
-=======
-    <h2 id="navbar-responsive">Responsive navbar</h2>
-    <p>To implement a collapsing responsive navbar, wrap your navbar content in a containing div, <code>.nav-collapse.collapse</code>, and add the navbar toggle button, <code>.navbar-toggle</code>.</p>
-    <div class="bs-example">
-      <nav class="navbar" role="navigation">
-        <div class="container">
-          <button type="button" class="navbar-toggle" data-toggle="collapse" data-target=".navbar-responsive-collapse">
-            <span class="sr-only">Toggle navigation</span>
-            <span class="icon-bar"></span>
-            <span class="icon-bar"></span>
-            <span class="icon-bar"></span>
-          </button>
-          <a class="navbar-brand" href="#">Title</a>
-          <div class="nav-collapse collapse navbar-responsive-collapse">
-            <ul class="nav navbar-nav">
-              <li class="active"><a href="#">Home</a></li>
-              <li><a href="#">Link</a></li>
-              <li><a href="#">Link</a></li>
-              <li class="dropdown">
-                <a href="#" class="dropdown-toggle" data-toggle="dropdown">Dropdown <b class="caret"></b></a>
-                <ul class="dropdown-menu">
-                  <li><a href="#">Action</a></li>
-                  <li><a href="#">Another action</a></li>
-                  <li><a href="#">Something else here</a></li>
-                  <li class="divider"></li>
-                  <li class="dropdown-header">Dropdown header</li>
-                  <li><a href="#">Separated link</a></li>
-                  <li><a href="#">One more separated link</a></li>
-                </ul>
-              </li>
-            </ul>
-            <form class="navbar-form pull-left" action="." role="search">
-              <input type="text" class="form-control col-lg-8" placeholder="Search">
-            </form>
-            <ul class="nav navbar-nav pull-right">
-              <li><a href="#">Link</a></li>
-              <li class="dropdown">
-                <a href="#" class="dropdown-toggle" data-toggle="dropdown">Dropdown <b class="caret"></b></a>
-                <ul class="dropdown-menu">
-                  <li><a href="#">Action</a></li>
-                  <li><a href="#">Another action</a></li>
-                  <li><a href="#">Something else here</a></li>
-                  <li class="divider"></li>
-                  <li><a href="#">Separated link</a></li>
-                </ul>
-              </li>
-            </ul>
-          </div><!-- /.nav-collapse -->
-        </div><!-- /.container -->
-      </nav><!-- /.navbar -->
-    </div><!-- /example -->
-{% highlight html %}
-<nav class="navbar" role="navigation">
-  <div class="container">
-
-    <!-- .navbar-toggle is used as the toggle for collapsed navbar content -->
-    <button type="button" class="navbar-toggle" data-toggle="collapse" data-target=".navbar-responsive-collapse">
-      <span class="sr-only">Toggle navigation</span>
-      <span class="icon-bar"></span>
-      <span class="icon-bar"></span>
-      <span class="icon-bar"></span>
-    </button>
-
-    <!-- Be sure to leave the brand out there if you want it shown -->
-    <a class="navbar-brand" href="#">Title</a>
-
-    <!-- Place everything within .nav-collapse to hide it until above 768px -->
-    <div class="nav-collapse collapse navbar-responsive-collapse">
-      ...
-    </div><!-- /.nav-collapse -->
-  </div><!-- /.container -->
-</nav><!-- /.navbar -->
-{% endhighlight %}
-
-    <div class="bs-callout bs-callout-danger">
-      <h4>Plugin dependency</h4>
-      <p>The responsive navbar requires the <a href="../javascript/#collapse">collapse plugin</a> to be included in your version of Bootstrap.</p>
-    </div>
-
-
-    <h2 id="navbar-scrollable">Scrollable responsive navbar</h2>
-    <p>For instances where you have too many items in your navbar to fight within the viewport of a small device, add <code>.nav-collapse-scrollable</code> to your navbar's <code>.nav-collapse</code> to set a <code>max-height</code> and smooth scrolling.</p>
-    <div class="bs-example">
-      <nav class="navbar">
-        <div class="container">
-          <button type="button" class="navbar-toggle" data-toggle="collapse" data-target=".bs-navbar-scroll-collapse">
-            <span class="icon-bar"></span>
-            <span class="icon-bar"></span>
-            <span class="icon-bar"></span>
-          </button>
-          <a class="navbar-brand" href="#">Title</a>
-          <div class="collapse nav-collapse nav-collapse-scrollable bs-navbar-scroll-collapse">
-            <ul class="nav navbar-nav">
-              <li class="active"><a href="#">Home</a></li>
-              <li><a href="#">Link</a></li>
-              <li><a href="#">Link</a></li>
-              <li><a href="#">Link</a></li>
-              <li><a href="#">Link</a></li>
-              <li><a href="#">Link</a></li>
-              <li><a href="#">Link</a></li>
-            </ul>
-            <form class="navbar-form pull-left" action="." role="search">
-              <input type="text" class="form-control col-lg-8" placeholder="Search">
-            </form>
-          </div><!-- /.nav-collapse -->
-        </div><!-- /.container -->
-      </nav><!-- /.navbar -->
-    </div><!-- /example -->
-{% highlight html %}
-<nav class="navbar">
-  <div class="container">
-		...
-
-    <div class="collapse nav-collapse nav-collapse-scrollable">
-      ...
-    </div><!-- /.nav-collapse -->
-
-  </div><!-- /.container -->
-</nav><!-- /.navbar -->
-{% endhighlight %}
-
-
->>>>>>> 49576704
     <h2 id="navbar-inverted">Inverted variation</h2>
     <p>Modify the look of the navbar by adding <code>.navbar-inverse</code>.</p>
     <div class="bs-example">
@@ -1576,7 +1370,6 @@
             <span class="icon-bar"></span>
           </button>
           <a class="navbar-brand" href="#">Title</a>
-<<<<<<< HEAD
         </div>
 
         <!-- Collect the nav links, forms, and other content for toggling -->
@@ -1588,45 +1381,6 @@
           </ul>
         </div><!-- /.navbar-collapse -->
       </nav>
-=======
-          <div class="nav-collapse collapse navbar-inverse-collapse">
-            <ul class="nav navbar-nav">
-              <li class="active"><a href="#">Home</a></li>
-              <li><a href="#">Link</a></li>
-              <li><a href="#">Link</a></li>
-              <li class="dropdown">
-                <a href="#" class="dropdown-toggle" data-toggle="dropdown">Dropdown <b class="caret"></b></a>
-                <ul class="dropdown-menu">
-                  <li><a href="#">Action</a></li>
-                  <li><a href="#">Another action</a></li>
-                  <li><a href="#">Something else here</a></li>
-                  <li class="divider"></li>
-                  <li class="dropdown-header">Dropdown header</li>
-                  <li><a href="#">Separated link</a></li>
-                  <li><a href="#">One more separated link</a></li>
-                </ul>
-              </li>
-            </ul>
-            <form class="navbar-form pull-left" action="." role="search">
-              <input type="text" class="form-control col-lg-8" placeholder="Search">
-            </form>
-            <ul class="nav navbar-nav pull-right">
-              <li><a href="#">Link</a></li>
-              <li class="dropdown">
-                <a href="#" class="dropdown-toggle" data-toggle="dropdown">Dropdown <b class="caret"></b></a>
-                <ul class="dropdown-menu">
-                  <li><a href="#">Action</a></li>
-                  <li><a href="#">Another action</a></li>
-                  <li><a href="#">Something else here</a></li>
-                  <li class="divider"></li>
-                  <li><a href="#">Separated link</a></li>
-                </ul>
-              </li>
-            </ul>
-          </div><!-- /.nav-collapse -->
-        </div><!-- /.container -->
-      </nav><!-- /.navbar -->
->>>>>>> 49576704
     </div><!-- /example -->
 {% highlight html %}
 <nav class="navbar navbar-inverse" role="navigation">
