package edu.psu.swe.scim.server.provider;

import java.util.List;

import edu.psu.swe.scim.spec.protocol.data.SearchRequest;
import edu.psu.swe.scim.spec.resources.ScimExtension;
import edu.psu.swe.scim.spec.schema.ResourceType;

public interface Provider<T> {
  T create(T resource);
  T update(T resource);
  T get(String id);
  void delete(String id);
  List<T> find(SearchRequest request);
<<<<<<< HEAD
  
  List<Class<? extends ScimExtension>> getExtensionList();
  ResourceType getResourceType();
=======
>>>>>>> 005cf4c7
}<|MERGE_RESOLUTION|>--- conflicted
+++ resolved
@@ -12,10 +12,6 @@
   T get(String id);
   void delete(String id);
   List<T> find(SearchRequest request);
-<<<<<<< HEAD
   
   List<Class<? extends ScimExtension>> getExtensionList();
-  ResourceType getResourceType();
-=======
->>>>>>> 005cf4c7
 }