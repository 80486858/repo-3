package edu.psu.swe.scim.memory.service;

import javax.inject.Inject;
import javax.servlet.ServletContextEvent;
import javax.servlet.ServletContextListener;
import javax.servlet.annotation.WebListener;

import org.slf4j.Logger;
import org.slf4j.LoggerFactory;

import com.fasterxml.jackson.core.JsonProcessingException;

import edu.psu.swe.scim.server.exception.InvalidProviderException;
import edu.psu.swe.scim.server.exception.UnableToRetrieveExtensionsException;
import edu.psu.swe.scim.server.provider.Provider;
import edu.psu.swe.scim.server.provider.ProviderRegistry;
import edu.psu.swe.scim.server.schema.Registry;
import edu.psu.swe.scim.spec.resources.ScimGroup;
import edu.psu.swe.scim.spec.resources.ScimUser;

@WebListener
public class ScimConfigurator implements ServletContextListener {

  public static final Logger LOG = LoggerFactory.getLogger(ScimConfigurator.class);

  @Inject
  private ProviderRegistry providerRegistry;

  @Inject 
  private Provider<ScimUser> userProvider;
  
  @Override
  public void contextInitialized(ServletContextEvent sce) {
    try {
<<<<<<< HEAD
      providerRegistry.registerProvider(ScimUser.class, userProvider);
    } catch (InvalidProviderException | JsonProcessingException | UnableToRetrieveExtensionsException e) {
=======
      providerRegistry.registerProvider(ScimUser.class, ScimUser.SCHEMA_URI, userProvider);
    } catch (InvalidProviderException | JsonProcessingException e) {
>>>>>>> 6b64c185
      // TODO Auto-generated catch block
      e.printStackTrace();
    }
  }

  @Override
  public void contextDestroyed(ServletContextEvent arg0) {
    // NOOP
  }
  
}<|MERGE_RESOLUTION|>--- conflicted
+++ resolved
@@ -14,8 +14,6 @@
 import edu.psu.swe.scim.server.exception.UnableToRetrieveExtensionsException;
 import edu.psu.swe.scim.server.provider.Provider;
 import edu.psu.swe.scim.server.provider.ProviderRegistry;
-import edu.psu.swe.scim.server.schema.Registry;
-import edu.psu.swe.scim.spec.resources.ScimGroup;
 import edu.psu.swe.scim.spec.resources.ScimUser;
 
 @WebListener
@@ -32,14 +30,8 @@
   @Override
   public void contextInitialized(ServletContextEvent sce) {
     try {
-<<<<<<< HEAD
       providerRegistry.registerProvider(ScimUser.class, userProvider);
     } catch (InvalidProviderException | JsonProcessingException | UnableToRetrieveExtensionsException e) {
-=======
-      providerRegistry.registerProvider(ScimUser.class, ScimUser.SCHEMA_URI, userProvider);
-    } catch (InvalidProviderException | JsonProcessingException e) {
->>>>>>> 6b64c185
-      // TODO Auto-generated catch block
       e.printStackTrace();
     }
   }
