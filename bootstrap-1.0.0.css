/*!
 * Bootstrap v1.0.0
 *
 * Copyright 2011 Twitter, Inc
 * Licensed under the Apache License v2.0
 * http://www.apache.org/licenses/LICENSE-2.0
 *
 * Designed and built with all the love in the world @twitter by @mdo and @fat.
<<<<<<< HEAD
 * Date: Sun Aug 21 20:38:48 PDT 2011
=======
 * Date: Sun Aug 21 20:47:15 PDT 2011
>>>>>>> a98d2ccc
 */
/* Reset.less
 * Props to Eric Meyer (meyerweb.com) for his CSS reset file. We're using an adapted version here	that cuts out some of the reset HTML elements we will never need here (i.e., dfn, samp, etc).
 * ------------------------------------------------------------------------------------------------------------------------------------------------------------------------------------------- */
html, body {
  margin: 0;
  padding: 0;
}
h1,
h2,
h3,
h4,
h5,
h6,
p,
blockquote,
pre,
a,
abbr,
acronym,
address,
cite,
code,
del,
dfn,
em,
img,
q,
s,
samp,
small,
strike,
strong,
sub,
sup,
tt,
var,
dd,
dl,
dt,
li,
ol,
ul,
fieldset,
form,
label,
legend,
button,
table,
caption,
tbody,
tfoot,
thead,
tr,
th,
td {
  margin: 0;
  padding: 0;
  border: 0;
  font-weight: normal;
  font-style: normal;
  font-size: 100%;
  line-height: 1;
  font-family: inherit;
}
table {
  border-collapse: collapse;
  border-spacing: 0;
}
ol, ul {
  list-style: none;
}
q:before,
q:after,
blockquote:before,
blockquote:after {
  content: "";
}
header,
section,
footer,
article,
aside {
  display: block;
}
/* Preboot.less
 * Variables and mixins to pre-ignite any new web development project
 * ------------------------------------------------------------------ */
.clearfix {
  zoom: 1;
}
.clearfix:before, .clearfix:after {
  display: table;
  content: "";
}
.clearfix:after {
  clear: both;
}
.center-block {
  display: block;
  margin: 0 auto;
}
.container {
  width: 940px;
  margin: 0 auto;
  zoom: 1;
}
.container:before, .container:after {
  display: table;
  content: "";
}
.container:after {
  clear: both;
}
/*.button(@color: #fff, @padding: 4px 14px, @textColor: #333, @textShadow: 0 1px 1px rgba(255,255,255,.75), @fontSize: 13px, @borderColor: rgba(0,0,0,.1), @borderRadius: 4px) {
  display: inline-block;
  #gradient > .vertical-three-colors(@color, @color, 0.25, darken(@color, 10%));
  padding: @padding;
  text-shadow: @textShadow;
  color: @textColor;
  font-size: @fontSize;
  line-height: @baseline;
  border: 1px solid;
  border-color: #ccc #ccc #bbb;
  border-color: borderColor borderColor fadein(@borderColor, 15%);
  .border-radius(@borderRadius);
  @shadow: inset 0 1px 0 rgba(255,255,255,.2), 0 1px 2px rgba(0,0,0,.05);
  .box-shadow(@shadow);
  &:hover {
    background-position: 0 -15px;
    color: @textColor;
    text-decoration: none;
  }
}*/
/*
 * Scaffolding
 * Basic and global styles for generating a grid system, structural layout, and page templates
 * ------------------------------------------------------------------------------------------- */
.row {
  zoom: 1;
}
.row:before, .row:after {
  display: table;
  content: "";
}
.row:after {
  clear: both;
}
.row .span1 {
  float: left;
  width: 40px;
  margin-left: 20px;
}
.row .span1:first-child {
  margin-left: 0;
}
.row .span2 {
  float: left;
  width: 100px;
  margin-left: 20px;
}
.row .span2:first-child {
  margin-left: 0;
}
.row .span3 {
  float: left;
  width: 160px;
  margin-left: 20px;
}
.row .span3:first-child {
  margin-left: 0;
}
.row .span4 {
  float: left;
  width: 220px;
  margin-left: 20px;
}
.row .span4:first-child {
  margin-left: 0;
}
.row .span5 {
  float: left;
  width: 280px;
  margin-left: 20px;
}
.row .span5:first-child {
  margin-left: 0;
}
.row .span6 {
  float: left;
  width: 340px;
  margin-left: 20px;
}
.row .span6:first-child {
  margin-left: 0;
}
.row .span7 {
  float: left;
  width: 400px;
  margin-left: 20px;
}
.row .span7:first-child {
  margin-left: 0;
}
.row .span8 {
  float: left;
  width: 460px;
  margin-left: 20px;
}
.row .span8:first-child {
  margin-left: 0;
}
.row .span9 {
  float: left;
  width: 520px;
  margin-left: 20px;
}
.row .span9:first-child {
  margin-left: 0;
}
.row .span10 {
  float: left;
  width: 580px;
  margin-left: 20px;
}
.row .span10:first-child {
  margin-left: 0;
}
.row .span11 {
  float: left;
  width: 640px;
  margin-left: 20px;
}
.row .span11:first-child {
  margin-left: 0;
}
.row .span12 {
  float: left;
  width: 700px;
  margin-left: 20px;
}
.row .span12:first-child {
  margin-left: 0;
}
.row .span13 {
  float: left;
  width: 760px;
  margin-left: 20px;
}
.row .span13:first-child {
  margin-left: 0;
}
.row .span14 {
  float: left;
  width: 820px;
  margin-left: 20px;
}
.row .span14:first-child {
  margin-left: 0;
}
.row .span15 {
  float: left;
  width: 880px;
  margin-left: 20px;
}
.row .span15:first-child {
  margin-left: 0;
}
.row .span16 {
  float: left;
  width: 940px;
  margin-left: 20px;
}
.row .span16:first-child {
  margin-left: 0;
}
.row .offset1 {
  margin-left: 80px !important;
}
.row .offset1:first-child {
  margin-left: 60px !important;
}
.row .offset2 {
  margin-left: 140px !important;
}
.row .offset2:first-child {
  margin-left: 120px !important;
}
.row .offset3 {
  margin-left: 200px !important;
}
.row .offset3:first-child {
  margin-left: 180px !important;
}
.row .offset4 {
  margin-left: 260px !important;
}
.row .offset4:first-child {
  margin-left: 240px !important;
}
.row .offset5 {
  margin-left: 320px !important;
}
.row .offset5:first-child {
  margin-left: 300px !important;
}
.row .offset6 {
  margin-left: 380px !important;
}
.row .offset6:first-child {
  margin-left: 360px !important;
}
.row .offset7 {
  margin-left: 440px !important;
}
.row .offset7:first-child {
  margin-left: 420px !important;
}
.row .offset8 {
  margin-left: 500px !important;
}
.row .offset8:first-child {
  margin-left: 480px !important;
}
.row .offset9 {
  margin-left: 500px !important;
}
.row .offset9:first-child {
  margin-left: 480px !important;
}
.row .offset10 {
  margin-left: 620px !important;
}
.row .offset10:first-child {
  margin-left: 600px !important;
}
.row .offset11 {
  margin-left: 680px !important;
}
.row .offset11:first-child {
  margin-left: 660px !important;
}
.row .offset12 {
  margin-left: 740px !important;
}
.row .offset12:first-child {
  margin-left: 720px !important;
}
html, body {
  background-color: #fff;
}
body {
  margin: 0;
  font-family: "Helvetica Neue", Helvetica, Arial, sans-serif;
  font-size: 13px;
  font-weight: normal;
  line-height: 18px;
  color: #808080;
  text-rendering: optimizeLegibility;
}
div.container {
  width: 940px;
  margin: 0 auto;
}
div.container-fluid {
  padding: 0 20px;
  zoom: 1;
}
div.container-fluid:before, div.container-fluid:after {
  display: table;
  content: "";
}
div.container-fluid:after {
  clear: both;
}
div.container-fluid div.sidebar {
  float: left;
  width: 220px;
}
div.container-fluid div.content {
  min-width: 700px;
  max-width: 1180px;
  margin-left: 240px;
}
a {
  color: #0069d6;
  text-decoration: none;
  line-height: inherit;
  font-weight: inherit;
}
a:hover {
  color: #0050a3;
  text-decoration: underline;
}
.btn {
  display: inline-block;
  background-color: #e6e6e6;
  background-repeat: no-repeat;
  background-image: -webkit-gradient(linear, 0 0, 0 100%, from(#ffffff), color-stop(0.25, #ffffff), to(#e6e6e6));
  background-image: -webkit-linear-gradient(#ffffff, color-stop(0.25, #ffffff), #e6e6e6);
  background-image: -moz-linear-gradient(#ffffff, #ffffff 25%, #e6e6e6);
  background-image: -ms-linear-gradient(#ffffff, color-stop(#ffffff, 0.25), #e6e6e6);
  background-image: -o-linear-gradient(#ffffff, color-stop(#ffffff, 0.25), #e6e6e6);
  background-image: linear-gradient(#ffffff, color-stop(#ffffff, 0.25), #e6e6e6);
  padding: 4px 14px;
  text-shadow: 0 1px 1px rgba(255, 255, 255, 0.75);
  color: #333;
  font-size: 13px;
  line-height: 18px;
<<<<<<< HEAD
  border: 1px solid;
  border-color: #ccc #ccc #bbb;
  border-color: borderColor borderColor rgba(0, 0, 0, 0.25);
=======
  border: 1px solid #ccc;
  border-bottom-color: #bbb;
>>>>>>> a98d2ccc
  -webkit-border-radius: 4px;
  -moz-border-radius: 4px;
  border-radius: 4px;
  -webkit-box-shadow: inset 0 1px 0 rgba(255, 255, 255, 0.2), 0 1px 2px rgba(0, 0, 0, 0.05);
  -moz-box-shadow: inset 0 1px 0 rgba(255, 255, 255, 0.2), 0 1px 2px rgba(0, 0, 0, 0.05);
  box-shadow: inset 0 1px 0 rgba(255, 255, 255, 0.2), 0 1px 2px rgba(0, 0, 0, 0.05);
}
.btn:hover {
  background-position: 0 -15px;
  color: #333;
  text-decoration: none;
}
.primary {
  background-color: #0064cd;
  background-repeat: repeat-x;
  background-image: -khtml-gradient(linear, left top, left bottom, from(#049cdb), to(#0064cd));
  background-image: -moz-linear-gradient(#049cdb, #0064cd);
  background-image: -ms-linear-gradient(#049cdb, #0064cd);
  background-image: -webkit-gradient(linear, left top, left bottom, color-stop(0%, #049cdb), color-stop(100%, #0064cd));
  background-image: -webkit-linear-gradient(#049cdb, #0064cd);
  background-image: -o-linear-gradient(#049cdb, #0064cd);
  background-image: linear-gradient(#049cdb, #0064cd);
  color: #fff;
  text-shadow: 0 -1px 0 rgba(0, 0, 0, 0.25);
<<<<<<< HEAD
=======
  border: 1px solid #004b9a;
  border-bottom-color: #003f81;
}
.primary:hover {
  color: #fff;
}
.btn {
  -webkit-transition: 0.1s linear all;
  -moz-transition: 0.1s linear all;
  transition: 0.1s linear all;
}
.btn.primary {
  color: #fff;
  text-shadow: 0 -1px 0 rgba(0, 0, 0, 0.25);
>>>>>>> a98d2ccc
  border-color: #0064cd #0064cd #003f81;
  border-color: rgba(0, 0, 0, 0.1) rgba(0, 0, 0, 0.1) rgba(0, 0, 0, 0.25);
}
.btn.primary:hover {
  color: #fff;
}
.btn.large {
  font-size: 16px;
  line-height: 28px;
  -webkit-border-radius: 6px;
  -moz-border-radius: 6px;
  border-radius: 6px;
}
.btn.small {
  padding-right: 9px;
  padding-left: 9px;
  font-size: 11px;
}
.btn.disabled {
  background-image: none;
  filter: alpha(opacity=65);
  -khtml-opacity: 0.65;
  -moz-opacity: 0.65;
  opacity: 0.65;
  cursor: default;
}
.btn:disabled {
  background-image: none;
  filter: alpha(opacity=65);
  -khtml-opacity: 0.65;
  -moz-opacity: 0.65;
  opacity: 0.65;
  cursor: default;
}
.btn:active {
  -webkit-box-shadow: inset 0 3px 7px rgba(0, 0, 0, 0.1), 0 1px 2px rgba(0, 0, 0, 0.05);
  -moz-box-shadow: inset 0 3px 7px rgba(0, 0, 0, 0.1), 0 1px 2px rgba(0, 0, 0, 0.05);
  box-shadow: inset 0 3px 7px rgba(0, 0, 0, 0.1), 0 1px 2px rgba(0, 0, 0, 0.05);
}
button.btn::-moz-focus-inner, input[type=submit].btn::-moz-focus-inner {
  padding: 0;
  border: 0;
}
/* Typography.less
 * Headings, body text, lists, code, and more for a versatile and durable typography system
 * ---------------------------------------------------------------------------------------- */
p {
  font-size: 13px;
  font-weight: normal;
  line-height: 18px;
  margin-bottom: 9px;
}
p small {
  font-size: 11px;
  color: #bfbfbf;
}
h1,
h2,
h3,
h4,
h5,
h6 {
  font-weight: bold;
  color: #404040;
}
h1 small,
h2 small,
h3 small,
h4 small,
h5 small,
h6 small {
  color: #bfbfbf;
}
h1 {
  margin-bottom: 18px;
  font-size: 30px;
  line-height: 36px;
}
h1 small {
  font-size: 18px;
}
h2 {
  font-size: 24px;
  line-height: 36px;
}
h2 small {
  font-size: 14px;
}
h3,
h4,
h5,
h6 {
  line-height: 36px;
}
h3 {
  font-size: 18px;
}
h3 small {
  font-size: 14px;
}
h4 {
  font-size: 16px;
}
h4 small {
  font-size: 12px;
}
h5 {
  font-size: 14px;
}
h6 {
  font-size: 13px;
  color: #bfbfbf;
  text-transform: uppercase;
}
ul, ol {
  margin: 0 0 18px 25px;
}
ul ul,
ul ol,
ol ol,
ol ul {
  margin-bottom: 0;
}
ul {
  list-style: disc;
}
ol {
  list-style: decimal;
}
li {
  line-height: 18px;
  color: #808080;
}
ul.unstyled {
  list-style: none;
  margin-left: 0;
}
dl {
  margin-bottom: 18px;
}
dl dt, dl dd {
  line-height: 18px;
}
dl dt {
  font-weight: bold;
}
dl dd {
  margin-left: 9px;
}
hr {
  margin: 0 0 19px;
  border: 0;
  border-bottom: 1px solid #eee;
}
strong {
  font-style: inherit;
  font-weight: bold;
  line-height: inherit;
}
em {
  font-style: italic;
  font-weight: inherit;
  line-height: inherit;
}
.muted {
  color: #e6e6e6;
}
blockquote {
  margin-bottom: 18px;
  border-left: 5px solid #eee;
  padding-left: 15px;
}
blockquote p {
  font-size: 14px;
  font-weight: 300;
  line-height: 18px;
  margin-bottom: 0;
}
blockquote small {
  display: block;
  font-size: 12px;
  font-weight: 300;
  line-height: 18px;
  color: #bfbfbf;
}
blockquote small:before {
  content: '\2014 \00A0';
}
address {
  display: block;
  line-height: 18px;
  margin-bottom: 18px;
}
code, pre {
  padding: 0 3px 2px;
  font-family: Monaco, Andale Mono, Courier New, monospace;
  font-size: 12px;
  -webkit-border-radius: 3px;
  -moz-border-radius: 3px;
  border-radius: 3px;
}
code {
  background-color: #fee9cc;
  color: rgba(0, 0, 0, 0.75);
  padding: 1px 3px;
}
pre {
  background-color: #f5f5f5;
  display: block;
  padding: 17px;
  margin: 0 0 18px;
  line-height: 18px;
  font-size: 12px;
  border: 1px solid #ccc;
  border: 1px solid rgba(0, 0, 0, 0.15);
  -webkit-border-radius: 3px;
  -moz-border-radius: 3px;
  border-radius: 3px;
  white-space: pre-wrap;
}
/* Forms.less
 * Base styles for various input types, form layouts, and states
 * ------------------------------------------------------------- */
form {
  margin-bottom: 18px;
}
form fieldset {
  margin-bottom: 18px;
  padding-top: 18px;
}
form fieldset legend {
  display: block;
  margin-left: 150px;
  font-size: 20px;
  line-height: 1;
  color: #404040;
}
form .clearfix {
  margin-bottom: 18px;
}
form label,
form input,
form select,
form textarea {
  font-family: "Helvetica Neue", Helvetica, Arial, sans-serif;
  font-size: 13px;
  font-weight: normal;
  line-height: normal;
}
form label {
  padding-top: 6px;
  font-size: 13px;
  line-height: 18px;
  float: left;
  width: 130px;
  text-align: right;
  color: #404040;
}
form div.input {
  margin-left: 150px;
}
form input[type=checkbox], form input[type=radio] {
  cursor: pointer;
}
form input[type=text],
form input[type=password],
form textarea,
form select,
form .uneditable-input {
  display: inline-block;
  width: 210px;
  margin: 0;
  padding: 4px;
  font-size: 13px;
  line-height: 18px;
  height: 18px;
  color: #808080;
  border: 1px solid #ccc;
  -webkit-border-radius: 3px;
  -moz-border-radius: 3px;
  border-radius: 3px;
}
form select, form input[type=file] {
  height: 27px;
  line-height: 27px;
}
form textarea {
  height: auto;
}
form .uneditable-input {
  background-color: #eee;
  display: block;
  border-color: #ccc;
  -webkit-box-shadow: inset 0 1px 2px rgba(0, 0, 0, 0.075);
  -moz-box-shadow: inset 0 1px 2px rgba(0, 0, 0, 0.075);
  box-shadow: inset 0 1px 2px rgba(0, 0, 0, 0.075);
}
form :-moz-placeholder {
  color: #bfbfbf;
}
form ::-webkit-input-placeholder {
  color: #bfbfbf;
}
form input[type=text],
form input[type=password],
form select,
form textarea {
  -webkit-transition: border linear 0.2s, box-shadow linear 0.2s;
  -moz-transition: border linear 0.2s, box-shadow linear 0.2s;
  transition: border linear 0.2s, box-shadow linear 0.2s;
  -webkit-box-shadow: inset 0 1px 3px rgba(0, 0, 0, 0.1);
  -moz-box-shadow: inset 0 1px 3px rgba(0, 0, 0, 0.1);
  box-shadow: inset 0 1px 3px rgba(0, 0, 0, 0.1);
}
form input[type=text]:focus, form input[type=password]:focus, form textarea:focus {
  outline: none;
  border-color: rgba(82, 168, 236, 0.8);
  -webkit-box-shadow: inset 0 1px 3px rgba(0, 0, 0, 0.1), 0 0 8px rgba(82, 168, 236, 0.6);
  -moz-box-shadow: inset 0 1px 3px rgba(0, 0, 0, 0.1), 0 0 8px rgba(82, 168, 236, 0.6);
  box-shadow: inset 0 1px 3px rgba(0, 0, 0, 0.1), 0 0 8px rgba(82, 168, 236, 0.6);
}
form .error {
  background: #fae5e3;
  padding: 10px 0;
  margin: -10px 0 10px;
  -webkit-border-radius: 4px;
  -moz-border-radius: 4px;
  border-radius: 4px;
}
form .error > label, form .error span.help-inline, form .error span.help-block {
  color: #9d261d;
}
form .error input[type=text], form .error input[type=password], form .error textarea {
  border-color: #c87872;
  -webkit-box-shadow: 0 0 3px rgba(171, 41, 32, 0.25);
  -moz-box-shadow: 0 0 3px rgba(171, 41, 32, 0.25);
  box-shadow: 0 0 3px rgba(171, 41, 32, 0.25);
}
form .error input[type=text]:focus, form .error input[type=password]:focus, form .error textarea:focus {
  border-color: #b9554d;
  -webkit-box-shadow: 0 0 6px rgba(171, 41, 32, 0.5);
  -moz-box-shadow: 0 0 6px rgba(171, 41, 32, 0.5);
  box-shadow: 0 0 6px rgba(171, 41, 32, 0.5);
}
form .error .input-prepend span.add-on, form .error .input-append span.add-on {
  background: #f4c8c5;
  border-color: #c87872;
  color: #b9554d;
}
form .input-mini,
form input.mini,
form textarea.mini,
form select.mini {
  width: 60px;
}
form .input-small,
form input.small,
form textarea.small,
form select.small {
  width: 90px;
}
form .input-medium,
form input.medium,
form textarea.medium,
form select.medium {
  width: 150px;
}
form .input-large,
form input.large,
form textarea.large,
form select.large {
  width: 210px;
}
form .input-xlarge,
form input.xlarge,
form textarea.xlarge,
form select.xlarge {
  width: 270px;
}
form .input-xxlarge,
form input.xxlarge,
form textarea.xxlarge,
form select.xxlarge {
  width: 530px;
}
form textarea.xxlarge {
  overflow-y: scroll;
}
form input[readonly]:focus, form textarea[readonly]:focus, form input.disabled {
  background: #f5f5f5;
  border-color: #ddd;
  -webkit-box-shadow: none;
  -moz-box-shadow: none;
  box-shadow: none;
}
.actions {
  background: #f5f5f5;
  margin-top: 18px;
  margin-bottom: 18px;
  padding: 17px 20px 18px 150px;
  border-top: 1px solid #ddd;
  -webkit-border-radius: 0 0 3px 3px;
  -moz-border-radius: 0 0 3px 3px;
  border-radius: 0 0 3px 3px;
}
.actions .secondary-action {
  float: right;
}
.actions .secondary-action a {
  line-height: 30px;
}
.actions .secondary-action a:hover {
  text-decoration: underline;
}
.help-inline, .help-block {
  font-size: 12px;
  line-height: 18px;
  color: #bfbfbf;
}
.help-inline {
  padding-left: 5px;
}
.help-block {
  display: block;
  max-width: 600px;
}
.inline-inputs {
  color: #808080;
}
.inline-inputs span, .inline-inputs input[type=text] {
  display: inline-block;
}
.inline-inputs input.mini {
  width: 60px;
}
.inline-inputs input.small {
  width: 90px;
}
.inline-inputs span {
  padding: 0 2px 0 1px;
}
.input-prepend input[type=text], .input-append input[type=text] {
  -webkit-border-radius: 0 3px 3px 0;
  -moz-border-radius: 0 3px 3px 0;
  border-radius: 0 3px 3px 0;
}
.input-prepend .add-on, .input-append .add-on {
  background: #f5f5f5;
  float: left;
  display: block;
  width: auto;
  min-width: 16px;
  padding: 4px 4px 4px 5px;
  color: #bfbfbf;
  font-weight: normal;
  line-height: 18px;
  height: 18px;
  text-align: center;
  text-shadow: 0 1px 0 #fff;
  border: 1px solid #ccc;
  border-right-width: 0;
  -webkit-border-radius: 3px 0 0 3px;
  -moz-border-radius: 3px 0 0 3px;
  border-radius: 3px 0 0 3px;
}
.input-prepend .active, .input-append .active {
  background: #a9dba9;
  border-color: #46a546;
}
.input-append input[type=text] {
  float: left;
  -webkit-border-radius: 3px 0 0 3px;
  -moz-border-radius: 3px 0 0 3px;
  border-radius: 3px 0 0 3px;
}
.input-append .add-on {
  -webkit-border-radius: 0 3px 3px 0;
  -moz-border-radius: 0 3px 3px 0;
  border-radius: 0 3px 3px 0;
  border-right-width: 1px;
  border-left-width: 0;
}
.inputs-list {
  margin: 0 0 5px;
  width: 100%;
}
.inputs-list li {
  display: block;
  padding: 0;
  width: 100%;
}
.inputs-list li label {
  display: block;
  float: none;
  width: auto;
  padding: 0;
  line-height: 18px;
  text-align: left;
  white-space: normal;
}
.inputs-list li label strong {
  color: #808080;
}
.inputs-list li label small {
  font-size: 12px;
  font-weight: normal;
}
.inputs-list li ul.inputs-list {
  margin-left: 25px;
  margin-bottom: 10px;
  padding-top: 0;
}
.inputs-list li:first-child {
  padding-top: 5px;
}
.inputs-list input[type=radio], .inputs-list input[type=checkbox] {
  margin-bottom: 0;
}
form.form-stacked {
  padding-left: 20px;
}
form.form-stacked fieldset {
  padding-top: 9px;
}
form.form-stacked legend {
  margin-left: 0;
}
form.form-stacked label {
  display: block;
  float: none;
  width: auto;
  font-weight: bold;
  text-align: left;
  line-height: 20px;
  padding-top: 0;
}
form.form-stacked .clearfix {
  margin-bottom: 9px;
}
form.form-stacked .clearfix div.input {
  margin-left: 0;
}
form.form-stacked .inputs-list {
  margin-bottom: 0;
}
form.form-stacked .inputs-list li {
  padding-top: 0;
}
form.form-stacked .inputs-list li label {
  font-weight: normal;
  padding-top: 0;
}
<<<<<<< HEAD
=======
form.form-stacked div.error {
  padding-top: 10px;
  padding-bottom: 10px;
  padding-left: 10px;
  margin-top: 0;
  margin-left: -10px;
}
>>>>>>> a98d2ccc
form.form-stacked .actions {
  margin-left: -20px;
  padding-left: 20px;
}
/*
 * Tables.less
 * Tables for, you guessed it, tabular data
 * ---------------------------------------- */
table {
  width: 100%;
  margin-bottom: 18px;
  padding: 0;
  border-collapse: separate;
  font-size: 13px;
}
table th, table td {
  padding: 10px 10px 9px;
  line-height: 13.5px;
  text-align: left;
  vertical-align: middle;
  border-bottom: 1px solid #ddd;
}
table th {
  padding-top: 9px;
  font-weight: bold;
  border-bottom-width: 2px;
}
.zebra-striped tbody tr:nth-child(odd) td {
  background-color: #f9f9f9;
}
.zebra-striped tbody tr:hover td {
  background-color: #f5f5f5;
}
.zebra-striped .header {
  cursor: pointer;
}
.zebra-striped .header:after {
  content: "";
  float: right;
  margin-top: 7px;
  border-width: 0 4px 4px;
  border-style: solid;
  border-color: #000 transparent;
  visibility: hidden;
}
.zebra-striped .headerSortUp, .zebra-striped .headerSortDown {
  background-color: rgba(141, 192, 219, 0.25);
  text-shadow: 0 1px 1px rgba(255, 255, 255, 0.75);
  -webkit-border-radius: 3px 3px 0 0;
  -moz-border-radius: 3px 3px 0 0;
  border-radius: 3px 3px 0 0;
}
.zebra-striped .header:hover:after {
  visibility: visible;
}
.zebra-striped .headerSortDown:after, .zebra-striped .headerSortDown:hover:after {
  visibility: visible;
  filter: alpha(opacity=60);
  -khtml-opacity: 0.6;
  -moz-opacity: 0.6;
  opacity: 0.6;
}
.zebra-striped .headerSortUp:after {
  border-bottom: none;
  border-left: 4px solid transparent;
  border-right: 4px solid transparent;
  border-top: 4px solid #000;
  visibility: visible;
  -webkit-box-shadow: none;
  -moz-box-shadow: none;
  box-shadow: none;
  filter: alpha(opacity=60);
  -khtml-opacity: 0.6;
  -moz-opacity: 0.6;
  opacity: 0.6;
}
table .blue {
  color: #049cdb;
  border-bottom-color: #049cdb;
}
table .headerSortUp.blue, table .headerSortDown.blue {
  background-color: #ade6fe;
}
table .green {
  color: #46a546;
  border-bottom-color: #46a546;
}
table .headerSortUp.green, table .headerSortDown.green {
  background-color: #cdeacd;
}
table .red {
  color: #9d261d;
  border-bottom-color: #9d261d;
}
table .headerSortUp.red, table .headerSortDown.red {
  background-color: #f4c8c5;
}
table .yellow {
  color: #ffc40d;
  border-bottom-color: #ffc40d;
}
table .headerSortUp.yellow, table .headerSortDown.yellow {
  background-color: #fff6d9;
}
table .orange {
  color: #f89406;
  border-bottom-color: #f89406;
}
table .headerSortUp.orange, table .headerSortDown.orange {
  background-color: #fee9cc;
}
table .purple {
  color: #7a43b6;
  border-bottom-color: #7a43b6;
}
table .headerSortUp.purple, table .headerSortDown.purple {
  background-color: #e2d5f0;
}
/* Patterns.less
 * Repeatable UI elements outside the base styles provided from the scaffolding
 * ---------------------------------------------------------------------------- */
.topbar {
  background-color: #222222;
  background-repeat: repeat-x;
  background-image: -khtml-gradient(linear, left top, left bottom, from(#333333), to(#222222));
  background-image: -moz-linear-gradient(#333333, #222222);
  background-image: -ms-linear-gradient(#333333, #222222);
  background-image: -webkit-gradient(linear, left top, left bottom, color-stop(0%, #333333), color-stop(100%, #222222));
  background-image: -webkit-linear-gradient(#333333, #222222);
  background-image: -o-linear-gradient(#333333, #222222);
  background-image: linear-gradient(#333333, #222222);
  height: 40px;
  position: fixed;
  top: 0;
  left: 0;
  right: 0;
  z-index: 10000;
  overflow: visible;
}
.topbar .fill {
  background: #222;
  background-color: #222222;
  background-repeat: repeat-x;
  background-image: -khtml-gradient(linear, left top, left bottom, from(#333333), to(#222222));
  background-image: -moz-linear-gradient(#333333, #222222);
  background-image: -ms-linear-gradient(#333333, #222222);
  background-image: -webkit-gradient(linear, left top, left bottom, color-stop(0%, #333333), color-stop(100%, #222222));
  background-image: -webkit-linear-gradient(#333333, #222222);
  background-image: -o-linear-gradient(#333333, #222222);
  background-image: linear-gradient(#333333, #222222);
  -webkit-box-shadow: 0 1px 3px rgba(0, 0, 0, 0.25), inset 0 -1px 0 rgba(0, 0, 0, 0.1);
  -moz-box-shadow: 0 1px 3px rgba(0, 0, 0, 0.25), inset 0 -1px 0 rgba(0, 0, 0, 0.1);
  box-shadow: 0 1px 3px rgba(0, 0, 0, 0.25), inset 0 -1px 0 rgba(0, 0, 0, 0.1);
}
.topbar a {
  color: #bfbfbf;
  text-shadow: 0 -1px 0 rgba(0, 0, 0, 0.25);
}
.topbar a:hover, .topbar ul li.active a {
  background-color: #333;
  background-color: rgba(255, 255, 255, 0.05);
  color: #ffffff;
  text-decoration: none;
}
.topbar h3 {
  position: relative;
}
.topbar h3 a {
  float: left;
  display: block;
  padding: 8px 20px 12px;
  margin-left: -20px;
  color: #ffffff;
  font-size: 20px;
  font-weight: 200;
  line-height: 1;
}
.topbar form {
  float: left;
  margin: 5px 0 0 0;
  position: relative;
  filter: alpha(opacity=100);
  -khtml-opacity: 1;
  -moz-opacity: 1;
  opacity: 1;
}
.topbar form input {
  background-color: #444;
  background-color: rgba(255, 255, 255, 0.3);
  font-family: "Helvetica Neue", Helvetica, Arial, sans-serif;
  font-size: normal;
  font-weight: 13px;
  line-height: 1;
  width: 220px;
  padding: 4px 9px;
  color: #fff;
  color: rgba(255, 255, 255, 0.75);
  border: 1px solid #111;
  -webkit-border-radius: 4px;
  -moz-border-radius: 4px;
  border-radius: 4px;
  -webkit-box-shadow: inset 0 1px 2px rgba(0, 0, 0, 0.1), 0 1px 0px rgba(255, 255, 255, 0.25);
  -moz-box-shadow: inset 0 1px 2px rgba(0, 0, 0, 0.1), 0 1px 0px rgba(255, 255, 255, 0.25);
  box-shadow: inset 0 1px 2px rgba(0, 0, 0, 0.1), 0 1px 0px rgba(255, 255, 255, 0.25);
  -webkit-transition: none;
  -moz-transition: none;
  transition: none;
}
.topbar form input:-moz-placeholder {
  color: #e6e6e6;
}
.topbar form input::-webkit-input-placeholder {
  color: #e6e6e6;
}
.topbar form input:hover {
  background-color: #bfbfbf;
  background-color: rgba(255, 255, 255, 0.5);
  color: #fff;
}
.topbar form input:focus, .topbar form input.focused {
  outline: none;
  background-color: #fff;
  color: #404040;
  text-shadow: 0 1px 0 #fff;
  border: 0;
  padding: 5px 10px;
  -webkit-box-shadow: 0 0 3px rgba(0, 0, 0, 0.15);
  -moz-box-shadow: 0 0 3px rgba(0, 0, 0, 0.15);
  box-shadow: 0 0 3px rgba(0, 0, 0, 0.15);
}
.topbar ul {
  display: block;
  float: left;
  margin: 0 10px 0 0;
  position: relative;
}
.topbar ul.secondary-nav {
  float: right;
  margin-left: 10px;
  margin-right: 0;
}
.topbar ul li {
  display: block;
  float: left;
  font-size: 13px;
}
.topbar ul li a {
  display: block;
  float: none;
  padding: 10px 10px 11px;
  line-height: 19px;
  text-decoration: none;
}
.topbar ul li a:hover {
  color: #fff;
  text-decoration: none;
}
.topbar ul li.active a {
  background-color: #222;
  background-color: rgba(0, 0, 0, 0.5);
}
.topbar ul.primary-nav li ul {
  left: 0;
}
.topbar ul.secondary-nav li ul {
  right: 0;
}
.topbar ul li.menu {
  position: relative;
}
.topbar ul li.menu a.menu:after {
  width: 0px;
  height: 0px;
  display: inline-block;
  content: "&darr;";
  text-indent: -99999px;
  vertical-align: top;
  margin-top: 8px;
  margin-left: 4px;
  border-left: 4px solid transparent;
  border-right: 4px solid transparent;
  border-top: 4px solid #fff;
  filter: alpha(opacity=50);
  -khtml-opacity: 0.5;
  -moz-opacity: 0.5;
  opacity: 0.5;
}
.topbar ul li.menu.open a.menu, .topbar ul li.menu.open a:hover {
  background-color: #444;
  background-color: rgba(255, 255, 255, 0.1);
  color: #fff;
}
.topbar ul li.menu.open ul {
  display: block;
}
.topbar ul li.menu.open ul li a {
  background-color: transparent;
  font-weight: normal;
}
.topbar ul li.menu.open ul li a:hover {
  background-color: rgba(255, 255, 255, 0.1);
  color: #fff;
}
.topbar ul li.menu.open ul li.active a {
  background-color: rgba(255, 255, 255, 0.1);
  font-weight: bold;
}
.topbar ul li ul {
  background-color: #333;
  float: left;
  display: none;
  position: absolute;
  top: 40px;
  min-width: 160px;
  max-width: 220px;
  _width: 160px;
  margin-left: 0;
  margin-right: 0;
  padding: 0;
  text-align: left;
  border: 0;
  zoom: 1;
  -webkit-border-radius: 0 0 5px 5px;
  -moz-border-radius: 0 0 5px 5px;
  border-radius: 0 0 5px 5px;
  -webkit-box-shadow: 0 1px 2px rgba(0, 0, 0, 0.6);
  -moz-box-shadow: 0 1px 2px rgba(0, 0, 0, 0.6);
  box-shadow: 0 1px 2px rgba(0, 0, 0, 0.6);
}
.topbar ul li ul li {
  float: none;
  clear: both;
  display: block;
  background: none;
  font-size: 12px;
}
.topbar ul li ul li a {
  display: block;
  padding: 6px 15px;
  clear: both;
  font-weight: normal;
  line-height: 19px;
  color: #bbb;
}
.topbar ul li ul li a:hover {
  background-color: #333;
  background-color: rgba(255, 255, 255, 0.25);
  color: #fff;
}
.topbar ul li ul li.divider {
  height: 1px;
  overflow: hidden;
  background: #222;
  background: rgba(0, 0, 0, 0.2);
  border-bottom: 1px solid rgba(255, 255, 255, 0.1);
  margin: 5px 0;
}
.topbar ul li ul li span {
  clear: both;
  display: block;
  background: rgba(0, 0, 0, 0.2);
  padding: 6px 15px;
  cursor: default;
  color: #808080;
  border-top: 1px solid rgba(0, 0, 0, 0.2);
}
.hero-unit {
  background-color: #f5f5f5;
  margin-bottom: 30px;
  padding: 60px;
  -webkit-border-radius: 6px;
  -moz-border-radius: 6px;
  border-radius: 6px;
}
.hero-unit h1 {
  margin-bottom: 0;
  font-size: 60px;
  line-height: 1;
  letter-spacing: -1px;
}
.hero-unit p {
  font-size: 18px;
  font-weight: 200;
  line-height: 27px;
}
.page-header {
  margin-bottom: 17px;
  border-bottom: 1px solid #ddd;
  -webkit-box-shadow: 0 1px 0 rgba(255, 255, 255, 0.5);
  -moz-box-shadow: 0 1px 0 rgba(255, 255, 255, 0.5);
  box-shadow: 0 1px 0 rgba(255, 255, 255, 0.5);
}
.page-header h1 {
  margin-bottom: 8px;
}
.alert-message {
  background-color: rgba(0, 0, 0, 0.15);
  background-repeat: repeat-x;
  background-image: -khtml-gradient(linear, left top, left bottom, from(transparent), to(rgba(0, 0, 0, 0.15)));
  background-image: -moz-linear-gradient(transparent, rgba(0, 0, 0, 0.15));
  background-image: -ms-linear-gradient(transparent, rgba(0, 0, 0, 0.15));
  background-image: -webkit-gradient(linear, left top, left bottom, color-stop(0%, transparent), color-stop(100%, rgba(0, 0, 0, 0.15)));
  background-image: -webkit-linear-gradient(transparent, rgba(0, 0, 0, 0.15));
  background-image: -o-linear-gradient(transparent, rgba(0, 0, 0, 0.15));
  background-image: linear-gradient(transparent, rgba(0, 0, 0, 0.15));
  -ms-filter: "progid:DXImageTransform.Microsoft.gradient(startColorstr='#00000000', endColorstr='#15000000')";
  filter: "progid:DXImageTransform.Microsoft.gradient(startColorstr='#00000000', endColorstr='#15000000')";
  background-color: #e6e6e6;
  margin-bottom: 18px;
  padding: 8px 15px;
  color: #fff;
  text-shadow: 0 -1px 0 rgba(0, 0, 0, 0.3);
  border-bottom: 1px solid rgba(0, 0, 0, 0.3);
  -webkit-border-radius: 4px;
  -moz-border-radius: 4px;
  border-radius: 4px;
}
.alert-message p {
  color: #fff;
  margin-bottom: 0;
}
.alert-message p + p {
  margin-top: 5px;
}
.alert-message.error {
  background-color: #d83a2e;
  background-repeat: repeat-x;
  background-image: -khtml-gradient(linear, left top, left bottom, from(#e4776f), to(#d83a2e));
  background-image: -moz-linear-gradient(#e4776f, #d83a2e);
  background-image: -ms-linear-gradient(#e4776f, #d83a2e);
  background-image: -webkit-gradient(linear, left top, left bottom, color-stop(0%, #e4776f), color-stop(100%, #d83a2e));
  background-image: -webkit-linear-gradient(#e4776f, #d83a2e);
  background-image: -o-linear-gradient(#e4776f, #d83a2e);
  background-image: linear-gradient(#e4776f, #d83a2e);
  border-bottom-color: #b32b21;
}
.alert-message.warning {
  background-color: #ffd040;
  background-repeat: repeat-x;
  background-image: -khtml-gradient(linear, left top, left bottom, from(#ffe38d), to(#ffd040));
  background-image: -moz-linear-gradient(#ffe38d, #ffd040);
  background-image: -ms-linear-gradient(#ffe38d, #ffd040);
  background-image: -webkit-gradient(linear, left top, left bottom, color-stop(0%, #ffe38d), color-stop(100%, #ffd040));
  background-image: -webkit-linear-gradient(#ffe38d, #ffd040);
  background-image: -o-linear-gradient(#ffe38d, #ffd040);
  background-image: linear-gradient(#ffe38d, #ffd040);
  border-bottom-color: #ffc40d;
}
.alert-message.success {
  background-color: #62bc62;
  background-repeat: repeat-x;
  background-image: -khtml-gradient(linear, left top, left bottom, from(#97d397), to(#62bc62));
  background-image: -moz-linear-gradient(#97d397, #62bc62);
  background-image: -ms-linear-gradient(#97d397, #62bc62);
  background-image: -webkit-gradient(linear, left top, left bottom, color-stop(0%, #97d397), color-stop(100%, #62bc62));
  background-image: -webkit-linear-gradient(#97d397, #62bc62);
  background-image: -o-linear-gradient(#97d397, #62bc62);
  background-image: linear-gradient(#97d397, #62bc62);
  border-bottom-color: #46a546;
}
.alert-message.info {
  background-color: #04aef4;
  background-repeat: repeat-x;
  background-image: -khtml-gradient(linear, left top, left bottom, from(#62cffc), to(#04aef4));
  background-image: -moz-linear-gradient(#62cffc, #04aef4);
  background-image: -ms-linear-gradient(#62cffc, #04aef4);
  background-image: -webkit-gradient(linear, left top, left bottom, color-stop(0%, #62cffc), color-stop(100%, #04aef4));
  background-image: -webkit-linear-gradient(#62cffc, #04aef4);
  background-image: -o-linear-gradient(#62cffc, #04aef4);
  background-image: linear-gradient(#62cffc, #04aef4);
  border-bottom-color: #049cdb;
}
.alert-message .close {
  float: right;
  margin-top: -2px;
  color: #000;
  font-size: 20px;
  font-weight: bold;
  text-shadow: 0 1px 0 #ffffff;
  filter: alpha(opacity=20);
  -khtml-opacity: 0.2;
  -moz-opacity: 0.2;
  opacity: 0.2;
}
.alert-message .close:hover {
  text-decoration: none;
  filter: alpha(opacity=40);
  -khtml-opacity: 0.4;
  -moz-opacity: 0.4;
  opacity: 0.4;
}
.block-message {
  margin-bottom: 18px;
  padding: 14px;
  color: #404040;
  color: rgba(0, 0, 0, 0.8);
  *color: #404040;
  /* IE 6-7 */

  text-shadow: 0 1px 0 rgba(255, 255, 255, 0.25);
  -webkit-border-radius: 6px;
  -moz-border-radius: 6px;
  border-radius: 6px;
}
.block-message p {
  color: #404040;
  color: rgba(0, 0, 0, 0.8);
  *color: #404040;
  /* IE 6-7 */

  margin-right: 30px;
  margin-bottom: 0;
}
.block-message ul {
  margin-bottom: 0;
}
.block-message strong {
  display: block;
}
.block-message.error {
  background: #f8dcda;
  border: 1px solid #f4c8c5;
}
.block-message.warning {
  background: #fff0c0;
  border: 1px solid #ffe38d;
}
.block-message.success {
  background: #dff1df;
  border: 1px solid #bbe2bb;
}
.block-message.info {
  background: #c7eefe;
  border: 1px solid #ade6fe;
}
.tabs, .pills {
  margin: 0 0 20px;
  padding: 0;
  zoom: 1;
}
.tabs:before,
.pills:before,
.tabs:after,
.pills:after {
  display: table;
  content: "";
}
.tabs:after, .pills:after {
  clear: both;
}
.tabs li, .pills li {
  display: inline;
}
.tabs li a, .pills li a {
  float: left;
  width: auto;
}
.tabs {
  width: 100%;
  border-bottom: 1px solid #bfbfbf;
}
.tabs li a {
  margin-bottom: -1px;
  margin-right: 2px;
  padding: 0 15px;
  line-height: 35px;
  -webkit-border-radius: 3px 3px 0 0;
  -moz-border-radius: 3px 3px 0 0;
  border-radius: 3px 3px 0 0;
}
.tabs li a:hover {
  background-color: #e6e6e6;
  border-bottom: 1px solid #bfbfbf;
}
.tabs li.active a {
  background-color: #fff;
  padding: 0 14px;
  border: 1px solid #ccc;
  border-bottom: 0;
  color: #808080;
}
.pills li a {
  margin: 5px 3px 5px 0;
  padding: 0 15px;
  text-shadow: 0 1px 1px #fff;
  line-height: 30px;
  -webkit-border-radius: 15px;
  -moz-border-radius: 15px;
  border-radius: 15px;
}
.pills li a:hover {
  background: #0050a3;
  color: #fff;
  text-decoration: none;
  text-shadow: 0 1px 1px rgba(0, 0, 0, 0.25);
}
.pills li.active a {
  background: #0069d6;
  color: #fff;
  text-shadow: 0 1px 1px rgba(0, 0, 0, 0.25);
}
.pagination {
  height: 36px;
  margin: 18px 0;
}
.pagination ul {
  float: left;
  margin: 0;
  border: 1px solid #ddd;
  border: 1px solid rgba(0, 0, 0, 0.15);
  border-right: 0\9;
  /* IE8 and below don't support last child. TODO: clean this up;  */

  -webkit-border-radius: 3px;
  -moz-border-radius: 3px;
  border-radius: 3px;
  -webkit-box-shadow: 0 1px 2px rgba(0, 0, 0, 0.05);
  -moz-box-shadow: 0 1px 2px rgba(0, 0, 0, 0.05);
  box-shadow: 0 1px 2px rgba(0, 0, 0, 0.05);
}
.pagination ul li {
  display: inline;
}
.pagination ul li a {
  float: left;
  padding: 0 14px;
  line-height: 34px;
  border-right: 1px solid;
  border-right-color: #ddd;
  border-right-color: rgba(0, 0, 0, 0.15);
  text-decoration: none;
}
.pagination ul li a:hover, .pagination ul li.active a {
  background-color: #c7eefe;
}
.pagination ul li.disabled a, .pagination ul li.disabled a:hover {
  background-color: none;
  color: #bfbfbf;
}
.pagination ul li.next a, .pagination ul li:last-child a {
  border: 0;
}
.well {
  background-color: #f5f5f5;
  margin-bottom: 20px;
  padding: 19px;
  min-height: 20px;
  border: 1px solid #eee;
  border: 1px solid rgba(0, 0, 0, 0.05);
  -webkit-border-radius: 4px;
  -moz-border-radius: 4px;
  border-radius: 4px;
  -webkit-box-shadow: inset 0 1px 1px rgba(0, 0, 0, 0.05);
  -moz-box-shadow: inset 0 1px 1px rgba(0, 0, 0, 0.05);
  box-shadow: inset 0 1px 1px rgba(0, 0, 0, 0.05);
}
.modal-backdrop {
  background-color: rgba(0, 0, 0, 0.5);
  position: fixed;
  top: 0;
  left: 0;
  right: 0;
  bottom: 0;
  z-index: 1000;
}
.modal {
  position: fixed;
  top: 50%;
  left: 50%;
  z-index: 2000;
  width: 560px;
  margin: -280px 0 0 -250px;
  background-color: #ffffff;
  border: 1px solid #999;
  border: 1px solid rgba(0, 0, 0, 0.3);
  -webkit-border-radius: 6px;
  -moz-border-radius: 6px;
  border-radius: 6px;
  -webkit-box-shadow: 0 3px 7px rgba(0, 0, 0, 0.3);
  -moz-box-shadow: 0 3px 7px rgba(0, 0, 0, 0.3);
  box-shadow: 0 3px 7px rgba(0, 0, 0, 0.3);
  -webkit-background-clip: padding-box;
  -moz-background-clip: padding-box;
  background-clip: padding-box;
}
.modal .modal-header {
  border-bottom: 1px solid #eee;
  padding: 5px 20px;
}
.modal .modal-header a.close {
  position: absolute;
  right: 10px;
  top: 10px;
  color: #999;
  line-height: 10px;
  font-size: 18px;
}
.modal .modal-body {
  padding: 20px;
}
.modal .modal-footer {
  background-color: #f5f5f5;
  padding: 14px 20px 15px;
  border-top: 1px solid #ddd;
  -webkit-border-radius: 0 0 6px 6px;
  -moz-border-radius: 0 0 6px 6px;
  border-radius: 0 0 6px 6px;
  -webkit-box-shadow: inset 0 1px 0 #ffffff;
  -moz-box-shadow: inset 0 1px 0 #ffffff;
  box-shadow: inset 0 1px 0 #ffffff;
  zoom: 1;
}
.modal .modal-footer:before, .modal .modal-footer:after {
  display: table;
  content: "";
}
.modal .modal-footer:after {
  clear: both;
}
.modal .modal-footer .btn {
  float: right;
  margin-left: 10px;
}
.twipsy {
  display: block;
  position: absolute;
  visibility: visible;
  padding: 5px;
  font-size: 11px;
  z-index: 1000;
  filter: alpha(opacity=80);
  -khtml-opacity: 0.8;
  -moz-opacity: 0.8;
  opacity: 0.8;
}
.twipsy.above .twipsy-arrow {
  bottom: 0;
  left: 50%;
  margin-left: -5px;
  border-left: 5px solid transparent;
  border-right: 5px solid transparent;
  border-top: 5px solid #000000;
}
.twipsy.left .twipsy-arrow {
  top: 50%;
  right: 0;
  margin-top: -5px;
  border-top: 5px solid transparent;
  border-bottom: 5px solid transparent;
  border-left: 5px solid #000000;
}
.twipsy.below .twipsy-arrow {
  top: 0;
  left: 50%;
  margin-left: -5px;
  border-left: 5px solid transparent;
  border-right: 5px solid transparent;
  border-bottom: 5px solid #000000;
}
.twipsy.right .twipsy-arrow {
  top: 50%;
  left: 0;
  margin-top: -5px;
  border-top: 5px solid transparent;
  border-bottom: 5px solid transparent;
  border-right: 5px solid #000000;
}
.twipsy .twipsy-inner {
  padding: 3px 8px;
  background-color: #000;
  color: white;
  text-align: center;
  max-width: 200px;
  text-decoration: none;
  -webkit-border-radius: 4px;
  -moz-border-radius: 4px;
  border-radius: 4px;
}
.twipsy .twipsy-arrow {
  position: absolute;
  width: 0;
  height: 0;
}
.popover {
  position: absolute;
  top: 0;
  left: 0;
  z-index: 1000;
  padding: 5px;
  display: none;
}
.popover.above .arrow {
  bottom: 0;
  left: 50%;
  margin-left: -5px;
  border-left: 5px solid transparent;
  border-right: 5px solid transparent;
  border-top: 5px solid #000000;
}
.popover.right .arrow {
  top: 50%;
  left: 0;
  margin-top: -5px;
  border-top: 5px solid transparent;
  border-bottom: 5px solid transparent;
  border-right: 5px solid #000000;
}
.popover.below .arrow {
  top: 0;
  left: 50%;
  margin-left: -5px;
  border-left: 5px solid transparent;
  border-right: 5px solid transparent;
  border-bottom: 5px solid #000000;
}
.popover.left .arrow {
  top: 50%;
  right: 0;
  margin-top: -5px;
  border-top: 5px solid transparent;
  border-bottom: 5px solid transparent;
  border-left: 5px solid #000000;
}
.popover .arrow {
  position: absolute;
  width: 0;
  height: 0;
}
.popover .inner {
  background-color: #333;
  background-color: rgba(0, 0, 0, 0.8);
  padding: 3px;
  overflow: hidden;
  width: 280px;
  -webkit-border-radius: 6px;
  -moz-border-radius: 6px;
  border-radius: 6px;
  -webkit-box-shadow: 0 3px 7px rgba(0, 0, 0, 0.3);
  -moz-box-shadow: 0 3px 7px rgba(0, 0, 0, 0.3);
  box-shadow: 0 3px 7px rgba(0, 0, 0, 0.3);
}
.popover .title {
  background-color: #f5f5f5;
  padding: 9px 15px;
  line-height: 1;
  -webkit-border-radius: 3px 3px 0 0;
  -moz-border-radius: 3px 3px 0 0;
  border-radius: 3px 3px 0 0;
  border-bottom: 1px solid #eee;
}
.popover .content {
  background-color: #ffffff;
  padding: 14px;
  -webkit-border-radius: 0 0 3px 3px;
  -moz-border-radius: 0 0 3px 3px;
  border-radius: 0 0 3px 3px;
  -webkit-background-clip: padding-box;
  -moz-background-clip: padding-box;
  background-clip: padding-box;
}
.popover .content p, .popover .content ul, .popover .content ol {
  margin-bottom: 0;
}<|MERGE_RESOLUTION|>--- conflicted
+++ resolved
@@ -6,11 +6,7 @@
  * http://www.apache.org/licenses/LICENSE-2.0
  *
  * Designed and built with all the love in the world @twitter by @mdo and @fat.
-<<<<<<< HEAD
- * Date: Sun Aug 21 20:38:48 PDT 2011
-=======
- * Date: Sun Aug 21 20:47:15 PDT 2011
->>>>>>> a98d2ccc
+ * Date: Sun Aug 21 20:50:48 PDT 2011
  */
 /* Reset.less
  * Props to Eric Meyer (meyerweb.com) for his CSS reset file. We're using an adapted version here	that cuts out some of the reset HTML elements we will never need here (i.e., dfn, samp, etc).
@@ -420,14 +416,8 @@
   color: #333;
   font-size: 13px;
   line-height: 18px;
-<<<<<<< HEAD
-  border: 1px solid;
-  border-color: #ccc #ccc #bbb;
-  border-color: borderColor borderColor rgba(0, 0, 0, 0.25);
-=======
   border: 1px solid #ccc;
   border-bottom-color: #bbb;
->>>>>>> a98d2ccc
   -webkit-border-radius: 4px;
   -moz-border-radius: 4px;
   border-radius: 4px;
@@ -452,8 +442,6 @@
   background-image: linear-gradient(#049cdb, #0064cd);
   color: #fff;
   text-shadow: 0 -1px 0 rgba(0, 0, 0, 0.25);
-<<<<<<< HEAD
-=======
   border: 1px solid #004b9a;
   border-bottom-color: #003f81;
 }
@@ -468,7 +456,6 @@
 .btn.primary {
   color: #fff;
   text-shadow: 0 -1px 0 rgba(0, 0, 0, 0.25);
->>>>>>> a98d2ccc
   border-color: #0064cd #0064cd #003f81;
   border-color: rgba(0, 0, 0, 0.1) rgba(0, 0, 0, 0.1) rgba(0, 0, 0, 0.25);
 }
@@ -1021,16 +1008,13 @@
   font-weight: normal;
   padding-top: 0;
 }
-<<<<<<< HEAD
-=======
-form.form-stacked div.error {
+form.form-stacked .error {
   padding-top: 10px;
   padding-bottom: 10px;
   padding-left: 10px;
   margin-top: 0;
   margin-left: -10px;
 }
->>>>>>> a98d2ccc
 form.form-stacked .actions {
   margin-left: -20px;
   padding-left: 20px;
