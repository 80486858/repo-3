--- conflicted
+++ resolved
@@ -6,11 +6,7 @@
  * http://www.apache.org/licenses/LICENSE-2.0
  *
  * Designed and built with all the love in the world @twitter by @mdo and @fat.
-<<<<<<< HEAD
- * Date: Mon Oct 31 23:18:19 PDT 2011
-=======
- * Date: Sat Oct 29 17:08:31 PDT 2011
->>>>>>> 8f726dc6
+ * Date: Mon Oct 31 23:21:58 PDT 2011
  */
 /* Reset.less
  * Props to Eric Meyer (meyerweb.com) for his CSS reset file. We're using an adapted version here	that cuts out some of the reset HTML elements we will never need here (i.e., dfn, samp, etc).
@@ -1922,7 +1918,7 @@
   border-color: #0064cd #0064cd #003f81;
   border-color: rgba(0, 0, 0, 0.1) rgba(0, 0, 0, 0.1) rgba(0, 0, 0, 0.25);
 }
-.btn:active, .btn.active {
+.btn.active, .btn :active {
   -webkit-box-shadow: inset 0 2px 4px rgba(0, 0, 0, 0.25), 0 1px 2px rgba(0, 0, 0, 0.05);
   -moz-box-shadow: inset 0 2px 4px rgba(0, 0, 0, 0.25), 0 1px 2px rgba(0, 0, 0, 0.05);
   box-shadow: inset 0 2px 4px rgba(0, 0, 0, 0.25), 0 1px 2px rgba(0, 0, 0, 0.05);
