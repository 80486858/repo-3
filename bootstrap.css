/*!
 * Bootstrap v2.0.0
 *
 * Copyright 2011 Twitter, Inc
 * Licensed under the Apache License v2.0
 * http://www.apache.org/licenses/LICENSE-2.0
 *
 * Designed and built with all the love in the world @twitter by @mdo and @fat.
<<<<<<< HEAD
 * Date: Tue Nov 29 22:35:45 PST 2011
=======
 * Date: Tue Nov 29 14:05:43 CST 2011
>>>>>>> 1da19bf6
 */
html, body {
  margin: 0;
  padding: 0;
}
h1,
h2,
h3,
h4,
h5,
h6,
p,
blockquote,
pre,
a,
abbr,
acronym,
address,
cite,
code,
del,
dfn,
em,
img,
q,
s,
samp,
small,
strike,
strong,
sub,
sup,
tt,
var,
dd,
dl,
dt,
li,
ol,
ul,
fieldset,
form,
label,
legend,
button,
table,
caption,
tbody,
tfoot,
thead,
tr,
th,
td {
  margin: 0;
  padding: 0;
  border: 0;
  font-weight: normal;
  font-style: normal;
  font-size: 100%;
  line-height: 1;
  font-family: inherit;
}
table {
  border-collapse: collapse;
  border-spacing: 0;
}
ol, ul {
  list-style: none;
}
q:before,
q:after,
blockquote:before,
blockquote:after {
  content: "";
}
html {
  overflow-y: scroll;
  font-size: 100%;
  -webkit-text-size-adjust: 100%;
  -ms-text-size-adjust: 100%;
}
a:focus {
  outline: thin dotted;
}
a:hover, a:active {
  outline: 0;
}
article,
aside,
details,
figcaption,
figure,
footer,
header,
hgroup,
nav,
section {
  display: block;
}
audio, canvas, video {
  display: inline-block;
  *display: inline;
  *zoom: 1;
}
audio:not([controls]) {
  display: none;
}
sub, sup {
  position: relative;
  font-size: 75%;
  line-height: 0;
  vertical-align: baseline;
}
sup {
  top: -0.5em;
}
sub {
  bottom: -0.25em;
}
img {
  border: 0;
  -ms-interpolation-mode: bicubic;
}
button,
input,
select,
textarea {
  margin: 0;
  font-size: 100%;
  vertical-align: baseline;
  *vertical-align: middle;
}
button, input {
  *overflow: visible;
  line-height: normal;
}
button::-moz-focus-inner, input::-moz-focus-inner {
  padding: 0;
  border: 0;
}
button,
input[type="button"],
input[type="reset"],
input[type="submit"] {
  cursor: pointer;
  -webkit-appearance: button;
}
input[type="search"] {
  -webkit-appearance: textfield;
  -webkit-box-sizing: content-box;
  -moz-box-sizing: content-box;
  box-sizing: content-box;
}
input[type="search"]::-webkit-search-decoration {
  -webkit-appearance: none;
}
textarea {
  overflow: auto;
  vertical-align: top;
}
body {
  margin: 0;
  font-family: "Helvetica Neue", Helvetica, Arial, sans-serif;
  font-size: 13px;
  line-height: 18px;
  color: #404040;
  background-color: #ffffff;
}
.container {
  width: 940px;
  margin-left: auto;
  margin-right: auto;
  zoom: 1;
}
.container:before, .container:after {
  display: table;
  *display: inline;
  content: "";
  zoom: 1;
}
.container:after {
  clear: both;
}
.fluid-container {
  position: relative;
  min-width: 940px;
  padding-left: 20px;
  padding-right: 20px;
  zoom: 1;
}
.fluid-container:before, .fluid-container:after {
  display: table;
  *display: inline;
  content: "";
  zoom: 1;
}
.fluid-container:after {
  clear: both;
}
.fluid-sidebar-left, .fluid-sidebar-right {
  width: 220px;
}
.fluid-sidebar-left {
  float: left;
}
.fluid-sidebar-right {
  float: right;
}
.fluid-content {
  margin-left: 240px;
}
.fluid-container.reverse .fluid-content {
  margin-left: 0;
  margin-right: 240px;
}
a {
  font-weight: inherit;
  line-height: inherit;
  color: #0069d6;
  text-decoration: none;
}
a:hover {
  color: #00438a;
  text-decoration: underline;
}
.pull-right {
  float: right;
}
.pull-left {
  float: left;
}
.hide {
  display: none;
}
.show {
  display: block;
}
.row {
  margin-left: -20px;
  zoom: 1;
}
.row:before, .row:after {
  display: table;
  *display: inline;
  content: "";
  zoom: 1;
}
.row:after {
  clear: both;
}
[class*="span"] {
  display: inline;
  float: left;
  margin-left: 20px;
}
.span1 {
  width: 60px;
}
.span2 {
  width: 140px;
}
.span3 {
  width: 220px;
}
.span4 {
  width: 300px;
}
.span5 {
  width: 380px;
}
.span6 {
  width: 460px;
}
.span7 {
  width: 540px;
}
.span8 {
  width: 620px;
}
.span9 {
  width: 700px;
}
.span10 {
  width: 780px;
}
.span11 {
  width: 860px;
}
.span12 {
  width: 940px;
}
.offset1 {
  margin-left: 100px;
}
.offset2 {
  margin-left: 180px;
}
.offset3 {
  margin-left: 260px;
}
.offset4 {
  margin-left: 340px;
}
.offset5 {
  margin-left: 420px;
}
.offset6 {
  margin-left: 500px;
}
.offset7 {
  margin-left: 580px;
}
.offset8 {
  margin-left: 660px;
}
.offset9 {
  margin-left: 740px;
}
.offset10 {
  margin-left: 820px;
}
.offset11 {
  margin-left: 900px;
}
p {
  margin-bottom: 9px;
  font-family: "Helvetica Neue", Helvetica, Arial, sans-serif;
  font-size: 13px;
  line-height: 18px;
}
p small {
  font-size: 11px;
  color: #bfbfbf;
}
h1,
h2,
h3,
h4,
h5,
h6 {
  font-weight: bold;
  color: #404040;
  text-rendering: optimizelegibility;
}
h1 small,
h2 small,
h3 small,
h4 small,
h5 small,
h6 small {
  color: #bfbfbf;
}
h1 {
  font-size: 30px;
  line-height: 36px;
}
h1 small {
  font-size: 18px;
}
h2 {
  font-size: 24px;
  line-height: 36px;
}
h2 small {
  font-size: 18px;
}
h3 {
  line-height: 27px;
  font-size: 18px;
}
h3 small {
  font-size: 14px;
}
h4 {
  font-size: 16px;
  line-height: 36px;
}
h4 small {
  font-size: 12px;
}
h5 {
  font-size: 14px;
  line-height: 18px;
}
h6 {
  font-size: 13px;
  line-height: 18px;
  color: #bfbfbf;
  text-transform: uppercase;
}
ul, ol {
  margin: 0 0 9px 25px;
}
ul ul,
ul ol,
ol ol,
ol ul {
  margin-bottom: 0;
}
ul {
  list-style: disc;
}
ol {
  list-style: decimal;
}
li {
  line-height: 18px;
  color: #404040;
}
ul.unstyled {
  margin-left: 0;
  list-style: none;
}
dl {
  margin-bottom: 18px;
}
dl dt, dl dd {
  line-height: 18px;
}
dl dt {
  font-weight: bold;
}
dl dd {
  margin-left: 9px;
}
hr {
  margin: 20px 0 19px;
  border: 0;
  border-bottom: 1px solid #eee;
}
strong {
  font-style: inherit;
  font-weight: bold;
}
em {
  font-style: italic;
  font-weight: inherit;
  line-height: inherit;
}
.muted {
  color: #bfbfbf;
}
abbr {
  font-size: 90%;
  text-transform: uppercase;
  border-bottom: 1px dotted #ddd;
  cursor: help;
}
blockquote {
  padding-left: 15px;
  margin-bottom: 18px;
  border-left: 5px solid #eee;
}
blockquote p {
  margin-bottom: 0;
  font-size: 300;
  font-weight: 16px;
  line-height: 22.5px;
}
blockquote small {
  display: block;
  line-height: 18px;
  color: #bfbfbf;
}
blockquote small:before {
  content: '\2014 \00A0';
}
blockquote.pull-right {
  float: right;
}
blockquote.pull-right p, blockquote.pull-right small {
  text-align: right;
}
address {
  display: block;
  margin-bottom: 18px;
  line-height: 18px;
}
code, pre {
  padding: 0 3px 2px;
  font-family: "Menlo", Monaco, Courier New, monospace;
  font-size: 12px;
  color: #404040;
  -webkit-border-radius: 3px;
  -moz-border-radius: 3px;
  border-radius: 3px;
}
code {
  padding: 1px 3px;
  background-color: #fee9cc;
}
pre {
  display: block;
  padding: 8.5px;
  margin: 0 0 9px;
  font-size: 12px;
  line-height: 18px;
  background-color: #f5f5f5;
  border: 1px solid #ccc;
  border: 1px solid rgba(0, 0, 0, 0.15);
  -webkit-border-radius: 3px;
  -moz-border-radius: 3px;
  border-radius: 3px;
  white-space: pre;
  white-space: pre-wrap;
  word-break: break-all;
}
pre code {
  padding: 0;
  background-color: transparent;
}
form {
  margin-bottom: 18px;
}
legend {
  display: block;
  width: 100%;
  margin-bottom: 27px;
  font-size: 19.5px;
  line-height: 36px;
  color: #404040;
  border-bottom: 1px solid #eee;
}
label,
input,
select,
textarea {
  font-family: "Helvetica Neue", Helvetica, Arial, sans-serif;
  font-size: normal;
  font-weight: 13px;
  line-height: 18px;
}
label {
  display: block;
  margin-bottom: 5px;
  color: #404040;
}
input,
textarea,
select,
.uneditable-input {
  display: inline-block;
  width: 210px;
  height: 18px;
  padding: 4px;
  font-size: 13px;
  line-height: 18px;
  color: #808080;
  border: 1px solid #ccc;
  -webkit-border-radius: 3px;
  -moz-border-radius: 3px;
  border-radius: 3px;
}
/* Mini reset for unique input types */
input[type=checkbox], input[type=radio] {
  width: auto;
  height: auto;
  padding: 0;
  margin: 3px 0;
  *margin-top: 0;
  /* IE6-7 */

  line-height: normal;
  border: none;
  cursor: pointer;
}
input[type=file] {
  padding: initial;
  line-height: initial;
  border: initial;
  background-color: #ffffff;
  background-color: initial;
  -webkit-box-shadow: none;
  -moz-box-shadow: none;
  box-shadow: none;
}
input[type=button], input[type=reset], input[type=submit] {
  width: auto;
  height: auto;
}
select, input[type=file] {
  height: 27px;
  *margin-top: 4px;
  /* For IE7, add top margin to align select with labels */

  line-height: 27px;
}
select[multiple] {
  height: inherit;
  background-color: #ffffff;
}
textarea {
  height: auto;
}
input, textarea {
  -webkit-box-shadow: inset 0 1px 3px rgba(0, 0, 0, 0.1);
  -moz-box-shadow: inset 0 1px 3px rgba(0, 0, 0, 0.1);
  box-shadow: inset 0 1px 3px rgba(0, 0, 0, 0.1);
  -webkit-transition: border linear 0.2s, box-shadow linear 0.2s;
  -moz-transition: border linear 0.2s, box-shadow linear 0.2s;
  -ms-transition: border linear 0.2s, box-shadow linear 0.2s;
  -o-transition: border linear 0.2s, box-shadow linear 0.2s;
  transition: border linear 0.2s, box-shadow linear 0.2s;
}
input:focus, textarea:focus {
  border-color: rgba(82, 168, 236, 0.8);
  -webkit-box-shadow: inset 0 1px 3px rgba(0, 0, 0, 0.1), 0 0 8px rgba(82, 168, 236, 0.6);
  -moz-box-shadow: inset 0 1px 3px rgba(0, 0, 0, 0.1), 0 0 8px rgba(82, 168, 236, 0.6);
  box-shadow: inset 0 1px 3px rgba(0, 0, 0, 0.1), 0 0 8px rgba(82, 168, 236, 0.6);
  outline: 0;
}
input[type=file]:focus, input[type=checkbox]:focus, select:focus {
  -webkit-box-shadow: none;
  -moz-box-shadow: none;
  box-shadow: none;
  outline: 1px dotted #666;
}
.input-mini {
  width: 60px;
}
.input-small {
  width: 90px;
}
.input-medium {
  width: 150px;
}
.input-large {
  width: 210px;
}
.input-xlarge {
  width: 270px;
}
.input-xxlarge {
  width: 530px;
}
input.span1,
textarea.span1,
select.span1,
.uneditable-input.span1 {
  display: inline-block;
  float: none;
  width: 50px;
  margin-left: 0;
}
input.span2,
textarea.span2,
select.span2,
.uneditable-input.span2 {
  display: inline-block;
  float: none;
  width: 130px;
  margin-left: 0;
}
input.span3,
textarea.span3,
select.span3,
.uneditable-input.span3 {
  display: inline-block;
  float: none;
  width: 210px;
  margin-left: 0;
}
input.span4,
textarea.span4,
select.span4,
.uneditable-input.span4 {
  display: inline-block;
  float: none;
  width: 290px;
  margin-left: 0;
}
input.span5,
textarea.span5,
select.span5,
.uneditable-input.span5 {
  display: inline-block;
  float: none;
  width: 370px;
  margin-left: 0;
}
input.span6,
textarea.span6,
select.span6,
.uneditable-input.span6 {
  display: inline-block;
  float: none;
  width: 450px;
  margin-left: 0;
}
input.span7,
textarea.span7,
select.span7,
.uneditable-input.span7 {
  display: inline-block;
  float: none;
  width: 530px;
  margin-left: 0;
}
input.span8,
textarea.span8,
select.span8,
.uneditable-input.span8 {
  display: inline-block;
  float: none;
  width: 610px;
  margin-left: 0;
}
input.span9,
textarea.span9,
select.span9,
.uneditable-input.span9 {
  display: inline-block;
  float: none;
  width: 690px;
  margin-left: 0;
}
input.span10,
textarea.span10,
select.span10,
.uneditable-input.span10 {
  display: inline-block;
  float: none;
  width: 770px;
  margin-left: 0;
}
input.span11,
textarea.span11,
select.span11,
.uneditable-input.span11 {
  display: inline-block;
  float: none;
  width: 850px;
  margin-left: 0;
}
input.span12,
textarea.span12,
select.span12,
.uneditable-input.span12 {
  display: inline-block;
  float: none;
  width: 930px;
  margin-left: 0;
}
input.span13,
textarea.span13,
select.span13,
.uneditable-input.span13 {
  display: inline-block;
  float: none;
  width: 1010px;
  margin-left: 0;
}
input.span14,
textarea.span14,
select.span14,
.uneditable-input.span14 {
  display: inline-block;
  float: none;
  width: 1090px;
  margin-left: 0;
}
input.span15,
textarea.span15,
select.span15,
.uneditable-input.span15 {
  display: inline-block;
  float: none;
  width: 1170px;
  margin-left: 0;
}
input.span16,
textarea.span16,
select.span16,
.uneditable-input.span16 {
  display: inline-block;
  float: none;
  width: 1250px;
  margin-left: 0;
}
input[disabled],
select[disabled],
textarea[disabled],
input[readonly],
select[readonly],
textarea[readonly] {
  background-color: #f5f5f5;
  border-color: #ddd;
  cursor: not-allowed;
}
.control-group.error > label, .control-group.error .help-block, .control-group.error .help-inline {
  color: #b94a48;
}
.control-group.error input, .control-group.error textarea {
  color: #b94a48;
  border-color: #ee5f5b;
}
.control-group.error input:focus, .control-group.error textarea:focus {
  border-color: #e9322d;
  -webkit-box-shadow: 0 0 6px #f8b9b7;
  -moz-box-shadow: 0 0 6px #f8b9b7;
  box-shadow: 0 0 6px #f8b9b7;
}
.control-group.error .input-prepend .add-on, .control-group.error .input-append .add-on {
  color: #b94a48;
  background-color: #fce6e6;
  border-color: #b94a48;
}
.control-group.warning > label, .control-group.warning .help-block, .control-group.warning .help-inline {
  color: #c09853;
}
.control-group.warning input, .control-group.warning textarea {
  color: #c09853;
  border-color: #ccae64;
}
.control-group.warning input:focus, .control-group.warning textarea:focus {
  border-color: #be9a3f;
  -webkit-box-shadow: 0 0 6px #e5d6b1;
  -moz-box-shadow: 0 0 6px #e5d6b1;
  box-shadow: 0 0 6px #e5d6b1;
}
.control-group.warning .input-prepend .add-on, .control-group.warning .input-append .add-on {
  color: #c09853;
  background-color: #d2b877;
  border-color: #c09853;
}
.control-group.success > label, .control-group.success .help-block, .control-group.success .help-inline {
  color: #468847;
}
.control-group.success input, .control-group.success textarea {
  color: #468847;
  border-color: #57a957;
}
.control-group.success input:focus, .control-group.success textarea:focus {
  border-color: #458845;
  -webkit-box-shadow: 0 0 6px #9acc9a;
  -moz-box-shadow: 0 0 6px #9acc9a;
  box-shadow: 0 0 6px #9acc9a;
}
.control-group.success .input-prepend .add-on, .control-group.success .input-append .add-on {
  color: #468847;
  background-color: #bcddbc;
  border-color: #468847;
}
.form-actions {
  padding: 17px 20px 18px;
  margin-top: 18px;
  margin-bottom: 18px;
  background-color: #f5f5f5;
  border-top: 1px solid #ddd;
}
.uneditable-input {
  display: block;
  background-color: #ffffff;
  border-color: #eee;
  -webkit-box-shadow: inset 0 1px 2px rgba(0, 0, 0, 0.025);
  -moz-box-shadow: inset 0 1px 2px rgba(0, 0, 0, 0.025);
  box-shadow: inset 0 1px 2px rgba(0, 0, 0, 0.025);
  cursor: not-allowed;
}
:-moz-placeholder {
  color: #bfbfbf;
}
::-webkit-input-placeholder {
  color: #bfbfbf;
}
.help-text {
  margin-top: 5px;
  margin-bottom: 0;
  color: #bfbfbf;
}
.help-inline {
  *position: relative;
  /* IE6-7 */

  *top: -5px;
  /* IE6-7 */

  display: inline;
  padding-left: 5px;
}
.help-block {
  display: block;
  max-width: 600px;
}
.inline-inputs {
  color: #808080;
}
.inline-inputs span, .inline-inputs input {
  display: inline-block;
}
.inline-inputs input.mini {
  width: 60px;
}
.inline-inputs input.small {
  width: 90px;
}
.inline-inputs span {
  padding: 0 2px 0 1px;
}
.input-prepend input, .input-append input {
  -webkit-border-radius: 0 3px 3px 0;
  -moz-border-radius: 0 3px 3px 0;
  border-radius: 0 3px 3px 0;
}
.input-prepend .add-on, .input-append .add-on {
  position: relative;
  z-index: 2;
  float: left;
  display: block;
  width: auto;
  min-width: 16px;
  height: 18px;
  margin-right: -1px;
  padding: 4px 4px 4px 5px;
  font-weight: normal;
  line-height: 18px;
  color: #bfbfbf;
  text-align: center;
  text-shadow: 0 1px 0 #ffffff;
  background-color: #f5f5f5;
  border: 1px solid #ccc;
  -webkit-border-radius: 3px 0 0 3px;
  -moz-border-radius: 3px 0 0 3px;
  border-radius: 3px 0 0 3px;
}
.input-prepend .active, .input-append .active {
  background-color: #a9dba9;
  border-color: #46a546;
}
.input-prepend .add-on {
  *margin-top: 1px;
  /* IE6-7 */

}
.input-append input {
  float: left;
  -webkit-border-radius: 3px 0 0 3px;
  -moz-border-radius: 3px 0 0 3px;
  border-radius: 3px 0 0 3px;
}
.input-append .add-on {
  margin-right: 0;
  margin-left: -1px;
  -webkit-border-radius: 0 3px 3px 0;
  -moz-border-radius: 0 3px 3px 0;
  border-radius: 0 3px 3px 0;
}
.search-form .search-query {
  -webkit-border-radius: 14px;
  -moz-border-radius: 14px;
  border-radius: 14px;
}
.control-group {
  margin-bottom: 18px;
}
.control-group > label {
  font-weight: bold;
}
.horizontal-form .control-group > label {
  float: left;
  width: 130px;
  padding-top: 5px;
  text-align: right;
}
.horizontal-form .controls {
  margin-left: 150px;
}
.horizontal-form .control-list {
  padding-top: 6px;
}
.horizontal-form .form-actions {
  padding-left: 150px;
}
table {
  width: 100%;
  margin-bottom: 18px;
}
th, td {
  padding: 8px;
  line-height: 18px;
  text-align: left;
  border-bottom: 1px solid #ddd;
}
th {
  font-weight: bold;
  vertical-align: bottom;
}
td {
  vertical-align: top;
}
tbody tr:last-child th, tbody tr:last-child td {
  border-bottom: 0;
}
.condensed-table th, .condensed-table td {
  padding: 4px 5px;
}
.bordered-table {
  border: 1px solid #ddd;
  border-collapse: separate;
  -webkit-border-radius: 4px;
  -moz-border-radius: 4px;
  border-radius: 4px;
}
.bordered-table th + th,
.bordered-table td + td,
.bordered-table th + td,
.bordered-table td + th {
  border-left: 1px solid #ddd;
}
.bordered-table thead:first-child tr:first-child th:first-child, .bordered-table tbody:first-child tr:first-child td:first-child {
  -webkit-border-radius: 4px 0 0 0;
  -moz-border-radius: 4px 0 0 0;
  border-radius: 4px 0 0 0;
}
.bordered-table thead:first-child tr:first-child th:last-child, .bordered-table tbody:first-child tr:first-child td:last-child {
  -webkit-border-radius: 0 4px 0 0;
  -moz-border-radius: 0 4px 0 0;
  border-radius: 0 4px 0 0;
}
.bordered-table thead:last-child tr:last-child th:first-child, .bordered-table tbody:last-child tr:last-child td:first-child {
  -webkit-border-radius: 0 0 0 4px;
  -moz-border-radius: 0 0 0 4px;
  border-radius: 0 0 0 4px;
}
.bordered-table thead:last-child tr:last-child th:last-child, .bordered-table tbody:last-child tr:last-child td:last-child {
  -webkit-border-radius: 0 0 4px 0;
  -moz-border-radius: 0 0 4px 0;
  border-radius: 0 0 4px 0;
}
.striped-table tbody tr:nth-child(odd) td, .striped-table tbody tr:nth-child(odd) th {
  background-color: #f9f9f9;
}
/*
// ----------------

// This is a duplication of the main grid .columns() mixin, but subtracts 20px to account for input padding and border
.tableColumns(@columnSpan: 1) {
  width: ((@gridColumnWidth - 20) * @columnSpan) + ((@gridColumnWidth - 20) * (@columnSpan - 1));
}
table {
  // Default columns
  .span1     { .tableColumns(1); }
  .span2     { .tableColumns(2); }
  .span3     { .tableColumns(3); }
  .span4     { .tableColumns(4); }
  .span5     { .tableColumns(5); }
  .span6     { .tableColumns(6); }
  .span7     { .tableColumns(7); }
  .span8     { .tableColumns(8); }
  .span9     { .tableColumns(9); }
  .span10    { .tableColumns(10); }
  .span11    { .tableColumns(11); }
  .span12    { .tableColumns(12); }
  .span13    { .tableColumns(13); }
  .span14    { .tableColumns(14); }
  .span15    { .tableColumns(15); }
  .span16    { .tableColumns(16); }
}


// TABLESORTER
// -----------

table {
  // Tablesorting styles w/ jQuery plugin
  .header {
    cursor: pointer;
    &:after {
      float: right;
      margin-top: 7px;
      border-width: 0 4px 4px;
      border-style: solid;
      border-color: #000 transparent;
      content: "";
      visibility: hidden;
    }
  }
  // Style the sorted column headers (THs)
  .headerSortUp,
  .headerSortDown {
    text-shadow: 0 1px 1px rgba(255,255,255,.75);
    background-color: rgba(141,192,219,.25);
  }
  // Style the ascending (reverse alphabetical) column header
  .header:hover {
    &:after {
      visibility: visible;
    }
  }
  // Style the descending (alphabetical) column header
  .headerSortDown,
  .headerSortDown:hover {
    &:after {
      visibility: visible;
      .opacity(60);
    }
  }
  // Style the ascending (reverse alphabetical) column header
  .headerSortUp {
    &:after {
      border-bottom: none;
      border-left: 4px solid transparent;
      border-right: 4px solid transparent;
      border-top: 4px solid #000;
      visibility:visible;
      .box-shadow(none); //can't add boxshadow to downward facing arrow :(
      .opacity(60);
    }
  }
  // Blue Table Headings
  .blue {
    color: @blue;
    border-bottom-color: @blue;
  }
  .headerSortUp.blue,
  .headerSortDown.blue {
    background-color: lighten(@blue, 40%);
  }
  // Green Table Headings
  .green {
    color: @green;
    border-bottom-color: @green;
  }
  .headerSortUp.green,
  .headerSortDown.green {
    background-color: lighten(@green, 40%);
  }
  // Red Table Headings
  .red {
    color: @red;
    border-bottom-color: @red;
  }
  .headerSortUp.red,
  .headerSortDown.red {
    background-color: lighten(@red, 50%);
  }
  // Yellow Table Headings
  .yellow {
    color: @yellow;
    border-bottom-color: @yellow;
  }
  .headerSortUp.yellow,
  .headerSortDown.yellow {
    background-color: lighten(@yellow, 40%);
  }
  // Orange Table Headings
  .orange {
    color: @orange;
    border-bottom-color: @orange;
  }
  .headerSortUp.orange,
  .headerSortDown.orange {
    background-color: lighten(@orange, 40%);
  }
  // Purple Table Headings
  .purple {
    color: @purple;
    border-bottom-color: @purple;
  }
  .headerSortUp.purple,
  .headerSortDown.purple {
    background-color: lighten(@purple, 40%);
  }
}*/
.navbar {
  height: 40px;
  overflow: visible;
}
.navbar-inner {
  background-color: #222222;
  background-color: #222222;
  background-image: -khtml-gradient(linear, left top, left bottom, from(#333333), to(#222222));
  background-image: -moz-linear-gradient(top, #333333, #222222);
  background-image: -ms-linear-gradient(top, #333333, #222222);
  background-image: -webkit-gradient(linear, left top, left bottom, color-stop(0%, #333333), color-stop(100%, #222222));
  background-image: -webkit-linear-gradient(top, #333333, #222222);
  background-image: -o-linear-gradient(top, #333333, #222222);
  background-image: linear-gradient(top, #333333, #222222);
  background-repeat: repeat-x;
  filter: progid:DXImageTransform.Microsoft.gradient(startColorstr='#333333', endColorstr='#222222', GradientType=0);
  -webkit-box-shadow: 0 1px 3px rgba(0, 0, 0, 0.25), inset 0 -1px 0 rgba(0, 0, 0, 0.1);
  -moz-box-shadow: 0 1px 3px rgba(0, 0, 0, 0.25), inset 0 -1px 0 rgba(0, 0, 0, 0.1);
  box-shadow: 0 1px 3px rgba(0, 0, 0, 0.25), inset 0 -1px 0 rgba(0, 0, 0, 0.1);
}
.navbar a {
  color: #bfbfbf;
  text-shadow: 0 -1px 0 rgba(0, 0, 0, 0.25);
}
.navbar .brand a:hover, .navbar ul .active > a {
  color: #ffffff;
  text-decoration: none;
  background-color: #333333;
  background-color: rgba(255, 255, 255, 0.05);
}
.navbar .brand {
  float: left;
  display: block;
  padding: 8px 20px 12px;
  margin-left: -20px;
  font-size: 20px;
  font-weight: 200;
  line-height: 1;
  color: #ffffff;
}
.navbar p {
  margin: 0;
  line-height: 40px;
}
.navbar p a:hover {
  color: #ffffff;
  background-color: transparent;
}
.navbar-search {
  position: relative;
  float: left;
  margin-top: 6px;
  margin-bottom: 0;
}
.navbar-search .search-query {
  padding: 4px 9px;
  font-family: "Helvetica Neue", Helvetica, Arial, sans-serif;
  font-size: 13px;
  font-weight: normal;
  line-height: 1;
  color: #ffffff;
  color: rgba(255, 255, 255, 0.75);
  background-color: #444;
  background-color: rgba(255, 255, 255, 0.3);
  border: 1px solid #111;
  -webkit-box-shadow: inset 0 1px 2px rgba(0, 0, 0, 0.1), 0 1px 0px rgba(255, 255, 255, 0.15);
  -moz-box-shadow: inset 0 1px 2px rgba(0, 0, 0, 0.1), 0 1px 0px rgba(255, 255, 255, 0.15);
  box-shadow: inset 0 1px 2px rgba(0, 0, 0, 0.1), 0 1px 0px rgba(255, 255, 255, 0.15);
  -webkit-transition: none;
  -moz-transition: none;
  -ms-transition: none;
  -o-transition: none;
  transition: none;
}
.navbar-search .search-query:-moz-placeholder {
  color: #e6e6e6;
}
.navbar-search .search-query::-webkit-input-placeholder {
  color: #e6e6e6;
}
.navbar-search .search-query:hover {
  color: #ffffff;
  background-color: #bfbfbf;
  background-color: rgba(255, 255, 255, 0.5);
}
.navbar-search .search-query:focus, .navbar-search .search-query.focused {
  padding: 5px 10px;
  color: #404040;
  text-shadow: 0 1px 0 #ffffff;
  background-color: #ffffff;
  border: 0;
  -webkit-box-shadow: 0 0 3px rgba(0, 0, 0, 0.15);
  -moz-box-shadow: 0 0 3px rgba(0, 0, 0, 0.15);
  box-shadow: 0 0 3px rgba(0, 0, 0, 0.15);
  outline: 0;
}
.navbar-static {
  margin-bottom: 18px;
}
.navbar-static .navbar-inner {
  padding-left: 20px;
  padding-right: 20px;
  -webkit-border-radius: 4px;
  -moz-border-radius: 4px;
  border-radius: 4px;
}
.navbar-fixed {
  position: fixed;
  top: 0;
  right: 0;
  left: 0;
  z-index: 10000;
}
.nav {
  position: relative;
  left: 0;
  display: block;
  float: left;
  margin: 0 10px 0 0;
}
.nav > li {
  display: block;
  float: left;
}
.nav a {
  display: block;
  float: none;
  padding: 10px 10px 11px;
  line-height: 19px;
  text-decoration: none;
}
.nav a:hover {
  color: #ffffff;
  text-decoration: none;
}
.nav .active > a {
  background-color: #222;
  background-color: rgba(0, 0, 0, 0.5);
}
.nav.secondary-nav {
  float: right;
  margin-left: 10px;
  margin-right: 0;
}
.nav.secondary-nav .dropdown-menu {
  right: 0;
  border: 0;
}
.nav .dropdown-toggle:hover, .nav .dropdown.open .dropdown-toggle {
  background: #444;
  background: rgba(255, 255, 255, 0.05);
}
.nav .dropdown-menu {
  background-color: #333;
}
.nav .dropdown-menu .dropdown-toggle {
  color: #ffffff;
}
.nav .dropdown-menu .dropdown-toggle.open {
  background: #444;
  background: rgba(255, 255, 255, 0.05);
}
.nav .dropdown-menu li a {
  color: #999;
  text-shadow: 0 1px 0 rgba(0, 0, 0, 0.5);
}
.nav .dropdown-menu li a:hover {
  background-color: #191919;
  background-image: -khtml-gradient(linear, left top, left bottom, from(#292929), to(#191919));
  background-image: -moz-linear-gradient(top, #292929, #191919);
  background-image: -ms-linear-gradient(top, #292929, #191919);
  background-image: -webkit-gradient(linear, left top, left bottom, color-stop(0%, #292929), color-stop(100%, #191919));
  background-image: -webkit-linear-gradient(top, #292929, #191919);
  background-image: -o-linear-gradient(top, #292929, #191919);
  background-image: linear-gradient(top, #292929, #191919);
  background-repeat: repeat-x;
  filter: progid:DXImageTransform.Microsoft.gradient(startColorstr='#292929', endColorstr='#191919', GradientType=0);
  color: #ffffff;
}
.nav .dropdown-menu .active a {
  color: #ffffff;
}
.nav .dropdown-menu .divider {
  background-color: #222;
  border-color: #444;
}
.topbar ul .dropdown-menu li a {
  padding: 4px 15px;
}
.dropdown {
  position: relative;
}
.dropdown-toggle:after {
  display: inline-block;
  width: 0;
  height: 0;
  margin-top: 8px;
  margin-left: 6px;
  text-indent: -99999px;
  vertical-align: top;
  border-left: 4px solid transparent;
  border-right: 4px solid transparent;
  border-top: 4px solid #ffffff;
  filter: alpha(opacity=30);
  -moz-opacity: 0.3;
  opacity: 0.3;
  content: "&darr;";
}
.dropdown:hover .dropdown-toggle:after {
  filter: alpha(opacity=100);
  -moz-opacity: 1;
  opacity: 1;
}
.dropdown-menu {
  position: absolute;
  top: 40px;
  z-index: 900;
  float: left;
  display: none;
  min-width: 160px;
  max-width: 220px;
  _width: 160px;
  padding: 6px 0;
  margin-left: 0;
  margin-right: 0;
  background-color: #ffffff;
  border-color: #999;
  border-color: rgba(0, 0, 0, 0.2);
  border-style: solid;
  border-width: 0 1px 1px;
  -webkit-border-radius: 0 0 6px 6px;
  -moz-border-radius: 0 0 6px 6px;
  border-radius: 0 0 6px 6px;
  -webkit-box-shadow: 0 2px 4px rgba(0, 0, 0, 0.2);
  -moz-box-shadow: 0 2px 4px rgba(0, 0, 0, 0.2);
  box-shadow: 0 2px 4px rgba(0, 0, 0, 0.2);
  -webkit-background-clip: padding-box;
  -moz-background-clip: padding-box;
  background-clip: padding-box;
  zoom: 1;
}
.dropdown-menu li {
  float: none;
  display: block;
  background-color: none;
}
.dropdown-menu .divider {
  height: 1px;
  margin: 5px 0;
  overflow: hidden;
  background-color: #eee;
  border-bottom: 1px solid #ffffff;
}
.topbar .dropdown-menu a, .dropdown-menu a {
  display: block;
  padding: 4px 15px;
  clear: both;
  font-weight: normal;
  line-height: 18px;
  color: #808080;
  text-shadow: 0 1px 0 #ffffff;
}
.topbar .dropdown-menu a:hover, .dropdown-menu a:hover {
  color: #404040;
  text-decoration: none;
  background-color: #dddddd;
  background-image: -khtml-gradient(linear, left top, left bottom, from(#eeeeee), to(#dddddd));
  background-image: -moz-linear-gradient(top, #eeeeee, #dddddd);
  background-image: -ms-linear-gradient(top, #eeeeee, #dddddd);
  background-image: -webkit-gradient(linear, left top, left bottom, color-stop(0%, #eeeeee), color-stop(100%, #dddddd));
  background-image: -webkit-linear-gradient(top, #eeeeee, #dddddd);
  background-image: -o-linear-gradient(top, #eeeeee, #dddddd);
  background-image: linear-gradient(top, #eeeeee, #dddddd);
  background-repeat: repeat-x;
  filter: progid:DXImageTransform.Microsoft.gradient(startColorstr='#eeeeee', endColorstr='#dddddd', GradientType=0);
  -webkit-box-shadow: inset 0 1px 0 rgba(0, 0, 0, 0.025), inset 0 -1px rgba(0, 0, 0, 0.025);
  -moz-box-shadow: inset 0 1px 0 rgba(0, 0, 0, 0.025), inset 0 -1px rgba(0, 0, 0, 0.025);
  box-shadow: inset 0 1px 0 rgba(0, 0, 0, 0.025), inset 0 -1px rgba(0, 0, 0, 0.025);
}
.dropdown.open .dropdown-toggle {
  color: #ffffff;
  background: #ccc;
  background: rgba(0, 0, 0, 0.3);
}
.dropdown.open .dropdown-menu {
  display: block;
}
.hero-unit {
  padding: 60px;
  margin-bottom: 30px;
  background-color: #f5f5f5;
  -webkit-border-radius: 6px;
  -moz-border-radius: 6px;
  border-radius: 6px;
}
.hero-unit h1 {
  margin-bottom: 0;
  font-size: 60px;
  line-height: 1;
  letter-spacing: -1px;
}
.hero-unit p {
  font-size: 18px;
  font-weight: 200;
  line-height: 27px;
}
footer {
  padding-top: 17px;
  margin-top: 17px;
  border-top: 1px solid #eee;
}
.page-header {
  margin-bottom: 27px;
  border-bottom: 1px solid #eee;
  -webkit-box-shadow: 0 1px 0 rgba(255, 255, 255, 0.5);
  -moz-box-shadow: 0 1px 0 rgba(255, 255, 255, 0.5);
  box-shadow: 0 1px 0 rgba(255, 255, 255, 0.5);
}
.page-header h1 {
  margin-bottom: 13.5px;
}
.btn.danger,
.alert-message.danger,
.btn.danger:hover,
.alert-message.danger:hover,
.btn.error,
.alert-message.error,
.btn.error:hover,
.alert-message.error:hover,
.btn.success,
.alert-message.success,
.btn.success:hover,
.alert-message.success:hover,
.btn.info,
.alert-message.info,
.btn.info:hover,
.alert-message.info:hover {
  color: #ffffff;
}
.btn.danger,
.alert-message.danger,
.btn.error,
.alert-message.error {
  text-shadow: 0 -1px 0 rgba(0, 0, 0, 0.25);
  background-color: #c43c35;
  background-image: -khtml-gradient(linear, left top, left bottom, from(#ee5f5b), to(#c43c35));
  background-image: -moz-linear-gradient(top, #ee5f5b, #c43c35);
  background-image: -ms-linear-gradient(top, #ee5f5b, #c43c35);
  background-image: -webkit-gradient(linear, left top, left bottom, color-stop(0%, #ee5f5b), color-stop(100%, #c43c35));
  background-image: -webkit-linear-gradient(top, #ee5f5b, #c43c35);
  background-image: -o-linear-gradient(top, #ee5f5b, #c43c35);
  background-image: linear-gradient(top, #ee5f5b, #c43c35);
  background-repeat: repeat-x;
  filter: progid:DXImageTransform.Microsoft.gradient(startColorstr='#ee5f5b', endColorstr='#c43c35', GradientType=0);
  border-color: #c43c35 #c43c35 #882a25;
  border-color: rgba(0, 0, 0, 0.1) rgba(0, 0, 0, 0.1) rgba(0, 0, 0, 0.25);
}
.btn.success, .alert-message.success {
  text-shadow: 0 -1px 0 rgba(0, 0, 0, 0.25);
  background-color: #57a957;
  background-image: -khtml-gradient(linear, left top, left bottom, from(#62c462), to(#57a957));
  background-image: -moz-linear-gradient(top, #62c462, #57a957);
  background-image: -ms-linear-gradient(top, #62c462, #57a957);
  background-image: -webkit-gradient(linear, left top, left bottom, color-stop(0%, #62c462), color-stop(100%, #57a957));
  background-image: -webkit-linear-gradient(top, #62c462, #57a957);
  background-image: -o-linear-gradient(top, #62c462, #57a957);
  background-image: linear-gradient(top, #62c462, #57a957);
  background-repeat: repeat-x;
  filter: progid:DXImageTransform.Microsoft.gradient(startColorstr='#62c462', endColorstr='#57a957', GradientType=0);
  border-color: #57a957 #57a957 #3d773d;
  border-color: rgba(0, 0, 0, 0.1) rgba(0, 0, 0, 0.1) rgba(0, 0, 0, 0.25);
}
.btn.info, .alert-message.info {
  text-shadow: 0 -1px 0 rgba(0, 0, 0, 0.25);
  background-color: #339bb9;
  background-image: -khtml-gradient(linear, left top, left bottom, from(#5bc0de), to(#339bb9));
  background-image: -moz-linear-gradient(top, #5bc0de, #339bb9);
  background-image: -ms-linear-gradient(top, #5bc0de, #339bb9);
  background-image: -webkit-gradient(linear, left top, left bottom, color-stop(0%, #5bc0de), color-stop(100%, #339bb9));
  background-image: -webkit-linear-gradient(top, #5bc0de, #339bb9);
  background-image: -o-linear-gradient(top, #5bc0de, #339bb9);
  background-image: linear-gradient(top, #5bc0de, #339bb9);
  background-repeat: repeat-x;
  filter: progid:DXImageTransform.Microsoft.gradient(startColorstr='#5bc0de', endColorstr='#339bb9', GradientType=0);
  border-color: #339bb9 #339bb9 #22697d;
  border-color: rgba(0, 0, 0, 0.1) rgba(0, 0, 0, 0.1) rgba(0, 0, 0, 0.25);
}
.btn {
  display: inline-block;
  padding: 5px 14px 6px;
  font-size: 13px;
  line-height: normal;
  color: #333;
  text-shadow: 0 1px 1px rgba(255, 255, 255, 0.75);
  background-color: #e6e6e6;
  background-image: -webkit-gradient(linear, 0 0, 0 100%, from(#ffffff), color-stop(25%, #ffffff), to(#e6e6e6));
  background-image: -webkit-linear-gradient(#ffffff, #ffffff 25%, #e6e6e6);
  background-image: -moz-linear-gradient(top, #ffffff, #ffffff 25%, #e6e6e6);
  background-image: -ms-linear-gradient(#ffffff, #ffffff 25%, #e6e6e6);
  background-image: -o-linear-gradient(#ffffff, #ffffff 25%, #e6e6e6);
  background-image: linear-gradient(#ffffff, #ffffff 25%, #e6e6e6);
  background-repeat: no-repeat;
  filter: progid:DXImageTransform.Microsoft.gradient(startColorstr='#ffffff', endColorstr='#e6e6e6', GradientType=0);
  border: 1px solid #ccc;
  border-bottom-color: #bbb;
  -webkit-border-radius: 4px;
  -moz-border-radius: 4px;
  border-radius: 4px;
  -webkit-box-shadow: inset 0 1px 0 rgba(255, 255, 255, 0.2), 0 1px 2px rgba(0, 0, 0, 0.05);
  -moz-box-shadow: inset 0 1px 0 rgba(255, 255, 255, 0.2), 0 1px 2px rgba(0, 0, 0, 0.05);
  box-shadow: inset 0 1px 0 rgba(255, 255, 255, 0.2), 0 1px 2px rgba(0, 0, 0, 0.05);
  cursor: pointer;
  -webkit-transition: 0.1s linear all;
  -moz-transition: 0.1s linear all;
  -ms-transition: 0.1s linear all;
  -o-transition: 0.1s linear all;
  transition: 0.1s linear all;
}
.btn:hover {
  color: #333;
  text-decoration: none;
  background-position: 0 -15px;
}
.btn:focus {
  outline: 1px dotted #666;
}
.btn.primary {
  color: #ffffff;
  text-shadow: 0 -1px 0 rgba(0, 0, 0, 0.25);
  background-color: #0064cd;
  background-image: -khtml-gradient(linear, left top, left bottom, from(#049cdb), to(#0064cd));
  background-image: -moz-linear-gradient(top, #049cdb, #0064cd);
  background-image: -ms-linear-gradient(top, #049cdb, #0064cd);
  background-image: -webkit-gradient(linear, left top, left bottom, color-stop(0%, #049cdb), color-stop(100%, #0064cd));
  background-image: -webkit-linear-gradient(top, #049cdb, #0064cd);
  background-image: -o-linear-gradient(top, #049cdb, #0064cd);
  background-image: linear-gradient(top, #049cdb, #0064cd);
  background-repeat: repeat-x;
  filter: progid:DXImageTransform.Microsoft.gradient(startColorstr='#049cdb', endColorstr='#0064cd', GradientType=0);
  border-color: #0064cd #0064cd #003f81;
  border-color: rgba(0, 0, 0, 0.1) rgba(0, 0, 0, 0.1) rgba(0, 0, 0, 0.25);
}
.btn.active, .btn:active {
  -webkit-box-shadow: inset 0 2px 4px rgba(0, 0, 0, 0.25), 0 1px 2px rgba(0, 0, 0, 0.05);
  -moz-box-shadow: inset 0 2px 4px rgba(0, 0, 0, 0.25), 0 1px 2px rgba(0, 0, 0, 0.05);
  box-shadow: inset 0 2px 4px rgba(0, 0, 0, 0.25), 0 1px 2px rgba(0, 0, 0, 0.05);
}
.btn.disabled {
  cursor: default;
  background-image: none;
  filter: progid:DXImageTransform.Microsoft.gradient(enabled = false);
  filter: alpha(opacity=65);
  -moz-opacity: 0.65;
  opacity: 0.65;
  -webkit-box-shadow: none;
  -moz-box-shadow: none;
  box-shadow: none;
}
.btn[disabled] {
  cursor: default;
  background-image: none;
  filter: progid:DXImageTransform.Microsoft.gradient(enabled = false);
  filter: alpha(opacity=65);
  -moz-opacity: 0.65;
  opacity: 0.65;
  -webkit-box-shadow: none;
  -moz-box-shadow: none;
  box-shadow: none;
}
.btn.large {
  padding: 9px 14px 9px;
  font-size: 15px;
  line-height: normal;
  -webkit-border-radius: 6px;
  -moz-border-radius: 6px;
  border-radius: 6px;
}
.btn.small {
  padding: 7px 9px 7px;
  font-size: 11px;
}
:root .alert-message, :root .btn {
  border-radius: 0 \0;
}
button.btn::-moz-focus-inner, input[type=submit].btn::-moz-focus-inner {
  padding: 0;
  border: 0;
}
.btn-toolbar {
  zoom: 1;
}
.btn-toolbar:before, .btn-toolbar:after {
  display: table;
  *display: inline;
  content: "";
  zoom: 1;
}
.btn-toolbar:after {
  clear: both;
}
.btn-toolbar .btn-group {
  float: left;
  margin-right: 10px;
}
.btn-group {
  zoom: 1;
}
.btn-group:before, .btn-group:after {
  display: table;
  *display: inline;
  content: "";
  zoom: 1;
}
.btn-group:after {
  clear: both;
}
.btn-group .btn {
  position: relative;
  float: left;
  margin-left: -1px;
  -webkit-border-radius: 0;
  -moz-border-radius: 0;
  border-radius: 0;
}
.btn-group .btn:first-child {
  margin-left: 0;
  -webkit-border-top-left-radius: 4px;
  -moz-border-radius-topleft: 4px;
  border-top-left-radius: 4px;
  -webkit-border-bottom-left-radius: 4px;
  -moz-border-radius-bottomleft: 4px;
  border-bottom-left-radius: 4px;
}
.btn-group .btn:last-child {
  -webkit-border-top-right-radius: 4px;
  -moz-border-radius-topright: 4px;
  border-top-right-radius: 4px;
  -webkit-border-bottom-right-radius: 4px;
  -moz-border-radius-bottomright: 4px;
  border-bottom-right-radius: 4px;
}
.btn-group .btn:hover, .btn-group .btn:focus, .btn-group .btn:active {
  z-index: 2;
}
.close {
  float: right;
  font-size: 20px;
  font-weight: bold;
  line-height: 13.5px;
  color: #000000;
  text-shadow: 0 1px 0 #ffffff;
  filter: alpha(opacity=20);
  -moz-opacity: 0.2;
  opacity: 0.2;
}
.close:hover {
  color: #000000;
  text-decoration: none;
  filter: alpha(opacity=40);
  -moz-opacity: 0.4;
  opacity: 0.4;
}
.alert-message {
  position: relative;
  padding: 7px 15px;
  margin-bottom: 18px;
  color: #404040;
  text-shadow: 0 1px 0 rgba(255, 255, 255, 0.5);
  text-shadow: 0 -1px 0 rgba(0, 0, 0, 0.25);
  background-color: #eedc94;
  background-image: -khtml-gradient(linear, left top, left bottom, from(#fceec1), to(#eedc94));
  background-image: -moz-linear-gradient(top, #fceec1, #eedc94);
  background-image: -ms-linear-gradient(top, #fceec1, #eedc94);
  background-image: -webkit-gradient(linear, left top, left bottom, color-stop(0%, #fceec1), color-stop(100%, #eedc94));
  background-image: -webkit-linear-gradient(top, #fceec1, #eedc94);
  background-image: -o-linear-gradient(top, #fceec1, #eedc94);
  background-image: linear-gradient(top, #fceec1, #eedc94);
  background-repeat: repeat-x;
  filter: progid:DXImageTransform.Microsoft.gradient(startColorstr='#fceec1', endColorstr='#eedc94', GradientType=0);
  border-color: #eedc94 #eedc94 #e4c652;
  border-color: rgba(0, 0, 0, 0.1) rgba(0, 0, 0, 0.1) rgba(0, 0, 0, 0.25);
  border-width: 1px;
  border-style: solid;
  -webkit-border-radius: 4px;
  -moz-border-radius: 4px;
  border-radius: 4px;
  -webkit-box-shadow: inset 0 1px 0 rgba(255, 255, 255, 0.25);
  -moz-box-shadow: inset 0 1px 0 rgba(255, 255, 255, 0.25);
  box-shadow: inset 0 1px 0 rgba(255, 255, 255, 0.25);
}
.alert-message .close {
  *margin-top: 3px;
  /* IE7 spacing */

}
.alert-message h5 {
  line-height: 18px;
}
.alert-message p {
  margin-bottom: 0;
}
.alert-message div {
  margin-top: 5px;
  margin-bottom: 2px;
  line-height: 28px;
}
.alert-message .btn {
  -webkit-box-shadow: 0 1px 0 rgba(255, 255, 255, 0.25);
  -moz-box-shadow: 0 1px 0 rgba(255, 255, 255, 0.25);
  box-shadow: 0 1px 0 rgba(255, 255, 255, 0.25);
}
.alert-message.block-message {
  padding: 14px;
  background-image: none;
  background-color: #fdf5d9;
  filter: progid:DXImageTransform.Microsoft.gradient(enabled = false);
  border-color: #fceec1;
  -webkit-box-shadow: none;
  -moz-box-shadow: none;
  box-shadow: none;
}
.alert-message.block-message ul, .alert-message.block-message p {
  margin-right: 30px;
}
.alert-message.block-message ul {
  margin-bottom: 0;
}
.alert-message.block-message li {
  color: #404040;
}
.alert-message.block-message .alert-actions {
  margin-top: 5px;
}
.alert-message.block-message.error, .alert-message.block-message.success, .alert-message.block-message.info {
  color: #404040;
  text-shadow: 0 1px 0 rgba(255, 255, 255, 0.5);
}
.alert-message.block-message.error {
  background-color: #fddfde;
  border-color: #fbc7c6;
}
.alert-message.block-message.success {
  background-color: #d1eed1;
  border-color: #bfe7bf;
}
.alert-message.block-message.info {
  background-color: #ddf4fb;
  border-color: #c6edf9;
}
.well {
  min-height: 20px;
  padding: 19px;
  margin-bottom: 20px;
  background-color: #f5f5f5;
  border: 1px solid #eee;
  border: 1px solid rgba(0, 0, 0, 0.05);
  -webkit-border-radius: 4px;
  -moz-border-radius: 4px;
  border-radius: 4px;
  -webkit-box-shadow: inset 0 1px 1px rgba(0, 0, 0, 0.05);
  -moz-box-shadow: inset 0 1px 1px rgba(0, 0, 0, 0.05);
  box-shadow: inset 0 1px 1px rgba(0, 0, 0, 0.05);
}
.well blockquote {
  border-color: #ddd;
  border-color: rgba(0, 0, 0, 0.15);
}
.fade {
  -webkit-transition: opacity 0.15s linear;
  -moz-transition: opacity 0.15s linear;
  -ms-transition: opacity 0.15s linear;
  -o-transition: opacity 0.15s linear;
  transition: opacity 0.15s linear;
  opacity: 0;
}
.fade.in {
  opacity: 1;
}
.collapse {
  -webkit-transition: height 0.35s ease;
  -moz-transition: height 0.35s ease;
  -ms-transition: height 0.35s ease;
  -o-transition: height 0.35s ease;
  transition: height 0.35s ease;
  position: relative;
  overflow: hidden;
  height: 0;
}
.collapse.in {
  height: auto;
}
.label {
  padding: 1px 3px 2px;
  font-size: 9.75px;
  font-weight: bold;
  color: #ffffff;
  text-transform: uppercase;
  background-color: #bfbfbf;
  -webkit-border-radius: 3px;
  -moz-border-radius: 3px;
  border-radius: 3px;
}
.label.important {
  background-color: #c43c35;
}
.label.warning {
  background-color: #f89406;
}
.label.success {
  background-color: #46a546;
}
.label.notice {
  background-color: #62cffc;
}
.tabs, .pills {
  padding: 0;
  margin: 0 0 20px;
  list-style: none;
  zoom: 1;
}
.tabs:before,
.pills:before,
.tabs:after,
.pills:after {
  display: table;
  *display: inline;
  content: "";
  zoom: 1;
}
.tabs:after, .pills:after {
  clear: both;
}
.tabs > li, .pills > li {
  float: left;
}
.tabs > li > a, .pills > li > a {
  display: block;
}
.tabs {
  border-color: #ddd;
  border-style: solid;
  border-width: 0 0 1px;
}
.tabs > li {
  position: relative;
  margin-bottom: -1px;
}
.tabs > li > a {
  padding: 0 15px;
  margin-right: 2px;
  line-height: 36px;
  border: 1px solid transparent;
  -webkit-border-radius: 4px 4px 0 0;
  -moz-border-radius: 4px 4px 0 0;
  border-radius: 4px 4px 0 0;
}
.tabs > li > a:hover {
  text-decoration: none;
  background-color: #eee;
  border-color: #eee #eee #ddd;
}
.tabs .active > a, .tabs .active > a:hover {
  color: #808080;
  background-color: #ffffff;
  border: 1px solid #ddd;
  border-bottom-color: transparent;
  cursor: default;
}
.tabbable {
  margin-bottom: 18px;
}
.tabbable .tabs {
  margin-bottom: 0;
  border-bottom: 0;
}
.tabbable .tab-content {
  padding: 19px;
  border: 1px solid #ddd;
}
.tabbable.tabs-bottom .tabs > li {
  margin-top: -1px;
  margin-bottom: 0;
}
.tabbable.tabs-bottom .tabs > li > a {
  -webkit-border-radius: 0 0 4px 4px;
  -moz-border-radius: 0 0 4px 4px;
  border-radius: 0 0 4px 4px;
}
.tabbable.tabs-bottom .tabs > li > a:hover {
  border-bottom-color: transparent;
  border-top-color: #ddd;
}
.tabbable.tabs-bottom .tabs > .active > a, .tabbable.tabs-bottom .tabs > .active > a:hover {
  border-color: transparent #ddd #ddd #ddd;
}
.tabbable.tabs-left, .tabbable.tabs-right {
  zoom: 1;
}
.tabbable.tabs-left:before,
.tabbable.tabs-right:before,
.tabbable.tabs-left:after,
.tabbable.tabs-right:after {
  display: table;
  *display: inline;
  content: "";
  zoom: 1;
}
.tabbable.tabs-left:after, .tabbable.tabs-right:after {
  clear: both;
}
.tabbable.tabs-left .tabs, .tabbable.tabs-right .tabs {
  width: 100px;
}
.tabbable.tabs-left .tabs > li, .tabbable.tabs-right .tabs > li {
  float: none;
  margin-bottom: -1px;
}
.tabbable.tabs-left .tabs > li > a, .tabbable.tabs-right .tabs > li > a {
  margin-bottom: 2px;
}
.tabbable.tabs-left .tabs > li > a:hover, .tabbable.tabs-right .tabs > li > a:hover {
  border-color: transparent;
}
.tabbable.tabs-left .tab-content {
  margin-left: 100px;
}
.tabbable.tabs-left .tabs {
  float: left;
}
.tabbable.tabs-left .tabs > li {
  margin-right: -1px;
}
.tabbable.tabs-left .tabs > li > a {
  margin-right: 0;
  -webkit-border-radius: 4px 0 0 4px;
  -moz-border-radius: 4px 0 0 4px;
  border-radius: 4px 0 0 4px;
}
.tabbable.tabs-left .tabs > li > a:hover {
  border-right-color: #ddd;
}
.tabbable.tabs-left .tabs .active > a, .tabbable.tabs-left .tabs .active > a:hover {
  border-color: #ddd;
  border-right-color: transparent;
}
.tabbable.tabs-right .tab-content {
  margin-right: 100px;
}
.tabbable.tabs-right .tabs {
  float: right;
}
.tabbable.tabs-right .tabs > li {
  margin-left: -1px;
}
.tabbable.tabs-right .tabs > li > a {
  margin-left: 0;
  -webkit-border-radius: 0 4px 4px 0;
  -moz-border-radius: 0 4px 4px 0;
  border-radius: 0 4px 4px 0;
}
.tabbable.tabs-right .tabs > li > a:hover {
  border-left-color: #ddd;
}
.tabbable.tabs-right .tabs .active > a, .tabbable.tabs-right .tabs .active > a:hover {
  border-color: #ddd;
  border-left-color: transparent;
}
.tabs .menu-dropdown, .tabs .dropdown-menu {
  top: 35px;
  border-width: 1px;
  -webkit-border-radius: 0 6px 6px 6px;
  -moz-border-radius: 0 6px 6px 6px;
  border-radius: 0 6px 6px 6px;
}
.tabs a.menu:after, .tabs .dropdown-toggle:after {
  border-top-color: #999;
  margin-top: 15px;
  margin-left: 5px;
}
.tabs li.open.menu .menu, .tabs .open.dropdown .dropdown-toggle {
  border-color: #999;
}
.tabs li.open a.menu:after, .tabs .dropdown.open .dropdown-toggle:after {
  border-top-color: #555;
}
.pills a {
  padding: 0 15px;
  margin: 5px 3px 5px 0;
  line-height: 30px;
  text-shadow: 0 1px 1px #ffffff;
  -webkit-border-radius: 15px;
  -moz-border-radius: 15px;
  border-radius: 15px;
}
.pills a:hover {
  color: #ffffff;
  text-decoration: none;
  text-shadow: 0 1px 1px rgba(0, 0, 0, 0.25);
  background-color: #00438a;
}
.pills .active a {
  color: #ffffff;
  text-shadow: 0 1px 1px rgba(0, 0, 0, 0.25);
  background-color: #0069d6;
}
.pills-vertical > li {
  float: none;
}
.tab-content > .tab-pane, .pill-content > .pill-pane {
  display: none;
}
.tab-content > .active, .pill-content > .active {
  display: block;
}
.breadcrumb {
  padding: 7px 14px;
  margin: 0 0 18px;
  background-color: #f5f5f5;
  background-image: -khtml-gradient(linear, left top, left bottom, from(#ffffff), to(#f5f5f5));
  background-image: -moz-linear-gradient(top, #ffffff, #f5f5f5);
  background-image: -ms-linear-gradient(top, #ffffff, #f5f5f5);
  background-image: -webkit-gradient(linear, left top, left bottom, color-stop(0%, #ffffff), color-stop(100%, #f5f5f5));
  background-image: -webkit-linear-gradient(top, #ffffff, #f5f5f5);
  background-image: -o-linear-gradient(top, #ffffff, #f5f5f5);
  background-image: linear-gradient(top, #ffffff, #f5f5f5);
  background-repeat: repeat-x;
  filter: progid:DXImageTransform.Microsoft.gradient(startColorstr='#ffffff', endColorstr='#f5f5f5', GradientType=0);
  border: 1px solid #ddd;
  -webkit-border-radius: 3px;
  -moz-border-radius: 3px;
  border-radius: 3px;
  -webkit-box-shadow: inset 0 1px 0 #ffffff;
  -moz-box-shadow: inset 0 1px 0 #ffffff;
  box-shadow: inset 0 1px 0 #ffffff;
}
.breadcrumb li {
  display: inline;
  text-shadow: 0 1px 0 #ffffff;
}
.breadcrumb .divider {
  padding: 0 5px;
  color: #bfbfbf;
}
.breadcrumb .active a {
  color: #404040;
}
.pagination {
  height: 36px;
  margin: 18px 0;
}
.pagination ul {
  float: left;
  margin: 0;
  border: 1px solid #ddd;
  border: 1px solid rgba(0, 0, 0, 0.15);
  -webkit-border-radius: 3px;
  -moz-border-radius: 3px;
  border-radius: 3px;
  -webkit-box-shadow: 0 1px 2px rgba(0, 0, 0, 0.05);
  -moz-box-shadow: 0 1px 2px rgba(0, 0, 0, 0.05);
  box-shadow: 0 1px 2px rgba(0, 0, 0, 0.05);
}
.pagination li {
  display: inline;
}
.pagination a {
  float: left;
  padding: 0 14px;
  line-height: 34px;
  text-decoration: none;
  border-right: 1px solid;
  border-right-color: #ddd;
  border-right-color: rgba(0, 0, 0, 0.15);
  *border-right-color: #ddd;
  /* IE6-7 */

}
.pagination a:hover, .pagination .active a {
  background-color: #c7eefe;
}
.pagination .disabled a, .pagination .disabled a:hover {
  color: #bfbfbf;
  background-color: transparent;
}
.pagination .next a {
  border: 0;
}
.modal-backdrop {
  position: fixed;
  top: 0;
  right: 0;
  bottom: 0;
  left: 0;
  z-index: 10000;
  background-color: #000000;
}
.modal-backdrop.fade {
  opacity: 0;
}
.modal-backdrop, .modal-backdrop.fade.in {
  filter: alpha(opacity=80);
  -moz-opacity: 0.8;
  opacity: 0.8;
}
.modal {
  position: fixed;
  top: 50%;
  left: 50%;
  z-index: 11000;
  width: 560px;
  margin: -250px 0 0 -250px;
  background-color: #ffffff;
  border: 1px solid #999;
  border: 1px solid rgba(0, 0, 0, 0.3);
  *border: 1px solid #999;
  /* IE6-7 */

  -webkit-border-radius: 6px;
  -moz-border-radius: 6px;
  border-radius: 6px;
  -webkit-box-shadow: 0 3px 7px rgba(0, 0, 0, 0.3);
  -moz-box-shadow: 0 3px 7px rgba(0, 0, 0, 0.3);
  box-shadow: 0 3px 7px rgba(0, 0, 0, 0.3);
  -webkit-background-clip: padding-box;
  -moz-background-clip: padding-box;
  background-clip: padding-box;
}
.modal .close {
  margin-top: 7px;
}
.modal.fade {
  -webkit-transition: opacity .3s linear, top .3s ease-out;
  -moz-transition: opacity .3s linear, top .3s ease-out;
  -ms-transition: opacity .3s linear, top .3s ease-out;
  -o-transition: opacity .3s linear, top .3s ease-out;
  transition: opacity .3s linear, top .3s ease-out;
  top: -25%;
}
.modal.fade.in {
  top: 50%;
}
.modal-header {
  padding: 5px 15px;
  border-bottom: 1px solid #eee;
}
.modal-body {
  padding: 15px;
}
.modal-footer {
  padding: 14px 15px 15px;
  margin-bottom: 0;
  background-color: #f5f5f5;
  border-top: 1px solid #ddd;
  -webkit-border-radius: 0 0 6px 6px;
  -moz-border-radius: 0 0 6px 6px;
  border-radius: 0 0 6px 6px;
  -webkit-box-shadow: inset 0 1px 0 #ffffff;
  -moz-box-shadow: inset 0 1px 0 #ffffff;
  box-shadow: inset 0 1px 0 #ffffff;
  zoom: 1;
}
.modal-footer:before, .modal-footer:after {
  display: table;
  *display: inline;
  content: "";
  zoom: 1;
}
.modal-footer:after {
  clear: both;
}
.modal-footer .btn {
  float: right;
  margin-left: 5px;
}
.twipsy {
  position: absolute;
  z-index: 1000;
  display: block;
  visibility: visible;
  padding: 5px;
  font-size: 11px;
  filter: alpha(opacity=0);
  -moz-opacity: 0;
  opacity: 0;
}
.twipsy.in {
  filter: alpha(opacity=80);
  -moz-opacity: 0.8;
  opacity: 0.8;
}
.twipsy.above .twipsy-arrow {
  bottom: 0;
  left: 50%;
  margin-left: -5px;
  border-left: 5px solid transparent;
  border-right: 5px solid transparent;
  border-top: 5px solid #000000;
}
.twipsy.left .twipsy-arrow {
  top: 50%;
  right: 0;
  margin-top: -5px;
  border-top: 5px solid transparent;
  border-bottom: 5px solid transparent;
  border-left: 5px solid #000000;
}
.twipsy.below .twipsy-arrow {
  top: 0;
  left: 50%;
  margin-left: -5px;
  border-left: 5px solid transparent;
  border-right: 5px solid transparent;
  border-bottom: 5px solid #000000;
}
.twipsy.right .twipsy-arrow {
  top: 50%;
  left: 0;
  margin-top: -5px;
  border-top: 5px solid transparent;
  border-bottom: 5px solid transparent;
  border-right: 5px solid #000000;
}
.twipsy-inner {
  max-width: 200px;
  padding: 3px 8px;
  color: white;
  text-align: center;
  text-decoration: none;
  background-color: #000000;
  -webkit-border-radius: 4px;
  -moz-border-radius: 4px;
  border-radius: 4px;
}
.twipsy-arrow {
  position: absolute;
  width: 0;
  height: 0;
}
.popover {
  position: absolute;
  top: 0;
  left: 0;
  z-index: 1000;
  display: none;
  padding: 5px;
}
.popover.above .arrow {
  bottom: 0;
  left: 50%;
  margin-left: -5px;
  border-left: 5px solid transparent;
  border-right: 5px solid transparent;
  border-top: 5px solid #000000;
}
.popover.right .arrow {
  top: 50%;
  left: 0;
  margin-top: -5px;
  border-top: 5px solid transparent;
  border-bottom: 5px solid transparent;
  border-right: 5px solid #000000;
}
.popover.below .arrow {
  top: 0;
  left: 50%;
  margin-left: -5px;
  border-left: 5px solid transparent;
  border-right: 5px solid transparent;
  border-bottom: 5px solid #000000;
}
.popover.left .arrow {
  top: 50%;
  right: 0;
  margin-top: -5px;
  border-top: 5px solid transparent;
  border-bottom: 5px solid transparent;
  border-left: 5px solid #000000;
}
.popover .arrow {
  position: absolute;
  width: 0;
  height: 0;
}
.popover .inner {
  padding: 3px;
  width: 280px;
  overflow: hidden;
  background-color: #000000;
  background-color: rgba(0, 0, 0, 0.8);
  -webkit-border-radius: 6px;
  -moz-border-radius: 6px;
  border-radius: 6px;
  -webkit-box-shadow: 0 3px 7px rgba(0, 0, 0, 0.3);
  -moz-box-shadow: 0 3px 7px rgba(0, 0, 0, 0.3);
  box-shadow: 0 3px 7px rgba(0, 0, 0, 0.3);
}
.popover .title {
  padding: 9px 15px;
  line-height: 1;
  background-color: #f5f5f5;
  border-bottom: 1px solid #eee;
  -webkit-border-radius: 3px 3px 0 0;
  -moz-border-radius: 3px 3px 0 0;
  border-radius: 3px 3px 0 0;
}
.popover .content {
  padding: 14px;
  background-color: #ffffff;
  -webkit-border-radius: 0 0 3px 3px;
  -moz-border-radius: 0 0 3px 3px;
  border-radius: 0 0 3px 3px;
  -webkit-background-clip: padding-box;
  -moz-background-clip: padding-box;
  background-clip: padding-box;
}
.popover .content p, .popover .content ul, .popover .content ol {
  margin-bottom: 0;
}
.media-grid {
  margin-left: -20px;
  margin-bottom: 0;
  zoom: 1;
}
.media-grid:before, .media-grid:after {
  display: table;
  *display: inline;
  content: "";
  zoom: 1;
}
.media-grid:after {
  clear: both;
}
.media-grid li {
  display: inline;
}
.media-grid a {
  float: left;
  padding: 4px;
  margin: 0 0 20px 20px;
  border: 1px solid #ddd;
  -webkit-border-radius: 4px;
  -moz-border-radius: 4px;
  border-radius: 4px;
  -webkit-box-shadow: 0 1px 1px rgba(0, 0, 0, 0.075);
  -moz-box-shadow: 0 1px 1px rgba(0, 0, 0, 0.075);
  box-shadow: 0 1px 1px rgba(0, 0, 0, 0.075);
}
.media-grid a img {
  display: block;
}
.media-grid a:hover {
  border-color: #0069d6;
  -webkit-box-shadow: 0 1px 4px rgba(0, 105, 214, 0.25);
  -moz-box-shadow: 0 1px 4px rgba(0, 105, 214, 0.25);
  box-shadow: 0 1px 4px rgba(0, 105, 214, 0.25);
}
@media (max-width: 480px) {
  .container {
    width: auto;
    padding: 0 15px;
  }
  .row {
    margin-left: 0;
  }
  [class*="span"] {
    float: none;
    display: block;
    width: auto;
    margin: 0;
  }
  .modal {
    width: auto;
    margin: 0;
  }
  .form-horizontal .control-group > label {
    float: none;
    width: auto;
    padding-top: 0;
    text-align: left;
  }
  .form-horizontal .controls {
    margin-left: 0;
  }
  .form-horizontal .control-list {
    padding-top: 0;
  }
  .form-horizontal .form-actions {
    padding-left: 0;
  }
}
@media (min-width: 480px) and (max-width: 768px) {
  .container {
    width: auto;
    padding: 0 10px;
  }
  .row {
    margin-left: 0;
  }
  [class*="span"] {
    float: none;
    display: block;
    width: auto;
    margin: 0;
  }
}
@media (min-width: 768px) and (max-width: 940px) {
  .container {
    width: 748px;
  }
  .span1 {
    width: 44px;
  }
  .span2 {
    width: 108px;
  }
  .span3 {
    width: 172px;
  }
  .span4 {
    width: 236px;
  }
  .span5 {
    width: 300px;
  }
  .span6 {
    width: 364px;
  }
  .span7 {
    width: 428px;
  }
  .span8 {
    width: 492px;
  }
  .span9 {
    width: 556px;
  }
  .span10 {
    width: 620px;
  }
  .span11 {
    width: 684px;
  }
  .span12 {
    width: 748px;
  }
  .offset1 {
    margin-left: 64px;
  }
  .offset2 {
    margin-left: 128px;
  }
  .offset3 {
    margin-left: 192px;
  }
  .offset4 {
    margin-left: 256px;
  }
  .offset5 {
    margin-left: 320px;
  }
  .offset6 {
    margin-left: 384px;
  }
  .offset7 {
    margin-left: 448px;
  }
  .offset8 {
    margin-left: 512px;
  }
  .offset9 {
    margin-left: 576px;
  }
  .offset10 {
    margin-left: 640px;
  }
  .offset11 {
    margin-left: 704px;
  }
  .offset12 {
    margin-left: 768px;
  }
}
/*
// LARGE DESKTOP & UP
// ------------------

@media (min-width: 1210px) {

  // Reset grid variables
  @gridColumns:       12;
  @gridColumnWidth:   70px;
  @gridGutterWidth:   30px;
  @siteWidth:         1170px;

  // Bring grid mixins to recalculate widths
  .columns(@columnSpan: 1) {
    width: (@gridColumnWidth * @columnSpan) + (@gridGutterWidth * (@columnSpan - 1));
  }
  .offset(@columnOffset: 1) {
    margin-left: (@gridColumnWidth * @columnOffset) + (@gridGutterWidth * (@columnOffset - 1)) + @gridGutterWidth;
  }

  .container {
    width: @siteWidth;
  }
  [class*="span"] {
    margin-left: @gridGutterWidth;
  }

  // Default columns
  .span1     { .columns(1); }
  .span2     { .columns(2); }
  .span3     { .columns(3); }
  .span4     { .columns(4); }
  .span5     { .columns(5); }
  .span6     { .columns(6); }
  .span7     { .columns(7); }
  .span8     { .columns(8); }
  .span9     { .columns(9); }
  .span10    { .columns(10); }
  .span11    { .columns(11); }
  .span12    { .columns(12); }

  // Offset column options
  .offset1   { .offset(1); }
  .offset2   { .offset(2); }
  .offset3   { .offset(3); }
  .offset4   { .offset(4); }
  .offset5   { .offset(5); }
  .offset6   { .offset(6); }
  .offset7   { .offset(7); }
  .offset8   { .offset(8); }
  .offset9   { .offset(9); }
  .offset10  { .offset(10); }
  .offset11  { .offset(11); }
  .offset12  { .offset(12); }

}
*/<|MERGE_RESOLUTION|>--- conflicted
+++ resolved
@@ -6,11 +6,7 @@
  * http://www.apache.org/licenses/LICENSE-2.0
  *
  * Designed and built with all the love in the world @twitter by @mdo and @fat.
-<<<<<<< HEAD
- * Date: Tue Nov 29 22:35:45 PST 2011
-=======
- * Date: Tue Nov 29 14:05:43 CST 2011
->>>>>>> 1da19bf6
+ * Date: Tue Nov 29 22:53:00 PST 2011
  */
 html, body {
   margin: 0;
