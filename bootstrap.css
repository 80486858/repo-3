--- conflicted
+++ resolved
@@ -6,11 +6,7 @@
  * http://www.apache.org/licenses/LICENSE-2.0
  *
  * Designed and built with all the love in the world @twitter by @mdo and @fat.
-<<<<<<< HEAD
- * Date: Sat Jan  7 23:50:13 PST 2012
-=======
- * Date: Sat Jan  7 23:30:30 PST 2012
->>>>>>> 3c2f82f4
+ * Date: Sun Jan  8 00:50:20 PST 2012
  */
 html, body {
   margin: 0;
@@ -2862,146 +2858,6 @@
     background-position: 40px 0;
   }
 }
-<<<<<<< HEAD
-=======
-@keyframes progress-bar-stripes {
-  from {
-    background-position: 0 0;
-  }
-  to {
-    background-position: 40px 0;
-  }
-}
-.progress, .progress .bar {
-  -webkit-border-radius: 4px;
-  -moz-border-radius: 4px;
-  border-radius: 4px;
-}
-.progress {
-  height: 18px;
-  margin-bottom: 18px;
-  background-color: #f9f9f9;
-  background-image: -khtml-gradient(linear, left top, left bottom, from(#f5f5f5), to(#f9f9f9));
-  background-image: -moz-linear-gradient(top, #f5f5f5, #f9f9f9);
-  background-image: -ms-linear-gradient(top, #f5f5f5, #f9f9f9);
-  background-image: -webkit-gradient(linear, left top, left bottom, color-stop(0%, #f5f5f5), color-stop(100%, #f9f9f9));
-  background-image: -webkit-linear-gradient(top, #f5f5f5, #f9f9f9);
-  background-image: -o-linear-gradient(top, #f5f5f5, #f9f9f9);
-  background-image: linear-gradient(top, #f5f5f5, #f9f9f9);
-  background-repeat: repeat-x;
-  filter: progid:DXImageTransform.Microsoft.gradient(startColorstr='#f5f5f5', endColorstr='#f9f9f9', GradientType=0);
-  -webkit-box-shadow: inset 0 1px 2px rgba(0, 0, 0, 0.1);
-  -moz-box-shadow: inset 0 1px 2px rgba(0, 0, 0, 0.1);
-  box-shadow: inset 0 1px 2px rgba(0, 0, 0, 0.1);
-}
-.progress .bar {
-  width: 0%;
-  height: 18px;
-  margin: ;
-  background-color: #0480be;
-  background-image: -khtml-gradient(linear, left top, left bottom, from(#149bdf), to(#0480be));
-  background-image: -moz-linear-gradient(top, #149bdf, #0480be);
-  background-image: -ms-linear-gradient(top, #149bdf, #0480be);
-  background-image: -webkit-gradient(linear, left top, left bottom, color-stop(0%, #149bdf), color-stop(100%, #0480be));
-  background-image: -webkit-linear-gradient(top, #149bdf, #0480be);
-  background-image: -o-linear-gradient(top, #149bdf, #0480be);
-  background-image: linear-gradient(top, #149bdf, #0480be);
-  background-repeat: repeat-x;
-  filter: progid:DXImageTransform.Microsoft.gradient(startColorstr='#149bdf', endColorstr='#0480be', GradientType=0);
-  -webkit-box-shadow: inset 0 -1px 0 rgba(0, 0, 0, 0.15);
-  -moz-box-shadow: inset 0 -1px 0 rgba(0, 0, 0, 0.15);
-  box-shadow: inset 0 -1px 0 rgba(0, 0, 0, 0.15);
-  -webkit-box-sizing: border-box;
-  -moz-box-sizing: border-box;
-  box-sizing: border-box;
-  -webkit-transition: width 0.6s ease;
-  -moz-transition: width 0.6s ease;
-  -ms-transition: width 0.6s ease;
-  -o-transition: width 0.6s ease;
-  transition: width 0.6s ease;
-}
-.progress.striped .bar {
-  background-color: #62c462;
-  background-image: -webkit-gradient(linear, 0 100%, 100% 0, color-stop(0.25, rgba(255, 255, 255, 0.15)), color-stop(0.25, transparent), color-stop(0.5, transparent), color-stop(0.5, rgba(255, 255, 255, 0.15)), color-stop(0.75, rgba(255, 255, 255, 0.15)), color-stop(0.75, transparent), to(transparent));
-  background-image: -webkit-linear-gradient(-45deg, rgba(255, 255, 255, 0.15) 25%, transparent 25%, transparent 50%, rgba(255, 255, 255, 0.15) 50%, rgba(255, 255, 255, 0.15) 75%, transparent 75%, transparent);
-  background-image: -moz-linear-gradient(-45deg, rgba(255, 255, 255, 0.15) 25%, transparent 25%, transparent 50%, rgba(255, 255, 255, 0.15) 50%, rgba(255, 255, 255, 0.15) 75%, transparent 75%, transparent);
-  background-image: -ms-linear-gradient(-45deg, rgba(255, 255, 255, 0.15) 25%, transparent 25%, transparent 50%, rgba(255, 255, 255, 0.15) 50%, rgba(255, 255, 255, 0.15) 75%, transparent 75%, transparent);
-  background-image: -o-linear-gradient(-45deg, rgba(255, 255, 255, 0.15) 25%, transparent 25%, transparent 50%, rgba(255, 255, 255, 0.15) 50%, rgba(255, 255, 255, 0.15) 75%, transparent 75%, transparent);
-  background-image: linear-gradient(-45deg, rgba(255, 255, 255, 0.15) 25%, transparent 25%, transparent 50%, rgba(255, 255, 255, 0.15) 50%, rgba(255, 255, 255, 0.15) 75%, transparent 75%, transparent);
-  -webkit-background-size: 40px 40px;
-  -moz-background-size: 40px 40px;
-  -o-background-size: 40px 40px;
-  background-size: 40px 40px;
-}
-.progress.active .bar {
-  -webkit-animation: progress-bar-stripes 2s linear infinite;
-  -moz-animation: progress-bar-stripes 2s linear infinite;
-  animation: progress-bar-stripes 2s linear infinite;
-}
-.progress.danger .bar {
-  background-color: #c43c35;
-  background-image: -khtml-gradient(linear, left top, left bottom, from(#ee5f5b), to(#c43c35));
-  background-image: -moz-linear-gradient(top, #ee5f5b, #c43c35);
-  background-image: -ms-linear-gradient(top, #ee5f5b, #c43c35);
-  background-image: -webkit-gradient(linear, left top, left bottom, color-stop(0%, #ee5f5b), color-stop(100%, #c43c35));
-  background-image: -webkit-linear-gradient(top, #ee5f5b, #c43c35);
-  background-image: -o-linear-gradient(top, #ee5f5b, #c43c35);
-  background-image: linear-gradient(top, #ee5f5b, #c43c35);
-  background-repeat: repeat-x;
-  filter: progid:DXImageTransform.Microsoft.gradient(startColorstr='#ee5f5b', endColorstr='#c43c35', GradientType=0);
-}
-.progress.danger.striped .bar {
-  background-color: #ee5f5b;
-  background-image: -webkit-gradient(linear, 0 100%, 100% 0, color-stop(0.25, rgba(255, 255, 255, 0.15)), color-stop(0.25, transparent), color-stop(0.5, transparent), color-stop(0.5, rgba(255, 255, 255, 0.15)), color-stop(0.75, rgba(255, 255, 255, 0.15)), color-stop(0.75, transparent), to(transparent));
-  background-image: -webkit-linear-gradient(-45deg, rgba(255, 255, 255, 0.15) 25%, transparent 25%, transparent 50%, rgba(255, 255, 255, 0.15) 50%, rgba(255, 255, 255, 0.15) 75%, transparent 75%, transparent);
-  background-image: -moz-linear-gradient(-45deg, rgba(255, 255, 255, 0.15) 25%, transparent 25%, transparent 50%, rgba(255, 255, 255, 0.15) 50%, rgba(255, 255, 255, 0.15) 75%, transparent 75%, transparent);
-  background-image: -ms-linear-gradient(-45deg, rgba(255, 255, 255, 0.15) 25%, transparent 25%, transparent 50%, rgba(255, 255, 255, 0.15) 50%, rgba(255, 255, 255, 0.15) 75%, transparent 75%, transparent);
-  background-image: -o-linear-gradient(-45deg, rgba(255, 255, 255, 0.15) 25%, transparent 25%, transparent 50%, rgba(255, 255, 255, 0.15) 50%, rgba(255, 255, 255, 0.15) 75%, transparent 75%, transparent);
-  background-image: linear-gradient(-45deg, rgba(255, 255, 255, 0.15) 25%, transparent 25%, transparent 50%, rgba(255, 255, 255, 0.15) 50%, rgba(255, 255, 255, 0.15) 75%, transparent 75%, transparent);
-}
-.progress.success .bar {
-  background-color: #57a957;
-  background-image: -khtml-gradient(linear, left top, left bottom, from(#62c462), to(#57a957));
-  background-image: -moz-linear-gradient(top, #62c462, #57a957);
-  background-image: -ms-linear-gradient(top, #62c462, #57a957);
-  background-image: -webkit-gradient(linear, left top, left bottom, color-stop(0%, #62c462), color-stop(100%, #57a957));
-  background-image: -webkit-linear-gradient(top, #62c462, #57a957);
-  background-image: -o-linear-gradient(top, #62c462, #57a957);
-  background-image: linear-gradient(top, #62c462, #57a957);
-  background-repeat: repeat-x;
-  filter: progid:DXImageTransform.Microsoft.gradient(startColorstr='#62c462', endColorstr='#57a957', GradientType=0);
-}
-.progress.success.striped .bar {
-  background-color: #62c462;
-  background-image: -webkit-gradient(linear, 0 100%, 100% 0, color-stop(0.25, rgba(255, 255, 255, 0.15)), color-stop(0.25, transparent), color-stop(0.5, transparent), color-stop(0.5, rgba(255, 255, 255, 0.15)), color-stop(0.75, rgba(255, 255, 255, 0.15)), color-stop(0.75, transparent), to(transparent));
-  background-image: -webkit-linear-gradient(-45deg, rgba(255, 255, 255, 0.15) 25%, transparent 25%, transparent 50%, rgba(255, 255, 255, 0.15) 50%, rgba(255, 255, 255, 0.15) 75%, transparent 75%, transparent);
-  background-image: -moz-linear-gradient(-45deg, rgba(255, 255, 255, 0.15) 25%, transparent 25%, transparent 50%, rgba(255, 255, 255, 0.15) 50%, rgba(255, 255, 255, 0.15) 75%, transparent 75%, transparent);
-  background-image: -ms-linear-gradient(-45deg, rgba(255, 255, 255, 0.15) 25%, transparent 25%, transparent 50%, rgba(255, 255, 255, 0.15) 50%, rgba(255, 255, 255, 0.15) 75%, transparent 75%, transparent);
-  background-image: -o-linear-gradient(-45deg, rgba(255, 255, 255, 0.15) 25%, transparent 25%, transparent 50%, rgba(255, 255, 255, 0.15) 50%, rgba(255, 255, 255, 0.15) 75%, transparent 75%, transparent);
-  background-image: linear-gradient(-45deg, rgba(255, 255, 255, 0.15) 25%, transparent 25%, transparent 50%, rgba(255, 255, 255, 0.15) 50%, rgba(255, 255, 255, 0.15) 75%, transparent 75%, transparent);
-}
-.progress.info .bar {
-  background-color: #339bb9;
-  background-image: -khtml-gradient(linear, left top, left bottom, from(#5bc0de), to(#339bb9));
-  background-image: -moz-linear-gradient(top, #5bc0de, #339bb9);
-  background-image: -ms-linear-gradient(top, #5bc0de, #339bb9);
-  background-image: -webkit-gradient(linear, left top, left bottom, color-stop(0%, #5bc0de), color-stop(100%, #339bb9));
-  background-image: -webkit-linear-gradient(top, #5bc0de, #339bb9);
-  background-image: -o-linear-gradient(top, #5bc0de, #339bb9);
-  background-image: linear-gradient(top, #5bc0de, #339bb9);
-  background-repeat: repeat-x;
-  filter: progid:DXImageTransform.Microsoft.gradient(startColorstr='#5bc0de', endColorstr='#339bb9', GradientType=0);
-}
-.progress.info.striped .bar {
-  background-color: #5bc0de;
-  background-image: -webkit-gradient(linear, 0 100%, 100% 0, color-stop(0.25, rgba(255, 255, 255, 0.15)), color-stop(0.25, transparent), color-stop(0.5, transparent), color-stop(0.5, rgba(255, 255, 255, 0.15)), color-stop(0.75, rgba(255, 255, 255, 0.15)), color-stop(0.75, transparent), to(transparent));
-  background-image: -webkit-linear-gradient(-45deg, rgba(255, 255, 255, 0.15) 25%, transparent 25%, transparent 50%, rgba(255, 255, 255, 0.15) 50%, rgba(255, 255, 255, 0.15) 75%, transparent 75%, transparent);
-  background-image: -moz-linear-gradient(-45deg, rgba(255, 255, 255, 0.15) 25%, transparent 25%, transparent 50%, rgba(255, 255, 255, 0.15) 50%, rgba(255, 255, 255, 0.15) 75%, transparent 75%, transparent);
-  background-image: -ms-linear-gradient(-45deg, rgba(255, 255, 255, 0.15) 25%, transparent 25%, transparent 50%, rgba(255, 255, 255, 0.15) 50%, rgba(255, 255, 255, 0.15) 75%, transparent 75%, transparent);
-  background-image: -o-linear-gradient(-45deg, rgba(255, 255, 255, 0.15) 25%, transparent 25%, transparent 50%, rgba(255, 255, 255, 0.15) 50%, rgba(255, 255, 255, 0.15) 75%, transparent 75%, transparent);
-  background-image: linear-gradient(-45deg, rgba(255, 255, 255, 0.15) 25%, transparent 25%, transparent 50%, rgba(255, 255, 255, 0.15) 50%, rgba(255, 255, 255, 0.15) 75%, transparent 75%, transparent);
-}
->>>>>>> 3c2f82f4
 .hidden {
   display: none;
   visibility: hidden;
