/*!
 * Bootstrap v2.0.0
 *
 * Copyright 2011 Twitter, Inc
 * Licensed under the Apache License v2.0
 * http://www.apache.org/licenses/LICENSE-2.0
 *
 * Designed and built with all the love in the world @twitter by @mdo and @fat.
<<<<<<< HEAD
 * Date: Wed Jan 11 09:43:04 PST 2012
=======
 * Date: Wed Jan 11 21:43:40 PST 2012
>>>>>>> 19090ea3
 */
html, body {
  margin: 0;
  padding: 0;
}
h1,
h2,
h3,
h4,
h5,
h6,
p,
blockquote,
pre,
a,
abbr,
acronym,
address,
cite,
code,
del,
dfn,
em,
img,
q,
s,
samp,
small,
strike,
strong,
sub,
sup,
tt,
var,
dd,
dl,
dt,
li,
ol,
ul,
fieldset,
form,
label,
legend,
button,
table,
caption,
tbody,
tfoot,
thead,
tr,
th,
td {
  margin: 0;
  padding: 0;
  border: 0;
  font-weight: normal;
  font-style: normal;
  font-size: 100%;
  line-height: 1;
  font-family: inherit;
}
table {
  max-width: 100%;
  border-collapse: collapse;
  border-spacing: 0;
}
ol, ul {
  list-style: none;
}
q:before,
q:after,
blockquote:before,
blockquote:after {
  content: "";
}
html {
  overflow-y: scroll;
  font-size: 100%;
  -webkit-text-size-adjust: 100%;
  -ms-text-size-adjust: 100%;
}
a:focus {
  outline: thin dotted;
}
a:hover, a:active {
  outline: 0;
}
article,
aside,
details,
figcaption,
figure,
footer,
header,
hgroup,
nav,
section {
  display: block;
}
audio, canvas, video {
  display: inline-block;
  *display: inline;
  *zoom: 1;
}
audio:not([controls]) {
  display: none;
}
sub, sup {
  position: relative;
  font-size: 75%;
  line-height: 0;
  vertical-align: baseline;
}
sup {
  top: -0.5em;
}
sub {
  bottom: -0.25em;
}
img {
  max-width: 100%;
  height: auto;
  border: 0;
  -ms-interpolation-mode: bicubic;
}
button,
input,
select,
textarea {
  margin: 0;
  font-size: 100%;
  vertical-align: baseline;
  *vertical-align: middle;
}
button, input {
  *overflow: visible;
  line-height: normal;
}
button::-moz-focus-inner, input::-moz-focus-inner {
  padding: 0;
  border: 0;
}
button,
input[type="button"],
input[type="reset"],
input[type="submit"] {
  cursor: pointer;
  -webkit-appearance: button;
}
input[type="search"] {
  -webkit-appearance: textfield;
  -webkit-box-sizing: content-box;
  -moz-box-sizing: content-box;
  box-sizing: content-box;
}
input[type="search"]::-webkit-search-decoration {
  -webkit-appearance: none;
}
textarea {
  overflow: auto;
  vertical-align: top;
}
body {
  margin: 0;
  font-family: "Helvetica Neue", Helvetica, Arial, sans-serif;
  font-size: 13px;
  line-height: 18px;
  color: #555555;
  background-color: #ffffff;
}
.container {
  width: 940px;
  margin-left: auto;
  margin-right: auto;
  zoom: 1;
}
.container:before, .container:after {
  display: table;
  *display: inline;
  content: "";
  zoom: 1;
}
.container:after {
  clear: both;
}
.fluid-container {
  position: relative;
  min-width: 940px;
  padding-left: 20px;
  padding-right: 20px;
  zoom: 1;
}
.fluid-container:before, .fluid-container:after {
  display: table;
  *display: inline;
  content: "";
  zoom: 1;
}
.fluid-container:after {
  clear: both;
}
.fluid-sidebar {
  width: 220px;
  margin: 0 20px 18px;
}
.sidebar-left {
  padding-left: 260px;
}
.sidebar-right {
  padding-right: 260px;
}
.sidebar-left .fluid-sidebar {
  float: left;
  margin-left: -240px;
}
.sidebar-right .fluid-sidebar {
  float: right;
  margin-right: -240px;
}
.fluid-content {
  float: left;
  width: 100%;
}
a {
  font-weight: inherit;
  line-height: inherit;
  color: #0088cc;
  text-decoration: none;
}
a:hover {
  color: #005580;
  text-decoration: underline;
}
.row {
  margin-left: -20px;
  zoom: 1;
}
.row:before, .row:after {
  display: table;
  *display: inline;
  content: "";
  zoom: 1;
}
.row:after {
  clear: both;
}
[class*="span"] {
  float: left;
  margin-left: 20px;
}
.span1 {
  width: 60px;
}
.span2 {
  width: 140px;
}
.span3 {
  width: 220px;
}
.span4 {
  width: 300px;
}
.span5 {
  width: 380px;
}
.span6 {
  width: 460px;
}
.span7 {
  width: 540px;
}
.span8 {
  width: 620px;
}
.span9 {
  width: 700px;
}
.span10 {
  width: 780px;
}
.span11 {
  width: 860px;
}
.span12 {
  width: 940px;
}
.offset1 {
  margin-left: 100px;
}
.offset2 {
  margin-left: 180px;
}
.offset3 {
  margin-left: 260px;
}
.offset4 {
  margin-left: 340px;
}
.offset5 {
  margin-left: 420px;
}
.offset6 {
  margin-left: 500px;
}
.offset7 {
  margin-left: 580px;
}
.offset8 {
  margin-left: 660px;
}
.offset9 {
  margin-left: 740px;
}
.offset10 {
  margin-left: 820px;
}
.offset11 {
  margin-left: 900px;
}
p {
  margin-bottom: 9px;
  font-family: "Helvetica Neue", Helvetica, Arial, sans-serif;
  font-size: 13px;
  line-height: 18px;
}
p small {
  font-size: 11px;
  color: #999999;
}
h1,
h2,
h3,
h4,
h5,
h6 {
  font-weight: bold;
  color: #333333;
  text-rendering: optimizelegibility;
}
h1 small,
h2 small,
h3 small,
h4 small,
h5 small,
h6 small {
  color: #999999;
}
h1 {
  font-size: 30px;
  line-height: 36px;
}
h1 small {
  font-size: 18px;
}
h2 {
  font-size: 24px;
  line-height: 36px;
}
h2 small {
  font-size: 18px;
}
h3 {
  line-height: 27px;
  font-size: 18px;
}
h3 small {
  font-size: 14px;
}
h4, h5, h6 {
  line-height: 18px;
}
h4 {
  font-size: 14px;
}
h4 small {
  font-size: 12px;
}
h5 {
  font-size: 12px;
}
h6 {
  font-size: 11px;
  color: #999999;
  text-transform: uppercase;
}
ul, ol {
  margin: 0 0 9px 25px;
}
ul ul,
ul ol,
ol ol,
ol ul {
  margin-bottom: 0;
}
ul {
  list-style: disc;
}
ol {
  list-style: decimal;
}
li {
  line-height: 18px;
  color: #555555;
}
ul.unstyled {
  margin-left: 0;
  list-style: none;
}
dl {
  margin-bottom: 18px;
}
dl dt, dl dd {
  line-height: 18px;
}
dl dt {
  font-weight: bold;
}
dl dd {
  margin-left: 9px;
}
hr {
  margin: 18px 0;
  border: 0;
  border-top: 1px solid #e5e5e5;
  border-bottom: 1px solid #fff;
}
strong {
  font-style: inherit;
  font-weight: bold;
}
em {
  font-style: italic;
  font-weight: inherit;
  line-height: inherit;
}
.muted {
  color: #999999;
}
abbr {
  font-size: 90%;
  text-transform: uppercase;
  border-bottom: 1px dotted #ddd;
  cursor: help;
}
blockquote {
  padding-left: 15px;
  margin-bottom: 18px;
  border-left: 5px solid #eee;
}
blockquote p {
  margin-bottom: 0;
  font-size: 300;
  font-weight: 16px;
  line-height: 22.5px;
}
blockquote small {
  display: block;
  line-height: 18px;
  color: #999999;
}
blockquote small:before {
  content: '\2014 \00A0';
}
blockquote.pull-right {
  float: right;
  padding-left: 0;
  padding-right: 15px;
  border-left: 0;
  border-right: 5px solid #eee;
}
blockquote.pull-right p, blockquote.pull-right small {
  text-align: right;
}
address {
  display: block;
  margin-bottom: 18px;
  line-height: 18px;
}
code, pre {
  padding: 0 3px 2px;
  font-family: Menlo, Monaco, "Courier New", monospace;
  font-size: 12px;
  color: #333333;
  -webkit-border-radius: 3px;
  -moz-border-radius: 3px;
  border-radius: 3px;
}
code {
  padding: 1px 3px;
  background-color: #fee9cc;
}
pre {
  display: block;
  padding: 8.5px;
  margin: 0 0 9px;
  font-size: 12px;
  line-height: 18px;
  background-color: #f5f5f5;
  border: 1px solid #ccc;
  border: 1px solid rgba(0, 0, 0, 0.15);
  -webkit-border-radius: 4px;
  -moz-border-radius: 4px;
  border-radius: 4px;
  white-space: pre;
  white-space: pre-wrap;
  word-break: break-all;
}
pre.prettyprint {
  margin-bottom: 18px;
}
pre code {
  padding: 0;
  background-color: transparent;
}
form {
  margin-bottom: 18px;
}
legend {
  display: block;
  width: 100%;
  margin-bottom: 27px;
  font-size: 19.5px;
  line-height: 36px;
  color: #333333;
  border-bottom: 1px solid #eee;
  -webkit-margin-collapse: separate;
}
label,
input,
select,
textarea {
  font-family: "Helvetica Neue", Helvetica, Arial, sans-serif;
  font-size: normal;
  font-weight: 13px;
  line-height: 18px;
}
label {
  display: block;
  margin-bottom: 5px;
  color: #333333;
}
input,
textarea,
select,
.uneditable-input {
  display: block;
  width: 210px;
  height: 18px;
  padding: 4px;
  margin-bottom: 9px;
  font-size: 13px;
  line-height: 18px;
  color: #555555;
  border: 1px solid #ccc;
  -webkit-border-radius: 3px;
  -moz-border-radius: 3px;
  border-radius: 3px;
}
input[type=image], input[type=checkbox], input[type=radio] {
  width: auto;
  height: auto;
  padding: 0;
  margin: 3px 0;
  *margin-top: 0;
  /* IE6-7 */

  line-height: normal;
  border: none;
  cursor: pointer;
}
input[type=file] {
  padding: initial;
  line-height: initial;
  border: initial;
  background-color: #ffffff;
  background-color: initial;
  -webkit-box-shadow: none;
  -moz-box-shadow: none;
  box-shadow: none;
}
input[type=button], input[type=reset], input[type=submit] {
  width: auto;
  height: auto;
}
select, input[type=file] {
  height: 27px;
  *margin-top: 4px;
  /* For IE7, add top margin to align select with labels */

  line-height: 27px;
}
select {
  width: 220px;
  padding: 0;
  vertical-align: middle;
  background-color: #ffffff;
}
select[multiple], select[size] {
  height: inherit;
}
input[type=image] {
  -webkit-box-shadow: none;
  -moz-box-shadow: none;
  box-shadow: none;
}
textarea {
  height: auto;
}
.radio, .checkbox {
  padding-left: 18px;
}
.radio input[type=radio], .checkbox input[type=checkbox] {
  float: left;
  margin-left: -18px;
}
.controls > .radio:first-child, .controls > .checkbox:first-child {
  padding-top: 6px;
}
.radio.inline, .checkbox.inline {
  display: inline-block;
  margin-bottom: 0;
}
.radio.inline + .radio.inline, .checkbox.inline + .checkbox.inline {
  margin-left: 10px;
}
input, textarea {
  -webkit-box-shadow: inset 0 1px 1px rgba(0, 0, 0, 0.1);
  -moz-box-shadow: inset 0 1px 1px rgba(0, 0, 0, 0.1);
  box-shadow: inset 0 1px 1px rgba(0, 0, 0, 0.1);
  -webkit-transition: border linear 0.2s, box-shadow linear 0.2s;
  -moz-transition: border linear 0.2s, box-shadow linear 0.2s;
  -ms-transition: border linear 0.2s, box-shadow linear 0.2s;
  -o-transition: border linear 0.2s, box-shadow linear 0.2s;
  transition: border linear 0.2s, box-shadow linear 0.2s;
}
input:focus, textarea:focus {
  border-color: rgba(82, 168, 236, 0.8);
  -webkit-box-shadow: inset 0 1px 1px rgba(0, 0, 0, 0.1), 0 0 8px rgba(82, 168, 236, 0.6);
  -moz-box-shadow: inset 0 1px 1px rgba(0, 0, 0, 0.1), 0 0 8px rgba(82, 168, 236, 0.6);
  box-shadow: inset 0 1px 1px rgba(0, 0, 0, 0.1), 0 0 8px rgba(82, 168, 236, 0.6);
  outline: 0;
}
input[type=file]:focus, input[type=checkbox]:focus, select:focus {
  -webkit-box-shadow: none;
  -moz-box-shadow: none;
  box-shadow: none;
  outline: 1px dotted #666;
}
.input-mini {
  width: 60px;
}
.input-small {
  width: 90px;
}
.input-medium {
  width: 150px;
}
.input-large {
  width: 210px;
}
.input-xlarge {
  width: 270px;
}
.input-xxlarge {
  width: 530px;
}
input[class*="span"],
select[class*="span"],
textarea[class*="span"],
.uneditable-input {
  float: none;
  margin-left: 0;
}
input.span1, textarea.span1, .uneditable-input.span1 {
  width: 50px;
}
input.span2, textarea.span2, .uneditable-input.span2 {
  width: 130px;
}
input.span3, textarea.span3, .uneditable-input.span3 {
  width: 210px;
}
input.span4, textarea.span4, .uneditable-input.span4 {
  width: 290px;
}
input.span5, textarea.span5, .uneditable-input.span5 {
  width: 370px;
}
input.span6, textarea.span6, .uneditable-input.span6 {
  width: 450px;
}
input.span7, textarea.span7, .uneditable-input.span7 {
  width: 530px;
}
input.span8, textarea.span8, .uneditable-input.span8 {
  width: 610px;
}
input.span9, textarea.span9, .uneditable-input.span9 {
  width: 690px;
}
input.span10, textarea.span10, .uneditable-input.span10 {
  width: 770px;
}
input.span11, textarea.span11, .uneditable-input.span11 {
  width: 850px;
}
input.span12, textarea.span12, .uneditable-input.span12 {
  width: 930px;
}
select.span1 {
  width: 70px;
}
select.span2 {
  width: 150px;
}
select.span3 {
  width: 230px;
}
select.span4 {
  width: 310px;
}
select.span5 {
  width: 390px;
}
select.span6 {
  width: 470px;
}
select.span7 {
  width: 550px;
}
select.span8 {
  width: 630px;
}
select.span9 {
  width: 710px;
}
select.span10 {
  width: 790px;
}
select.span11 {
  width: 870px;
}
select.span12 {
  width: 950px;
}
input[disabled],
select[disabled],
textarea[disabled],
input[readonly],
select[readonly],
textarea[readonly] {
  background-color: #f5f5f5;
  border-color: #ddd;
  cursor: not-allowed;
}
.control-group.error > label, .control-group.error .help-block, .control-group.error .help-inline {
  color: #b94a48;
}
.control-group.error input, .control-group.error textarea {
  color: #b94a48;
  border-color: #ee5f5b;
}
.control-group.error input:focus, .control-group.error textarea:focus {
  border-color: #e9322d;
  -webkit-box-shadow: 0 0 6px #f8b9b7;
  -moz-box-shadow: 0 0 6px #f8b9b7;
  box-shadow: 0 0 6px #f8b9b7;
}
.control-group.error .input-prepend .add-on, .control-group.error .input-append .add-on {
  color: #b94a48;
  background-color: #fce6e6;
  border-color: #b94a48;
}
.control-group.warning > label, .control-group.warning .help-block, .control-group.warning .help-inline {
  color: #c09853;
}
.control-group.warning input, .control-group.warning textarea {
  color: #c09853;
  border-color: #ccae64;
}
.control-group.warning input:focus, .control-group.warning textarea:focus {
  border-color: #be9a3f;
  -webkit-box-shadow: 0 0 6px #e5d6b1;
  -moz-box-shadow: 0 0 6px #e5d6b1;
  box-shadow: 0 0 6px #e5d6b1;
}
.control-group.warning .input-prepend .add-on, .control-group.warning .input-append .add-on {
  color: #c09853;
  background-color: #d2b877;
  border-color: #c09853;
}
.control-group.success > label, .control-group.success .help-block, .control-group.success .help-inline {
  color: #468847;
}
.control-group.success input, .control-group.success textarea {
  color: #468847;
  border-color: #57a957;
}
.control-group.success input:focus, .control-group.success textarea:focus {
  border-color: #458845;
  -webkit-box-shadow: 0 0 6px #9acc9a;
  -moz-box-shadow: 0 0 6px #9acc9a;
  box-shadow: 0 0 6px #9acc9a;
}
.control-group.success .input-prepend .add-on, .control-group.success .input-append .add-on {
  color: #468847;
  background-color: #bcddbc;
  border-color: #468847;
}
input:invalid, textarea:invalid, select:invalid {
  color: #b94a48;
  border-color: #ee5f5b;
}
input:invalid:focus, textarea:invalid:focus, select:invalid:focus {
  border-color: #e9322d;
  -webkit-box-shadow: 0 0 6px #f8b9b7;
  -moz-box-shadow: 0 0 6px #f8b9b7;
  box-shadow: 0 0 6px #f8b9b7;
}
.form-actions {
  padding: 17px 20px 18px;
  margin-top: 18px;
  margin-bottom: 18px;
  background-color: #f5f5f5;
  border-top: 1px solid #ddd;
}
.uneditable-input {
  display: block;
  background-color: #ffffff;
  border-color: #eee;
  -webkit-box-shadow: inset 0 1px 2px rgba(0, 0, 0, 0.025);
  -moz-box-shadow: inset 0 1px 2px rgba(0, 0, 0, 0.025);
  box-shadow: inset 0 1px 2px rgba(0, 0, 0, 0.025);
  cursor: not-allowed;
}
input:-moz-placeholder {
  color: #999999;
}
input::-webkit-input-placeholder {
  color: #999999;
}
.help-block {
  margin-top: 5px;
  margin-bottom: 0;
  color: #999999;
}
.help-inline {
  *position: relative;
  /* IE6-7 */

  *top: -5px;
  /* IE6-7 */

  display: inline;
  padding-left: 5px;
}
.input-prepend, .input-append {
  margin-bottom: 5px;
  zoom: 1;
}
.input-prepend:before,
.input-append:before,
.input-prepend:after,
.input-append:after {
  display: table;
  *display: inline;
  content: "";
  zoom: 1;
}
.input-prepend:after, .input-append:after {
  clear: both;
}
.input-prepend input,
.input-append input,
.input-prepend .uneditable-input,
.input-append .uneditable-input {
  -webkit-border-radius: 0 3px 3px 0;
  -moz-border-radius: 0 3px 3px 0;
  border-radius: 0 3px 3px 0;
}
.input-prepend .uneditable-input, .input-append .uneditable-input {
  border-left-color: #ccc;
}
.input-prepend .add-on, .input-append .add-on {
  float: left;
  display: block;
  width: auto;
  min-width: 16px;
  height: 18px;
  margin-right: -1px;
  padding: 4px 4px 4px 5px;
  font-weight: normal;
  line-height: 18px;
  color: #999999;
  text-align: center;
  text-shadow: 0 1px 0 #ffffff;
  background-color: #f5f5f5;
  border: 1px solid #ccc;
  -webkit-border-radius: 3px 0 0 3px;
  -moz-border-radius: 3px 0 0 3px;
  border-radius: 3px 0 0 3px;
}
.input-prepend .active, .input-append .active {
  background-color: #a9dba9;
  border-color: #46a546;
}
.input-prepend .add-on {
  *margin-top: 1px;
  /* IE6-7 */

}
.input-append input, .input-append .uneditable-input {
  float: left;
  -webkit-border-radius: 3px 0 0 3px;
  -moz-border-radius: 3px 0 0 3px;
  border-radius: 3px 0 0 3px;
}
.input-append .uneditable-input {
  border-right-color: #ccc;
}
.input-append .add-on {
  margin-right: 0;
  margin-left: -1px;
  -webkit-border-radius: 0 3px 3px 0;
  -moz-border-radius: 0 3px 3px 0;
  border-radius: 0 3px 3px 0;
}
.search-query {
  padding-left: 14px;
  padding-right: 14px;
  margin-bottom: 0;
  -webkit-border-radius: 14px;
  -moz-border-radius: 14px;
  border-radius: 14px;
}
.search-form input,
.inline-form input,
.horizontal-form input,
.search-form textarea,
.inline-form textarea,
.horizontal-form textarea,
.search-form select,
.inline-form select,
.horizontal-form select,
.search-form .uneditable-input,
.inline-form .uneditable-input,
.horizontal-form .uneditable-input {
  display: inline-block;
  margin-bottom: 0;
}
.control-group {
  margin-bottom: 18px;
}
.control-group > label {
  font-weight: bold;
}
.horizontal-form .control-group > label {
  float: left;
  width: 130px;
  padding-top: 5px;
  text-align: right;
}
.horizontal-form .controls {
  margin-left: 150px;
}
.horizontal-form .form-actions {
  padding-left: 150px;
}
table {
  width: 100%;
  margin-bottom: 18px;
}
th, td {
  padding: 8px;
  line-height: 18px;
  text-align: left;
  border-top: 1px solid #ddd;
}
th {
  font-weight: bold;
  vertical-align: bottom;
}
td {
  vertical-align: top;
}
thead:first-child tr th, thead:first-child tr td {
  border-top: 0;
}
tbody + tbody {
  border-top: 2px solid #ddd;
}
.condensed-table th, .condensed-table td {
  padding: 4px 5px;
}
.bordered-table {
  border: 1px solid #ddd;
  border-collapse: separate;
  -webkit-border-radius: 4px;
  -moz-border-radius: 4px;
  border-radius: 4px;
}
.bordered-table th + th,
.bordered-table td + td,
.bordered-table th + td,
.bordered-table td + th {
  border-left: 1px solid #ddd;
}
.bordered-table thead:first-child tr:first-child th, .bordered-table tbody:first-child tr:first-child td {
  border-top: 0;
}
.bordered-table thead:first-child tr:first-child th:first-child, .bordered-table tbody:first-child tr:first-child td:first-child {
  -webkit-border-radius: 4px 0 0 0;
  -moz-border-radius: 4px 0 0 0;
  border-radius: 4px 0 0 0;
}
.bordered-table thead:first-child tr:first-child th:last-child, .bordered-table tbody:first-child tr:first-child td:last-child {
  -webkit-border-radius: 0 4px 0 0;
  -moz-border-radius: 0 4px 0 0;
  border-radius: 0 4px 0 0;
}
.bordered-table thead:last-child tr:last-child th:first-child, .bordered-table tbody:last-child tr:last-child td:first-child {
  -webkit-border-radius: 0 0 0 4px;
  -moz-border-radius: 0 0 0 4px;
  border-radius: 0 0 0 4px;
}
.bordered-table thead:last-child tr:last-child th:last-child, .bordered-table tbody:last-child tr:last-child td:last-child {
  -webkit-border-radius: 0 0 4px 0;
  -moz-border-radius: 0 0 4px 0;
  border-radius: 0 0 4px 0;
}
.striped-table tbody tr:nth-child(odd) td, .striped-table tbody tr:nth-child(odd) th {
  background-color: #f9f9f9;
}
table .span1 {
  float: none;
  width: 44px;
  margin-left: 0;
}
table .span2 {
  float: none;
  width: 124px;
  margin-left: 0;
}
table .span3 {
  float: none;
  width: 204px;
  margin-left: 0;
}
table .span4 {
  float: none;
  width: 284px;
  margin-left: 0;
}
table .span5 {
  float: none;
  width: 364px;
  margin-left: 0;
}
table .span6 {
  float: none;
  width: 444px;
  margin-left: 0;
}
table .span7 {
  float: none;
  width: 524px;
  margin-left: 0;
}
table .span8 {
  float: none;
  width: 604px;
  margin-left: 0;
}
table .span9 {
  float: none;
  width: 684px;
  margin-left: 0;
}
table .span10 {
  float: none;
  width: 764px;
  margin-left: 0;
}
table .span11 {
  float: none;
  width: 844px;
  margin-left: 0;
}
table .span12 {
  float: none;
  width: 924px;
  margin-left: 0;
}
table .header {
  cursor: pointer;
}
table .header:after {
  content: "";
  float: right;
  margin-top: 7px;
  border-width: 0 4px 4px;
  border-style: solid;
  border-color: #000 transparent;
  visibility: hidden;
}
table .headerSortUp, table .headerSortDown {
  background-color: rgba(141, 192, 219, 0.25);
  text-shadow: 0 1px 1px rgba(255, 255, 255, 0.75);
}
table .header:hover:after {
  visibility: visible;
}
table .headerSortDown:after, table .headerSortDown:hover:after {
  visibility: visible;
  filter: alpha(opacity=60);
  -moz-opacity: 0.6;
  opacity: 0.6;
}
table .headerSortUp:after {
  border-bottom: none;
  border-left: 4px solid transparent;
  border-right: 4px solid transparent;
  border-top: 4px solid #000;
  visibility: visible;
  -webkit-box-shadow: none;
  -moz-box-shadow: none;
  box-shadow: none;
  filter: alpha(opacity=60);
  -moz-opacity: 0.6;
  opacity: 0.6;
}
i {
  background-image: url(docs/assets/img/glyphicons-halflings-sprite.png);
  background-position: 0 0;
  background-repeat: no-repeat;
  display: inline-block;
  vertical-align: text-top;
  width: 14px;
  height: 14px;
}
.glass {
  background-position: 0      0;
}
.music {
  background-position: -24px 0;
}
.search {
  background-position: -48px 0;
}
.envelope {
  background-position: -72px 0;
}
.heart {
  background-position: -96px 0;
}
.star {
  background-position: -120px 0;
}
.star-empty {
  background-position: -144px 0;
}
.user {
  background-position: -168px 0;
}
.film {
  background-position: -192px 0;
}
.th-large {
  background-position: -216px 0;
}
.th {
  background-position: -240px 0;
}
.th-lines {
  background-position: -264px 0;
}
.ok {
  background-position: -288px 0;
}
.remove {
  background-position: -312px 0;
}
.zoom-in {
  background-position: -336px 0;
}
.zoom-out {
  background-position: -360px 0;
}
.off {
  background-position: -384px 0;
}
.signal {
  background-position: -408px 0;
}
.cog {
  background-position: -432px 0;
}
.trash {
  background-position: -456px 0;
}
.home {
  background-position: 0 -24px;
}
.file {
  background-position: -24px -24px;
}
.time {
  background-position: -48px -24px;
}
.road {
  background-position: -72px -24px;
}
.download-alt {
  background-position: -96px -24px;
}
.download {
  background-position: -120px -24px;
}
.upload {
  background-position: -144px -24px;
}
.inbox {
  background-position: -168px -24px;
}
.play-circle {
  background-position: -192px -24px;
}
.repeat {
  background-position: -216px -24px;
}
.refresh {
  background-position: -240px -24px;
}
.calendar {
  background-position: -264px -24px;
}
.lock {
  background-position: -288px -24px;
}
.flag {
  background-position: -312px -24px;
}
.headphones {
  background-position: -336px -24px;
}
.volume-off {
  background-position: -360px -24px;
}
.volume-down {
  background-position: -384px -24px;
}
.volume-up {
  background-position: -408px -24px;
}
.qrcode {
  background-position: -432px -24px;
}
.barcode {
  background-position: -456px -24px;
}
.tag {
  background-position: 0 -48px;
}
.tags {
  background-position: -24px -48px;
}
.book {
  background-position: -48px -48px;
}
.bookmark {
  background-position: -72px -48px;
}
.print {
  background-position: -96px -48px;
}
.camera {
  background-position: -120px -48px;
}
.font {
  background-position: -144px -48px;
}
.bold {
  background-position: -168px -48px;
}
.italic {
  background-position: -192px -48px;
}
.text-height {
  background-position: -216px -48px;
}
.text-width {
  background-position: -240px -48px;
}
.align-left {
  background-position: -264px -48px;
}
.align-center {
  background-position: -288px -48px;
}
.align-right {
  background-position: -312px -48px;
}
.align-justify {
  background-position: -336px -48px;
}
.list {
  background-position: -360px -48px;
}
.indent-left {
  background-position: -384px -48px;
}
.indent-right {
  background-position: -408px -48px;
}
.facetime-video {
  background-position: -432px -48px;
}
.picture {
  background-position: -456px -48px;
}
.pencil {
  background-position: 0 -72px;
}
.map-marker {
  background-position: -24px -72px;
}
.adjust {
  background-position: -48px -72px;
}
.tint {
  background-position: -72px -72px;
}
.edit {
  background-position: -96px -72px;
}
.share {
  background-position: -120px -72px;
}
.check {
  background-position: -144px -72px;
}
.move {
  background-position: -168px -72px;
}
.step-backward {
  background-position: -192px -72px;
}
.fast-backward {
  background-position: -216px -72px;
}
.backward {
  background-position: -240px -72px;
}
.play {
  background-position: -264px -72px;
}
.pause {
  background-position: -288px -72px;
}
.stop {
  background-position: -312px -72px;
}
.forward {
  background-position: -336px -72px;
}
.fast-forward {
  background-position: -360px -72px;
}
.step-forward {
  background-position: -384px -72px;
}
.eject {
  background-position: -408px -72px;
}
.chevron-left {
  background-position: -432px -72px;
}
.chevron-right {
  background-position: -456px -72px;
}
.arrow-left {
  background-position: -240px -96px;
}
.arrow-right {
  background-position: -264px -96px;
}
.arrow-up {
  background-position: -288px -96px;
}
.arrow-down {
  background-position: -312px -96px;
}
.share {
  background-position: -336px -96px;
}
.resize-full {
  background-position: -360px -96px;
}
.resize-small {
  background-position: -384px -96px;
}
.plus {
  background-position: -408px -96px;
}
.minus {
  background-position: -432px -96px;
}
.asterisk {
  background-position: -456px -96px;
}
.dropdown {
  position: relative;
}
.caret {
  display: inline-block;
  width: 0;
  height: 0;
  text-indent: -99999px;
  vertical-align: top;
  border-left: 4px solid transparent;
  border-right: 4px solid transparent;
  border-top: 4px solid #000;
  filter: alpha(opacity=30);
  -moz-opacity: 0.3;
  opacity: 0.3;
  content: "\2193";
}
.dropdown .caret {
  margin-top: 8px;
  margin-left: 2px;
}
.dropdown:hover .caret, .open.dropdown .caret {
  filter: alpha(opacity=100);
  -moz-opacity: 1;
  opacity: 1;
}
.dropdown-menu {
  position: absolute;
  top: 40px;
  z-index: 1000;
  float: left;
  display: none;
  min-width: 160px;
  max-width: 220px;
  _width: 160px;
  padding: 5px 0;
  margin: 0;
  list-style: none;
  background-color: #ffffff;
  border-color: #999;
  border-color: rgba(0, 0, 0, 0.1);
  border-style: solid;
  border-width: 1px;
  -webkit-border-radius: 0 0 5px 5px;
  -moz-border-radius: 0 0 5px 5px;
  border-radius: 0 0 5px 5px;
  -webkit-box-shadow: 0 5px 10px rgba(0, 0, 0, 0.2);
  -moz-box-shadow: 0 5px 10px rgba(0, 0, 0, 0.2);
  box-shadow: 0 5px 10px rgba(0, 0, 0, 0.2);
  -webkit-background-clip: padding-box;
  -moz-background-clip: padding;
  background-clip: padding-box;
  zoom: 1;
}
.dropdown-menu .divider {
  height: 1px;
  margin: 5px 1px;
  overflow: hidden;
  background-color: #e5e5e5;
  border-bottom: 1px solid #ffffff;
}
.dropdown-menu a {
  display: block;
  padding: 2px 15px;
  clear: both;
  font-weight: normal;
  line-height: 18px;
  color: #555555;
}
.dropdown-menu li > a:hover {
  color: #fff;
  text-decoration: none;
  text-shadow: 0 -1px 0 rgba(0, 0, 0, 0.25);
  background-color: #0077b3;
  background-image: -khtml-gradient(linear, left top, left bottom, from(#0088cc), to(#0077b3));
  background-image: -moz-linear-gradient(top, #0088cc, #0077b3);
  background-image: -ms-linear-gradient(top, #0088cc, #0077b3);
  background-image: -webkit-gradient(linear, left top, left bottom, color-stop(0%, #0088cc), color-stop(100%, #0077b3));
  background-image: -webkit-linear-gradient(top, #0088cc, #0077b3);
  background-image: -o-linear-gradient(top, #0088cc, #0077b3);
  background-image: linear-gradient(top, #0088cc, #0077b3);
  background-repeat: repeat-x;
  filter: progid:DXImageTransform.Microsoft.gradient(startColorstr='#0088cc', endColorstr='#0077b3', GradientType=0);
  -webkit-box-shadow: inset 0 1px 0 rgba(0, 0, 0, 0.075), inset 0 -1px rgba(0, 0, 0, 0.075);
  -moz-box-shadow: inset 0 1px 0 rgba(0, 0, 0, 0.075), inset 0 -1px rgba(0, 0, 0, 0.075);
  box-shadow: inset 0 1px 0 rgba(0, 0, 0, 0.075), inset 0 -1px rgba(0, 0, 0, 0.075);
}
.dropdown-menu .active > a, .dropdown-menu .active > a:hover {
  color: #fff;
  background-color: #999;
  background-image: none;
}
.dropdown.open .dropdown-toggle {
  color: #ffffff;
  background: #ccc;
  background: rgba(0, 0, 0, 0.3);
}
.dropdown.open .dropdown-menu {
  display: block;
}
.typeahead {
  margin-top: 2px;
  -webkit-border-radius: 4px;
  -moz-border-radius: 4px;
  border-radius: 4px;
}
.well {
  min-height: 20px;
  padding: 19px;
  margin-bottom: 20px;
  background-color: #f5f5f5;
  border: 1px solid #eee;
  border: 1px solid rgba(0, 0, 0, 0.05);
  -webkit-border-radius: 4px;
  -moz-border-radius: 4px;
  border-radius: 4px;
  -webkit-box-shadow: inset 0 1px 1px rgba(0, 0, 0, 0.05);
  -moz-box-shadow: inset 0 1px 1px rgba(0, 0, 0, 0.05);
  box-shadow: inset 0 1px 1px rgba(0, 0, 0, 0.05);
}
.well blockquote {
  border-color: #ddd;
  border-color: rgba(0, 0, 0, 0.15);
}
.fade {
  -webkit-transition: opacity 0.15s linear;
  -moz-transition: opacity 0.15s linear;
  -ms-transition: opacity 0.15s linear;
  -o-transition: opacity 0.15s linear;
  transition: opacity 0.15s linear;
  opacity: 0;
}
.fade.in {
  opacity: 1;
}
.collapse {
  -webkit-transition: height 0.35s ease;
  -moz-transition: height 0.35s ease;
  -ms-transition: height 0.35s ease;
  -o-transition: height 0.35s ease;
  transition: height 0.35s ease;
  position: relative;
  overflow: hidden;
  height: 0;
}
.collapse.in {
  height: auto;
}
.close {
  float: right;
  font-size: 20px;
  font-weight: bold;
  line-height: 13.5px;
  color: #000000;
  text-shadow: 0 1px 0 #ffffff;
  filter: alpha(opacity=20);
  -moz-opacity: 0.2;
  opacity: 0.2;
}
.close:hover {
  color: #000000;
  text-decoration: none;
  filter: alpha(opacity=40);
  -moz-opacity: 0.4;
  opacity: 0.4;
  cursor: pointer;
}
.navbar {
  overflow: visible;
}
.navbar-inner {
  background-color: #222222;
  background-color: #222222;
  background-image: -khtml-gradient(linear, left top, left bottom, from(#333333), to(#222222));
  background-image: -moz-linear-gradient(top, #333333, #222222);
  background-image: -ms-linear-gradient(top, #333333, #222222);
  background-image: -webkit-gradient(linear, left top, left bottom, color-stop(0%, #333333), color-stop(100%, #222222));
  background-image: -webkit-linear-gradient(top, #333333, #222222);
  background-image: -o-linear-gradient(top, #333333, #222222);
  background-image: linear-gradient(top, #333333, #222222);
  background-repeat: repeat-x;
  filter: progid:DXImageTransform.Microsoft.gradient(startColorstr='#333333', endColorstr='#222222', GradientType=0);
  -webkit-box-shadow: 0 1px 3px rgba(0, 0, 0, 0.25), inset 0 -1px 0 rgba(0, 0, 0, 0.1);
  -moz-box-shadow: 0 1px 3px rgba(0, 0, 0, 0.25), inset 0 -1px 0 rgba(0, 0, 0, 0.1);
  box-shadow: 0 1px 3px rgba(0, 0, 0, 0.25), inset 0 -1px 0 rgba(0, 0, 0, 0.1);
}
.navbar .brand:hover {
  color: #ffffff;
  text-decoration: none;
}
.navbar .brand {
  float: left;
  display: block;
  padding: 8px 20px 12px;
  margin-left: -20px;
  font-size: 20px;
  font-weight: 200;
  line-height: 1;
  color: #ffffff;
}
.navbar p {
  margin: 0;
  line-height: 40px;
}
.navbar p a:hover {
  color: #ffffff;
  background-color: transparent;
}
.navbar .btn {
  margin-top: 5px;
}
.navbar-form {
  margin-bottom: 0;
}
.navbar-form input, .navbar-form select {
  display: inline-block;
  margin-bottom: 0;
}
.navbar-search {
  position: relative;
  float: left;
  margin-top: 6px;
  margin-bottom: 0;
}
.navbar-search .search-query {
  padding: 4px 9px;
  font-family: "Helvetica Neue", Helvetica, Arial, sans-serif;
  font-size: 13px;
  font-weight: normal;
  line-height: 1;
  color: #ffffff;
  color: rgba(255, 255, 255, 0.75);
  background-color: #444;
  background-color: rgba(255, 255, 255, 0.3);
  border: 1px solid #111;
  -webkit-box-shadow: inset 0 1px 2px rgba(0, 0, 0, 0.1), 0 1px 0px rgba(255, 255, 255, 0.15);
  -moz-box-shadow: inset 0 1px 2px rgba(0, 0, 0, 0.1), 0 1px 0px rgba(255, 255, 255, 0.15);
  box-shadow: inset 0 1px 2px rgba(0, 0, 0, 0.1), 0 1px 0px rgba(255, 255, 255, 0.15);
  -webkit-transition: none;
  -moz-transition: none;
  -ms-transition: none;
  -o-transition: none;
  transition: none;
}
.navbar-search .search-query:-moz-placeholder {
  color: #eeeeee;
}
.navbar-search .search-query::-webkit-input-placeholder {
  color: #eeeeee;
}
.navbar-search .search-query:hover {
  color: #ffffff;
  background-color: #999999;
  background-color: rgba(255, 255, 255, 0.5);
}
.navbar-search .search-query:focus, .navbar-search .search-query.focused {
  padding: 5px 10px;
  color: #333333;
  text-shadow: 0 1px 0 #ffffff;
  background-color: #ffffff;
  border: 0;
  -webkit-box-shadow: 0 0 3px rgba(0, 0, 0, 0.15);
  -moz-box-shadow: 0 0 3px rgba(0, 0, 0, 0.15);
  box-shadow: 0 0 3px rgba(0, 0, 0, 0.15);
  outline: 0;
}
.navbar-static {
  margin-bottom: 18px;
}
.navbar-static .navbar-inner {
  padding-left: 20px;
  padding-right: 20px;
  -webkit-border-radius: 4px;
  -moz-border-radius: 4px;
  border-radius: 4px;
}
.navbar-fixed {
  position: fixed;
  top: 0;
  right: 0;
  left: 0;
  z-index: 1030;
}
.navbar .nav {
  position: relative;
  left: 0;
  display: block;
  float: left;
  margin: 0 10px 0 0;
}
.navbar .nav.pull-right {
  float: right;
}
.navbar .nav > li {
  display: block;
  float: left;
}
.navbar .nav > li > a {
  float: none;
  padding: 10px 10px 11px;
  line-height: 19px;
  color: #999999;
  text-decoration: none;
  text-shadow: 0 -1px 0 rgba(0, 0, 0, 0.25);
}
.navbar .nav > li > a:hover {
  background-color: transparent;
  color: #ffffff;
  text-decoration: none;
}
.navbar .nav .active > a {
  color: #ffffff;
  text-decoration: none;
  background-color: #222;
  background-color: rgba(0, 0, 0, 0.5);
}
.navbar .vertical-divider {
  height: 40px;
  width: 1px;
  margin: 0 5px;
  overflow: hidden;
  background-color: #222;
  border-right: 1px solid #444;
}
.navbar .nav.pull-right {
  margin-left: 10px;
  margin-right: 0;
}
.navbar .dropdown-menu {
  top: 42px;
  -webkit-border-radius: 4px;
  -moz-border-radius: 4px;
  border-radius: 4px;
}
.navbar .dropdown-menu:before {
  content: '';
  display: inline-block;
  border-left: 7px solid transparent;
  border-right: 7px solid transparent;
  border-bottom: 7px solid #ccc;
  border-bottom-color: rgba(0, 0, 0, 0.1);
  position: absolute;
  top: -7px;
  left: 12px;
}
.navbar .dropdown-menu:after {
  content: '';
  display: inline-block;
  border-left: 6px solid transparent;
  border-right: 6px solid transparent;
  border-bottom: 6px solid #fff;
  position: absolute;
  top: -6px;
  left: 13px;
}
.navbar .dropdown-toggle .caret, .navbar .open.dropdown .caret {
  border-top-color: #fff;
}
.navbar .open .dropdown-toggle {
  background-color: transparent;
}
.navbar .nav.pull-right .dropdown-menu {
  right: 0;
}
.navbar .nav.pull-right .dropdown-menu:before {
  left: auto;
  right: 12px;
}
.navbar .nav.pull-right .dropdown-menu:after {
  left: auto;
  right: 13px;
}
.nav {
  margin-left: 0;
  margin-bottom: 18px;
  list-style: none;
}
.nav > li > a {
  display: block;
}
.nav > li > a:hover {
  text-decoration: none;
  background-color: #eee;
}
.nav.list {
  padding-left: 14px;
  padding-right: 14px;
  margin-bottom: 0;
}
.nav.list > li > a, .nav.list .nav-header {
  display: block;
  padding: 3px 15px;
  margin-left: -15px;
  margin-right: -15px;
  text-shadow: 0 1px 0 rgba(255, 255, 255, 0.5);
}
.nav.list .nav-header {
  font-size: 11px;
  font-weight: bold;
  line-height: 18px;
  color: #999999;
  text-transform: uppercase;
}
.nav.list > li + .nav-header {
  margin-top: 9px;
}
.nav.list .active > a {
  color: #ffffff;
  text-shadow: 0 -1px 0 rgba(0, 0, 0, 0.2);
  background-color: #0088cc;
}
.tabs, .pills {
  zoom: 1;
}
.tabs:before,
.pills:before,
.tabs:after,
.pills:after {
  display: table;
  *display: inline;
  content: "";
  zoom: 1;
}
.tabs:after, .pills:after {
  clear: both;
}
.tabs > li, .pills > li {
  float: left;
}
.tabs > li > a, .pills > li > a {
  padding-right: 12px;
  padding-left: 12px;
  margin-right: 2px;
  line-height: 14px;
}
.tabs {
  border-bottom: 1px solid #ddd;
}
.tabs > li {
  margin-bottom: -1px;
}
.tabs > li > a {
  padding-top: 9px;
  padding-bottom: 9px;
  border: 1px solid transparent;
  -webkit-border-radius: 4px 4px 0 0;
  -moz-border-radius: 4px 4px 0 0;
  border-radius: 4px 4px 0 0;
}
.tabs > li > a:hover {
  border-color: #eee #eee #ddd;
}
.tabs > .active > a, .tabs > .active > a:hover {
  color: #555555;
  background-color: #ffffff;
  border: 1px solid #ddd;
  border-bottom-color: transparent;
  cursor: default;
}
.pills > li > a {
  padding-top: 8px;
  padding-bottom: 8px;
  margin-top: 2px;
  margin-bottom: 2px;
  -webkit-border-radius: 5px;
  -moz-border-radius: 5px;
  border-radius: 5px;
}
.pills .active > a, .pills .active > a:hover {
  color: #ffffff;
  background-color: #0088cc;
}
.nav.stacked > li {
  float: none;
}
.nav.stacked > li > a {
  margin-right: 0;
}
.tabs.stacked {
  border-bottom: 0;
}
.tabs.stacked > li > a {
  border: 1px solid #ddd;
  -webkit-border-radius: 0;
  -moz-border-radius: 0;
  border-radius: 0;
}
.tabs.stacked > li:first-child > a {
  -webkit-border-radius: 4px 4px 0 0;
  -moz-border-radius: 4px 4px 0 0;
  border-radius: 4px 4px 0 0;
}
.tabs.stacked > li:last-child > a {
  -webkit-border-radius: 0 0 4px 4px;
  -moz-border-radius: 0 0 4px 4px;
  border-radius: 0 0 4px 4px;
}
.tabs.stacked > li > a:hover {
  border-color: #ddd;
  z-index: 2;
}
.pills.stacked > li > a {
  margin-bottom: 3px;
}
.pills.stacked > li:last-child > a {
  margin-bottom: 1px;
}
.pills .dropdown-menu, .tabs .dropdown-menu {
  top: 33px;
  border-width: 1px;
}
.pills .dropdown-menu {
  -webkit-border-radius: 4px;
  -moz-border-radius: 4px;
  border-radius: 4px;
}
.tabs .dropdown-toggle .caret, .pills .dropdown-toggle .caret {
  border-top-color: #0088cc;
  margin-top: 6px;
}
.tabs .dropdown-toggle:hover .caret, .pills .dropdown-toggle:hover .caret {
  border-top-color: #005580;
}
.tabs .active .dropdown-toggle .caret, .pills .active .dropdown-toggle .caret {
  border-top-color: #333;
}
.nav > .dropdown.active > a:hover {
  color: #000;
  cursor: pointer;
}
.tabs .open .dropdown-toggle, .pills .open .dropdown-toggle, .nav > .open.active > a:hover {
  color: #fff;
  background-color: #999;
  border-color: #999;
}
.nav .open .caret, .nav .open.active .caret, .nav .open a:hover .caret {
  border-top-color: #fff;
  filter: alpha(opacity=100);
  -moz-opacity: 1;
  opacity: 1;
}
.tabs.stacked .open > a:hover {
  border-color: #999;
}
.tabbable {
  zoom: 1;
}
.tabbable:before, .tabbable:after {
  display: table;
  *display: inline;
  content: "";
  zoom: 1;
}
.tabbable:after {
  clear: both;
}
.tabs-below .tabs, .tabs-right .tabs, .tabs-left .tabs {
  border-bottom: 0;
}
.tab-content > .tab-pane, .pill-content > .pill-pane {
  display: none;
}
.tab-content > .active, .pill-content > .active {
  display: block;
}
.tabs-below .tabs {
  border-top: 1px solid #ddd;
}
.tabs-below .tabs > li {
  margin-top: -1px;
  margin-bottom: 0;
}
.tabs-below .tabs > li > a {
  -webkit-border-radius: 0 0 4px 4px;
  -moz-border-radius: 0 0 4px 4px;
  border-radius: 0 0 4px 4px;
}
.tabs-below .tabs > li > a:hover {
  border-bottom-color: transparent;
  border-top-color: #ddd;
}
.tabs-below .tabs .active > a, .tabs-below .tabs .active > a:hover {
  border-color: transparent #ddd #ddd #ddd;
}
.tabs-left .tabs > li, .tabs-right .tabs > li {
  float: none;
}
.tabs-left .tabs > li > a, .tabs-right .tabs > li > a {
  min-width: 74px;
  margin-right: 0;
  margin-bottom: 3px;
}
.tabs-left .tabs {
  float: left;
  margin-right: 19px;
  border-right: 1px solid #ddd;
}
.tabs-left .tabs > li > a {
  margin-right: -1px;
  -webkit-border-radius: 4px 0 0 4px;
  -moz-border-radius: 4px 0 0 4px;
  border-radius: 4px 0 0 4px;
}
.tabs-left .tabs > li > a:hover {
  border-color: #eee #ddd #eee #eee;
}
.tabs-left .tabs .active > a, .tabs-left .tabs .active > a:hover {
  border-color: #ddd transparent #ddd #ddd;
}
.tabs-right .tabs {
  float: right;
  margin-left: 19px;
  border-left: 1px solid #ddd;
}
.tabs-right .tabs > li > a {
  margin-left: -1px;
  -webkit-border-radius: 0 4px 4px 0;
  -moz-border-radius: 0 4px 4px 0;
  border-radius: 0 4px 4px 0;
}
.tabs-right .tabs > li > a:hover {
  border-color: #eee #eee #eee #ddd;
}
.tabs-right .tabs .active > a, .tabs-right .tabs .active > a:hover {
  border-color: #ddd #ddd #ddd transparent;
}
.breadcrumb {
  padding: 7px 14px;
  margin: 0 0 18px;
  background-color: #f5f5f5;
  background-image: -khtml-gradient(linear, left top, left bottom, from(#ffffff), to(#f5f5f5));
  background-image: -moz-linear-gradient(top, #ffffff, #f5f5f5);
  background-image: -ms-linear-gradient(top, #ffffff, #f5f5f5);
  background-image: -webkit-gradient(linear, left top, left bottom, color-stop(0%, #ffffff), color-stop(100%, #f5f5f5));
  background-image: -webkit-linear-gradient(top, #ffffff, #f5f5f5);
  background-image: -o-linear-gradient(top, #ffffff, #f5f5f5);
  background-image: linear-gradient(top, #ffffff, #f5f5f5);
  background-repeat: repeat-x;
  filter: progid:DXImageTransform.Microsoft.gradient(startColorstr='#ffffff', endColorstr='#f5f5f5', GradientType=0);
  border: 1px solid #ddd;
  -webkit-border-radius: 3px;
  -moz-border-radius: 3px;
  border-radius: 3px;
  -webkit-box-shadow: inset 0 1px 0 #ffffff;
  -moz-box-shadow: inset 0 1px 0 #ffffff;
  box-shadow: inset 0 1px 0 #ffffff;
}
.breadcrumb li {
  display: inline;
  text-shadow: 0 1px 0 #ffffff;
}
.breadcrumb .divider {
  padding: 0 5px;
  color: #999999;
}
.breadcrumb .active a {
  color: #333333;
}
.pagination {
  height: 36px;
  margin: 18px 0;
}
.pagination ul {
  display: inline-block;
  *display: inline;
  /* IE7 inline-block hack */

  *zoom: 1;
  margin: 0;
  border: 1px solid #ddd;
  border: 1px solid rgba(0, 0, 0, 0.15);
  -webkit-border-radius: 3px;
  -moz-border-radius: 3px;
  border-radius: 3px;
  -webkit-box-shadow: 0 1px 2px rgba(0, 0, 0, 0.05);
  -moz-box-shadow: 0 1px 2px rgba(0, 0, 0, 0.05);
  box-shadow: 0 1px 2px rgba(0, 0, 0, 0.05);
}
.pagination li {
  display: inline;
}
.pagination a {
  float: left;
  padding: 0 14px;
  line-height: 34px;
  text-decoration: none;
  border-right: 1px solid;
  border-right-color: #ddd;
  border-right-color: rgba(0, 0, 0, 0.15);
  *border-right-color: #ddd;
  /* IE6-7 */

}
.pagination a:hover, .pagination .active a {
  background-color: #c7eefe;
}
.pagination .disabled a, .pagination .disabled a:hover {
  color: #999999;
  background-color: transparent;
  cursor: default;
}
.pagination .next a {
  border: 0;
}
.pagination.centered {
  text-align: center;
}
.modal-backdrop {
  position: fixed;
  top: 0;
  right: 0;
  bottom: 0;
  left: 0;
  z-index: 1040;
  background-color: #000000;
}
.modal-backdrop.fade {
  opacity: 0;
}
.modal-backdrop, .modal-backdrop.fade.in {
  filter: alpha(opacity=80);
  -moz-opacity: 0.8;
  opacity: 0.8;
}
.modal {
  position: fixed;
  top: 50%;
  left: 50%;
  z-index: 1050;
  max-height: 500px;
  overflow: auto;
  width: 560px;
  margin: -250px 0 0 -250px;
  background-color: #ffffff;
  border: 1px solid #999;
  border: 1px solid rgba(0, 0, 0, 0.3);
  *border: 1px solid #999;
  /* IE6-7 */

  -webkit-border-radius: 6px;
  -moz-border-radius: 6px;
  border-radius: 6px;
  -webkit-box-shadow: 0 3px 7px rgba(0, 0, 0, 0.3);
  -moz-box-shadow: 0 3px 7px rgba(0, 0, 0, 0.3);
  box-shadow: 0 3px 7px rgba(0, 0, 0, 0.3);
  -webkit-background-clip: padding-box;
  -moz-background-clip: padding-box;
  background-clip: padding-box;
}
.modal.fade {
  -webkit-transition: opacity .3s linear, top .3s ease-out;
  -moz-transition: opacity .3s linear, top .3s ease-out;
  -ms-transition: opacity .3s linear, top .3s ease-out;
  -o-transition: opacity .3s linear, top .3s ease-out;
  transition: opacity .3s linear, top .3s ease-out;
  top: -25%;
}
.modal.fade.in {
  top: 50%;
}
.modal-header {
  padding: 5px 15px;
  border-bottom: 1px solid #eee;
}
.modal-header .close {
  margin-top: 7px;
}
.modal-body {
  padding: 15px;
}
.modal-footer {
  padding: 14px 15px 15px;
  margin-bottom: 0;
  background-color: #f5f5f5;
  border-top: 1px solid #ddd;
  -webkit-border-radius: 0 0 6px 6px;
  -moz-border-radius: 0 0 6px 6px;
  border-radius: 0 0 6px 6px;
  -webkit-box-shadow: inset 0 1px 0 #ffffff;
  -moz-box-shadow: inset 0 1px 0 #ffffff;
  box-shadow: inset 0 1px 0 #ffffff;
  zoom: 1;
}
.modal-footer:before, .modal-footer:after {
  display: table;
  *display: inline;
  content: "";
  zoom: 1;
}
.modal-footer:after {
  clear: both;
}
.modal-footer .btn {
  float: right;
  margin-left: 5px;
}
.tooltip {
  position: absolute;
  z-index: 1020;
  display: block;
  visibility: visible;
  padding: 5px;
  font-size: 11px;
  filter: alpha(opacity=0);
  -moz-opacity: 0;
  opacity: 0;
}
.tooltip.in {
  filter: alpha(opacity=80);
  -moz-opacity: 0.8;
  opacity: 0.8;
}
.tooltip.top {
  margin-top: -2px;
}
.tooltip.right {
  margin-left: 2px;
}
.tooltip.bottom {
  margin-top: 2px;
}
.tooltip.left {
  margin-left: -2px;
}
.tooltip.top .tooltip-arrow {
  bottom: 0;
  left: 50%;
  margin-left: -5px;
  border-left: 5px solid transparent;
  border-right: 5px solid transparent;
  border-top: 5px solid #000000;
}
.tooltip.left .tooltip-arrow {
  top: 50%;
  right: 0;
  margin-top: -5px;
  border-top: 5px solid transparent;
  border-bottom: 5px solid transparent;
  border-left: 5px solid #000000;
}
.tooltip.bottom .tooltip-arrow {
  top: 0;
  left: 50%;
  margin-left: -5px;
  border-left: 5px solid transparent;
  border-right: 5px solid transparent;
  border-bottom: 5px solid #000000;
}
.tooltip.right .tooltip-arrow {
  top: 50%;
  left: 0;
  margin-top: -5px;
  border-top: 5px solid transparent;
  border-bottom: 5px solid transparent;
  border-right: 5px solid #000000;
}
.tooltip-inner {
  max-width: 200px;
  padding: 3px 8px;
  color: white;
  text-align: center;
  text-decoration: none;
  background-color: #000000;
  -webkit-border-radius: 4px;
  -moz-border-radius: 4px;
  border-radius: 4px;
}
.tooltip-arrow {
  position: absolute;
  width: 0;
  height: 0;
}
.popover {
  position: absolute;
  top: 0;
  left: 0;
  z-index: 1010;
  display: none;
  padding: 5px;
}
.popover.top {
  margin-top: -5px;
}
.popover.right {
  margin-left: 5px;
}
.popover.bottom {
  margin-top: 5px;
}
.popover.left {
  margin-left: -5px;
}
.popover.top .arrow {
  bottom: 0;
  left: 50%;
  margin-left: -5px;
  border-left: 5px solid transparent;
  border-right: 5px solid transparent;
  border-top: 5px solid #000000;
}
.popover.right .arrow {
  top: 50%;
  left: 0;
  margin-top: -5px;
  border-top: 5px solid transparent;
  border-bottom: 5px solid transparent;
  border-right: 5px solid #000000;
}
.popover.bottom .arrow {
  top: 0;
  left: 50%;
  margin-left: -5px;
  border-left: 5px solid transparent;
  border-right: 5px solid transparent;
  border-bottom: 5px solid #000000;
}
.popover.left .arrow {
  top: 50%;
  right: 0;
  margin-top: -5px;
  border-top: 5px solid transparent;
  border-bottom: 5px solid transparent;
  border-left: 5px solid #000000;
}
.popover .arrow {
  position: absolute;
  width: 0;
  height: 0;
}
.popover .inner {
  padding: 3px;
  width: 280px;
  overflow: hidden;
  background-color: #000000;
  background-color: rgba(0, 0, 0, 0.8);
  -webkit-border-radius: 6px;
  -moz-border-radius: 6px;
  border-radius: 6px;
  -webkit-box-shadow: 0 3px 7px rgba(0, 0, 0, 0.3);
  -moz-box-shadow: 0 3px 7px rgba(0, 0, 0, 0.3);
  box-shadow: 0 3px 7px rgba(0, 0, 0, 0.3);
}
.popover .title {
  padding: 9px 15px;
  line-height: 1;
  background-color: #f5f5f5;
  border-bottom: 1px solid #eee;
  -webkit-border-radius: 3px 3px 0 0;
  -moz-border-radius: 3px 3px 0 0;
  border-radius: 3px 3px 0 0;
}
.popover .content {
  padding: 14px;
  background-color: #ffffff;
  -webkit-border-radius: 0 0 3px 3px;
  -moz-border-radius: 0 0 3px 3px;
  border-radius: 0 0 3px 3px;
  -webkit-background-clip: padding-box;
  -moz-background-clip: padding-box;
  background-clip: padding-box;
}
.popover .content p, .popover .content ul, .popover .content ol {
  margin-bottom: 0;
}
.btn.danger,
.alert-message.danger,
.btn.danger:hover,
.alert-message.danger:hover,
.btn.error,
.alert-message.error,
.btn.error:hover,
.alert-message.error:hover,
.btn.success,
.alert-message.success,
.btn.success:hover,
.alert-message.success:hover,
.btn.info,
.alert-message.info,
.btn.info:hover,
.alert-message.info:hover {
  text-shadow: 0 -1px 0 rgba(0, 0, 0, 0.25);
  color: #ffffff;
}
.btn.danger,
.alert-message.danger,
.btn.error,
.alert-message.error {
  background-color: #c43c35;
  background-image: -khtml-gradient(linear, left top, left bottom, from(#ee5f5b), to(#c43c35));
  background-image: -moz-linear-gradient(top, #ee5f5b, #c43c35);
  background-image: -ms-linear-gradient(top, #ee5f5b, #c43c35);
  background-image: -webkit-gradient(linear, left top, left bottom, color-stop(0%, #ee5f5b), color-stop(100%, #c43c35));
  background-image: -webkit-linear-gradient(top, #ee5f5b, #c43c35);
  background-image: -o-linear-gradient(top, #ee5f5b, #c43c35);
  background-image: linear-gradient(top, #ee5f5b, #c43c35);
  background-repeat: repeat-x;
  filter: progid:DXImageTransform.Microsoft.gradient(startColorstr='#ee5f5b', endColorstr='#c43c35', GradientType=0);
  border-color: #c43c35 #c43c35 #882a25;
  border-color: rgba(0, 0, 0, 0.1) rgba(0, 0, 0, 0.1) rgba(0, 0, 0, 0.25);
}
.btn.success, .alert-message.success {
  background-color: #57a957;
  background-image: -khtml-gradient(linear, left top, left bottom, from(#62c462), to(#57a957));
  background-image: -moz-linear-gradient(top, #62c462, #57a957);
  background-image: -ms-linear-gradient(top, #62c462, #57a957);
  background-image: -webkit-gradient(linear, left top, left bottom, color-stop(0%, #62c462), color-stop(100%, #57a957));
  background-image: -webkit-linear-gradient(top, #62c462, #57a957);
  background-image: -o-linear-gradient(top, #62c462, #57a957);
  background-image: linear-gradient(top, #62c462, #57a957);
  background-repeat: repeat-x;
  filter: progid:DXImageTransform.Microsoft.gradient(startColorstr='#62c462', endColorstr='#57a957', GradientType=0);
  border-color: #57a957 #57a957 #3d773d;
  border-color: rgba(0, 0, 0, 0.1) rgba(0, 0, 0, 0.1) rgba(0, 0, 0, 0.25);
}
.btn.info, .alert-message.info {
  background-color: #339bb9;
  background-image: -khtml-gradient(linear, left top, left bottom, from(#5bc0de), to(#339bb9));
  background-image: -moz-linear-gradient(top, #5bc0de, #339bb9);
  background-image: -ms-linear-gradient(top, #5bc0de, #339bb9);
  background-image: -webkit-gradient(linear, left top, left bottom, color-stop(0%, #5bc0de), color-stop(100%, #339bb9));
  background-image: -webkit-linear-gradient(top, #5bc0de, #339bb9);
  background-image: -o-linear-gradient(top, #5bc0de, #339bb9);
  background-image: linear-gradient(top, #5bc0de, #339bb9);
  background-repeat: repeat-x;
  filter: progid:DXImageTransform.Microsoft.gradient(startColorstr='#5bc0de', endColorstr='#339bb9', GradientType=0);
  border-color: #339bb9 #339bb9 #22697d;
  border-color: rgba(0, 0, 0, 0.1) rgba(0, 0, 0, 0.1) rgba(0, 0, 0, 0.25);
}
.btn {
  display: inline-block;
  padding: 5px 10px 6px;
  font-size: 13px;
  line-height: normal;
  color: #333;
  text-shadow: 0 1px 1px rgba(255, 255, 255, 0.75);
  background-color: #e6e6e6;
  background-image: -webkit-gradient(linear, 0 0, 0 100%, from(#ffffff), color-stop(25%, #ffffff), to(#e6e6e6));
  background-image: -webkit-linear-gradient(#ffffff, #ffffff 25%, #e6e6e6);
  background-image: -moz-linear-gradient(top, #ffffff, #ffffff 25%, #e6e6e6);
  background-image: -ms-linear-gradient(#ffffff, #ffffff 25%, #e6e6e6);
  background-image: -o-linear-gradient(#ffffff, #ffffff 25%, #e6e6e6);
  background-image: linear-gradient(#ffffff, #ffffff 25%, #e6e6e6);
  background-repeat: no-repeat;
  filter: progid:DXImageTransform.Microsoft.gradient(startColorstr='#ffffff', endColorstr='#e6e6e6', GradientType=0);
  border: 1px solid #ccc;
  border-bottom-color: #bbb;
  -webkit-border-radius: 4px;
  -moz-border-radius: 4px;
  border-radius: 4px;
  -webkit-box-shadow: inset 0 1px 0 rgba(255, 255, 255, 0.2), 0 1px 2px rgba(0, 0, 0, 0.05);
  -moz-box-shadow: inset 0 1px 0 rgba(255, 255, 255, 0.2), 0 1px 2px rgba(0, 0, 0, 0.05);
  box-shadow: inset 0 1px 0 rgba(255, 255, 255, 0.2), 0 1px 2px rgba(0, 0, 0, 0.05);
  cursor: pointer;
  -webkit-transition: 0.1s linear all;
  -moz-transition: 0.1s linear all;
  -ms-transition: 0.1s linear all;
  -o-transition: 0.1s linear all;
  transition: 0.1s linear all;
}
.btn:hover {
  color: #333333;
  text-decoration: none;
  background-position: 0 -15px;
}
.btn:focus {
  outline: 1px dotted #666;
}
.btn.primary {
  color: #ffffff;
  text-shadow: 0 -1px 0 rgba(0, 0, 0, 0.25);
  background-color: #0064cd;
  background-image: -khtml-gradient(linear, left top, left bottom, from(#049cdb), to(#0064cd));
  background-image: -moz-linear-gradient(top, #049cdb, #0064cd);
  background-image: -ms-linear-gradient(top, #049cdb, #0064cd);
  background-image: -webkit-gradient(linear, left top, left bottom, color-stop(0%, #049cdb), color-stop(100%, #0064cd));
  background-image: -webkit-linear-gradient(top, #049cdb, #0064cd);
  background-image: -o-linear-gradient(top, #049cdb, #0064cd);
  background-image: linear-gradient(top, #049cdb, #0064cd);
  background-repeat: repeat-x;
  filter: progid:DXImageTransform.Microsoft.gradient(startColorstr='#049cdb', endColorstr='#0064cd', GradientType=0);
  border-color: #0064cd #0064cd #003f81;
  border-color: rgba(0, 0, 0, 0.1) rgba(0, 0, 0, 0.1) rgba(0, 0, 0, 0.25);
}
.btn.active, .btn:active {
  -webkit-box-shadow: inset 0 2px 4px rgba(0, 0, 0, 0.25), 0 1px 2px rgba(0, 0, 0, 0.05);
  -moz-box-shadow: inset 0 2px 4px rgba(0, 0, 0, 0.25), 0 1px 2px rgba(0, 0, 0, 0.05);
  box-shadow: inset 0 2px 4px rgba(0, 0, 0, 0.25), 0 1px 2px rgba(0, 0, 0, 0.05);
}
.btn.disabled {
  cursor: default;
  background-image: none;
  filter: progid:DXImageTransform.Microsoft.gradient(enabled = false);
  filter: alpha(opacity=65);
  -moz-opacity: 0.65;
  opacity: 0.65;
  -webkit-box-shadow: none;
  -moz-box-shadow: none;
  box-shadow: none;
}
.btn[disabled] {
  cursor: default;
  background-image: none;
  filter: progid:DXImageTransform.Microsoft.gradient(enabled = false);
  filter: alpha(opacity=65);
  -moz-opacity: 0.65;
  opacity: 0.65;
  -webkit-box-shadow: none;
  -moz-box-shadow: none;
  box-shadow: none;
}
.btn.large {
  padding: 9px 14px 9px;
  font-size: 15px;
  line-height: normal;
  -webkit-border-radius: 5px;
  -moz-border-radius: 5px;
  border-radius: 5px;
}
.btn.small {
  padding: 7px 9px 7px;
  font-size: 11px;
}
:root .alert-message, :root .btn {
  border-radius: 0 \0;
}
button.btn::-moz-focus-inner, input[type=submit].btn::-moz-focus-inner {
  padding: 0;
  border: 0;
}
.btn-group {
  position: relative;
  zoom: 1;
}
.btn-group:before, .btn-group:after {
  display: table;
  *display: inline;
  content: "";
  zoom: 1;
}
.btn-group:after {
  clear: both;
}
.btn-group + .btn-group {
  margin-left: 5px;
}
.btn-toolbar .btn-group {
  display: inline-block;
}
.btn-group .btn {
  position: relative;
  float: left;
  margin-left: -1px;
  -webkit-border-radius: 0;
  -moz-border-radius: 0;
  border-radius: 0;
}
.btn-group .btn:first-child {
  margin-left: 0;
  -webkit-border-top-left-radius: 4px;
  -moz-border-radius-topleft: 4px;
  border-top-left-radius: 4px;
  -webkit-border-bottom-left-radius: 4px;
  -moz-border-radius-bottomleft: 4px;
  border-bottom-left-radius: 4px;
}
.btn-group .btn:last-child, .btn-group .dropdown-toggle {
  -webkit-border-top-right-radius: 4px;
  -moz-border-radius-topright: 4px;
  border-top-right-radius: 4px;
  -webkit-border-bottom-right-radius: 4px;
  -moz-border-radius-bottomright: 4px;
  border-bottom-right-radius: 4px;
}
.btn-group .btn.large:first-child {
  margin-left: 0;
  -webkit-border-top-left-radius: 6px;
  -moz-border-radius-topleft: 6px;
  border-top-left-radius: 6px;
  -webkit-border-bottom-left-radius: 6px;
  -moz-border-radius-bottomleft: 6px;
  border-bottom-left-radius: 6px;
}
.btn-group .btn.large:last-child, .btn-group .large.dropdown-toggle {
  -webkit-border-top-right-radius: 6px;
  -moz-border-radius-topright: 6px;
  border-top-right-radius: 6px;
  -webkit-border-bottom-right-radius: 6px;
  -moz-border-radius-bottomright: 6px;
  border-bottom-right-radius: 6px;
}
.btn-group .btn:hover, .btn-group .btn:focus, .btn-group .btn:active {
  z-index: 2;
}
.btn-group .dropdown-toggle {
  padding-left: 8px;
  padding-right: 8px;
  -webkit-box-shadow: inset 1px 0 0 rgba(255, 255, 255, 0.125), 0 1px 2px rgba(0, 0, 0, 0.05);
  -moz-box-shadow: inset 1px 0 0 rgba(255, 255, 255, 0.125), 0 1px 2px rgba(0, 0, 0, 0.05);
  box-shadow: inset 1px 0 0 rgba(255, 255, 255, 0.125), 0 1px 2px rgba(0, 0, 0, 0.05);
}
.btn-group.open .dropdown-menu {
  display: block;
  top: 30px;
  -webkit-border-radius: 5px;
  -moz-border-radius: 5px;
  border-radius: 5px;
}
.btn-group.open .dropdown-menu.large {
  top: 40px;
}
.btn-group.open .dropdown-toggle {
  background-image: none;
  -webkit-box-shadow: inset 0 1px 6px rgba(0, 0, 0, 0.15), 0 1px 2px rgba(0, 0, 0, 0.05);
  -moz-box-shadow: inset 0 1px 6px rgba(0, 0, 0, 0.15), 0 1px 2px rgba(0, 0, 0, 0.05);
  box-shadow: inset 0 1px 6px rgba(0, 0, 0, 0.15), 0 1px 2px rgba(0, 0, 0, 0.05);
}
.btn .caret {
  margin-top: 6px;
  margin-left: 0;
}
.primary .caret,
.danger .caret,
.info .caret,
.success .caret {
  border-top-color: #fff;
  filter: alpha(opacity=75);
  -moz-opacity: 0.75;
  opacity: 0.75;
}
.alert-message {
  position: relative;
  padding: 7px 15px;
  margin-bottom: 18px;
  color: #333333;
  text-shadow: 0 1px 0 rgba(255, 255, 255, 0.5);
  background-color: #eedc94;
  background-image: -khtml-gradient(linear, left top, left bottom, from(#fceec1), to(#eedc94));
  background-image: -moz-linear-gradient(top, #fceec1, #eedc94);
  background-image: -ms-linear-gradient(top, #fceec1, #eedc94);
  background-image: -webkit-gradient(linear, left top, left bottom, color-stop(0%, #fceec1), color-stop(100%, #eedc94));
  background-image: -webkit-linear-gradient(top, #fceec1, #eedc94);
  background-image: -o-linear-gradient(top, #fceec1, #eedc94);
  background-image: linear-gradient(top, #fceec1, #eedc94);
  background-repeat: repeat-x;
  filter: progid:DXImageTransform.Microsoft.gradient(startColorstr='#fceec1', endColorstr='#eedc94', GradientType=0);
  border-color: #eedc94 #eedc94 #e4c652;
  border-color: rgba(0, 0, 0, 0.1) rgba(0, 0, 0, 0.1) rgba(0, 0, 0, 0.25);
  border-width: 1px;
  border-style: solid;
  -webkit-border-radius: 4px;
  -moz-border-radius: 4px;
  border-radius: 4px;
  -webkit-box-shadow: inset 0 1px 0 rgba(255, 255, 255, 0.25);
  -moz-box-shadow: inset 0 1px 0 rgba(255, 255, 255, 0.25);
  box-shadow: inset 0 1px 0 rgba(255, 255, 255, 0.25);
}
.alert-message .close {
  *margin-top: 3px;
  /* IE7 spacing */

}
.alert-message h5 {
  line-height: 18px;
}
.alert-message p {
  margin-bottom: 0;
}
.alert-message div {
  margin-top: 5px;
  margin-bottom: 2px;
  line-height: 28px;
}
.alert-message .btn {
  -webkit-box-shadow: 0 1px 0 rgba(255, 255, 255, 0.25);
  -moz-box-shadow: 0 1px 0 rgba(255, 255, 255, 0.25);
  box-shadow: 0 1px 0 rgba(255, 255, 255, 0.25);
}
.alert-message.error, .alert-message.success, .alert-message.info {
  text-shadow: 0 -1px 0 rgba(0, 0, 0, 0.25);
}
.alert-message.block-message {
  padding: 14px;
  background-image: none;
  background-color: #fdf5d9;
  filter: progid:DXImageTransform.Microsoft.gradient(enabled = false);
  border-color: #fceec1;
  -webkit-box-shadow: none;
  -moz-box-shadow: none;
  box-shadow: none;
}
.alert-message.block-message ul, .alert-message.block-message p {
  margin-right: 30px;
}
.alert-message.block-message ul {
  margin-bottom: 0;
}
.alert-message.block-message li {
  color: #333333;
}
.alert-message.block-message .alert-actions {
  margin-top: 5px;
}
.alert-message.block-message.error, .alert-message.block-message.success, .alert-message.block-message.info {
  color: #333333;
  text-shadow: 0 1px 0 rgba(255, 255, 255, 0.5);
}
.alert-message.block-message.error {
  background-color: #fddfde;
  border-color: #fbc7c6;
}
.alert-message.block-message.success {
  background-color: #d1eed1;
  border-color: #bfe7bf;
}
.alert-message.block-message.info {
  background-color: #ddf4fb;
  border-color: #c6edf9;
}
.thumbnails {
  margin-left: -20px;
  margin-bottom: 0;
  list-style: none;
  zoom: 1;
}
.thumbnails:before, .thumbnails:after {
  display: table;
  *display: inline;
  content: "";
  zoom: 1;
}
.thumbnails:after {
  clear: both;
}
.thumbnails > li {
  float: left;
  margin: 0 0 20px 20px;
}
.thumbnail {
  display: block;
  padding: 4px;
  line-height: 1;
  border: 1px solid #ddd;
  -webkit-border-radius: 4px;
  -moz-border-radius: 4px;
  border-radius: 4px;
  -webkit-box-shadow: 0 1px 1px rgba(0, 0, 0, 0.075);
  -moz-box-shadow: 0 1px 1px rgba(0, 0, 0, 0.075);
  box-shadow: 0 1px 1px rgba(0, 0, 0, 0.075);
}
a.thumbnail:hover {
  border-color: #0088cc;
  -webkit-box-shadow: 0 1px 4px rgba(0, 105, 214, 0.25);
  -moz-box-shadow: 0 1px 4px rgba(0, 105, 214, 0.25);
  box-shadow: 0 1px 4px rgba(0, 105, 214, 0.25);
}
.thumbnail > img {
  display: block;
  max-width: 100%;
}
.thumbnail .caption {
  padding: 9px;
}
.carousel {
  position: relative;
}
.carousel .carousel-inner {
  overflow: hidden;
  width: 100%;
  position: relative;
}
.carousel .item {
  display: none;
  position: relative;
  -webkit-transition: 0.6s ease-in-out left;
  -moz-transition: 0.6s ease-in-out left;
  -ms-transition: 0.6s ease-in-out left;
  -o-transition: 0.6s ease-in-out left;
  transition: 0.6s ease-in-out left;
}
.carousel .active, .carousel .next, .carousel .prev {
  display: block;
}
.carousel .active {
  left: 0;
}
.carousel .next, .carousel .prev {
  position: absolute;
  top: 0;
  width: 100%;
}
.carousel .next {
  left: 100%;
}
.carousel .prev {
  left: -100%;
}
.carousel .next.left, .carousel .prev.right {
  left: 0%;
}
.carousel .active.left {
  left: -100%;
}
.carousel .active.right {
  left: 100%;
}
.carousel .nav {
  width: auto;
  -webkit-border-radius: 0;
  -moz-border-radius: 0;
  border-radius: 0;
  height: 50px;
  position: absolute;
  top: 50%;
  margin: -25px 0 0;
  cursor: pointer;
  background: rgba(0, 0, 0, 0.7);
  color: white;
  font-size: 42px;
  left: 5px;
  font-weight: 100;
  padding: 0 15px;
}
.carousel .nav.right {
  right: 5px;
  left: auto;
}
.carousel .nav:hover {
  text-decoration: none;
  background: rgba(0, 0, 0, 0.8);
}
.label {
  padding: 1px 3px 2px;
  font-size: 9.75px;
  font-weight: bold;
  color: #ffffff;
  text-transform: uppercase;
  background-color: #999999;
  -webkit-border-radius: 3px;
  -moz-border-radius: 3px;
  border-radius: 3px;
}
.label.important {
  background-color: #c43c35;
}
.label.warning {
  background-color: #f89406;
}
.label.success {
  background-color: #46a546;
}
.label.notice {
  background-color: #62cffc;
}
@-webkit-keyframes progress-bar-stripes {
  from {
    background-position: 0 0;
  }
  to {
    background-position: 40px 0;
  }
}
@keyframes progress-bar-stripes {
  from {
    background-position: 0 0;
  }
  to {
    background-position: 40px 0;
  }
}
.progress, .progress .bar {
  -webkit-border-radius: 4px;
  -moz-border-radius: 4px;
  border-radius: 4px;
}
.progress {
  height: 18px;
  margin-bottom: 18px;
  background-color: #f9f9f9;
  background-image: -khtml-gradient(linear, left top, left bottom, from(#f5f5f5), to(#f9f9f9));
  background-image: -moz-linear-gradient(top, #f5f5f5, #f9f9f9);
  background-image: -ms-linear-gradient(top, #f5f5f5, #f9f9f9);
  background-image: -webkit-gradient(linear, left top, left bottom, color-stop(0%, #f5f5f5), color-stop(100%, #f9f9f9));
  background-image: -webkit-linear-gradient(top, #f5f5f5, #f9f9f9);
  background-image: -o-linear-gradient(top, #f5f5f5, #f9f9f9);
  background-image: linear-gradient(top, #f5f5f5, #f9f9f9);
  background-repeat: repeat-x;
  filter: progid:DXImageTransform.Microsoft.gradient(startColorstr='#f5f5f5', endColorstr='#f9f9f9', GradientType=0);
  -webkit-box-shadow: inset 0 1px 2px rgba(0, 0, 0, 0.1);
  -moz-box-shadow: inset 0 1px 2px rgba(0, 0, 0, 0.1);
  box-shadow: inset 0 1px 2px rgba(0, 0, 0, 0.1);
}
.progress .bar {
  width: 0%;
  height: 18px;
  background-color: #0480be;
  background-image: -khtml-gradient(linear, left top, left bottom, from(#149bdf), to(#0480be));
  background-image: -moz-linear-gradient(top, #149bdf, #0480be);
  background-image: -ms-linear-gradient(top, #149bdf, #0480be);
  background-image: -webkit-gradient(linear, left top, left bottom, color-stop(0%, #149bdf), color-stop(100%, #0480be));
  background-image: -webkit-linear-gradient(top, #149bdf, #0480be);
  background-image: -o-linear-gradient(top, #149bdf, #0480be);
  background-image: linear-gradient(top, #149bdf, #0480be);
  background-repeat: repeat-x;
  filter: progid:DXImageTransform.Microsoft.gradient(startColorstr='#149bdf', endColorstr='#0480be', GradientType=0);
  -webkit-box-shadow: inset 0 -1px 0 rgba(0, 0, 0, 0.15);
  -moz-box-shadow: inset 0 -1px 0 rgba(0, 0, 0, 0.15);
  box-shadow: inset 0 -1px 0 rgba(0, 0, 0, 0.15);
  -webkit-box-sizing: border-box;
  -moz-box-sizing: border-box;
  box-sizing: border-box;
  -webkit-transition: width 0.6s ease;
  -moz-transition: width 0.6s ease;
  -ms-transition: width 0.6s ease;
  -o-transition: width 0.6s ease;
  transition: width 0.6s ease;
}
.progress.striped .bar {
  background-color: #62c462;
  background-image: -webkit-gradient(linear, 0 100%, 100% 0, color-stop(0.25, rgba(255, 255, 255, 0.15)), color-stop(0.25, transparent), color-stop(0.5, transparent), color-stop(0.5, rgba(255, 255, 255, 0.15)), color-stop(0.75, rgba(255, 255, 255, 0.15)), color-stop(0.75, transparent), to(transparent));
  background-image: -webkit-linear-gradient(-45deg, rgba(255, 255, 255, 0.15) 25%, transparent 25%, transparent 50%, rgba(255, 255, 255, 0.15) 50%, rgba(255, 255, 255, 0.15) 75%, transparent 75%, transparent);
  background-image: -moz-linear-gradient(-45deg, rgba(255, 255, 255, 0.15) 25%, transparent 25%, transparent 50%, rgba(255, 255, 255, 0.15) 50%, rgba(255, 255, 255, 0.15) 75%, transparent 75%, transparent);
  background-image: -ms-linear-gradient(-45deg, rgba(255, 255, 255, 0.15) 25%, transparent 25%, transparent 50%, rgba(255, 255, 255, 0.15) 50%, rgba(255, 255, 255, 0.15) 75%, transparent 75%, transparent);
  background-image: -o-linear-gradient(-45deg, rgba(255, 255, 255, 0.15) 25%, transparent 25%, transparent 50%, rgba(255, 255, 255, 0.15) 50%, rgba(255, 255, 255, 0.15) 75%, transparent 75%, transparent);
  background-image: linear-gradient(-45deg, rgba(255, 255, 255, 0.15) 25%, transparent 25%, transparent 50%, rgba(255, 255, 255, 0.15) 50%, rgba(255, 255, 255, 0.15) 75%, transparent 75%, transparent);
  -webkit-background-size: 40px 40px;
  -moz-background-size: 40px 40px;
  -o-background-size: 40px 40px;
  background-size: 40px 40px;
}
.progress.active .bar {
  -webkit-animation: progress-bar-stripes 2s linear infinite;
  -moz-animation: progress-bar-stripes 2s linear infinite;
  animation: progress-bar-stripes 2s linear infinite;
}
.progress.danger .bar {
  background-color: #c43c35;
  background-image: -khtml-gradient(linear, left top, left bottom, from(#ee5f5b), to(#c43c35));
  background-image: -moz-linear-gradient(top, #ee5f5b, #c43c35);
  background-image: -ms-linear-gradient(top, #ee5f5b, #c43c35);
  background-image: -webkit-gradient(linear, left top, left bottom, color-stop(0%, #ee5f5b), color-stop(100%, #c43c35));
  background-image: -webkit-linear-gradient(top, #ee5f5b, #c43c35);
  background-image: -o-linear-gradient(top, #ee5f5b, #c43c35);
  background-image: linear-gradient(top, #ee5f5b, #c43c35);
  background-repeat: repeat-x;
  filter: progid:DXImageTransform.Microsoft.gradient(startColorstr='#ee5f5b', endColorstr='#c43c35', GradientType=0);
}
.progress.danger.striped .bar {
  background-color: #ee5f5b;
  background-image: -webkit-gradient(linear, 0 100%, 100% 0, color-stop(0.25, rgba(255, 255, 255, 0.15)), color-stop(0.25, transparent), color-stop(0.5, transparent), color-stop(0.5, rgba(255, 255, 255, 0.15)), color-stop(0.75, rgba(255, 255, 255, 0.15)), color-stop(0.75, transparent), to(transparent));
  background-image: -webkit-linear-gradient(-45deg, rgba(255, 255, 255, 0.15) 25%, transparent 25%, transparent 50%, rgba(255, 255, 255, 0.15) 50%, rgba(255, 255, 255, 0.15) 75%, transparent 75%, transparent);
  background-image: -moz-linear-gradient(-45deg, rgba(255, 255, 255, 0.15) 25%, transparent 25%, transparent 50%, rgba(255, 255, 255, 0.15) 50%, rgba(255, 255, 255, 0.15) 75%, transparent 75%, transparent);
  background-image: -ms-linear-gradient(-45deg, rgba(255, 255, 255, 0.15) 25%, transparent 25%, transparent 50%, rgba(255, 255, 255, 0.15) 50%, rgba(255, 255, 255, 0.15) 75%, transparent 75%, transparent);
  background-image: -o-linear-gradient(-45deg, rgba(255, 255, 255, 0.15) 25%, transparent 25%, transparent 50%, rgba(255, 255, 255, 0.15) 50%, rgba(255, 255, 255, 0.15) 75%, transparent 75%, transparent);
  background-image: linear-gradient(-45deg, rgba(255, 255, 255, 0.15) 25%, transparent 25%, transparent 50%, rgba(255, 255, 255, 0.15) 50%, rgba(255, 255, 255, 0.15) 75%, transparent 75%, transparent);
}
.progress.success .bar {
  background-color: #57a957;
  background-image: -khtml-gradient(linear, left top, left bottom, from(#62c462), to(#57a957));
  background-image: -moz-linear-gradient(top, #62c462, #57a957);
  background-image: -ms-linear-gradient(top, #62c462, #57a957);
  background-image: -webkit-gradient(linear, left top, left bottom, color-stop(0%, #62c462), color-stop(100%, #57a957));
  background-image: -webkit-linear-gradient(top, #62c462, #57a957);
  background-image: -o-linear-gradient(top, #62c462, #57a957);
  background-image: linear-gradient(top, #62c462, #57a957);
  background-repeat: repeat-x;
  filter: progid:DXImageTransform.Microsoft.gradient(startColorstr='#62c462', endColorstr='#57a957', GradientType=0);
}
.progress.success.striped .bar {
  background-color: #62c462;
  background-image: -webkit-gradient(linear, 0 100%, 100% 0, color-stop(0.25, rgba(255, 255, 255, 0.15)), color-stop(0.25, transparent), color-stop(0.5, transparent), color-stop(0.5, rgba(255, 255, 255, 0.15)), color-stop(0.75, rgba(255, 255, 255, 0.15)), color-stop(0.75, transparent), to(transparent));
  background-image: -webkit-linear-gradient(-45deg, rgba(255, 255, 255, 0.15) 25%, transparent 25%, transparent 50%, rgba(255, 255, 255, 0.15) 50%, rgba(255, 255, 255, 0.15) 75%, transparent 75%, transparent);
  background-image: -moz-linear-gradient(-45deg, rgba(255, 255, 255, 0.15) 25%, transparent 25%, transparent 50%, rgba(255, 255, 255, 0.15) 50%, rgba(255, 255, 255, 0.15) 75%, transparent 75%, transparent);
  background-image: -ms-linear-gradient(-45deg, rgba(255, 255, 255, 0.15) 25%, transparent 25%, transparent 50%, rgba(255, 255, 255, 0.15) 50%, rgba(255, 255, 255, 0.15) 75%, transparent 75%, transparent);
  background-image: -o-linear-gradient(-45deg, rgba(255, 255, 255, 0.15) 25%, transparent 25%, transparent 50%, rgba(255, 255, 255, 0.15) 50%, rgba(255, 255, 255, 0.15) 75%, transparent 75%, transparent);
  background-image: linear-gradient(-45deg, rgba(255, 255, 255, 0.15) 25%, transparent 25%, transparent 50%, rgba(255, 255, 255, 0.15) 50%, rgba(255, 255, 255, 0.15) 75%, transparent 75%, transparent);
}
.progress.info .bar {
  background-color: #339bb9;
  background-image: -khtml-gradient(linear, left top, left bottom, from(#5bc0de), to(#339bb9));
  background-image: -moz-linear-gradient(top, #5bc0de, #339bb9);
  background-image: -ms-linear-gradient(top, #5bc0de, #339bb9);
  background-image: -webkit-gradient(linear, left top, left bottom, color-stop(0%, #5bc0de), color-stop(100%, #339bb9));
  background-image: -webkit-linear-gradient(top, #5bc0de, #339bb9);
  background-image: -o-linear-gradient(top, #5bc0de, #339bb9);
  background-image: linear-gradient(top, #5bc0de, #339bb9);
  background-repeat: repeat-x;
  filter: progid:DXImageTransform.Microsoft.gradient(startColorstr='#5bc0de', endColorstr='#339bb9', GradientType=0);
}
.progress.info.striped .bar {
  background-color: #5bc0de;
  background-image: -webkit-gradient(linear, 0 100%, 100% 0, color-stop(0.25, rgba(255, 255, 255, 0.15)), color-stop(0.25, transparent), color-stop(0.5, transparent), color-stop(0.5, rgba(255, 255, 255, 0.15)), color-stop(0.75, rgba(255, 255, 255, 0.15)), color-stop(0.75, transparent), to(transparent));
  background-image: -webkit-linear-gradient(-45deg, rgba(255, 255, 255, 0.15) 25%, transparent 25%, transparent 50%, rgba(255, 255, 255, 0.15) 50%, rgba(255, 255, 255, 0.15) 75%, transparent 75%, transparent);
  background-image: -moz-linear-gradient(-45deg, rgba(255, 255, 255, 0.15) 25%, transparent 25%, transparent 50%, rgba(255, 255, 255, 0.15) 50%, rgba(255, 255, 255, 0.15) 75%, transparent 75%, transparent);
  background-image: -ms-linear-gradient(-45deg, rgba(255, 255, 255, 0.15) 25%, transparent 25%, transparent 50%, rgba(255, 255, 255, 0.15) 50%, rgba(255, 255, 255, 0.15) 75%, transparent 75%, transparent);
  background-image: -o-linear-gradient(-45deg, rgba(255, 255, 255, 0.15) 25%, transparent 25%, transparent 50%, rgba(255, 255, 255, 0.15) 50%, rgba(255, 255, 255, 0.15) 75%, transparent 75%, transparent);
  background-image: linear-gradient(-45deg, rgba(255, 255, 255, 0.15) 25%, transparent 25%, transparent 50%, rgba(255, 255, 255, 0.15) 50%, rgba(255, 255, 255, 0.15) 75%, transparent 75%, transparent);
}
.pull-right {
  float: right;
}
.pull-left {
  float: left;
}
.hide {
  display: none;
}
.show {
  display: block;
}
.invisible {
  visibility: hidden;
}
.hidden {
  display: none;
  visibility: hidden;
}
@media (max-width: 480px) {
  .navbar .nav {
    position: absolute;
    top: 0;
    left: 0;
    width: 180px;
    padding-top: 40px;
    list-style: none;
  }
  .navbar .nav, .navbar .nav > li:last-child a {
    -webkit-border-radius: 0 0 4px 0;
    -moz-border-radius: 0 0 4px 0;
    border-radius: 0 0 4px 0;
  }
  .navbar .nav > li {
    float: none;
    display: none;
  }
  .navbar .nav > li > a {
    float: none;
    background-color: #222;
  }
  .navbar .nav > .active {
    display: block;
    position: absolute;
    top: 0;
    left: 0;
  }
  .navbar .nav > .active > a {
    background-color: transparent;
  }
  .navbar .nav > .active > a:hover {
    background-color: #333;
  }
  .navbar .nav > .active > a:after {
    display: inline-block;
    width: 0;
    height: 0;
    margin-top: 8px;
    margin-left: 6px;
    text-indent: -99999px;
    vertical-align: top;
    border-left: 4px solid transparent;
    border-right: 4px solid transparent;
    border-top: 4px solid #ffffff;
    filter: alpha(opacity=100);
    -moz-opacity: 1;
    opacity: 1;
    content: "&darr;";
  }
  .navbar .nav:hover > li {
    display: block;
  }
  .navbar .nav:hover > li > a:hover {
    background-color: #333;
  }
  .horizontal-form .control-group > label {
    float: none;
    width: auto;
    padding-top: 0;
    text-align: left;
  }
  .horizontal-form .controls {
    margin-left: 0;
  }
  .horizontal-form .control-list {
    padding-top: 0;
  }
  .horizontal-form .form-actions {
    padding-left: 0;
  }
  .modal {
    position: fixed;
    top: 20px;
    left: 20px;
    right: 20px;
    width: auto;
  }
  .modal.fade.in {
    top: auto;
  }
  .modal-header .close {
    padding: 10px;
  }
}
@media (max-width: 768px) {
  .navbar-fixed {
    position: absolute;
  }
  .navbar-fixed .nav {
    float: none;
  }
  .container {
    width: auto;
    padding: 0 20px;
  }
  .row {
    margin-left: 0;
  }
  .row > [class*="span"] {
    float: none;
    display: block;
    width: auto;
    margin: 0;
  }
}
@media (min-width: 768px) and (max-width: 940px) {
  .container {
    width: 748px;
  }
  .span1 {
    width: 44px;
  }
  .span2 {
    width: 108px;
  }
  .span3 {
    width: 172px;
  }
  .span4 {
    width: 236px;
  }
  .span5 {
    width: 300px;
  }
  .span6 {
    width: 364px;
  }
  .span7 {
    width: 428px;
  }
  .span8 {
    width: 492px;
  }
  .span9 {
    width: 556px;
  }
  .span10 {
    width: 620px;
  }
  .span11 {
    width: 684px;
  }
  .span12 {
    width: 748px;
  }
  .offset1 {
    margin-left: 64px;
  }
  .offset2 {
    margin-left: 128px;
  }
  .offset3 {
    margin-left: 192px;
  }
  .offset4 {
    margin-left: 256px;
  }
  .offset5 {
    margin-left: 320px;
  }
  .offset6 {
    margin-left: 384px;
  }
  .offset7 {
    margin-left: 448px;
  }
  .offset8 {
    margin-left: 512px;
  }
  .offset9 {
    margin-left: 576px;
  }
  .offset10 {
    margin-left: 640px;
  }
  .offset11 {
    margin-left: 704px;
  }
  .offset12 {
    margin-left: 768px;
  }
}
/*
@media (min-width: 1210px) {

  // Reset grid variables
  @gridColumns:       12;
  @gridColumnWidth:   70px;
  @gridGutterWidth:   30px;
  @siteWidth:         1170px;

  // Bring grid mixins to recalculate widths
  .columns(@columnSpan: 1) {
    width: (@gridColumnWidth * @columnSpan) + (@gridGutterWidth * (@columnSpan - 1));
  }
  .offset(@columnOffset: 1) {
    margin-left: (@gridColumnWidth * @columnOffset) + (@gridGutterWidth * (@columnOffset - 1)) + @gridGutterWidth;
  }

  .container {
    width: @siteWidth;
  }
  .row {
    margin-left: @gridGutterWidth * -1;
  }
  [class*="span"] {
    margin-left: @gridGutterWidth;
  }

  // Default columns
  .span1     { .columns(1); }
  .span2     { .columns(2); }
  .span3     { .columns(3); }
  .span4     { .columns(4); }
  .span5     { .columns(5); }
  .span6     { .columns(6); }
  .span7     { .columns(7); }
  .span8     { .columns(8); }
  .span9     { .columns(9); }
  .span10    { .columns(10); }
  .span11    { .columns(11); }
  .span12    { .columns(12); }

  // Offset column options
  .offset1   { .offset(1); }
  .offset2   { .offset(2); }
  .offset3   { .offset(3); }
  .offset4   { .offset(4); }
  .offset5   { .offset(5); }
  .offset6   { .offset(6); }
  .offset7   { .offset(7); }
  .offset8   { .offset(8); }
  .offset9   { .offset(9); }
  .offset10  { .offset(10); }
  .offset11  { .offset(11); }
  .offset12  { .offset(12); }

}
*/<|MERGE_RESOLUTION|>--- conflicted
+++ resolved
@@ -6,11 +6,7 @@
  * http://www.apache.org/licenses/LICENSE-2.0
  *
  * Designed and built with all the love in the world @twitter by @mdo and @fat.
-<<<<<<< HEAD
- * Date: Wed Jan 11 09:43:04 PST 2012
-=======
- * Date: Wed Jan 11 21:43:40 PST 2012
->>>>>>> 19090ea3
+ * Date: Wed Jan 11 21:59:22 PST 2012
  */
 html, body {
   margin: 0;
