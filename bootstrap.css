/*!
 * Bootstrap v2.0.0
 *
 * Copyright 2011 Twitter, Inc
 * Licensed under the Apache License v2.0
 * http://www.apache.org/licenses/LICENSE-2.0
 *
 * Designed and built with all the love in the world @twitter by @mdo and @fat.
<<<<<<< HEAD
 * Date: Mon Nov 28 11:50:42 PST 2011
=======
 * Date: Wed Nov 30 00:54:47 PST 2011
>>>>>>> bc51c157
 */
html, body {
  margin: 0;
  padding: 0;
}
h1,
h2,
h3,
h4,
h5,
h6,
p,
blockquote,
pre,
a,
abbr,
acronym,
address,
cite,
code,
del,
dfn,
em,
img,
q,
s,
samp,
small,
strike,
strong,
sub,
sup,
tt,
var,
dd,
dl,
dt,
li,
ol,
ul,
fieldset,
form,
label,
legend,
button,
table,
caption,
tbody,
tfoot,
thead,
tr,
th,
td {
  margin: 0;
  padding: 0;
  border: 0;
  font-weight: normal;
  font-style: normal;
  font-size: 100%;
  line-height: 1;
  font-family: inherit;
}
table {
  border-collapse: collapse;
  border-spacing: 0;
}
ol, ul {
  list-style: none;
}
q:before,
q:after,
blockquote:before,
blockquote:after {
  content: "";
}
html {
  overflow-y: scroll;
  font-size: 100%;
  -webkit-text-size-adjust: 100%;
  -ms-text-size-adjust: 100%;
}
a:focus {
  outline: thin dotted;
}
a:hover, a:active {
  outline: 0;
}
article,
aside,
details,
figcaption,
figure,
footer,
header,
hgroup,
nav,
section {
  display: block;
}
audio, canvas, video {
  display: inline-block;
  *display: inline;
  *zoom: 1;
}
audio:not([controls]) {
  display: none;
}
sub, sup {
  position: relative;
  font-size: 75%;
  line-height: 0;
  vertical-align: baseline;
}
sup {
  top: -0.5em;
}
sub {
  bottom: -0.25em;
}
img {
  border: 0;
  -ms-interpolation-mode: bicubic;
}
button,
input,
select,
textarea {
  margin: 0;
  font-size: 100%;
  vertical-align: baseline;
  *vertical-align: middle;
}
button, input {
  *overflow: visible;
  line-height: normal;
}
button::-moz-focus-inner, input::-moz-focus-inner {
  padding: 0;
  border: 0;
}
button,
input[type="button"],
input[type="reset"],
input[type="submit"] {
  cursor: pointer;
  -webkit-appearance: button;
}
input[type="search"] {
  -webkit-appearance: textfield;
  -webkit-box-sizing: content-box;
  -moz-box-sizing: content-box;
  box-sizing: content-box;
}
input[type="search"]::-webkit-search-decoration {
  -webkit-appearance: none;
}
textarea {
  overflow: auto;
  vertical-align: top;
}
body {
  margin: 0;
  font-family: "Helvetica Neue", Helvetica, Arial, sans-serif;
  font-size: 13px;
  line-height: 18px;
  color: #404040;
  background-color: #ffffff;
}
.container {
  width: 940px;
  margin-left: auto;
  margin-right: auto;
  zoom: 1;
}
.container:before, .container:after {
  display: table;
  *display: inline;
  content: "";
  zoom: 1;
}
.container:after {
  clear: both;
}
.fluid-container {
  position: relative;
  min-width: 940px;
  padding-left: 20px;
  padding-right: 20px;
  zoom: 1;
}
.fluid-container:before, .fluid-container:after {
  display: table;
  *display: inline;
  content: "";
  zoom: 1;
}
.fluid-container:after {
  clear: both;
}
.fluid-sidebar-left, .fluid-sidebar-right {
  width: 220px;
}
.fluid-sidebar-left {
  float: left;
}
.fluid-sidebar-right {
  float: right;
}
.fluid-content {
  margin-left: 240px;
}
.fluid-container.reverse .fluid-content {
  margin-left: 0;
  margin-right: 240px;
}
a {
  font-weight: inherit;
  line-height: inherit;
  color: #0069d6;
  text-decoration: none;
}
a:hover {
  color: #00438a;
  text-decoration: underline;
}
.pull-right {
  float: right;
}
.pull-left {
  float: left;
}
.hide {
  display: none;
}
.show {
  display: block;
}
.row {
  margin-left: -20px;
  zoom: 1;
}
.row:before, .row:after {
  display: table;
  *display: inline;
  content: "";
  zoom: 1;
}
.row:after {
  clear: both;
}
[class*="span"] {
  display: inline;
  float: left;
  margin-left: 20px;
}
.span1 {
  width: 60px;
}
.span2 {
  width: 140px;
}
.span3 {
  width: 220px;
}
.span4 {
  width: 300px;
}
.span5 {
  width: 380px;
}
.span6 {
  width: 460px;
}
.span7 {
  width: 540px;
}
.span8 {
  width: 620px;
}
.span9 {
  width: 700px;
}
.span10 {
  width: 780px;
}
.span11 {
  width: 860px;
}
.span12 {
  width: 940px;
}
.offset1 {
  margin-left: 100px;
}
.offset2 {
  margin-left: 180px;
}
.offset3 {
  margin-left: 260px;
}
.offset4 {
  margin-left: 340px;
}
.offset5 {
  margin-left: 420px;
}
.offset6 {
  margin-left: 500px;
}
.offset7 {
  margin-left: 580px;
}
.offset8 {
  margin-left: 660px;
}
.offset9 {
  margin-left: 740px;
}
.offset10 {
  margin-left: 820px;
}
.offset11 {
  margin-left: 900px;
}
p {
  margin-bottom: 9px;
  font-family: "Helvetica Neue", Helvetica, Arial, sans-serif;
  font-size: 13px;
  line-height: 18px;
}
p small {
  font-size: 11px;
  color: #bfbfbf;
}
h1,
h2,
h3,
h4,
h5,
h6 {
  font-weight: bold;
  color: #404040;
  text-rendering: optimizelegibility;
}
h1 small,
h2 small,
h3 small,
h4 small,
h5 small,
h6 small {
  color: #bfbfbf;
}
h1 {
  font-size: 30px;
  line-height: 36px;
}
h1 small {
  font-size: 18px;
}
h2 {
  font-size: 24px;
  line-height: 36px;
}
h2 small {
  font-size: 18px;
}
h3 {
  line-height: 27px;
  font-size: 18px;
}
h3 small {
  font-size: 14px;
}
h4 {
  font-size: 16px;
  line-height: 36px;
}
h4 small {
  font-size: 12px;
}
h5 {
  font-size: 14px;
  line-height: 18px;
}
h6 {
  font-size: 13px;
  line-height: 18px;
  color: #bfbfbf;
  text-transform: uppercase;
}
ul, ol {
  margin: 0 0 9px 25px;
}
ul ul,
ul ol,
ol ol,
ol ul {
  margin-bottom: 0;
}
ul {
  list-style: disc;
}
ol {
  list-style: decimal;
}
li {
  line-height: 18px;
  color: #404040;
}
ul.unstyled {
  margin-left: 0;
  list-style: none;
}
dl {
  margin-bottom: 18px;
}
dl dt, dl dd {
  line-height: 18px;
}
dl dt {
  font-weight: bold;
}
dl dd {
  margin-left: 9px;
}
hr {
  margin: 20px 0 19px;
  border: 0;
  border-bottom: 1px solid #eee;
}
strong {
  font-style: inherit;
  font-weight: bold;
}
em {
  font-style: italic;
  font-weight: inherit;
  line-height: inherit;
}
.muted {
  color: #bfbfbf;
}
abbr {
  font-size: 90%;
  text-transform: uppercase;
  border-bottom: 1px dotted #ddd;
  cursor: help;
}
blockquote {
  padding-left: 15px;
  margin-bottom: 18px;
  border-left: 5px solid #eee;
}
blockquote p {
  margin-bottom: 0;
  font-size: 300;
  font-weight: 16px;
  line-height: 22.5px;
}
blockquote small {
  display: block;
  line-height: 18px;
  color: #bfbfbf;
}
blockquote small:before {
  content: '\2014 \00A0';
}
blockquote.pull-right {
  float: right;
}
blockquote.pull-right p, blockquote.pull-right small {
  text-align: right;
}
address {
  display: block;
  margin-bottom: 18px;
  line-height: 18px;
}
code, pre {
  padding: 0 3px 2px;
  font-family: "Menlo", Monaco, Courier New, monospace;
  font-size: 12px;
  color: #404040;
  -webkit-border-radius: 3px;
  -moz-border-radius: 3px;
  border-radius: 3px;
}
code {
  padding: 1px 3px;
  background-color: #fee9cc;
}
pre {
  display: block;
  padding: 8.5px;
  margin: 0 0 9px;
  font-size: 12px;
  line-height: 18px;
  background-color: #f5f5f5;
  border: 1px solid #ccc;
  border: 1px solid rgba(0, 0, 0, 0.15);
  -webkit-border-radius: 3px;
  -moz-border-radius: 3px;
  border-radius: 3px;
  white-space: pre;
  white-space: pre-wrap;
  word-break: break-all;
}
pre.prettyprint {
  margin-bottom: 18px;
}
pre code {
  padding: 0;
  background-color: transparent;
}
form {
  margin-bottom: 18px;
}
legend {
  display: block;
  width: 100%;
  margin-bottom: 27px;
  font-size: 19.5px;
  line-height: 36px;
  color: #404040;
  border-bottom: 1px solid #eee;
}
label,
input,
select,
textarea {
  font-family: "Helvetica Neue", Helvetica, Arial, sans-serif;
  font-size: normal;
  font-weight: 13px;
  line-height: 18px;
}
label {
  display: block;
  margin-bottom: 5px;
  color: #404040;
}
input,
textarea,
select,
.uneditable-input {
  display: inline-block;
  width: 210px;
  height: 18px;
  padding: 4px;
  font-size: 13px;
  line-height: 18px;
  color: #808080;
  border: 1px solid #ccc;
  -webkit-border-radius: 3px;
  -moz-border-radius: 3px;
  border-radius: 3px;
}
/* Mini reset for unique input types */
input[type=checkbox], input[type=radio] {
  width: auto;
  height: auto;
  padding: 0;
  margin: 3px 0;
  *margin-top: 0;
  /* IE6-7 */

  line-height: normal;
  border: none;
  cursor: pointer;
}
input[type=file] {
  padding: initial;
  line-height: initial;
  border: initial;
  background-color: #ffffff;
  background-color: initial;
  -webkit-box-shadow: none;
  -moz-box-shadow: none;
  box-shadow: none;
}
input[type=button], input[type=reset], input[type=submit] {
  width: auto;
  height: auto;
}
select, input[type=file] {
  height: 27px;
  *margin-top: 4px;
  /* For IE7, add top margin to align select with labels */

  line-height: 27px;
}
select[multiple] {
  height: inherit;
  background-color: #ffffff;
}
textarea {
  height: auto;
}
input, textarea {
  -webkit-box-shadow: inset 0 1px 3px rgba(0, 0, 0, 0.1);
  -moz-box-shadow: inset 0 1px 3px rgba(0, 0, 0, 0.1);
  box-shadow: inset 0 1px 3px rgba(0, 0, 0, 0.1);
  -webkit-transition: border linear 0.2s, box-shadow linear 0.2s;
  -moz-transition: border linear 0.2s, box-shadow linear 0.2s;
  -ms-transition: border linear 0.2s, box-shadow linear 0.2s;
  -o-transition: border linear 0.2s, box-shadow linear 0.2s;
  transition: border linear 0.2s, box-shadow linear 0.2s;
}
input:focus, textarea:focus {
  border-color: rgba(82, 168, 236, 0.8);
  -webkit-box-shadow: inset 0 1px 3px rgba(0, 0, 0, 0.1), 0 0 8px rgba(82, 168, 236, 0.6);
  -moz-box-shadow: inset 0 1px 3px rgba(0, 0, 0, 0.1), 0 0 8px rgba(82, 168, 236, 0.6);
  box-shadow: inset 0 1px 3px rgba(0, 0, 0, 0.1), 0 0 8px rgba(82, 168, 236, 0.6);
  outline: 0;
}
input[type=file]:focus, input[type=checkbox]:focus, select:focus {
  -webkit-box-shadow: none;
  -moz-box-shadow: none;
  box-shadow: none;
  outline: 1px dotted #666;
}
.input-mini {
  width: 60px;
}
.input-small {
  width: 90px;
}
.input-medium {
  width: 150px;
}
.input-large {
  width: 210px;
}
.input-xlarge {
  width: 270px;
}
.input-xxlarge {
  width: 530px;
}
input.span1,
textarea.span1,
select.span1,
.uneditable-input.span1 {
  display: inline-block;
  float: none;
  width: 50px;
  margin-left: 0;
}
input.span2,
textarea.span2,
select.span2,
.uneditable-input.span2 {
  display: inline-block;
  float: none;
  width: 130px;
  margin-left: 0;
}
input.span3,
textarea.span3,
select.span3,
.uneditable-input.span3 {
  display: inline-block;
  float: none;
  width: 210px;
  margin-left: 0;
}
input.span4,
textarea.span4,
select.span4,
.uneditable-input.span4 {
  display: inline-block;
  float: none;
  width: 290px;
  margin-left: 0;
}
input.span5,
textarea.span5,
select.span5,
.uneditable-input.span5 {
  display: inline-block;
  float: none;
  width: 370px;
  margin-left: 0;
}
input.span6,
textarea.span6,
select.span6,
.uneditable-input.span6 {
  display: inline-block;
  float: none;
  width: 450px;
  margin-left: 0;
}
input.span7,
textarea.span7,
select.span7,
.uneditable-input.span7 {
  display: inline-block;
  float: none;
  width: 530px;
  margin-left: 0;
}
input.span8,
textarea.span8,
select.span8,
.uneditable-input.span8 {
  display: inline-block;
  float: none;
  width: 610px;
  margin-left: 0;
}
input.span9,
textarea.span9,
select.span9,
.uneditable-input.span9 {
  display: inline-block;
  float: none;
  width: 690px;
  margin-left: 0;
}
input.span10,
textarea.span10,
select.span10,
.uneditable-input.span10 {
  display: inline-block;
  float: none;
  width: 770px;
  margin-left: 0;
}
input.span11,
textarea.span11,
select.span11,
.uneditable-input.span11 {
  display: inline-block;
  float: none;
  width: 850px;
  margin-left: 0;
}
input.span12,
textarea.span12,
select.span12,
.uneditable-input.span12 {
  display: inline-block;
  float: none;
  width: 930px;
  margin-left: 0;
}
input.span13,
textarea.span13,
select.span13,
.uneditable-input.span13 {
  display: inline-block;
  float: none;
  width: 1010px;
  margin-left: 0;
}
input.span14,
textarea.span14,
select.span14,
.uneditable-input.span14 {
  display: inline-block;
  float: none;
  width: 1090px;
  margin-left: 0;
}
input.span15,
textarea.span15,
select.span15,
.uneditable-input.span15 {
  display: inline-block;
  float: none;
  width: 1170px;
  margin-left: 0;
}
input.span16,
textarea.span16,
select.span16,
.uneditable-input.span16 {
  display: inline-block;
  float: none;
  width: 1250px;
  margin-left: 0;
}
input[disabled],
select[disabled],
textarea[disabled],
input[readonly],
select[readonly],
textarea[readonly] {
  background-color: #f5f5f5;
  border-color: #ddd;
  cursor: not-allowed;
}
.control-group.error > label, .control-group.error .help-block, .control-group.error .help-inline {
  color: #b94a48;
}
.control-group.error input, .control-group.error textarea {
  color: #b94a48;
  border-color: #ee5f5b;
}
.control-group.error input:focus, .control-group.error textarea:focus {
  border-color: #e9322d;
  -webkit-box-shadow: 0 0 6px #f8b9b7;
  -moz-box-shadow: 0 0 6px #f8b9b7;
  box-shadow: 0 0 6px #f8b9b7;
}
.control-group.error .input-prepend .add-on, .control-group.error .input-append .add-on {
  color: #b94a48;
  background-color: #fce6e6;
  border-color: #b94a48;
}
.control-group.warning > label, .control-group.warning .help-block, .control-group.warning .help-inline {
  color: #c09853;
}
.control-group.warning input, .control-group.warning textarea {
  color: #c09853;
  border-color: #ccae64;
}
.control-group.warning input:focus, .control-group.warning textarea:focus {
  border-color: #be9a3f;
  -webkit-box-shadow: 0 0 6px #e5d6b1;
  -moz-box-shadow: 0 0 6px #e5d6b1;
  box-shadow: 0 0 6px #e5d6b1;
}
.control-group.warning .input-prepend .add-on, .control-group.warning .input-append .add-on {
  color: #c09853;
  background-color: #d2b877;
  border-color: #c09853;
}
.control-group.success > label, .control-group.success .help-block, .control-group.success .help-inline {
  color: #468847;
}
.control-group.success input, .control-group.success textarea {
  color: #468847;
  border-color: #57a957;
}
.control-group.success input:focus, .control-group.success textarea:focus {
  border-color: #458845;
  -webkit-box-shadow: 0 0 6px #9acc9a;
  -moz-box-shadow: 0 0 6px #9acc9a;
  box-shadow: 0 0 6px #9acc9a;
}
.control-group.success .input-prepend .add-on, .control-group.success .input-append .add-on {
  color: #468847;
  background-color: #bcddbc;
  border-color: #468847;
}
.form-actions {
  padding: 17px 20px 18px;
  margin-top: 18px;
  margin-bottom: 18px;
  background-color: #f5f5f5;
  border-top: 1px solid #ddd;
}
.uneditable-input {
  display: block;
  background-color: #ffffff;
  border-color: #eee;
  -webkit-box-shadow: inset 0 1px 2px rgba(0, 0, 0, 0.025);
  -moz-box-shadow: inset 0 1px 2px rgba(0, 0, 0, 0.025);
  box-shadow: inset 0 1px 2px rgba(0, 0, 0, 0.025);
  cursor: not-allowed;
}
:-moz-placeholder {
  color: #bfbfbf;
}
::-webkit-input-placeholder {
  color: #bfbfbf;
}
.help-text {
  margin-top: 5px;
  margin-bottom: 0;
  color: #bfbfbf;
}
.help-inline {
  *position: relative;
  /* IE6-7 */

  *top: -5px;
  /* IE6-7 */

  display: inline;
  padding-left: 5px;
}
.help-block {
  display: block;
  max-width: 600px;
}
.inline-inputs {
  color: #808080;
}
.inline-inputs span, .inline-inputs input {
  display: inline-block;
}
.inline-inputs input.mini {
  width: 60px;
}
.inline-inputs input.small {
  width: 90px;
}
.inline-inputs span {
  padding: 0 2px 0 1px;
}
.input-prepend input, .input-append input {
  -webkit-border-radius: 0 3px 3px 0;
  -moz-border-radius: 0 3px 3px 0;
  border-radius: 0 3px 3px 0;
}
.input-prepend .add-on, .input-append .add-on {
  position: relative;
  z-index: 2;
  float: left;
  display: block;
  width: auto;
  min-width: 16px;
  height: 18px;
  margin-right: -1px;
  padding: 4px 4px 4px 5px;
  font-weight: normal;
  line-height: 18px;
  color: #bfbfbf;
  text-align: center;
  text-shadow: 0 1px 0 #ffffff;
  background-color: #f5f5f5;
  border: 1px solid #ccc;
  -webkit-border-radius: 3px 0 0 3px;
  -moz-border-radius: 3px 0 0 3px;
  border-radius: 3px 0 0 3px;
}
.input-prepend .active, .input-append .active {
  background-color: #a9dba9;
  border-color: #46a546;
}
.input-prepend .add-on {
  *margin-top: 1px;
  /* IE6-7 */

}
.input-append input {
  float: left;
  -webkit-border-radius: 3px 0 0 3px;
  -moz-border-radius: 3px 0 0 3px;
  border-radius: 3px 0 0 3px;
}
.input-append .add-on {
  margin-right: 0;
  margin-left: -1px;
  -webkit-border-radius: 0 3px 3px 0;
  -moz-border-radius: 0 3px 3px 0;
  border-radius: 0 3px 3px 0;
}
.search-form .search-query {
  -webkit-border-radius: 14px;
  -moz-border-radius: 14px;
  border-radius: 14px;
}
.control-group {
  margin-bottom: 18px;
}
.control-group > label {
  font-weight: bold;
}
.horizontal-form .control-group > label {
  float: left;
  width: 130px;
  padding-top: 5px;
  text-align: right;
}
.horizontal-form .controls {
  margin-left: 150px;
}
.horizontal-form .control-list {
  padding-top: 6px;
}
.horizontal-form .form-actions {
  padding-left: 150px;
}
table {
  width: 100%;
  margin-bottom: 18px;
}
th, td {
  padding: 8px;
  line-height: 18px;
  text-align: left;
  border-bottom: 1px solid #ddd;
}
th {
  font-weight: bold;
  vertical-align: bottom;
}
td {
  vertical-align: top;
}
tbody tr:last-child th, tbody tr:last-child td {
  border-bottom: 0;
}
.condensed-table th, .condensed-table td {
  padding: 4px 5px;
}
.bordered-table {
  border: 1px solid #ddd;
  border-collapse: separate;
  -webkit-border-radius: 4px;
  -moz-border-radius: 4px;
  border-radius: 4px;
}
.bordered-table th + th,
.bordered-table td + td,
.bordered-table th + td,
.bordered-table td + th {
  border-left: 1px solid #ddd;
}
.bordered-table thead:first-child tr:first-child th:first-child, .bordered-table tbody:first-child tr:first-child td:first-child {
  -webkit-border-radius: 4px 0 0 0;
  -moz-border-radius: 4px 0 0 0;
  border-radius: 4px 0 0 0;
}
.bordered-table thead:first-child tr:first-child th:last-child, .bordered-table tbody:first-child tr:first-child td:last-child {
  -webkit-border-radius: 0 4px 0 0;
  -moz-border-radius: 0 4px 0 0;
  border-radius: 0 4px 0 0;
}
.bordered-table thead:last-child tr:last-child th:first-child, .bordered-table tbody:last-child tr:last-child td:first-child {
  -webkit-border-radius: 0 0 0 4px;
  -moz-border-radius: 0 0 0 4px;
  border-radius: 0 0 0 4px;
}
.bordered-table thead:last-child tr:last-child th:last-child, .bordered-table tbody:last-child tr:last-child td:last-child {
  -webkit-border-radius: 0 0 4px 0;
  -moz-border-radius: 0 0 4px 0;
  border-radius: 0 0 4px 0;
}
.striped-table tbody tr:nth-child(odd) td, .striped-table tbody tr:nth-child(odd) th {
  background-color: #f9f9f9;
}
/*
// ----------------

// This is a duplication of the main grid .columns() mixin, but subtracts 20px to account for input padding and border
.tableColumns(@columnSpan: 1) {
  width: ((@gridColumnWidth - 20) * @columnSpan) + ((@gridColumnWidth - 20) * (@columnSpan - 1));
}
table {
  // Default columns
  .span1     { .tableColumns(1); }
  .span2     { .tableColumns(2); }
  .span3     { .tableColumns(3); }
  .span4     { .tableColumns(4); }
  .span5     { .tableColumns(5); }
  .span6     { .tableColumns(6); }
  .span7     { .tableColumns(7); }
  .span8     { .tableColumns(8); }
  .span9     { .tableColumns(9); }
  .span10    { .tableColumns(10); }
  .span11    { .tableColumns(11); }
  .span12    { .tableColumns(12); }
  .span13    { .tableColumns(13); }
  .span14    { .tableColumns(14); }
  .span15    { .tableColumns(15); }
  .span16    { .tableColumns(16); }
}


// TABLESORTER
// -----------

table {
  // Tablesorting styles w/ jQuery plugin
  .header {
    cursor: pointer;
    &:after {
      float: right;
      margin-top: 7px;
      border-width: 0 4px 4px;
      border-style: solid;
      border-color: #000 transparent;
      content: "";
      visibility: hidden;
    }
  }
  // Style the sorted column headers (THs)
  .headerSortUp,
  .headerSortDown {
    text-shadow: 0 1px 1px rgba(255,255,255,.75);
    background-color: rgba(141,192,219,.25);
  }
  // Style the ascending (reverse alphabetical) column header
  .header:hover {
    &:after {
      visibility: visible;
    }
  }
  // Style the descending (alphabetical) column header
  .headerSortDown,
  .headerSortDown:hover {
    &:after {
      visibility: visible;
      .opacity(60);
    }
  }
  // Style the ascending (reverse alphabetical) column header
  .headerSortUp {
    &:after {
      border-bottom: none;
      border-left: 4px solid transparent;
      border-right: 4px solid transparent;
      border-top: 4px solid #000;
      visibility:visible;
      .box-shadow(none); //can't add boxshadow to downward facing arrow :(
      .opacity(60);
    }
  }
  // Blue Table Headings
  .blue {
    color: @blue;
    border-bottom-color: @blue;
  }
  .headerSortUp.blue,
  .headerSortDown.blue {
    background-color: lighten(@blue, 40%);
  }
  // Green Table Headings
  .green {
    color: @green;
    border-bottom-color: @green;
  }
  .headerSortUp.green,
  .headerSortDown.green {
    background-color: lighten(@green, 40%);
  }
  // Red Table Headings
  .red {
    color: @red;
    border-bottom-color: @red;
  }
  .headerSortUp.red,
  .headerSortDown.red {
    background-color: lighten(@red, 50%);
  }
  // Yellow Table Headings
  .yellow {
    color: @yellow;
    border-bottom-color: @yellow;
  }
  .headerSortUp.yellow,
  .headerSortDown.yellow {
    background-color: lighten(@yellow, 40%);
  }
  // Orange Table Headings
  .orange {
    color: @orange;
    border-bottom-color: @orange;
  }
  .headerSortUp.orange,
  .headerSortDown.orange {
    background-color: lighten(@orange, 40%);
  }
  // Purple Table Headings
  .purple {
    color: @purple;
    border-bottom-color: @purple;
  }
  .headerSortUp.purple,
  .headerSortDown.purple {
    background-color: lighten(@purple, 40%);
  }
}*/
.navbar {
  height: 40px;
  overflow: visible;
}
.navbar-inner {
  background-color: #222222;
  background-color: #222222;
  background-image: -khtml-gradient(linear, left top, left bottom, from(#333333), to(#222222));
  background-image: -moz-linear-gradient(top, #333333, #222222);
  background-image: -ms-linear-gradient(top, #333333, #222222);
  background-image: -webkit-gradient(linear, left top, left bottom, color-stop(0%, #333333), color-stop(100%, #222222));
  background-image: -webkit-linear-gradient(top, #333333, #222222);
  background-image: -o-linear-gradient(top, #333333, #222222);
  background-image: linear-gradient(top, #333333, #222222);
  background-repeat: repeat-x;
  filter: progid:DXImageTransform.Microsoft.gradient(startColorstr='#333333', endColorstr='#222222', GradientType=0);
  -webkit-box-shadow: 0 1px 3px rgba(0, 0, 0, 0.25), inset 0 -1px 0 rgba(0, 0, 0, 0.1);
  -moz-box-shadow: 0 1px 3px rgba(0, 0, 0, 0.25), inset 0 -1px 0 rgba(0, 0, 0, 0.1);
  box-shadow: 0 1px 3px rgba(0, 0, 0, 0.25), inset 0 -1px 0 rgba(0, 0, 0, 0.1);
}
.navbar a {
  color: #bfbfbf;
  text-shadow: 0 -1px 0 rgba(0, 0, 0, 0.25);
}
.navbar .brand a:hover, .navbar ul .active > a {
  color: #ffffff;
  text-decoration: none;
  background-color: #333333;
  background-color: rgba(255, 255, 255, 0.05);
}
.navbar .brand {
  float: left;
  display: block;
  padding: 8px 20px 12px;
  margin-left: -20px;
  font-size: 20px;
  font-weight: 200;
  line-height: 1;
  color: #ffffff;
}
.navbar p {
  margin: 0;
  line-height: 40px;
}
.navbar p a:hover {
  color: #ffffff;
  background-color: transparent;
}
.navbar-search {
  position: relative;
  float: left;
  margin-top: 6px;
  margin-bottom: 0;
}
.navbar-search .search-query {
  padding: 4px 9px;
  font-family: "Helvetica Neue", Helvetica, Arial, sans-serif;
  font-size: 13px;
  font-weight: normal;
  line-height: 1;
  color: #ffffff;
  color: rgba(255, 255, 255, 0.75);
  background-color: #444;
  background-color: rgba(255, 255, 255, 0.3);
  border: 1px solid #111;
  -webkit-box-shadow: inset 0 1px 2px rgba(0, 0, 0, 0.1), 0 1px 0px rgba(255, 255, 255, 0.15);
  -moz-box-shadow: inset 0 1px 2px rgba(0, 0, 0, 0.1), 0 1px 0px rgba(255, 255, 255, 0.15);
  box-shadow: inset 0 1px 2px rgba(0, 0, 0, 0.1), 0 1px 0px rgba(255, 255, 255, 0.15);
  -webkit-transition: none;
  -moz-transition: none;
  -ms-transition: none;
  -o-transition: none;
  transition: none;
}
.navbar-search .search-query:-moz-placeholder {
  color: #e6e6e6;
}
.navbar-search .search-query::-webkit-input-placeholder {
  color: #e6e6e6;
}
.navbar-search .search-query:hover {
  color: #ffffff;
  background-color: #bfbfbf;
  background-color: rgba(255, 255, 255, 0.5);
}
.navbar-search .search-query:focus, .navbar-search .search-query.focused {
  padding: 5px 10px;
  color: #404040;
  text-shadow: 0 1px 0 #ffffff;
  background-color: #ffffff;
  border: 0;
  -webkit-box-shadow: 0 0 3px rgba(0, 0, 0, 0.15);
  -moz-box-shadow: 0 0 3px rgba(0, 0, 0, 0.15);
  box-shadow: 0 0 3px rgba(0, 0, 0, 0.15);
  outline: 0;
}
.navbar-static {
  margin-bottom: 18px;
}
.navbar-static .navbar-inner {
  padding-left: 20px;
  padding-right: 20px;
  -webkit-border-radius: 4px;
  -moz-border-radius: 4px;
  border-radius: 4px;
}
.navbar-fixed {
  position: fixed;
  top: 0;
  right: 0;
  left: 0;
  z-index: 10000;
}
.nav {
  position: relative;
  left: 0;
  display: block;
  float: left;
  margin: 0 10px 0 0;
}
.nav > li {
  display: block;
  float: left;
}
.nav a {
  display: block;
  float: none;
  padding: 10px 10px 11px;
  line-height: 19px;
  text-decoration: none;
}
.nav a:hover {
  color: #ffffff;
  text-decoration: none;
}
.nav .active > a {
  background-color: #222;
  background-color: rgba(0, 0, 0, 0.5);
}
.nav.secondary-nav {
  float: right;
  margin-left: 10px;
  margin-right: 0;
}
.nav.secondary-nav .dropdown-menu {
  right: 0;
  border: 0;
}
.nav .dropdown-toggle:hover, .nav .dropdown.open .dropdown-toggle {
  background: #444;
  background: rgba(255, 255, 255, 0.05);
}
.nav .dropdown-menu {
  background-color: #333;
}
.nav .dropdown-menu .dropdown-toggle {
  color: #ffffff;
}
.nav .dropdown-menu .dropdown-toggle.open {
  background: #444;
  background: rgba(255, 255, 255, 0.05);
}
.nav .dropdown-menu li a {
  color: #999;
  text-shadow: 0 1px 0 rgba(0, 0, 0, 0.5);
}
.nav .dropdown-menu li a:hover {
  background-color: #191919;
  background-image: -khtml-gradient(linear, left top, left bottom, from(#292929), to(#191919));
  background-image: -moz-linear-gradient(top, #292929, #191919);
  background-image: -ms-linear-gradient(top, #292929, #191919);
  background-image: -webkit-gradient(linear, left top, left bottom, color-stop(0%, #292929), color-stop(100%, #191919));
  background-image: -webkit-linear-gradient(top, #292929, #191919);
  background-image: -o-linear-gradient(top, #292929, #191919);
  background-image: linear-gradient(top, #292929, #191919);
  background-repeat: repeat-x;
  filter: progid:DXImageTransform.Microsoft.gradient(startColorstr='#292929', endColorstr='#191919', GradientType=0);
  color: #ffffff;
}
.nav .dropdown-menu .active a {
  color: #ffffff;
}
.nav .dropdown-menu .divider {
  background-color: #222;
  border-color: #444;
}
.topbar ul .dropdown-menu li a {
  padding: 4px 15px;
}
.dropdown {
  position: relative;
}
.dropdown-toggle:after {
  display: inline-block;
  width: 0;
  height: 0;
  margin-top: 8px;
  margin-left: 6px;
  text-indent: -99999px;
  vertical-align: top;
  border-left: 4px solid transparent;
  border-right: 4px solid transparent;
  border-top: 4px solid #ffffff;
  filter: alpha(opacity=30);
  -moz-opacity: 0.3;
  opacity: 0.3;
  content: "&darr;";
}
.dropdown:hover .dropdown-toggle:after {
  filter: alpha(opacity=100);
  -moz-opacity: 1;
  opacity: 1;
}
.dropdown-menu {
  position: absolute;
  top: 40px;
  z-index: 900;
  float: left;
  display: none;
  min-width: 160px;
  max-width: 220px;
  _width: 160px;
  padding: 6px 0;
  margin-left: 0;
  margin-right: 0;
  background-color: #ffffff;
  border-color: #999;
  border-color: rgba(0, 0, 0, 0.2);
  border-style: solid;
  border-width: 0 1px 1px;
  -webkit-border-radius: 0 0 6px 6px;
  -moz-border-radius: 0 0 6px 6px;
  border-radius: 0 0 6px 6px;
  -webkit-box-shadow: 0 2px 4px rgba(0, 0, 0, 0.2);
  -moz-box-shadow: 0 2px 4px rgba(0, 0, 0, 0.2);
  box-shadow: 0 2px 4px rgba(0, 0, 0, 0.2);
  -webkit-background-clip: padding-box;
  -moz-background-clip: padding-box;
  background-clip: padding-box;
  zoom: 1;
}
.dropdown-menu li {
  float: none;
  display: block;
  background-color: none;
}
.dropdown-menu .divider {
  height: 1px;
  margin: 5px 0;
  overflow: hidden;
  background-color: #eee;
  border-bottom: 1px solid #ffffff;
}
.topbar .dropdown-menu a, .dropdown-menu a {
  display: block;
  padding: 4px 15px;
  clear: both;
  font-weight: normal;
  line-height: 18px;
  color: #808080;
  text-shadow: 0 1px 0 #ffffff;
}
.topbar .dropdown-menu a:hover, .dropdown-menu a:hover {
  color: #404040;
  text-decoration: none;
  background-color: #dddddd;
  background-image: -khtml-gradient(linear, left top, left bottom, from(#eeeeee), to(#dddddd));
  background-image: -moz-linear-gradient(top, #eeeeee, #dddddd);
  background-image: -ms-linear-gradient(top, #eeeeee, #dddddd);
  background-image: -webkit-gradient(linear, left top, left bottom, color-stop(0%, #eeeeee), color-stop(100%, #dddddd));
  background-image: -webkit-linear-gradient(top, #eeeeee, #dddddd);
  background-image: -o-linear-gradient(top, #eeeeee, #dddddd);
  background-image: linear-gradient(top, #eeeeee, #dddddd);
  background-repeat: repeat-x;
  filter: progid:DXImageTransform.Microsoft.gradient(startColorstr='#eeeeee', endColorstr='#dddddd', GradientType=0);
  -webkit-box-shadow: inset 0 1px 0 rgba(0, 0, 0, 0.025), inset 0 -1px rgba(0, 0, 0, 0.025);
  -moz-box-shadow: inset 0 1px 0 rgba(0, 0, 0, 0.025), inset 0 -1px rgba(0, 0, 0, 0.025);
  box-shadow: inset 0 1px 0 rgba(0, 0, 0, 0.025), inset 0 -1px rgba(0, 0, 0, 0.025);
}
.dropdown.open .dropdown-toggle {
  color: #ffffff;
  background: #ccc;
  background: rgba(0, 0, 0, 0.3);
}
.dropdown.open .dropdown-menu {
  display: block;
}
.hero-unit {
  padding: 60px;
  margin-bottom: 30px;
  background-color: #f5f5f5;
  -webkit-border-radius: 6px;
  -moz-border-radius: 6px;
  border-radius: 6px;
}
.hero-unit h1 {
  margin-bottom: 0;
  font-size: 60px;
  line-height: 1;
  letter-spacing: -1px;
}
.hero-unit p {
  font-size: 18px;
  font-weight: 200;
  line-height: 27px;
}
footer {
  padding-top: 17px;
  margin-top: 17px;
  border-top: 1px solid #eee;
}
.page-header {
  margin-bottom: 27px;
  border-bottom: 1px solid #eee;
  -webkit-box-shadow: 0 1px 0 rgba(255, 255, 255, 0.5);
  -moz-box-shadow: 0 1px 0 rgba(255, 255, 255, 0.5);
  box-shadow: 0 1px 0 rgba(255, 255, 255, 0.5);
}
.page-header h1 {
  margin-bottom: 13.5px;
}
.btn.danger,
.alert-message.danger,
.btn.danger:hover,
.alert-message.danger:hover,
.btn.error,
.alert-message.error,
.btn.error:hover,
.alert-message.error:hover,
.btn.success,
.alert-message.success,
.btn.success:hover,
.alert-message.success:hover,
.btn.info,
.alert-message.info,
.btn.info:hover,
.alert-message.info:hover {
  color: #ffffff;
}
.btn.danger,
.alert-message.danger,
.btn.error,
.alert-message.error {
  text-shadow: 0 -1px 0 rgba(0, 0, 0, 0.25);
  background-color: #c43c35;
  background-image: -khtml-gradient(linear, left top, left bottom, from(#ee5f5b), to(#c43c35));
  background-image: -moz-linear-gradient(top, #ee5f5b, #c43c35);
  background-image: -ms-linear-gradient(top, #ee5f5b, #c43c35);
  background-image: -webkit-gradient(linear, left top, left bottom, color-stop(0%, #ee5f5b), color-stop(100%, #c43c35));
  background-image: -webkit-linear-gradient(top, #ee5f5b, #c43c35);
  background-image: -o-linear-gradient(top, #ee5f5b, #c43c35);
  background-image: linear-gradient(top, #ee5f5b, #c43c35);
  background-repeat: repeat-x;
  filter: progid:DXImageTransform.Microsoft.gradient(startColorstr='#ee5f5b', endColorstr='#c43c35', GradientType=0);
  border-color: #c43c35 #c43c35 #882a25;
  border-color: rgba(0, 0, 0, 0.1) rgba(0, 0, 0, 0.1) rgba(0, 0, 0, 0.25);
}
.btn.success, .alert-message.success {
  text-shadow: 0 -1px 0 rgba(0, 0, 0, 0.25);
  background-color: #57a957;
  background-image: -khtml-gradient(linear, left top, left bottom, from(#62c462), to(#57a957));
  background-image: -moz-linear-gradient(top, #62c462, #57a957);
  background-image: -ms-linear-gradient(top, #62c462, #57a957);
  background-image: -webkit-gradient(linear, left top, left bottom, color-stop(0%, #62c462), color-stop(100%, #57a957));
  background-image: -webkit-linear-gradient(top, #62c462, #57a957);
  background-image: -o-linear-gradient(top, #62c462, #57a957);
  background-image: linear-gradient(top, #62c462, #57a957);
  background-repeat: repeat-x;
  filter: progid:DXImageTransform.Microsoft.gradient(startColorstr='#62c462', endColorstr='#57a957', GradientType=0);
  border-color: #57a957 #57a957 #3d773d;
  border-color: rgba(0, 0, 0, 0.1) rgba(0, 0, 0, 0.1) rgba(0, 0, 0, 0.25);
}
.btn.info, .alert-message.info {
  text-shadow: 0 -1px 0 rgba(0, 0, 0, 0.25);
  background-color: #339bb9;
  background-image: -khtml-gradient(linear, left top, left bottom, from(#5bc0de), to(#339bb9));
  background-image: -moz-linear-gradient(top, #5bc0de, #339bb9);
  background-image: -ms-linear-gradient(top, #5bc0de, #339bb9);
  background-image: -webkit-gradient(linear, left top, left bottom, color-stop(0%, #5bc0de), color-stop(100%, #339bb9));
  background-image: -webkit-linear-gradient(top, #5bc0de, #339bb9);
  background-image: -o-linear-gradient(top, #5bc0de, #339bb9);
  background-image: linear-gradient(top, #5bc0de, #339bb9);
  background-repeat: repeat-x;
  filter: progid:DXImageTransform.Microsoft.gradient(startColorstr='#5bc0de', endColorstr='#339bb9', GradientType=0);
  border-color: #339bb9 #339bb9 #22697d;
  border-color: rgba(0, 0, 0, 0.1) rgba(0, 0, 0, 0.1) rgba(0, 0, 0, 0.25);
}
.btn {
  display: inline-block;
  padding: 5px 14px 6px;
  font-size: 13px;
  line-height: normal;
  color: #333;
  text-shadow: 0 1px 1px rgba(255, 255, 255, 0.75);
  background-color: #e6e6e6;
  background-image: -webkit-gradient(linear, 0 0, 0 100%, from(#ffffff), color-stop(25%, #ffffff), to(#e6e6e6));
  background-image: -webkit-linear-gradient(#ffffff, #ffffff 25%, #e6e6e6);
  background-image: -moz-linear-gradient(top, #ffffff, #ffffff 25%, #e6e6e6);
  background-image: -ms-linear-gradient(#ffffff, #ffffff 25%, #e6e6e6);
  background-image: -o-linear-gradient(#ffffff, #ffffff 25%, #e6e6e6);
  background-image: linear-gradient(#ffffff, #ffffff 25%, #e6e6e6);
  background-repeat: no-repeat;
  filter: progid:DXImageTransform.Microsoft.gradient(startColorstr='#ffffff', endColorstr='#e6e6e6', GradientType=0);
  border: 1px solid #ccc;
  border-bottom-color: #bbb;
  -webkit-border-radius: 4px;
  -moz-border-radius: 4px;
  border-radius: 4px;
  -webkit-box-shadow: inset 0 1px 0 rgba(255, 255, 255, 0.2), 0 1px 2px rgba(0, 0, 0, 0.05);
  -moz-box-shadow: inset 0 1px 0 rgba(255, 255, 255, 0.2), 0 1px 2px rgba(0, 0, 0, 0.05);
  box-shadow: inset 0 1px 0 rgba(255, 255, 255, 0.2), 0 1px 2px rgba(0, 0, 0, 0.05);
  cursor: pointer;
  -webkit-transition: 0.1s linear all;
  -moz-transition: 0.1s linear all;
  -ms-transition: 0.1s linear all;
  -o-transition: 0.1s linear all;
  transition: 0.1s linear all;
}
.btn:hover {
  color: #333;
  text-decoration: none;
  background-position: 0 -15px;
}
.btn:focus {
  outline: 1px dotted #666;
}
.btn.primary {
  color: #ffffff;
  text-shadow: 0 -1px 0 rgba(0, 0, 0, 0.25);
  background-color: #0064cd;
  background-image: -khtml-gradient(linear, left top, left bottom, from(#049cdb), to(#0064cd));
  background-image: -moz-linear-gradient(top, #049cdb, #0064cd);
  background-image: -ms-linear-gradient(top, #049cdb, #0064cd);
  background-image: -webkit-gradient(linear, left top, left bottom, color-stop(0%, #049cdb), color-stop(100%, #0064cd));
  background-image: -webkit-linear-gradient(top, #049cdb, #0064cd);
  background-image: -o-linear-gradient(top, #049cdb, #0064cd);
  background-image: linear-gradient(top, #049cdb, #0064cd);
  background-repeat: repeat-x;
  filter: progid:DXImageTransform.Microsoft.gradient(startColorstr='#049cdb', endColorstr='#0064cd', GradientType=0);
  border-color: #0064cd #0064cd #003f81;
  border-color: rgba(0, 0, 0, 0.1) rgba(0, 0, 0, 0.1) rgba(0, 0, 0, 0.25);
}
.btn.active, .btn:active {
  -webkit-box-shadow: inset 0 2px 4px rgba(0, 0, 0, 0.25), 0 1px 2px rgba(0, 0, 0, 0.05);
  -moz-box-shadow: inset 0 2px 4px rgba(0, 0, 0, 0.25), 0 1px 2px rgba(0, 0, 0, 0.05);
  box-shadow: inset 0 2px 4px rgba(0, 0, 0, 0.25), 0 1px 2px rgba(0, 0, 0, 0.05);
}
.btn.disabled {
  cursor: default;
  background-image: none;
  filter: progid:DXImageTransform.Microsoft.gradient(enabled = false);
  filter: alpha(opacity=65);
  -moz-opacity: 0.65;
  opacity: 0.65;
  -webkit-box-shadow: none;
  -moz-box-shadow: none;
  box-shadow: none;
}
.btn[disabled] {
  cursor: default;
  background-image: none;
  filter: progid:DXImageTransform.Microsoft.gradient(enabled = false);
  filter: alpha(opacity=65);
  -moz-opacity: 0.65;
  opacity: 0.65;
  -webkit-box-shadow: none;
  -moz-box-shadow: none;
  box-shadow: none;
}
.btn.large {
  padding: 9px 14px 9px;
  font-size: 15px;
  line-height: normal;
  -webkit-border-radius: 6px;
  -moz-border-radius: 6px;
  border-radius: 6px;
}
.btn.small {
  padding: 7px 9px 7px;
  font-size: 11px;
}
:root .alert-message, :root .btn {
  border-radius: 0 \0;
}
button.btn::-moz-focus-inner, input[type=submit].btn::-moz-focus-inner {
  padding: 0;
  border: 0;
}
.btn-toolbar {
  zoom: 1;
}
.btn-toolbar:before, .btn-toolbar:after {
  display: table;
  *display: inline;
  content: "";
  zoom: 1;
}
.btn-toolbar:after {
  clear: both;
}
.btn-toolbar .btn-group {
  float: left;
  margin-right: 10px;
}
.btn-group {
  zoom: 1;
}
.btn-group:before, .btn-group:after {
  display: table;
  *display: inline;
  content: "";
  zoom: 1;
}
.btn-group:after {
  clear: both;
}
.btn-group .btn {
  position: relative;
  float: left;
  margin-left: -1px;
  -webkit-border-radius: 0;
  -moz-border-radius: 0;
  border-radius: 0;
}
.btn-group .btn:first-child {
  margin-left: 0;
  -webkit-border-top-left-radius: 4px;
  -moz-border-radius-topleft: 4px;
  border-top-left-radius: 4px;
  -webkit-border-bottom-left-radius: 4px;
  -moz-border-radius-bottomleft: 4px;
  border-bottom-left-radius: 4px;
}
.btn-group .btn:last-child {
  -webkit-border-top-right-radius: 4px;
  -moz-border-radius-topright: 4px;
  border-top-right-radius: 4px;
  -webkit-border-bottom-right-radius: 4px;
  -moz-border-radius-bottomright: 4px;
  border-bottom-right-radius: 4px;
}
.btn-group .btn:hover, .btn-group .btn:focus, .btn-group .btn:active {
  z-index: 2;
}
.close {
  float: right;
  font-size: 20px;
  font-weight: bold;
  line-height: 13.5px;
  color: #000000;
  text-shadow: 0 1px 0 #ffffff;
  filter: alpha(opacity=20);
  -moz-opacity: 0.2;
  opacity: 0.2;
}
.close:hover {
  color: #000000;
  text-decoration: none;
  filter: alpha(opacity=40);
  -moz-opacity: 0.4;
  opacity: 0.4;
}
.alert-message {
  position: relative;
  padding: 7px 15px;
  margin-bottom: 18px;
  color: #404040;
  text-shadow: 0 1px 0 rgba(255, 255, 255, 0.5);
  text-shadow: 0 -1px 0 rgba(0, 0, 0, 0.25);
  background-color: #eedc94;
  background-image: -khtml-gradient(linear, left top, left bottom, from(#fceec1), to(#eedc94));
  background-image: -moz-linear-gradient(top, #fceec1, #eedc94);
  background-image: -ms-linear-gradient(top, #fceec1, #eedc94);
  background-image: -webkit-gradient(linear, left top, left bottom, color-stop(0%, #fceec1), color-stop(100%, #eedc94));
  background-image: -webkit-linear-gradient(top, #fceec1, #eedc94);
  background-image: -o-linear-gradient(top, #fceec1, #eedc94);
  background-image: linear-gradient(top, #fceec1, #eedc94);
  background-repeat: repeat-x;
  filter: progid:DXImageTransform.Microsoft.gradient(startColorstr='#fceec1', endColorstr='#eedc94', GradientType=0);
  border-color: #eedc94 #eedc94 #e4c652;
  border-color: rgba(0, 0, 0, 0.1) rgba(0, 0, 0, 0.1) rgba(0, 0, 0, 0.25);
  border-width: 1px;
  border-style: solid;
  -webkit-border-radius: 4px;
  -moz-border-radius: 4px;
  border-radius: 4px;
  -webkit-box-shadow: inset 0 1px 0 rgba(255, 255, 255, 0.25);
  -moz-box-shadow: inset 0 1px 0 rgba(255, 255, 255, 0.25);
  box-shadow: inset 0 1px 0 rgba(255, 255, 255, 0.25);
}
.alert-message .close {
  *margin-top: 3px;
  /* IE7 spacing */

}
.alert-message h5 {
  line-height: 18px;
}
.alert-message p {
  margin-bottom: 0;
}
.alert-message div {
  margin-top: 5px;
  margin-bottom: 2px;
  line-height: 28px;
}
.alert-message .btn {
  -webkit-box-shadow: 0 1px 0 rgba(255, 255, 255, 0.25);
  -moz-box-shadow: 0 1px 0 rgba(255, 255, 255, 0.25);
  box-shadow: 0 1px 0 rgba(255, 255, 255, 0.25);
}
.alert-message.block-message {
  padding: 14px;
  background-image: none;
  background-color: #fdf5d9;
  filter: progid:DXImageTransform.Microsoft.gradient(enabled = false);
  border-color: #fceec1;
  -webkit-box-shadow: none;
  -moz-box-shadow: none;
  box-shadow: none;
}
.alert-message.block-message ul, .alert-message.block-message p {
  margin-right: 30px;
}
.alert-message.block-message ul {
  margin-bottom: 0;
}
.alert-message.block-message li {
  color: #404040;
}
.alert-message.block-message .alert-actions {
  margin-top: 5px;
}
.alert-message.block-message.error, .alert-message.block-message.success, .alert-message.block-message.info {
  color: #404040;
  text-shadow: 0 1px 0 rgba(255, 255, 255, 0.5);
}
.alert-message.block-message.error {
  background-color: #fddfde;
  border-color: #fbc7c6;
}
.alert-message.block-message.success {
  background-color: #d1eed1;
  border-color: #bfe7bf;
}
.alert-message.block-message.info {
  background-color: #ddf4fb;
  border-color: #c6edf9;
}
.well {
  min-height: 20px;
  padding: 19px;
  margin-bottom: 20px;
  background-color: #f5f5f5;
  border: 1px solid #eee;
  border: 1px solid rgba(0, 0, 0, 0.05);
  -webkit-border-radius: 4px;
  -moz-border-radius: 4px;
  border-radius: 4px;
  -webkit-box-shadow: inset 0 1px 1px rgba(0, 0, 0, 0.05);
  -moz-box-shadow: inset 0 1px 1px rgba(0, 0, 0, 0.05);
  box-shadow: inset 0 1px 1px rgba(0, 0, 0, 0.05);
}
.well blockquote {
  border-color: #ddd;
  border-color: rgba(0, 0, 0, 0.15);
}
.fade {
  -webkit-transition: opacity 0.15s linear;
  -moz-transition: opacity 0.15s linear;
  -ms-transition: opacity 0.15s linear;
  -o-transition: opacity 0.15s linear;
  transition: opacity 0.15s linear;
  opacity: 0;
}
.fade.in {
  opacity: 1;
}
.collapse {
  -webkit-transition: height 0.35s ease;
  -moz-transition: height 0.35s ease;
  -ms-transition: height 0.35s ease;
  -o-transition: height 0.35s ease;
  transition: height 0.35s ease;
  position: relative;
  overflow: hidden;
  height: 0;
}
.collapse.in {
  height: auto;
}
.label {
  padding: 1px 3px 2px;
  font-size: 9.75px;
  font-weight: bold;
  color: #ffffff;
  text-transform: uppercase;
  background-color: #bfbfbf;
  -webkit-border-radius: 3px;
  -moz-border-radius: 3px;
  border-radius: 3px;
}
.label.important {
  background-color: #c43c35;
}
.label.warning {
  background-color: #f89406;
}
.label.success {
  background-color: #46a546;
}
.label.notice {
  background-color: #62cffc;
}
.tabs, .pills {
  padding: 0;
  margin: 0 0 20px;
  list-style: none;
  zoom: 1;
}
.tabs:before,
.pills:before,
.tabs:after,
.pills:after {
  display: table;
  *display: inline;
  content: "";
  zoom: 1;
}
.tabs:after, .pills:after {
  clear: both;
}
.tabs > li, .pills > li {
  float: left;
}
.tabs > li > a, .pills > li > a {
  display: block;
}
.tabs {
  border-color: #ddd;
  border-style: solid;
  border-width: 0 0 1px;
}
.tabs > li {
  position: relative;
  margin-bottom: -1px;
}
.tabs > li > a {
  padding: 0 15px;
  margin-right: 2px;
  line-height: 36px;
  border: 1px solid transparent;
  -webkit-border-radius: 4px 4px 0 0;
  -moz-border-radius: 4px 4px 0 0;
  border-radius: 4px 4px 0 0;
}
.tabs > li > a:hover {
  text-decoration: none;
  background-color: #eee;
  border-color: #eee #eee #ddd;
}
.tabs .active > a, .tabs .active > a:hover {
  color: #808080;
  background-color: #ffffff;
  border: 1px solid #ddd;
  border-bottom-color: transparent;
  cursor: default;
}
.tabbable {
  margin-bottom: 18px;
}
.tabbable .tabs {
  margin-bottom: 0;
  border-bottom: 0;
}
.tabbable .tab-content {
  padding: 19px;
  border: 1px solid #ddd;
}
.tabbable.tabs-bottom .tabs > li {
  margin-top: -1px;
  margin-bottom: 0;
}
.tabbable.tabs-bottom .tabs > li > a {
  -webkit-border-radius: 0 0 4px 4px;
  -moz-border-radius: 0 0 4px 4px;
  border-radius: 0 0 4px 4px;
}
.tabbable.tabs-bottom .tabs > li > a:hover {
  border-bottom-color: transparent;
  border-top-color: #ddd;
}
.tabbable.tabs-bottom .tabs > .active > a, .tabbable.tabs-bottom .tabs > .active > a:hover {
  border-color: transparent #ddd #ddd #ddd;
}
.tabbable.tabs-left, .tabbable.tabs-right {
  zoom: 1;
}
.tabbable.tabs-left:before,
.tabbable.tabs-right:before,
.tabbable.tabs-left:after,
.tabbable.tabs-right:after {
  display: table;
  *display: inline;
  content: "";
  zoom: 1;
}
.tabbable.tabs-left:after, .tabbable.tabs-right:after {
  clear: both;
}
.tabbable.tabs-left .tabs, .tabbable.tabs-right .tabs {
  width: 100px;
}
.tabbable.tabs-left .tabs > li, .tabbable.tabs-right .tabs > li {
  float: none;
  margin-bottom: -1px;
}
.tabbable.tabs-left .tabs > li > a, .tabbable.tabs-right .tabs > li > a {
  margin-bottom: 2px;
}
.tabbable.tabs-left .tabs > li > a:hover, .tabbable.tabs-right .tabs > li > a:hover {
  border-color: transparent;
}
.tabbable.tabs-left .tab-content {
  margin-left: 100px;
}
.tabbable.tabs-left .tabs {
  float: left;
}
.tabbable.tabs-left .tabs > li {
  margin-right: -1px;
}
.tabbable.tabs-left .tabs > li > a {
  margin-right: 0;
  -webkit-border-radius: 4px 0 0 4px;
  -moz-border-radius: 4px 0 0 4px;
  border-radius: 4px 0 0 4px;
}
.tabbable.tabs-left .tabs > li > a:hover {
  border-right-color: #ddd;
}
.tabbable.tabs-left .tabs .active > a, .tabbable.tabs-left .tabs .active > a:hover {
  border-color: #ddd;
  border-right-color: transparent;
}
.tabbable.tabs-right .tab-content {
  margin-right: 100px;
}
.tabbable.tabs-right .tabs {
  float: right;
}
.tabbable.tabs-right .tabs > li {
  margin-left: -1px;
}
.tabbable.tabs-right .tabs > li > a {
  margin-left: 0;
  -webkit-border-radius: 0 4px 4px 0;
  -moz-border-radius: 0 4px 4px 0;
  border-radius: 0 4px 4px 0;
}
.tabbable.tabs-right .tabs > li > a:hover {
  border-left-color: #ddd;
}
.tabbable.tabs-right .tabs .active > a, .tabbable.tabs-right .tabs .active > a:hover {
  border-color: #ddd;
  border-left-color: transparent;
}
.tabs .menu-dropdown, .tabs .dropdown-menu {
  top: 35px;
  border-width: 1px;
  -webkit-border-radius: 0 6px 6px 6px;
  -moz-border-radius: 0 6px 6px 6px;
  border-radius: 0 6px 6px 6px;
}
.tabs a.menu:after, .tabs .dropdown-toggle:after {
  border-top-color: #999;
  margin-top: 15px;
  margin-left: 5px;
}
.tabs li.open.menu .menu, .tabs .open.dropdown .dropdown-toggle {
  border-color: #999;
}
.tabs li.open a.menu:after, .tabs .dropdown.open .dropdown-toggle:after {
  border-top-color: #555;
}
.pills a {
  padding: 0 15px;
  margin: 5px 3px 5px 0;
  line-height: 30px;
  text-shadow: 0 1px 1px #ffffff;
  -webkit-border-radius: 15px;
  -moz-border-radius: 15px;
  border-radius: 15px;
}
.pills a:hover {
  color: #ffffff;
  text-decoration: none;
  text-shadow: 0 1px 1px rgba(0, 0, 0, 0.25);
  background-color: #00438a;
}
.pills .active a {
  color: #ffffff;
  text-shadow: 0 1px 1px rgba(0, 0, 0, 0.25);
  background-color: #0069d6;
}
.pills-vertical > li {
  float: none;
}
.tab-content > .tab-pane, .pill-content > .pill-pane {
  display: none;
}
.tab-content > .active, .pill-content > .active {
  display: block;
}
.step-nav {
  position: relative;
  margin: 0 0 18px;
  list-style: none;
  line-height: 30px;
  text-align: center;
  background-color: #f5f5f5;
  -webkit-border-radius: 15px;
  -moz-border-radius: 15px;
  border-radius: 15px;
}
.step-nav li {
  display: inline;
  color: #bfbfbf;
}
.step-nav .prev, .step-nav .next {
  position: absolute;
  top: 6px;
}
.step-nav .prev {
  left: 15px;
}
.step-nav .next {
  right: 15px;
}
.step-nav .dot {
  display: inline-block;
  width: 10px;
  height: 10px;
  margin: 0 3px;
  text-indent: -999em;
  background-color: #bfbfbf;
  -webkit-border-radius: 5px;
  -moz-border-radius: 5px;
  border-radius: 5px;
  -webkit-box-shadow: inset 0 1px 1px rgba(0, 0, 0, 0.25);
  -moz-box-shadow: inset 0 1px 1px rgba(0, 0, 0, 0.25);
  box-shadow: inset 0 1px 1px rgba(0, 0, 0, 0.25);
}
.step-nav .dot:hover, .step-nav .active .dot {
  background-color: #404040;
}
.subnav {
  position: relative;
  background-color: #eeeeee;
  background-image: -khtml-gradient(linear, left top, left bottom, from(#f5f5f5), to(#eeeeee));
  background-image: -moz-linear-gradient(top, #f5f5f5, #eeeeee);
  background-image: -ms-linear-gradient(top, #f5f5f5, #eeeeee);
  background-image: -webkit-gradient(linear, left top, left bottom, color-stop(0%, #f5f5f5), color-stop(100%, #eeeeee));
  background-image: -webkit-linear-gradient(top, #f5f5f5, #eeeeee);
  background-image: -o-linear-gradient(top, #f5f5f5, #eeeeee);
  background-image: linear-gradient(top, #f5f5f5, #eeeeee);
  background-repeat: repeat-x;
  filter: progid:DXImageTransform.Microsoft.gradient(startColorstr='#f5f5f5', endColorstr='#eeeeee', GradientType=0);
  -webkit-border-radius: 6px;
  -moz-border-radius: 6px;
  border-radius: 6px;
}
.subnav a {
  padding: 10px 15px;
  color: #0069d6;
  text-shadow: 0 1px 0 #fff;
  border-left: 1px solid #f9f9f9;
  border-right: 1px solid #e5e5e5;
}
.subnav a:hover {
  color: #00438a;
  background-color: #eee;
}
.subnav li:first-child a {
  border-left: 0;
  -webkit-border-radius: 6px 0 0 6px;
  -moz-border-radius: 6px 0 0 6px;
  border-radius: 6px 0 0 6px;
}
.subnav li:last-child a {
  border-right: 0;
  -webkit-border-radius: 0 6px 6px 0;
  -moz-border-radius: 0 6px 6px 0;
  border-radius: 0 6px 6px 0;
}
.subnav ul .active > a {
  color: #404040;
  background-color: #eee;
}
.breadcrumb {
  padding: 7px 14px;
  margin: 0 0 18px;
  background-color: #f5f5f5;
  background-image: -khtml-gradient(linear, left top, left bottom, from(#ffffff), to(#f5f5f5));
  background-image: -moz-linear-gradient(top, #ffffff, #f5f5f5);
  background-image: -ms-linear-gradient(top, #ffffff, #f5f5f5);
  background-image: -webkit-gradient(linear, left top, left bottom, color-stop(0%, #ffffff), color-stop(100%, #f5f5f5));
  background-image: -webkit-linear-gradient(top, #ffffff, #f5f5f5);
  background-image: -o-linear-gradient(top, #ffffff, #f5f5f5);
  background-image: linear-gradient(top, #ffffff, #f5f5f5);
  background-repeat: repeat-x;
  filter: progid:DXImageTransform.Microsoft.gradient(startColorstr='#ffffff', endColorstr='#f5f5f5', GradientType=0);
  border: 1px solid #ddd;
  -webkit-border-radius: 3px;
  -moz-border-radius: 3px;
  border-radius: 3px;
  -webkit-box-shadow: inset 0 1px 0 #ffffff;
  -moz-box-shadow: inset 0 1px 0 #ffffff;
  box-shadow: inset 0 1px 0 #ffffff;
}
.breadcrumb li {
  display: inline;
  text-shadow: 0 1px 0 #ffffff;
}
.breadcrumb .divider {
  padding: 0 5px;
  color: #bfbfbf;
}
.breadcrumb .active a {
  color: #404040;
}
.pagination {
  height: 36px;
  margin: 18px 0;
}
.pagination ul {
  float: left;
  margin: 0;
  border: 1px solid #ddd;
  border: 1px solid rgba(0, 0, 0, 0.15);
  -webkit-border-radius: 3px;
  -moz-border-radius: 3px;
  border-radius: 3px;
  -webkit-box-shadow: 0 1px 2px rgba(0, 0, 0, 0.05);
  -moz-box-shadow: 0 1px 2px rgba(0, 0, 0, 0.05);
  box-shadow: 0 1px 2px rgba(0, 0, 0, 0.05);
}
.pagination li {
  display: inline;
}
.pagination a {
  float: left;
  padding: 0 14px;
  line-height: 34px;
  text-decoration: none;
  border-right: 1px solid;
  border-right-color: #ddd;
  border-right-color: rgba(0, 0, 0, 0.15);
  *border-right-color: #ddd;
  /* IE6-7 */

}
.pagination a:hover, .pagination .active a {
  background-color: #c7eefe;
}
.pagination .disabled a, .pagination .disabled a:hover {
  color: #bfbfbf;
  background-color: transparent;
}
.pagination .next a {
  border: 0;
}
.modal-backdrop {
  position: fixed;
  top: 0;
  right: 0;
  bottom: 0;
  left: 0;
  z-index: 10000;
  background-color: #000000;
}
.modal-backdrop.fade {
  opacity: 0;
}
.modal-backdrop, .modal-backdrop.fade.in {
  filter: alpha(opacity=80);
  -moz-opacity: 0.8;
  opacity: 0.8;
}
.modal {
  position: fixed;
  top: 50%;
  left: 50%;
  z-index: 11000;
  width: 560px;
  margin: -250px 0 0 -250px;
  background-color: #ffffff;
  border: 1px solid #999;
  border: 1px solid rgba(0, 0, 0, 0.3);
  *border: 1px solid #999;
  /* IE6-7 */

  -webkit-border-radius: 6px;
  -moz-border-radius: 6px;
  border-radius: 6px;
  -webkit-box-shadow: 0 3px 7px rgba(0, 0, 0, 0.3);
  -moz-box-shadow: 0 3px 7px rgba(0, 0, 0, 0.3);
  box-shadow: 0 3px 7px rgba(0, 0, 0, 0.3);
  -webkit-background-clip: padding-box;
  -moz-background-clip: padding-box;
  background-clip: padding-box;
}
.modal .close {
  margin-top: 7px;
}
.modal.fade {
  -webkit-transition: opacity .3s linear, top .3s ease-out;
  -moz-transition: opacity .3s linear, top .3s ease-out;
  -ms-transition: opacity .3s linear, top .3s ease-out;
  -o-transition: opacity .3s linear, top .3s ease-out;
  transition: opacity .3s linear, top .3s ease-out;
  top: -25%;
}
.modal.fade.in {
  top: 50%;
}
.modal-header {
  padding: 5px 15px;
  border-bottom: 1px solid #eee;
}
.modal-body {
  padding: 15px;
}
.modal-footer {
  padding: 14px 15px 15px;
  margin-bottom: 0;
  background-color: #f5f5f5;
  border-top: 1px solid #ddd;
  -webkit-border-radius: 0 0 6px 6px;
  -moz-border-radius: 0 0 6px 6px;
  border-radius: 0 0 6px 6px;
  -webkit-box-shadow: inset 0 1px 0 #ffffff;
  -moz-box-shadow: inset 0 1px 0 #ffffff;
  box-shadow: inset 0 1px 0 #ffffff;
  zoom: 1;
}
.modal-footer:before, .modal-footer:after {
  display: table;
  *display: inline;
  content: "";
  zoom: 1;
}
.modal-footer:after {
  clear: both;
}
.modal-footer .btn {
  float: right;
  margin-left: 5px;
}
.twipsy {
  position: absolute;
  z-index: 1000;
  display: block;
  visibility: visible;
  padding: 5px;
  font-size: 11px;
  filter: alpha(opacity=0);
  -moz-opacity: 0;
  opacity: 0;
}
.twipsy.in {
  filter: alpha(opacity=80);
  -moz-opacity: 0.8;
  opacity: 0.8;
}
.twipsy.above .twipsy-arrow {
  bottom: 0;
  left: 50%;
  margin-left: -5px;
  border-left: 5px solid transparent;
  border-right: 5px solid transparent;
  border-top: 5px solid #000000;
}
.twipsy.left .twipsy-arrow {
  top: 50%;
  right: 0;
  margin-top: -5px;
  border-top: 5px solid transparent;
  border-bottom: 5px solid transparent;
  border-left: 5px solid #000000;
}
.twipsy.below .twipsy-arrow {
  top: 0;
  left: 50%;
  margin-left: -5px;
  border-left: 5px solid transparent;
  border-right: 5px solid transparent;
  border-bottom: 5px solid #000000;
}
.twipsy.right .twipsy-arrow {
  top: 50%;
  left: 0;
  margin-top: -5px;
  border-top: 5px solid transparent;
  border-bottom: 5px solid transparent;
  border-right: 5px solid #000000;
}
.twipsy-inner {
  max-width: 200px;
  padding: 3px 8px;
  color: white;
  text-align: center;
  text-decoration: none;
  background-color: #000000;
  -webkit-border-radius: 4px;
  -moz-border-radius: 4px;
  border-radius: 4px;
}
.twipsy-arrow {
  position: absolute;
  width: 0;
  height: 0;
}
.popover {
  position: absolute;
  top: 0;
  left: 0;
  z-index: 1000;
  display: none;
  padding: 5px;
}
.popover.above .arrow {
  bottom: 0;
  left: 50%;
  margin-left: -5px;
  border-left: 5px solid transparent;
  border-right: 5px solid transparent;
  border-top: 5px solid #000000;
}
.popover.right .arrow {
  top: 50%;
  left: 0;
  margin-top: -5px;
  border-top: 5px solid transparent;
  border-bottom: 5px solid transparent;
  border-right: 5px solid #000000;
}
.popover.below .arrow {
  top: 0;
  left: 50%;
  margin-left: -5px;
  border-left: 5px solid transparent;
  border-right: 5px solid transparent;
  border-bottom: 5px solid #000000;
}
.popover.left .arrow {
  top: 50%;
  right: 0;
  margin-top: -5px;
  border-top: 5px solid transparent;
  border-bottom: 5px solid transparent;
  border-left: 5px solid #000000;
}
.popover .arrow {
  position: absolute;
  width: 0;
  height: 0;
}
.popover .inner {
  padding: 3px;
  width: 280px;
  overflow: hidden;
  background-color: #000000;
  background-color: rgba(0, 0, 0, 0.8);
  -webkit-border-radius: 6px;
  -moz-border-radius: 6px;
  border-radius: 6px;
  -webkit-box-shadow: 0 3px 7px rgba(0, 0, 0, 0.3);
  -moz-box-shadow: 0 3px 7px rgba(0, 0, 0, 0.3);
  box-shadow: 0 3px 7px rgba(0, 0, 0, 0.3);
}
.popover .title {
  padding: 9px 15px;
  line-height: 1;
  background-color: #f5f5f5;
  border-bottom: 1px solid #eee;
  -webkit-border-radius: 3px 3px 0 0;
  -moz-border-radius: 3px 3px 0 0;
  border-radius: 3px 3px 0 0;
}
.popover .content {
  padding: 14px;
  background-color: #ffffff;
  -webkit-border-radius: 0 0 3px 3px;
  -moz-border-radius: 0 0 3px 3px;
  border-radius: 0 0 3px 3px;
  -webkit-background-clip: padding-box;
  -moz-background-clip: padding-box;
  background-clip: padding-box;
}
.popover .content p, .popover .content ul, .popover .content ol {
  margin-bottom: 0;
}
.media-grid {
  margin-left: -20px;
  margin-bottom: 0;
  zoom: 1;
}
.media-grid:before, .media-grid:after {
  display: table;
  *display: inline;
  content: "";
  zoom: 1;
}
.media-grid:after {
  clear: both;
}
.media-grid li {
  display: inline;
}
.media-grid a {
  float: left;
  padding: 4px;
  margin: 0 0 20px 20px;
  border: 1px solid #ddd;
  -webkit-border-radius: 4px;
  -moz-border-radius: 4px;
  border-radius: 4px;
  -webkit-box-shadow: 0 1px 1px rgba(0, 0, 0, 0.075);
  -moz-box-shadow: 0 1px 1px rgba(0, 0, 0, 0.075);
  box-shadow: 0 1px 1px rgba(0, 0, 0, 0.075);
}
.media-grid a img {
  display: block;
}
.media-grid a:hover {
  border-color: #0069d6;
  -webkit-box-shadow: 0 1px 4px rgba(0, 105, 214, 0.25);
  -moz-box-shadow: 0 1px 4px rgba(0, 105, 214, 0.25);
  box-shadow: 0 1px 4px rgba(0, 105, 214, 0.25);
}
@media (max-width: 480px) {
  .container {
    width: auto;
    padding: 0 15px;
  }
  .row {
    margin-left: 0;
  }
  [class*="span"] {
    float: none;
    display: block;
    width: auto;
    margin: 0;
  }
  .modal {
    width: auto;
    margin: 0;
  }
  .form-horizontal .control-group > label {
    float: none;
    width: auto;
    padding-top: 0;
    text-align: left;
  }
  .form-horizontal .controls {
    margin-left: 0;
  }
  .form-horizontal .control-list {
    padding-top: 0;
  }
  .form-horizontal .form-actions {
    padding-left: 0;
  }
}
@media (min-width: 480px) and (max-width: 768px) {
  .container {
    width: auto;
    padding: 0 10px;
  }
  .row {
    margin-left: 0;
  }
  [class*="span"] {
    float: none;
    display: block;
    width: auto;
    margin: 0;
  }
}
@media (min-width: 768px) and (max-width: 940px) {
  .container {
    width: 748px;
  }
  .span1 {
    width: 44px;
  }
  .span2 {
    width: 108px;
  }
  .span3 {
    width: 172px;
  }
  .span4 {
    width: 236px;
  }
  .span5 {
    width: 300px;
  }
  .span6 {
    width: 364px;
  }
  .span7 {
    width: 428px;
  }
  .span8 {
    width: 492px;
  }
  .span9 {
    width: 556px;
  }
  .span10 {
    width: 620px;
  }
  .span11 {
    width: 684px;
  }
  .span12 {
    width: 748px;
  }
  .offset1 {
    margin-left: 64px;
  }
  .offset2 {
    margin-left: 128px;
  }
  .offset3 {
    margin-left: 192px;
  }
  .offset4 {
    margin-left: 256px;
  }
  .offset5 {
    margin-left: 320px;
  }
  .offset6 {
    margin-left: 384px;
  }
  .offset7 {
    margin-left: 448px;
  }
  .offset8 {
    margin-left: 512px;
  }
  .offset9 {
    margin-left: 576px;
  }
  .offset10 {
    margin-left: 640px;
  }
  .offset11 {
    margin-left: 704px;
  }
  .offset12 {
    margin-left: 768px;
  }
}
/*
// LARGE DESKTOP & UP
// ------------------

@media (min-width: 1210px) {

  // Reset grid variables
  @gridColumns:       12;
  @gridColumnWidth:   70px;
  @gridGutterWidth:   30px;
  @siteWidth:         1170px;

  // Bring grid mixins to recalculate widths
  .columns(@columnSpan: 1) {
    width: (@gridColumnWidth * @columnSpan) + (@gridGutterWidth * (@columnSpan - 1));
  }
  .offset(@columnOffset: 1) {
    margin-left: (@gridColumnWidth * @columnOffset) + (@gridGutterWidth * (@columnOffset - 1)) + @gridGutterWidth;
  }

  .container {
    width: @siteWidth;
  }
  [class*="span"] {
    margin-left: @gridGutterWidth;
  }

  // Default columns
  .span1     { .columns(1); }
  .span2     { .columns(2); }
  .span3     { .columns(3); }
  .span4     { .columns(4); }
  .span5     { .columns(5); }
  .span6     { .columns(6); }
  .span7     { .columns(7); }
  .span8     { .columns(8); }
  .span9     { .columns(9); }
  .span10    { .columns(10); }
  .span11    { .columns(11); }
  .span12    { .columns(12); }

  // Offset column options
  .offset1   { .offset(1); }
  .offset2   { .offset(2); }
  .offset3   { .offset(3); }
  .offset4   { .offset(4); }
  .offset5   { .offset(5); }
  .offset6   { .offset(6); }
  .offset7   { .offset(7); }
  .offset8   { .offset(8); }
  .offset9   { .offset(9); }
  .offset10  { .offset(10); }
  .offset11  { .offset(11); }
  .offset12  { .offset(12); }

}
*/<|MERGE_RESOLUTION|>--- conflicted
+++ resolved
@@ -6,11 +6,7 @@
  * http://www.apache.org/licenses/LICENSE-2.0
  *
  * Designed and built with all the love in the world @twitter by @mdo and @fat.
-<<<<<<< HEAD
- * Date: Mon Nov 28 11:50:42 PST 2011
-=======
- * Date: Wed Nov 30 00:54:47 PST 2011
->>>>>>> bc51c157
+ * Date: Wed Nov 30 22:05:44 PST 2011
  */
 html, body {
   margin: 0;
