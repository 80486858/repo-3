/*!
 * Bootstrap v2.0.0
 *
 * Copyright 2011 Twitter, Inc
 * Licensed under the Apache License v2.0
 * http://www.apache.org/licenses/LICENSE-2.0
 *
 * Designed and built with all the love in the world @twitter by @mdo and @fat.
<<<<<<< HEAD
 * Date: Wed Jan 11 20:37:24 PST 2012
=======
 * Date: Tue Jan 10 21:52:26 PST 2012
>>>>>>> a2ebf0c0
 */
html, body {
  margin: 0;
  padding: 0;
}
h1,
h2,
h3,
h4,
h5,
h6,
p,
blockquote,
pre,
a,
abbr,
acronym,
address,
cite,
code,
del,
dfn,
em,
img,
q,
s,
samp,
small,
strike,
strong,
sub,
sup,
tt,
var,
dd,
dl,
dt,
li,
ol,
ul,
fieldset,
form,
label,
legend,
button,
table,
caption,
tbody,
tfoot,
thead,
tr,
th,
td {
  margin: 0;
  padding: 0;
  border: 0;
  font-weight: normal;
  font-style: normal;
  font-size: 100%;
  line-height: 1;
  font-family: inherit;
}
table {
  max-width: 100%;
  border-collapse: collapse;
  border-spacing: 0;
}
ol, ul {
  list-style: none;
}
q:before,
q:after,
blockquote:before,
blockquote:after {
  content: "";
}
html {
  overflow-y: scroll;
  font-size: 100%;
  -webkit-text-size-adjust: 100%;
  -ms-text-size-adjust: 100%;
}
a:focus {
  outline: thin dotted;
}
a:hover, a:active {
  outline: 0;
}
article,
aside,
details,
figcaption,
figure,
footer,
header,
hgroup,
nav,
section {
  display: block;
}
audio, canvas, video {
  display: inline-block;
  *display: inline;
  *zoom: 1;
}
audio:not([controls]) {
  display: none;
}
sub, sup {
  position: relative;
  font-size: 75%;
  line-height: 0;
  vertical-align: baseline;
}
sup {
  top: -0.5em;
}
sub {
  bottom: -0.25em;
}
img {
  max-width: 100%;
  height: auto;
  border: 0;
  -ms-interpolation-mode: bicubic;
}
button,
input,
select,
textarea {
  margin: 0;
  font-size: 100%;
  vertical-align: baseline;
  *vertical-align: middle;
}
button, input {
  *overflow: visible;
  line-height: normal;
}
button::-moz-focus-inner, input::-moz-focus-inner {
  padding: 0;
  border: 0;
}
button,
input[type="button"],
input[type="reset"],
input[type="submit"] {
  cursor: pointer;
  -webkit-appearance: button;
}
input[type="search"] {
  -webkit-appearance: textfield;
  -webkit-box-sizing: content-box;
  -moz-box-sizing: content-box;
  box-sizing: content-box;
}
input[type="search"]::-webkit-search-decoration {
  -webkit-appearance: none;
}
textarea {
  overflow: auto;
  vertical-align: top;
}
body {
  margin: 0;
  font-family: "Helvetica Neue", Helvetica, Arial, sans-serif;
  font-size: 13px;
  line-height: 18px;
  color: #555555;
  background-color: #ffffff;
}
.container {
  width: 940px;
  margin-left: auto;
  margin-right: auto;
  zoom: 1;
}
.container:before, .container:after {
  display: table;
  *display: inline;
  content: "";
  zoom: 1;
}
.container:after {
  clear: both;
}
.fluid-container {
  position: relative;
  min-width: 940px;
  padding-left: 20px;
  padding-right: 20px;
  zoom: 1;
}
.fluid-container:before, .fluid-container:after {
  display: table;
  *display: inline;
  content: "";
  zoom: 1;
}
.fluid-container:after {
  clear: both;
}
.fluid-sidebar {
  width: 220px;
  margin: 0 20px 18px;
}
.sidebar-left {
  padding-left: 260px;
}
.sidebar-right {
  padding-right: 260px;
}
.sidebar-left .fluid-sidebar {
  float: left;
  margin-left: -240px;
}
.sidebar-right .fluid-sidebar {
  float: right;
  margin-right: -240px;
}
.fluid-content {
  float: left;
  width: 100%;
}
a {
  font-weight: inherit;
  line-height: inherit;
  color: #0088cc;
  text-decoration: none;
}
a:hover {
  color: #005580;
  text-decoration: underline;
}
.row {
  margin-left: -20px;
  zoom: 1;
}
.row:before, .row:after {
  display: table;
  *display: inline;
  content: "";
  zoom: 1;
}
.row:after {
  clear: both;
}
[class*="span"] {
  float: left;
  margin-left: 20px;
}
.span1 {
  width: 60px;
}
.span2 {
  width: 140px;
}
.span3 {
  width: 220px;
}
.span4 {
  width: 300px;
}
.span5 {
  width: 380px;
}
.span6 {
  width: 460px;
}
.span7 {
  width: 540px;
}
.span8 {
  width: 620px;
}
.span9 {
  width: 700px;
}
.span10 {
  width: 780px;
}
.span11 {
  width: 860px;
}
.span12 {
  width: 940px;
}
.offset1 {
  margin-left: 100px;
}
.offset2 {
  margin-left: 180px;
}
.offset3 {
  margin-left: 260px;
}
.offset4 {
  margin-left: 340px;
}
.offset5 {
  margin-left: 420px;
}
.offset6 {
  margin-left: 500px;
}
.offset7 {
  margin-left: 580px;
}
.offset8 {
  margin-left: 660px;
}
.offset9 {
  margin-left: 740px;
}
.offset10 {
  margin-left: 820px;
}
.offset11 {
  margin-left: 900px;
}
p {
  margin-bottom: 9px;
  font-family: "Helvetica Neue", Helvetica, Arial, sans-serif;
  font-size: 13px;
  line-height: 18px;
}
p small {
  font-size: 11px;
  color: #999999;
}
h1,
h2,
h3,
h4,
h5,
h6 {
  font-weight: bold;
  color: #333333;
  text-rendering: optimizelegibility;
}
h1 small,
h2 small,
h3 small,
h4 small,
h5 small,
h6 small {
  color: #999999;
}
h1 {
  font-size: 30px;
  line-height: 36px;
}
h1 small {
  font-size: 18px;
}
h2 {
  font-size: 24px;
  line-height: 36px;
}
h2 small {
  font-size: 18px;
}
h3 {
  line-height: 27px;
  font-size: 18px;
}
h3 small {
  font-size: 14px;
}
h4, h5, h6 {
  line-height: 18px;
}
h4 {
  font-size: 14px;
}
h4 small {
  font-size: 12px;
}
h5 {
  font-size: 12px;
}
h6 {
  font-size: 11px;
  color: #999999;
  text-transform: uppercase;
}
ul, ol {
  margin: 0 0 9px 25px;
}
ul ul,
ul ol,
ol ol,
ol ul {
  margin-bottom: 0;
}
ul {
  list-style: disc;
}
ol {
  list-style: decimal;
}
li {
  line-height: 18px;
  color: #555555;
}
ul.unstyled {
  margin-left: 0;
  list-style: none;
}
dl {
  margin-bottom: 18px;
}
dl dt, dl dd {
  line-height: 18px;
}
dl dt {
  font-weight: bold;
}
dl dd {
  margin-left: 9px;
}
hr {
  margin: 18px 0;
  border: 0;
  border-top: 1px solid #e5e5e5;
  border-bottom: 1px solid #fff;
}
strong {
  font-style: inherit;
  font-weight: bold;
}
em {
  font-style: italic;
  font-weight: inherit;
  line-height: inherit;
}
.muted {
  color: #999999;
}
abbr {
  font-size: 90%;
  text-transform: uppercase;
  border-bottom: 1px dotted #ddd;
  cursor: help;
}
blockquote {
  padding-left: 15px;
  margin-bottom: 18px;
  border-left: 5px solid #eee;
}
blockquote p {
  margin-bottom: 0;
  font-size: 300;
  font-weight: 16px;
  line-height: 22.5px;
}
blockquote small {
  display: block;
  line-height: 18px;
  color: #999999;
}
blockquote small:before {
  content: '\2014 \00A0';
}
blockquote.pull-right {
  float: right;
  padding-left: 0;
  padding-right: 15px;
  border-left: 0;
  border-right: 5px solid #eee;
}
blockquote.pull-right p, blockquote.pull-right small {
  text-align: right;
}
address {
  display: block;
  margin-bottom: 18px;
  line-height: 18px;
}
code, pre {
  padding: 0 3px 2px;
  font-family: Menlo, Monaco, "Courier New", monospace;
  font-size: 12px;
  color: #333333;
  -webkit-border-radius: 3px;
  -moz-border-radius: 3px;
  border-radius: 3px;
}
code {
  padding: 1px 3px;
  background-color: #fee9cc;
}
pre {
  display: block;
  padding: 8.5px;
  margin: 0 0 9px;
  font-size: 12px;
  line-height: 18px;
  background-color: #f5f5f5;
  border: 1px solid #ccc;
  border: 1px solid rgba(0, 0, 0, 0.15);
  -webkit-border-radius: 4px;
  -moz-border-radius: 4px;
  border-radius: 4px;
  white-space: pre;
  white-space: pre-wrap;
  word-break: break-all;
}
pre.prettyprint {
  margin-bottom: 18px;
}
pre code {
  padding: 0;
  background-color: transparent;
}
form {
  margin-bottom: 18px;
}
legend {
  display: block;
  width: 100%;
  margin-bottom: 27px;
  font-size: 19.5px;
  line-height: 36px;
  color: #333333;
  border-bottom: 1px solid #eee;
  -webkit-margin-collapse: separate;
}
label,
input,
select,
textarea {
  font-family: "Helvetica Neue", Helvetica, Arial, sans-serif;
  font-size: normal;
  font-weight: 13px;
  line-height: 18px;
}
label {
  display: block;
  margin-bottom: 5px;
  color: #333333;
}
input,
textarea,
select,
.uneditable-input {
  display: block;
  width: 210px;
  height: 18px;
  padding: 4px;
  margin-bottom: 9px;
  font-size: 13px;
  line-height: 18px;
  color: #555555;
  border: 1px solid #ccc;
  -webkit-border-radius: 3px;
  -moz-border-radius: 3px;
  border-radius: 3px;
}
input[type=image], input[type=checkbox], input[type=radio] {
  width: auto;
  height: auto;
  padding: 0;
  margin: 3px 0;
  *margin-top: 0;
  /* IE6-7 */

  line-height: normal;
  border: none;
  cursor: pointer;
}
input[type=file] {
  padding: initial;
  line-height: initial;
  border: initial;
  background-color: #ffffff;
  background-color: initial;
  -webkit-box-shadow: none;
  -moz-box-shadow: none;
  box-shadow: none;
}
input[type=button], input[type=reset], input[type=submit] {
  width: auto;
  height: auto;
}
select, input[type=file] {
  height: 27px;
  *margin-top: 4px;
  /* For IE7, add top margin to align select with labels */

  line-height: 27px;
}
select {
  width: 220px;
  padding: 0;
  vertical-align: middle;
  background-color: #ffffff;
}
select[multiple], select[size] {
  height: inherit;
}
input[type=image] {
  -webkit-box-shadow: none;
  -moz-box-shadow: none;
  box-shadow: none;
}
textarea {
  height: auto;
}
.radio, .checkbox {
  padding-left: 18px;
}
.radio input[type=radio], .checkbox input[type=checkbox] {
  float: left;
  margin-left: -18px;
}
.controls > .radio:first-child, .controls > .checkbox:first-child {
  padding-top: 6px;
}
.radio.inline, .checkbox.inline {
  display: inline-block;
  margin-bottom: 0;
}
.radio.inline + .radio.inline, .checkbox.inline + .checkbox.inline {
  margin-left: 10px;
}
input, textarea {
  -webkit-box-shadow: inset 0 1px 1px rgba(0, 0, 0, 0.1);
  -moz-box-shadow: inset 0 1px 1px rgba(0, 0, 0, 0.1);
  box-shadow: inset 0 1px 1px rgba(0, 0, 0, 0.1);
  -webkit-transition: border linear 0.2s, box-shadow linear 0.2s;
  -moz-transition: border linear 0.2s, box-shadow linear 0.2s;
  -ms-transition: border linear 0.2s, box-shadow linear 0.2s;
  -o-transition: border linear 0.2s, box-shadow linear 0.2s;
  transition: border linear 0.2s, box-shadow linear 0.2s;
}
input:focus, textarea:focus {
  border-color: rgba(82, 168, 236, 0.8);
  -webkit-box-shadow: inset 0 1px 1px rgba(0, 0, 0, 0.1), 0 0 8px rgba(82, 168, 236, 0.6);
  -moz-box-shadow: inset 0 1px 1px rgba(0, 0, 0, 0.1), 0 0 8px rgba(82, 168, 236, 0.6);
  box-shadow: inset 0 1px 1px rgba(0, 0, 0, 0.1), 0 0 8px rgba(82, 168, 236, 0.6);
  outline: 0;
}
input[type=file]:focus, input[type=checkbox]:focus, select:focus {
  -webkit-box-shadow: none;
  -moz-box-shadow: none;
  box-shadow: none;
  outline: 1px dotted #666;
}
.input-mini {
  width: 60px;
}
.input-small {
  width: 90px;
}
.input-medium {
  width: 150px;
}
.input-large {
  width: 210px;
}
.input-xlarge {
  width: 270px;
}
.input-xxlarge {
  width: 530px;
}
input[class*="span"],
select[class*="span"],
textarea[class*="span"],
.uneditable-input {
  float: none;
  margin-left: 0;
}
input.span1, textarea.span1, .uneditable-input.span1 {
  width: 50px;
}
input.span2, textarea.span2, .uneditable-input.span2 {
  width: 130px;
}
input.span3, textarea.span3, .uneditable-input.span3 {
  width: 210px;
}
input.span4, textarea.span4, .uneditable-input.span4 {
  width: 290px;
}
input.span5, textarea.span5, .uneditable-input.span5 {
  width: 370px;
}
input.span6, textarea.span6, .uneditable-input.span6 {
  width: 450px;
}
input.span7, textarea.span7, .uneditable-input.span7 {
  width: 530px;
}
input.span8, textarea.span8, .uneditable-input.span8 {
  width: 610px;
}
input.span9, textarea.span9, .uneditable-input.span9 {
  width: 690px;
}
input.span10, textarea.span10, .uneditable-input.span10 {
  width: 770px;
}
input.span11, textarea.span11, .uneditable-input.span11 {
  width: 850px;
}
input.span12, textarea.span12, .uneditable-input.span12 {
  width: 930px;
}
select.span1 {
  width: 70px;
}
select.span2 {
  width: 150px;
}
select.span3 {
  width: 230px;
}
select.span4 {
  width: 310px;
}
select.span5 {
  width: 390px;
}
select.span6 {
  width: 470px;
}
select.span7 {
  width: 550px;
}
select.span8 {
  width: 630px;
}
select.span9 {
  width: 710px;
}
select.span10 {
  width: 790px;
}
select.span11 {
  width: 870px;
}
select.span12 {
  width: 950px;
}
input[disabled],
select[disabled],
textarea[disabled],
input[readonly],
select[readonly],
textarea[readonly] {
  background-color: #f5f5f5;
  border-color: #ddd;
  cursor: not-allowed;
}
.control-group.error > label, .control-group.error .help-block, .control-group.error .help-inline {
  color: #b94a48;
}
.control-group.error input, .control-group.error textarea {
  color: #b94a48;
  border-color: #ee5f5b;
}
.control-group.error input:focus, .control-group.error textarea:focus {
  border-color: #e9322d;
  -webkit-box-shadow: 0 0 6px #f8b9b7;
  -moz-box-shadow: 0 0 6px #f8b9b7;
  box-shadow: 0 0 6px #f8b9b7;
}
.control-group.error .input-prepend .add-on, .control-group.error .input-append .add-on {
  color: #b94a48;
  background-color: #fce6e6;
  border-color: #b94a48;
}
.control-group.warning > label, .control-group.warning .help-block, .control-group.warning .help-inline {
  color: #c09853;
}
.control-group.warning input, .control-group.warning textarea {
  color: #c09853;
  border-color: #ccae64;
}
.control-group.warning input:focus, .control-group.warning textarea:focus {
  border-color: #be9a3f;
  -webkit-box-shadow: 0 0 6px #e5d6b1;
  -moz-box-shadow: 0 0 6px #e5d6b1;
  box-shadow: 0 0 6px #e5d6b1;
}
.control-group.warning .input-prepend .add-on, .control-group.warning .input-append .add-on {
  color: #c09853;
  background-color: #d2b877;
  border-color: #c09853;
}
.control-group.success > label, .control-group.success .help-block, .control-group.success .help-inline {
  color: #468847;
}
.control-group.success input, .control-group.success textarea {
  color: #468847;
  border-color: #57a957;
}
.control-group.success input:focus, .control-group.success textarea:focus {
  border-color: #458845;
  -webkit-box-shadow: 0 0 6px #9acc9a;
  -moz-box-shadow: 0 0 6px #9acc9a;
  box-shadow: 0 0 6px #9acc9a;
}
.control-group.success .input-prepend .add-on, .control-group.success .input-append .add-on {
  color: #468847;
  background-color: #bcddbc;
  border-color: #468847;
}
input:invalid, textarea:invalid, select:invalid {
  color: #b94a48;
  border-color: #ee5f5b;
}
input:invalid:focus, textarea:invalid:focus, select:invalid:focus {
  border-color: #e9322d;
  -webkit-box-shadow: 0 0 6px #f8b9b7;
  -moz-box-shadow: 0 0 6px #f8b9b7;
  box-shadow: 0 0 6px #f8b9b7;
}
.form-actions {
  padding: 17px 20px 18px;
  margin-top: 18px;
  margin-bottom: 18px;
  background-color: #f5f5f5;
  border-top: 1px solid #ddd;
}
.uneditable-input {
  display: block;
  background-color: #ffffff;
  border-color: #eee;
  -webkit-box-shadow: inset 0 1px 2px rgba(0, 0, 0, 0.025);
  -moz-box-shadow: inset 0 1px 2px rgba(0, 0, 0, 0.025);
  box-shadow: inset 0 1px 2px rgba(0, 0, 0, 0.025);
  cursor: not-allowed;
}
input:-moz-placeholder {
  color: #999999;
}
input::-webkit-input-placeholder {
  color: #999999;
}
.help-block {
  margin-top: 5px;
  margin-bottom: 0;
  color: #999999;
}
.help-inline {
  *position: relative;
  /* IE6-7 */

  *top: -5px;
  /* IE6-7 */

  display: inline;
  padding-left: 5px;
}
.input-prepend, .input-append {
  margin-bottom: 5px;
  zoom: 1;
}
.input-prepend:before,
.input-append:before,
.input-prepend:after,
.input-append:after {
  display: table;
  *display: inline;
  content: "";
  zoom: 1;
}
.input-prepend:after, .input-append:after {
  clear: both;
}
.input-prepend input,
.input-append input,
.input-prepend .uneditable-input,
.input-append .uneditable-input {
  -webkit-border-radius: 0 3px 3px 0;
  -moz-border-radius: 0 3px 3px 0;
  border-radius: 0 3px 3px 0;
}
.input-prepend .uneditable-input, .input-append .uneditable-input {
  border-left-color: #ccc;
}
.input-prepend .add-on, .input-append .add-on {
  float: left;
  display: block;
  width: auto;
  min-width: 16px;
  height: 18px;
  margin-right: -1px;
  padding: 4px 4px 4px 5px;
  font-weight: normal;
  line-height: 18px;
  color: #999999;
  text-align: center;
  text-shadow: 0 1px 0 #ffffff;
  background-color: #f5f5f5;
  border: 1px solid #ccc;
  -webkit-border-radius: 3px 0 0 3px;
  -moz-border-radius: 3px 0 0 3px;
  border-radius: 3px 0 0 3px;
}
.input-prepend .active, .input-append .active {
  background-color: #a9dba9;
  border-color: #46a546;
}
.input-prepend .add-on {
  *margin-top: 1px;
  /* IE6-7 */

}
.input-append input, .input-append .uneditable-input {
  float: left;
  -webkit-border-radius: 3px 0 0 3px;
  -moz-border-radius: 3px 0 0 3px;
  border-radius: 3px 0 0 3px;
}
.input-append .uneditable-input {
  border-right-color: #ccc;
}
.input-append .add-on {
  margin-right: 0;
  margin-left: -1px;
  -webkit-border-radius: 0 3px 3px 0;
  -moz-border-radius: 0 3px 3px 0;
  border-radius: 0 3px 3px 0;
}
.search-query {
  padding-left: 14px;
  padding-right: 14px;
  margin-bottom: 0;
  -webkit-border-radius: 14px;
  -moz-border-radius: 14px;
  border-radius: 14px;
}
.search-form input,
.inline-form input,
.horizontal-form input,
.search-form textarea,
.inline-form textarea,
.horizontal-form textarea,
.search-form select,
.inline-form select,
.horizontal-form select,
.search-form .uneditable-input,
.inline-form .uneditable-input,
.horizontal-form .uneditable-input {
  display: inline-block;
  margin-bottom: 0;
}
.control-group {
  margin-bottom: 18px;
}
.control-group > label {
  font-weight: bold;
}
.horizontal-form .control-group > label {
  float: left;
  width: 130px;
  padding-top: 5px;
  text-align: right;
}
.horizontal-form .controls {
  margin-left: 150px;
}
.horizontal-form .form-actions {
  padding-left: 150px;
}
table {
  width: 100%;
  margin-bottom: 18px;
}
th, td {
  padding: 8px;
  line-height: 18px;
  text-align: left;
  border-top: 1px solid #ddd;
}
th {
  font-weight: bold;
  vertical-align: bottom;
}
td {
  vertical-align: top;
}
tbody + tbody {
  border-top: 2px solid #ddd;
}
.condensed-table th, .condensed-table td {
  padding: 4px 5px;
}
.bordered-table {
  border: 1px solid #ddd;
  border-collapse: separate;
  -webkit-border-radius: 4px;
  -moz-border-radius: 4px;
  border-radius: 4px;
}
.bordered-table th + th,
.bordered-table td + td,
.bordered-table th + td,
.bordered-table td + th {
  border-left: 1px solid #ddd;
}
.bordered-table thead:first-child tr:first-child th, .bordered-table tbody:first-child tr:first-child td {
  border-top: 0;
}
.bordered-table thead:first-child tr:first-child th:first-child, .bordered-table tbody:first-child tr:first-child td:first-child {
  -webkit-border-radius: 4px 0 0 0;
  -moz-border-radius: 4px 0 0 0;
  border-radius: 4px 0 0 0;
}
.bordered-table thead:first-child tr:first-child th:last-child, .bordered-table tbody:first-child tr:first-child td:last-child {
  -webkit-border-radius: 0 4px 0 0;
  -moz-border-radius: 0 4px 0 0;
  border-radius: 0 4px 0 0;
}
.bordered-table thead:last-child tr:last-child th:first-child, .bordered-table tbody:last-child tr:last-child td:first-child {
  -webkit-border-radius: 0 0 0 4px;
  -moz-border-radius: 0 0 0 4px;
  border-radius: 0 0 0 4px;
}
.bordered-table thead:last-child tr:last-child th:last-child, .bordered-table tbody:last-child tr:last-child td:last-child {
  -webkit-border-radius: 0 0 4px 0;
  -moz-border-radius: 0 0 4px 0;
  border-radius: 0 0 4px 0;
}
.striped-table tbody tr:nth-child(odd) td, .striped-table tbody tr:nth-child(odd) th {
  background-color: #f9f9f9;
}
table .span1 {
  float: none;
  width: 44px;
  margin-left: 0;
}
table .span2 {
  float: none;
  width: 124px;
  margin-left: 0;
}
table .span3 {
  float: none;
  width: 204px;
  margin-left: 0;
}
table .span4 {
  float: none;
  width: 284px;
  margin-left: 0;
}
table .span5 {
  float: none;
  width: 364px;
  margin-left: 0;
}
table .span6 {
  float: none;
  width: 444px;
  margin-left: 0;
}
table .span7 {
  float: none;
  width: 524px;
  margin-left: 0;
}
table .span8 {
  float: none;
  width: 604px;
  margin-left: 0;
}
table .span9 {
  float: none;
  width: 684px;
  margin-left: 0;
}
table .span10 {
  float: none;
  width: 764px;
  margin-left: 0;
}
table .span11 {
  float: none;
  width: 844px;
  margin-left: 0;
}
table .span12 {
  float: none;
  width: 924px;
  margin-left: 0;
}
table .header {
  cursor: pointer;
}
table .header:after {
  content: "";
  float: right;
  margin-top: 7px;
  border-width: 0 4px 4px;
  border-style: solid;
  border-color: #000 transparent;
  visibility: hidden;
}
table .headerSortUp, table .headerSortDown {
  background-color: rgba(141, 192, 219, 0.25);
  text-shadow: 0 1px 1px rgba(255, 255, 255, 0.75);
}
table .header:hover:after {
  visibility: visible;
}
table .headerSortDown:after, table .headerSortDown:hover:after {
  visibility: visible;
  filter: alpha(opacity=60);
  -moz-opacity: 0.6;
  opacity: 0.6;
}
table .headerSortUp:after {
  border-bottom: none;
  border-left: 4px solid transparent;
  border-right: 4px solid transparent;
  border-top: 4px solid #000;
  visibility: visible;
  -webkit-box-shadow: none;
  -moz-box-shadow: none;
  box-shadow: none;
  filter: alpha(opacity=60);
  -moz-opacity: 0.6;
  opacity: 0.6;
}
i {
  background-image: url(docs/assets/img/glyphicons-halflings-sprite.png);
  background-position: 0 0;
  background-repeat: no-repeat;
  display: inline-block;
  vertical-align: text-top;
  width: 14px;
  height: 14px;
}
.glass {
  background-position: 0      0;
}
.music {
  background-position: -24px 0;
}
.search {
  background-position: -48px 0;
}
.envelope {
  background-position: -72px 0;
}
.heart {
  background-position: -96px 0;
}
.star {
  background-position: -120px 0;
}
.star-empty {
  background-position: -144px 0;
}
.user {
  background-position: -168px 0;
}
.film {
  background-position: -192px 0;
}
.th-large {
  background-position: -216px 0;
}
.th {
  background-position: -240px 0;
}
.th-lines {
  background-position: -264px 0;
}
.ok {
  background-position: -288px 0;
}
.remove {
  background-position: -312px 0;
}
.zoom-in {
  background-position: -336px 0;
}
.zoom-out {
  background-position: -360px 0;
}
.off {
  background-position: -384px 0;
}
.signal {
  background-position: -408px 0;
}
.cog {
  background-position: -432px 0;
}
.trash {
  background-position: -456px 0;
}
.home {
  background-position: 0 -24px;
}
.file {
  background-position: -24px -24px;
}
.time {
  background-position: -48px -24px;
}
.road {
  background-position: -72px -24px;
}
.download-alt {
  background-position: -96px -24px;
}
.download {
  background-position: -120px -24px;
}
.upload {
  background-position: -144px -24px;
}
.inbox {
  background-position: -168px -24px;
}
.play-circle {
  background-position: -192px -24px;
}
.repeat {
  background-position: -216px -24px;
}
.refresh {
  background-position: -240px -24px;
}
.calendar {
  background-position: -264px -24px;
}
.lock {
  background-position: -288px -24px;
}
.flag {
  background-position: -312px -24px;
}
.headphones {
  background-position: -336px -24px;
}
.volume-off {
  background-position: -360px -24px;
}
.volume-down {
  background-position: -384px -24px;
}
.volume-up {
  background-position: -408px -24px;
}
.qrcode {
  background-position: -432px -24px;
}
.barcode {
  background-position: -456px -24px;
}
.tag {
  background-position: 0 -48px;
}
.tags {
  background-position: -24px -48px;
}
.book {
  background-position: -48px -48px;
}
.bookmark {
  background-position: -72px -48px;
}
.print {
  background-position: -96px -48px;
}
.camera {
  background-position: -120px -48px;
}
.font {
  background-position: -144px -48px;
}
.bold {
  background-position: -168px -48px;
}
.italic {
  background-position: -192px -48px;
}
.text-height {
  background-position: -216px -48px;
}
.text-width {
  background-position: -240px -48px;
}
.align-left {
  background-position: -264px -48px;
}
.align-center {
  background-position: -288px -48px;
}
.align-right {
  background-position: -312px -48px;
}
.align-justify {
  background-position: -336px -48px;
}
.list {
  background-position: -360px -48px;
}
.indent-left {
  background-position: -384px -48px;
}
.indent-right {
  background-position: -408px -48px;
}
.facetime-video {
  background-position: -432px -48px;
}
.picture {
  background-position: -456px -48px;
}
.pencil {
  background-position: 0 -72px;
}
.map-marker {
  background-position: -24px -72px;
}
.adjust {
  background-position: -48px -72px;
}
.tint {
  background-position: -72px -72px;
}
.edit {
  background-position: -96px -72px;
}
.share {
  background-position: -120px -72px;
}
.check {
  background-position: -144px -72px;
}
.move {
  background-position: -168px -72px;
}
.step-backward {
  background-position: -192px -72px;
}
.fast-backward {
  background-position: -216px -72px;
}
.backward {
  background-position: -240px -72px;
}
.play {
  background-position: -264px -72px;
}
.pause {
  background-position: -288px -72px;
}
.stop {
  background-position: -312px -72px;
}
.forward {
  background-position: -336px -72px;
}
.fast-forward {
  background-position: -360px -72px;
}
.step-forward {
  background-position: -384px -72px;
}
.eject {
  background-position: -408px -72px;
}
.chevron-left {
  background-position: -432px -72px;
}
.chevron-right {
  background-position: -456px -72px;
}
.arrow-left {
  background-position: -240px -96px;
}
.arrow-right {
  background-position: -264px -96px;
}
.arrow-up {
  background-position: -288px -96px;
}
.arrow-down {
  background-position: -312px -96px;
}
.share {
  background-position: -336px -96px;
}
.resize-full {
  background-position: -360px -96px;
}
.resize-small {
  background-position: -384px -96px;
}
.plus {
  background-position: -408px -96px;
}
.minus {
  background-position: -432px -96px;
}
.asterisk {
  background-position: -456px -96px;
}
.dropdown {
  position: relative;
}
.caret {
  display: inline-block;
  width: 0;
  height: 0;
  text-indent: -99999px;
  vertical-align: top;
  border-left: 4px solid transparent;
  border-right: 4px solid transparent;
  border-top: 4px solid #000;
  filter: alpha(opacity=30);
  -moz-opacity: 0.3;
  opacity: 0.3;
  content: "\2193";
}
.dropdown .caret {
  margin-top: 8px;
  margin-left: 2px;
}
.dropdown:hover .caret, .open.dropdown .caret {
  filter: alpha(opacity=100);
  -moz-opacity: 1;
  opacity: 1;
}
.dropdown-menu {
  position: absolute;
  top: 40px;
  z-index: 1000;
  float: left;
  display: none;
  min-width: 160px;
  max-width: 220px;
  _width: 160px;
  padding: 5px 0;
  margin: 0;
  list-style: none;
  background-color: #ffffff;
  border-color: #999;
  border-color: rgba(0, 0, 0, 0.1);
  border-style: solid;
  border-width: 1px;
  -webkit-border-radius: 0 0 5px 5px;
  -moz-border-radius: 0 0 5px 5px;
  border-radius: 0 0 5px 5px;
  -webkit-box-shadow: 0 5px 10px rgba(0, 0, 0, 0.2);
  -moz-box-shadow: 0 5px 10px rgba(0, 0, 0, 0.2);
  box-shadow: 0 5px 10px rgba(0, 0, 0, 0.2);
  -webkit-background-clip: padding-box;
  -moz-background-clip: padding;
  background-clip: padding-box;
  zoom: 1;
}
.dropdown-menu .divider {
  height: 1px;
  margin: 5px 1px;
  overflow: hidden;
  background-color: #e5e5e5;
  border-bottom: 1px solid #ffffff;
}
.dropdown-menu a {
  display: block;
  padding: 2px 15px;
  clear: both;
  font-weight: normal;
  line-height: 18px;
  color: #555555;
}
.dropdown-menu li > a:hover {
  color: #fff;
  text-decoration: none;
  text-shadow: 0 -1px 0 rgba(0, 0, 0, 0.25);
  background-color: #0077b3;
  background-image: -khtml-gradient(linear, left top, left bottom, from(#0088cc), to(#0077b3));
  background-image: -moz-linear-gradient(top, #0088cc, #0077b3);
  background-image: -ms-linear-gradient(top, #0088cc, #0077b3);
  background-image: -webkit-gradient(linear, left top, left bottom, color-stop(0%, #0088cc), color-stop(100%, #0077b3));
  background-image: -webkit-linear-gradient(top, #0088cc, #0077b3);
  background-image: -o-linear-gradient(top, #0088cc, #0077b3);
  background-image: linear-gradient(top, #0088cc, #0077b3);
  background-repeat: repeat-x;
  filter: progid:DXImageTransform.Microsoft.gradient(startColorstr='#0088cc', endColorstr='#0077b3', GradientType=0);
  -webkit-box-shadow: inset 0 1px 0 rgba(0, 0, 0, 0.075), inset 0 -1px rgba(0, 0, 0, 0.075);
  -moz-box-shadow: inset 0 1px 0 rgba(0, 0, 0, 0.075), inset 0 -1px rgba(0, 0, 0, 0.075);
  box-shadow: inset 0 1px 0 rgba(0, 0, 0, 0.075), inset 0 -1px rgba(0, 0, 0, 0.075);
}
.dropdown-menu .active > a, .dropdown-menu .active > a:hover {
  color: #fff;
  background-color: #999;
  background-image: none;
}
.dropdown.open .dropdown-toggle {
  color: #ffffff;
  background: #ccc;
  background: rgba(0, 0, 0, 0.3);
}
.dropdown.open .dropdown-menu {
  display: block;
}
.typeahead {
  margin-top: 2px;
  -webkit-border-radius: 4px;
  -moz-border-radius: 4px;
  border-radius: 4px;
}
.well {
  min-height: 20px;
  padding: 19px;
  margin-bottom: 20px;
  background-color: #f5f5f5;
  border: 1px solid #eee;
  border: 1px solid rgba(0, 0, 0, 0.05);
  -webkit-border-radius: 4px;
  -moz-border-radius: 4px;
  border-radius: 4px;
  -webkit-box-shadow: inset 0 1px 1px rgba(0, 0, 0, 0.05);
  -moz-box-shadow: inset 0 1px 1px rgba(0, 0, 0, 0.05);
  box-shadow: inset 0 1px 1px rgba(0, 0, 0, 0.05);
}
.well blockquote {
  border-color: #ddd;
  border-color: rgba(0, 0, 0, 0.15);
}
.fade {
  -webkit-transition: opacity 0.15s linear;
  -moz-transition: opacity 0.15s linear;
  -ms-transition: opacity 0.15s linear;
  -o-transition: opacity 0.15s linear;
  transition: opacity 0.15s linear;
  opacity: 0;
}
.fade.in {
  opacity: 1;
}
.collapse {
  -webkit-transition: height 0.35s ease;
  -moz-transition: height 0.35s ease;
  -ms-transition: height 0.35s ease;
  -o-transition: height 0.35s ease;
  transition: height 0.35s ease;
  position: relative;
  overflow: hidden;
  height: 0;
}
.collapse.in {
  height: auto;
}
.close {
  float: right;
  font-size: 20px;
  font-weight: bold;
  line-height: 13.5px;
  color: #000000;
  text-shadow: 0 1px 0 #ffffff;
  filter: alpha(opacity=20);
  -moz-opacity: 0.2;
  opacity: 0.2;
}
.close:hover {
  color: #000000;
  text-decoration: none;
  filter: alpha(opacity=40);
  -moz-opacity: 0.4;
  opacity: 0.4;
  cursor: pointer;
}
.navbar {
  overflow: visible;
}
.navbar-inner {
  background-color: #222222;
  background-color: #222222;
  background-image: -khtml-gradient(linear, left top, left bottom, from(#333333), to(#222222));
  background-image: -moz-linear-gradient(top, #333333, #222222);
  background-image: -ms-linear-gradient(top, #333333, #222222);
  background-image: -webkit-gradient(linear, left top, left bottom, color-stop(0%, #333333), color-stop(100%, #222222));
  background-image: -webkit-linear-gradient(top, #333333, #222222);
  background-image: -o-linear-gradient(top, #333333, #222222);
  background-image: linear-gradient(top, #333333, #222222);
  background-repeat: repeat-x;
  filter: progid:DXImageTransform.Microsoft.gradient(startColorstr='#333333', endColorstr='#222222', GradientType=0);
  -webkit-box-shadow: 0 1px 3px rgba(0, 0, 0, 0.25), inset 0 -1px 0 rgba(0, 0, 0, 0.1);
  -moz-box-shadow: 0 1px 3px rgba(0, 0, 0, 0.25), inset 0 -1px 0 rgba(0, 0, 0, 0.1);
  box-shadow: 0 1px 3px rgba(0, 0, 0, 0.25), inset 0 -1px 0 rgba(0, 0, 0, 0.1);
}
.navbar .brand:hover {
  color: #ffffff;
  text-decoration: none;
}
.navbar .brand {
  float: left;
  display: block;
  padding: 8px 20px 12px;
  margin-left: -20px;
  font-size: 20px;
  font-weight: 200;
  line-height: 1;
  color: #ffffff;
}
.navbar p {
  margin: 0;
  line-height: 40px;
}
.navbar p a:hover {
  color: #ffffff;
  background-color: transparent;
}
.navbar .btn {
  margin-top: 5px;
}
.navbar-form {
  margin-bottom: 0;
}
.navbar-form input, .navbar-form select {
  display: inline-block;
  margin-bottom: 0;
}
.navbar-search {
  position: relative;
  float: left;
  margin-top: 6px;
  margin-bottom: 0;
}
.navbar-search .search-query {
  padding: 4px 9px;
  font-family: "Helvetica Neue", Helvetica, Arial, sans-serif;
  font-size: 13px;
  font-weight: normal;
  line-height: 1;
  color: #ffffff;
  color: rgba(255, 255, 255, 0.75);
  background-color: #444;
  background-color: rgba(255, 255, 255, 0.3);
  border: 1px solid #111;
  -webkit-box-shadow: inset 0 1px 2px rgba(0, 0, 0, 0.1), 0 1px 0px rgba(255, 255, 255, 0.15);
  -moz-box-shadow: inset 0 1px 2px rgba(0, 0, 0, 0.1), 0 1px 0px rgba(255, 255, 255, 0.15);
  box-shadow: inset 0 1px 2px rgba(0, 0, 0, 0.1), 0 1px 0px rgba(255, 255, 255, 0.15);
  -webkit-transition: none;
  -moz-transition: none;
  -ms-transition: none;
  -o-transition: none;
  transition: none;
}
.navbar-search .search-query:-moz-placeholder {
  color: #eeeeee;
}
.navbar-search .search-query::-webkit-input-placeholder {
  color: #eeeeee;
}
.navbar-search .search-query:hover {
  color: #ffffff;
  background-color: #999999;
  background-color: rgba(255, 255, 255, 0.5);
}
.navbar-search .search-query:focus, .navbar-search .search-query.focused {
  padding: 5px 10px;
  color: #333333;
  text-shadow: 0 1px 0 #ffffff;
  background-color: #ffffff;
  border: 0;
  -webkit-box-shadow: 0 0 3px rgba(0, 0, 0, 0.15);
  -moz-box-shadow: 0 0 3px rgba(0, 0, 0, 0.15);
  box-shadow: 0 0 3px rgba(0, 0, 0, 0.15);
  outline: 0;
}
.navbar-static {
  margin-bottom: 18px;
}
.navbar-static .navbar-inner {
  padding-left: 20px;
  padding-right: 20px;
  -webkit-border-radius: 4px;
  -moz-border-radius: 4px;
  border-radius: 4px;
}
.navbar-fixed {
  position: fixed;
  top: 0;
  right: 0;
  left: 0;
  z-index: 1030;
}
.navbar .nav {
  position: relative;
  left: 0;
  display: block;
  float: left;
  margin: 0 10px 0 0;
}
.navbar .nav.pull-right {
  float: right;
}
.navbar .nav > li {
  display: block;
  float: left;
}
.navbar .nav > li > a {
  float: none;
  padding: 10px 10px 11px;
  line-height: 19px;
  color: #999999;
  text-decoration: none;
  text-shadow: 0 -1px 0 rgba(0, 0, 0, 0.25);
}
.navbar .nav > li > a:hover {
  background-color: transparent;
  color: #ffffff;
  text-decoration: none;
}
.navbar .nav .active > a {
  color: #ffffff;
  text-decoration: none;
  background-color: #222;
  background-color: rgba(0, 0, 0, 0.5);
}
.navbar .vertical-divider {
  height: 40px;
  width: 1px;
  margin: 0 5px;
  overflow: hidden;
  background-color: #222;
  border-right: 1px solid #444;
}
.navbar .nav.pull-right {
  margin-left: 10px;
  margin-right: 0;
}
.navbar .dropdown-menu {
  top: 42px;
  -webkit-border-radius: 4px;
  -moz-border-radius: 4px;
  border-radius: 4px;
}
.navbar .dropdown-menu:before {
  content: '';
  display: inline-block;
  border-left: 7px solid transparent;
  border-right: 7px solid transparent;
  border-bottom: 7px solid #ccc;
  border-bottom-color: rgba(0, 0, 0, 0.1);
  position: absolute;
  top: -7px;
  left: 12px;
}
.navbar .dropdown-menu:after {
  content: '';
  display: inline-block;
  border-left: 6px solid transparent;
  border-right: 6px solid transparent;
  border-bottom: 6px solid #fff;
  position: absolute;
  top: -6px;
  left: 13px;
}
.navbar .dropdown-toggle .caret, .navbar .open.dropdown .caret {
  border-top-color: #fff;
}
.navbar .open .dropdown-toggle {
  background-color: transparent;
}
.navbar .nav.pull-right .dropdown-menu {
  right: 0;
}
.navbar .nav.pull-right .dropdown-menu:before {
  left: auto;
  right: 12px;
}
.navbar .nav.pull-right .dropdown-menu:after {
  left: auto;
  right: 13px;
}
.nav {
  margin-left: 0;
  margin-bottom: 18px;
  list-style: none;
}
.nav > li > a {
  display: block;
}
.nav > li > a:hover {
  text-decoration: none;
  background-color: #eee;
}
.nav.list {
  padding-left: 14px;
  padding-right: 14px;
  margin-bottom: 0;
}
.nav.list > li > a, .nav.list .nav-header {
  display: block;
  padding: 3px 15px;
  margin-left: -15px;
  margin-right: -15px;
  text-shadow: 0 1px 0 rgba(255, 255, 255, 0.5);
}
.nav.list .nav-header {
  font-size: 11px;
  font-weight: bold;
  line-height: 18px;
  color: #999999;
  text-transform: uppercase;
}
.nav.list > li + .nav-header {
  margin-top: 9px;
}
.nav.list .active > a {
  color: #ffffff;
  text-shadow: 0 -1px 0 rgba(0, 0, 0, 0.2);
  background-color: #0088cc;
}
.tabs, .pills {
  zoom: 1;
}
.tabs:before,
.pills:before,
.tabs:after,
.pills:after {
  display: table;
  *display: inline;
  content: "";
  zoom: 1;
}
.tabs:after, .pills:after {
  clear: both;
}
.tabs > li, .pills > li {
  float: left;
}
.tabs > li > a, .pills > li > a {
  padding-right: 12px;
  padding-left: 12px;
  margin-right: 2px;
  line-height: 14px;
}
.tabs {
  border-bottom: 1px solid #ddd;
}
.tabs > li {
  margin-bottom: -1px;
}
.tabs > li > a {
  padding-top: 9px;
  padding-bottom: 9px;
  border: 1px solid transparent;
  -webkit-border-radius: 4px 4px 0 0;
  -moz-border-radius: 4px 4px 0 0;
  border-radius: 4px 4px 0 0;
}
.tabs > li > a:hover {
  border-color: #eee #eee #ddd;
}
.tabs > .active > a, .tabs > .active > a:hover {
  color: #555555;
  background-color: #ffffff;
  border: 1px solid #ddd;
  border-bottom-color: transparent;
  cursor: default;
}
.pills > li > a {
  padding-top: 8px;
  padding-bottom: 8px;
  margin-top: 2px;
  margin-bottom: 2px;
  -webkit-border-radius: 5px;
  -moz-border-radius: 5px;
  border-radius: 5px;
}
.pills .active > a, .pills .active > a:hover {
  color: #ffffff;
  background-color: #0088cc;
}
.nav.stacked > li {
  float: none;
}
.nav.stacked > li > a {
  margin-right: 0;
}
.tabs.stacked {
  border-bottom: 0;
}
.tabs.stacked > li > a {
  border: 1px solid #ddd;
  -webkit-border-radius: 0;
  -moz-border-radius: 0;
  border-radius: 0;
}
.tabs.stacked > li:first-child > a {
  -webkit-border-radius: 4px 4px 0 0;
  -moz-border-radius: 4px 4px 0 0;
  border-radius: 4px 4px 0 0;
}
.tabs.stacked > li:last-child > a {
  -webkit-border-radius: 0 0 4px 4px;
  -moz-border-radius: 0 0 4px 4px;
  border-radius: 0 0 4px 4px;
}
.tabs.stacked > li > a:hover {
  border-color: #ddd;
  z-index: 2;
}
.pills.stacked > li > a {
  margin-bottom: 3px;
}
.pills.stacked > li:last-child > a {
  margin-bottom: 1px;
}
.pills .dropdown-menu, .tabs .dropdown-menu {
  top: 33px;
  border-width: 1px;
}
.pills .dropdown-menu {
  -webkit-border-radius: 4px;
  -moz-border-radius: 4px;
  border-radius: 4px;
}
.tabs .dropdown-toggle .caret, .pills .dropdown-toggle .caret {
  border-top-color: #0088cc;
  margin-top: 6px;
}
.tabs .dropdown-toggle:hover .caret, .pills .dropdown-toggle:hover .caret {
  border-top-color: #005580;
}
.tabs .active .dropdown-toggle .caret, .pills .active .dropdown-toggle .caret {
  border-top-color: #333;
}
.nav > .dropdown.active > a:hover {
  color: #000;
  cursor: pointer;
}
.tabs .open .dropdown-toggle, .pills .open .dropdown-toggle, .nav > .open.active > a:hover {
  color: #fff;
  background-color: #999;
  border-color: #999;
}
.nav .open .caret, .nav .open.active .caret, .nav .open a:hover .caret {
  border-top-color: #fff;
  filter: alpha(opacity=100);
  -moz-opacity: 1;
  opacity: 1;
}
.tabs.stacked .open > a:hover {
  border-color: #999;
}
.tabbable {
  zoom: 1;
}
.tabbable:before, .tabbable:after {
  display: table;
  *display: inline;
  content: "";
  zoom: 1;
}
.tabbable:after {
  clear: both;
}
.tabs-below .tabs, .tabs-right .tabs, .tabs-left .tabs {
  border-bottom: 0;
}
.tab-content > .tab-pane, .pill-content > .pill-pane {
  display: none;
}
.tab-content > .active, .pill-content > .active {
  display: block;
}
.tabs-below .tabs {
  border-top: 1px solid #ddd;
}
.tabs-below .tabs > li {
  margin-top: -1px;
  margin-bottom: 0;
}
.tabs-below .tabs > li > a {
  -webkit-border-radius: 0 0 4px 4px;
  -moz-border-radius: 0 0 4px 4px;
  border-radius: 0 0 4px 4px;
}
.tabs-below .tabs > li > a:hover {
  border-bottom-color: transparent;
  border-top-color: #ddd;
}
.tabs-below .tabs .active > a, .tabs-below .tabs .active > a:hover {
  border-color: transparent #ddd #ddd #ddd;
}
.tabs-left .tabs > li, .tabs-right .tabs > li {
  float: none;
}
.tabs-left .tabs > li > a, .tabs-right .tabs > li > a {
  min-width: 74px;
  margin-right: 0;
  margin-bottom: 3px;
}
.tabs-left .tabs {
  float: left;
  margin-right: 19px;
  border-right: 1px solid #ddd;
}
.tabs-left .tabs > li > a {
  margin-right: -1px;
  -webkit-border-radius: 4px 0 0 4px;
  -moz-border-radius: 4px 0 0 4px;
  border-radius: 4px 0 0 4px;
}
.tabs-left .tabs > li > a:hover {
  border-color: #eee #ddd #eee #eee;
}
.tabs-left .tabs .active > a, .tabs-left .tabs .active > a:hover {
  border-color: #ddd transparent #ddd #ddd;
}
.tabs-right .tabs {
  float: right;
  margin-left: 19px;
  border-left: 1px solid #ddd;
}
.tabs-right .tabs > li > a {
  margin-left: -1px;
  -webkit-border-radius: 0 4px 4px 0;
  -moz-border-radius: 0 4px 4px 0;
  border-radius: 0 4px 4px 0;
}
.tabs-right .tabs > li > a:hover {
  border-color: #eee #eee #eee #ddd;
}
.tabs-right .tabs .active > a, .tabs-right .tabs .active > a:hover {
  border-color: #ddd #ddd #ddd transparent;
}
.breadcrumb {
  padding: 7px 14px;
  margin: 0 0 18px;
  background-color: #f5f5f5;
  background-image: -khtml-gradient(linear, left top, left bottom, from(#ffffff), to(#f5f5f5));
  background-image: -moz-linear-gradient(top, #ffffff, #f5f5f5);
  background-image: -ms-linear-gradient(top, #ffffff, #f5f5f5);
  background-image: -webkit-gradient(linear, left top, left bottom, color-stop(0%, #ffffff), color-stop(100%, #f5f5f5));
  background-image: -webkit-linear-gradient(top, #ffffff, #f5f5f5);
  background-image: -o-linear-gradient(top, #ffffff, #f5f5f5);
  background-image: linear-gradient(top, #ffffff, #f5f5f5);
  background-repeat: repeat-x;
  filter: progid:DXImageTransform.Microsoft.gradient(startColorstr='#ffffff', endColorstr='#f5f5f5', GradientType=0);
  border: 1px solid #ddd;
  -webkit-border-radius: 3px;
  -moz-border-radius: 3px;
  border-radius: 3px;
  -webkit-box-shadow: inset 0 1px 0 #ffffff;
  -moz-box-shadow: inset 0 1px 0 #ffffff;
  box-shadow: inset 0 1px 0 #ffffff;
}
.breadcrumb li {
  display: inline;
  text-shadow: 0 1px 0 #ffffff;
}
.breadcrumb .divider {
  padding: 0 5px;
  color: #999999;
}
.breadcrumb .active a {
  color: #333333;
}
.pagination {
  height: 36px;
  margin: 18px 0;
}
.pagination ul {
  display: inline-block;
  *display: inline;
  /* IE7 inline-block hack */

  *zoom: 1;
  margin: 0;
  border: 1px solid #ddd;
  border: 1px solid rgba(0, 0, 0, 0.15);
  -webkit-border-radius: 3px;
  -moz-border-radius: 3px;
  border-radius: 3px;
  -webkit-box-shadow: 0 1px 2px rgba(0, 0, 0, 0.05);
  -moz-box-shadow: 0 1px 2px rgba(0, 0, 0, 0.05);
  box-shadow: 0 1px 2px rgba(0, 0, 0, 0.05);
}
.pagination li {
  display: inline;
}
.pagination a {
  float: left;
  padding: 0 14px;
  line-height: 34px;
  text-decoration: none;
  border-right: 1px solid;
  border-right-color: #ddd;
  border-right-color: rgba(0, 0, 0, 0.15);
  *border-right-color: #ddd;
  /* IE6-7 */

}
.pagination a:hover, .pagination .active a {
  background-color: #c7eefe;
}
.pagination .disabled a, .pagination .disabled a:hover {
  color: #999999;
  background-color: transparent;
  cursor: default;
}
.pagination .next a {
  border: 0;
}
.pagination.centered {
  text-align: center;
}
.modal-backdrop {
  position: fixed;
  top: 0;
  right: 0;
  bottom: 0;
  left: 0;
  z-index: 1040;
  background-color: #000000;
}
.modal-backdrop.fade {
  opacity: 0;
}
.modal-backdrop, .modal-backdrop.fade.in {
  filter: alpha(opacity=80);
  -moz-opacity: 0.8;
  opacity: 0.8;
}
.modal {
  position: fixed;
  top: 50%;
  left: 50%;
  z-index: 1050;
  max-height: 500px;
  overflow: auto;
  width: 560px;
  margin: -250px 0 0 -250px;
  background-color: #ffffff;
  border: 1px solid #999;
  border: 1px solid rgba(0, 0, 0, 0.3);
  *border: 1px solid #999;
  /* IE6-7 */

  -webkit-border-radius: 6px;
  -moz-border-radius: 6px;
  border-radius: 6px;
  -webkit-box-shadow: 0 3px 7px rgba(0, 0, 0, 0.3);
  -moz-box-shadow: 0 3px 7px rgba(0, 0, 0, 0.3);
  box-shadow: 0 3px 7px rgba(0, 0, 0, 0.3);
  -webkit-background-clip: padding-box;
  -moz-background-clip: padding-box;
  background-clip: padding-box;
}
.modal.fade {
  -webkit-transition: opacity .3s linear, top .3s ease-out;
  -moz-transition: opacity .3s linear, top .3s ease-out;
  -ms-transition: opacity .3s linear, top .3s ease-out;
  -o-transition: opacity .3s linear, top .3s ease-out;
  transition: opacity .3s linear, top .3s ease-out;
  top: -25%;
}
.modal.fade.in {
  top: 50%;
}
.modal-header {
  padding: 5px 15px;
  border-bottom: 1px solid #eee;
}
.modal-header .close {
  margin-top: 7px;
}
.modal-body {
  padding: 15px;
}
.modal-footer {
  padding: 14px 15px 15px;
  margin-bottom: 0;
  background-color: #f5f5f5;
  border-top: 1px solid #ddd;
  -webkit-border-radius: 0 0 6px 6px;
  -moz-border-radius: 0 0 6px 6px;
  border-radius: 0 0 6px 6px;
  -webkit-box-shadow: inset 0 1px 0 #ffffff;
  -moz-box-shadow: inset 0 1px 0 #ffffff;
  box-shadow: inset 0 1px 0 #ffffff;
  zoom: 1;
}
.modal-footer:before, .modal-footer:after {
  display: table;
  *display: inline;
  content: "";
  zoom: 1;
}
.modal-footer:after {
  clear: both;
}
.modal-footer .btn {
  float: right;
  margin-left: 5px;
}
.tooltip {
  position: absolute;
  z-index: 1020;
  display: block;
  visibility: visible;
  padding: 5px;
  font-size: 11px;
  filter: alpha(opacity=0);
  -moz-opacity: 0;
  opacity: 0;
}
.tooltip.in {
  filter: alpha(opacity=80);
  -moz-opacity: 0.8;
  opacity: 0.8;
}
.tooltip.top {
  margin-top: -2px;
}
.tooltip.right {
  margin-left: 2px;
}
.tooltip.bottom {
  margin-top: 2px;
}
.tooltip.left {
  margin-left: -2px;
}
.tooltip.top .tooltip-arrow {
  bottom: 0;
  left: 50%;
  margin-left: -5px;
  border-left: 5px solid transparent;
  border-right: 5px solid transparent;
  border-top: 5px solid #000000;
}
.tooltip.left .tooltip-arrow {
  top: 50%;
  right: 0;
  margin-top: -5px;
  border-top: 5px solid transparent;
  border-bottom: 5px solid transparent;
  border-left: 5px solid #000000;
}
.tooltip.bottom .tooltip-arrow {
  top: 0;
  left: 50%;
  margin-left: -5px;
  border-left: 5px solid transparent;
  border-right: 5px solid transparent;
  border-bottom: 5px solid #000000;
}
.tooltip.right .tooltip-arrow {
  top: 50%;
  left: 0;
  margin-top: -5px;
  border-top: 5px solid transparent;
  border-bottom: 5px solid transparent;
  border-right: 5px solid #000000;
}
.tooltip-inner {
  max-width: 200px;
  padding: 3px 8px;
  color: white;
  text-align: center;
  text-decoration: none;
  background-color: #000000;
  -webkit-border-radius: 4px;
  -moz-border-radius: 4px;
  border-radius: 4px;
}
.tooltip-arrow {
  position: absolute;
  width: 0;
  height: 0;
}
.popover {
  position: absolute;
  top: 0;
  left: 0;
  z-index: 1010;
  display: none;
  padding: 5px;
}
.popover.top {
  margin-top: -5px;
}
.popover.right {
  margin-left: 5px;
}
.popover.bottom {
  margin-top: 5px;
}
.popover.left {
  margin-left: -5px;
}
.popover.top .arrow {
  bottom: 0;
  left: 50%;
  margin-left: -5px;
  border-left: 5px solid transparent;
  border-right: 5px solid transparent;
  border-top: 5px solid #000000;
}
.popover.right .arrow {
  top: 50%;
  left: 0;
  margin-top: -5px;
  border-top: 5px solid transparent;
  border-bottom: 5px solid transparent;
  border-right: 5px solid #000000;
}
.popover.bottom .arrow {
  top: 0;
  left: 50%;
  margin-left: -5px;
  border-left: 5px solid transparent;
  border-right: 5px solid transparent;
  border-bottom: 5px solid #000000;
}
.popover.left .arrow {
  top: 50%;
  right: 0;
  margin-top: -5px;
  border-top: 5px solid transparent;
  border-bottom: 5px solid transparent;
  border-left: 5px solid #000000;
}
.popover .arrow {
  position: absolute;
  width: 0;
  height: 0;
}
.popover .inner {
  padding: 3px;
  width: 280px;
  overflow: hidden;
  background-color: #000000;
  background-color: rgba(0, 0, 0, 0.8);
  -webkit-border-radius: 6px;
  -moz-border-radius: 6px;
  border-radius: 6px;
  -webkit-box-shadow: 0 3px 7px rgba(0, 0, 0, 0.3);
  -moz-box-shadow: 0 3px 7px rgba(0, 0, 0, 0.3);
  box-shadow: 0 3px 7px rgba(0, 0, 0, 0.3);
}
.popover .title {
  padding: 9px 15px;
  line-height: 1;
  background-color: #f5f5f5;
  border-bottom: 1px solid #eee;
  -webkit-border-radius: 3px 3px 0 0;
  -moz-border-radius: 3px 3px 0 0;
  border-radius: 3px 3px 0 0;
}
.popover .content {
  padding: 14px;
  background-color: #ffffff;
  -webkit-border-radius: 0 0 3px 3px;
  -moz-border-radius: 0 0 3px 3px;
  border-radius: 0 0 3px 3px;
  -webkit-background-clip: padding-box;
  -moz-background-clip: padding-box;
  background-clip: padding-box;
}
.popover .content p, .popover .content ul, .popover .content ol {
  margin-bottom: 0;
}
.btn.danger,
.alert-message.danger,
.btn.danger:hover,
.alert-message.danger:hover,
.btn.error,
.alert-message.error,
.btn.error:hover,
.alert-message.error:hover,
.btn.success,
.alert-message.success,
.btn.success:hover,
.alert-message.success:hover,
.btn.info,
.alert-message.info,
.btn.info:hover,
.alert-message.info:hover {
  text-shadow: 0 -1px 0 rgba(0, 0, 0, 0.25);
  color: #ffffff;
}
.btn.danger,
.alert-message.danger,
.btn.error,
.alert-message.error {
  background-color: #c43c35;
  background-image: -khtml-gradient(linear, left top, left bottom, from(#ee5f5b), to(#c43c35));
  background-image: -moz-linear-gradient(top, #ee5f5b, #c43c35);
  background-image: -ms-linear-gradient(top, #ee5f5b, #c43c35);
  background-image: -webkit-gradient(linear, left top, left bottom, color-stop(0%, #ee5f5b), color-stop(100%, #c43c35));
  background-image: -webkit-linear-gradient(top, #ee5f5b, #c43c35);
  background-image: -o-linear-gradient(top, #ee5f5b, #c43c35);
  background-image: linear-gradient(top, #ee5f5b, #c43c35);
  background-repeat: repeat-x;
  filter: progid:DXImageTransform.Microsoft.gradient(startColorstr='#ee5f5b', endColorstr='#c43c35', GradientType=0);
  border-color: #c43c35 #c43c35 #882a25;
  border-color: rgba(0, 0, 0, 0.1) rgba(0, 0, 0, 0.1) rgba(0, 0, 0, 0.25);
}
.btn.success, .alert-message.success {
  background-color: #57a957;
  background-image: -khtml-gradient(linear, left top, left bottom, from(#62c462), to(#57a957));
  background-image: -moz-linear-gradient(top, #62c462, #57a957);
  background-image: -ms-linear-gradient(top, #62c462, #57a957);
  background-image: -webkit-gradient(linear, left top, left bottom, color-stop(0%, #62c462), color-stop(100%, #57a957));
  background-image: -webkit-linear-gradient(top, #62c462, #57a957);
  background-image: -o-linear-gradient(top, #62c462, #57a957);
  background-image: linear-gradient(top, #62c462, #57a957);
  background-repeat: repeat-x;
  filter: progid:DXImageTransform.Microsoft.gradient(startColorstr='#62c462', endColorstr='#57a957', GradientType=0);
  border-color: #57a957 #57a957 #3d773d;
  border-color: rgba(0, 0, 0, 0.1) rgba(0, 0, 0, 0.1) rgba(0, 0, 0, 0.25);
}
.btn.info, .alert-message.info {
  background-color: #339bb9;
  background-image: -khtml-gradient(linear, left top, left bottom, from(#5bc0de), to(#339bb9));
  background-image: -moz-linear-gradient(top, #5bc0de, #339bb9);
  background-image: -ms-linear-gradient(top, #5bc0de, #339bb9);
  background-image: -webkit-gradient(linear, left top, left bottom, color-stop(0%, #5bc0de), color-stop(100%, #339bb9));
  background-image: -webkit-linear-gradient(top, #5bc0de, #339bb9);
  background-image: -o-linear-gradient(top, #5bc0de, #339bb9);
  background-image: linear-gradient(top, #5bc0de, #339bb9);
  background-repeat: repeat-x;
  filter: progid:DXImageTransform.Microsoft.gradient(startColorstr='#5bc0de', endColorstr='#339bb9', GradientType=0);
  border-color: #339bb9 #339bb9 #22697d;
  border-color: rgba(0, 0, 0, 0.1) rgba(0, 0, 0, 0.1) rgba(0, 0, 0, 0.25);
}
.btn {
  display: inline-block;
  padding: 5px 10px 6px;
  font-size: 13px;
  line-height: normal;
  color: #333;
  text-shadow: 0 1px 1px rgba(255, 255, 255, 0.75);
  background-color: #e6e6e6;
  background-image: -webkit-gradient(linear, 0 0, 0 100%, from(#ffffff), color-stop(25%, #ffffff), to(#e6e6e6));
  background-image: -webkit-linear-gradient(#ffffff, #ffffff 25%, #e6e6e6);
  background-image: -moz-linear-gradient(top, #ffffff, #ffffff 25%, #e6e6e6);
  background-image: -ms-linear-gradient(#ffffff, #ffffff 25%, #e6e6e6);
  background-image: -o-linear-gradient(#ffffff, #ffffff 25%, #e6e6e6);
  background-image: linear-gradient(#ffffff, #ffffff 25%, #e6e6e6);
  background-repeat: no-repeat;
  filter: progid:DXImageTransform.Microsoft.gradient(startColorstr='#ffffff', endColorstr='#e6e6e6', GradientType=0);
  border: 1px solid #ccc;
  border-bottom-color: #bbb;
  -webkit-border-radius: 4px;
  -moz-border-radius: 4px;
  border-radius: 4px;
  -webkit-box-shadow: inset 0 1px 0 rgba(255, 255, 255, 0.2), 0 1px 2px rgba(0, 0, 0, 0.05);
  -moz-box-shadow: inset 0 1px 0 rgba(255, 255, 255, 0.2), 0 1px 2px rgba(0, 0, 0, 0.05);
  box-shadow: inset 0 1px 0 rgba(255, 255, 255, 0.2), 0 1px 2px rgba(0, 0, 0, 0.05);
  cursor: pointer;
  -webkit-transition: 0.1s linear all;
  -moz-transition: 0.1s linear all;
  -ms-transition: 0.1s linear all;
  -o-transition: 0.1s linear all;
  transition: 0.1s linear all;
}
.btn:hover {
  color: #333333;
  text-decoration: none;
  background-position: 0 -15px;
}
.btn:focus {
  outline: 1px dotted #666;
}
.btn.primary {
  color: #ffffff;
  text-shadow: 0 -1px 0 rgba(0, 0, 0, 0.25);
  background-color: #0064cd;
  background-image: -khtml-gradient(linear, left top, left bottom, from(#049cdb), to(#0064cd));
  background-image: -moz-linear-gradient(top, #049cdb, #0064cd);
  background-image: -ms-linear-gradient(top, #049cdb, #0064cd);
  background-image: -webkit-gradient(linear, left top, left bottom, color-stop(0%, #049cdb), color-stop(100%, #0064cd));
  background-image: -webkit-linear-gradient(top, #049cdb, #0064cd);
  background-image: -o-linear-gradient(top, #049cdb, #0064cd);
  background-image: linear-gradient(top, #049cdb, #0064cd);
  background-repeat: repeat-x;
  filter: progid:DXImageTransform.Microsoft.gradient(startColorstr='#049cdb', endColorstr='#0064cd', GradientType=0);
  border-color: #0064cd #0064cd #003f81;
  border-color: rgba(0, 0, 0, 0.1) rgba(0, 0, 0, 0.1) rgba(0, 0, 0, 0.25);
}
.btn.active, .btn:active {
  -webkit-box-shadow: inset 0 2px 4px rgba(0, 0, 0, 0.25), 0 1px 2px rgba(0, 0, 0, 0.05);
  -moz-box-shadow: inset 0 2px 4px rgba(0, 0, 0, 0.25), 0 1px 2px rgba(0, 0, 0, 0.05);
  box-shadow: inset 0 2px 4px rgba(0, 0, 0, 0.25), 0 1px 2px rgba(0, 0, 0, 0.05);
}
.btn.disabled {
  cursor: default;
  background-image: none;
  filter: progid:DXImageTransform.Microsoft.gradient(enabled = false);
  filter: alpha(opacity=65);
  -moz-opacity: 0.65;
  opacity: 0.65;
  -webkit-box-shadow: none;
  -moz-box-shadow: none;
  box-shadow: none;
}
.btn[disabled] {
  cursor: default;
  background-image: none;
  filter: progid:DXImageTransform.Microsoft.gradient(enabled = false);
  filter: alpha(opacity=65);
  -moz-opacity: 0.65;
  opacity: 0.65;
  -webkit-box-shadow: none;
  -moz-box-shadow: none;
  box-shadow: none;
}
.btn.large {
  padding: 9px 14px 9px;
  font-size: 15px;
  line-height: normal;
  -webkit-border-radius: 5px;
  -moz-border-radius: 5px;
  border-radius: 5px;
}
.btn.small {
  padding: 7px 9px 7px;
  font-size: 11px;
}
:root .alert-message, :root .btn {
  border-radius: 0 \0;
}
button.btn::-moz-focus-inner, input[type=submit].btn::-moz-focus-inner {
  padding: 0;
  border: 0;
}
.btn-group {
  position: relative;
  zoom: 1;
}
.btn-group:before, .btn-group:after {
  display: table;
  *display: inline;
  content: "";
  zoom: 1;
}
.btn-group:after {
  clear: both;
}
.btn-group + .btn-group {
  margin-left: 5px;
}
.btn-toolbar .btn-group {
  display: inline-block;
}
.btn-group .btn {
  position: relative;
  float: left;
  margin-left: -1px;
  -webkit-border-radius: 0;
  -moz-border-radius: 0;
  border-radius: 0;
}
.btn-group .btn:first-child {
  margin-left: 0;
  -webkit-border-top-left-radius: 4px;
  -moz-border-radius-topleft: 4px;
  border-top-left-radius: 4px;
  -webkit-border-bottom-left-radius: 4px;
  -moz-border-radius-bottomleft: 4px;
  border-bottom-left-radius: 4px;
}
.btn-group .btn:last-child, .btn-group .dropdown-toggle {
  -webkit-border-top-right-radius: 4px;
  -moz-border-radius-topright: 4px;
  border-top-right-radius: 4px;
  -webkit-border-bottom-right-radius: 4px;
  -moz-border-radius-bottomright: 4px;
  border-bottom-right-radius: 4px;
}
.btn-group .btn.large:first-child {
  margin-left: 0;
  -webkit-border-top-left-radius: 6px;
  -moz-border-radius-topleft: 6px;
  border-top-left-radius: 6px;
  -webkit-border-bottom-left-radius: 6px;
  -moz-border-radius-bottomleft: 6px;
  border-bottom-left-radius: 6px;
}
.btn-group .btn.large:last-child, .btn-group .large.dropdown-toggle {
  -webkit-border-top-right-radius: 6px;
  -moz-border-radius-topright: 6px;
  border-top-right-radius: 6px;
  -webkit-border-bottom-right-radius: 6px;
  -moz-border-radius-bottomright: 6px;
  border-bottom-right-radius: 6px;
}
.btn-group .btn:hover, .btn-group .btn:focus, .btn-group .btn:active {
  z-index: 2;
}
.btn-group .dropdown-toggle {
  padding-left: 8px;
  padding-right: 8px;
  -webkit-box-shadow: inset 1px 0 0 rgba(255, 255, 255, 0.125), 0 1px 2px rgba(0, 0, 0, 0.05);
  -moz-box-shadow: inset 1px 0 0 rgba(255, 255, 255, 0.125), 0 1px 2px rgba(0, 0, 0, 0.05);
  box-shadow: inset 1px 0 0 rgba(255, 255, 255, 0.125), 0 1px 2px rgba(0, 0, 0, 0.05);
}
.btn-group.open .dropdown-menu {
  display: block;
  top: 30px;
  -webkit-border-radius: 5px;
  -moz-border-radius: 5px;
  border-radius: 5px;
}
.btn-group.open .dropdown-menu.large {
  top: 40px;
}
.btn-group.open .dropdown-toggle {
  background-image: none;
  -webkit-box-shadow: inset 0 1px 6px rgba(0, 0, 0, 0.15), 0 1px 2px rgba(0, 0, 0, 0.05);
  -moz-box-shadow: inset 0 1px 6px rgba(0, 0, 0, 0.15), 0 1px 2px rgba(0, 0, 0, 0.05);
  box-shadow: inset 0 1px 6px rgba(0, 0, 0, 0.15), 0 1px 2px rgba(0, 0, 0, 0.05);
}
.btn .caret {
  margin-top: 6px;
  margin-left: 0;
}
.primary .caret,
.danger .caret,
.info .caret,
.success .caret {
  border-top-color: #fff;
  filter: alpha(opacity=75);
  -moz-opacity: 0.75;
  opacity: 0.75;
}
.alert-message {
  position: relative;
  padding: 7px 15px;
  margin-bottom: 18px;
  color: #333333;
  text-shadow: 0 1px 0 rgba(255, 255, 255, 0.5);
  background-color: #eedc94;
  background-image: -khtml-gradient(linear, left top, left bottom, from(#fceec1), to(#eedc94));
  background-image: -moz-linear-gradient(top, #fceec1, #eedc94);
  background-image: -ms-linear-gradient(top, #fceec1, #eedc94);
  background-image: -webkit-gradient(linear, left top, left bottom, color-stop(0%, #fceec1), color-stop(100%, #eedc94));
  background-image: -webkit-linear-gradient(top, #fceec1, #eedc94);
  background-image: -o-linear-gradient(top, #fceec1, #eedc94);
  background-image: linear-gradient(top, #fceec1, #eedc94);
  background-repeat: repeat-x;
  filter: progid:DXImageTransform.Microsoft.gradient(startColorstr='#fceec1', endColorstr='#eedc94', GradientType=0);
  border-color: #eedc94 #eedc94 #e4c652;
  border-color: rgba(0, 0, 0, 0.1) rgba(0, 0, 0, 0.1) rgba(0, 0, 0, 0.25);
  border-width: 1px;
  border-style: solid;
  -webkit-border-radius: 4px;
  -moz-border-radius: 4px;
  border-radius: 4px;
  -webkit-box-shadow: inset 0 1px 0 rgba(255, 255, 255, 0.25);
  -moz-box-shadow: inset 0 1px 0 rgba(255, 255, 255, 0.25);
  box-shadow: inset 0 1px 0 rgba(255, 255, 255, 0.25);
}
.alert-message .close {
  *margin-top: 3px;
  /* IE7 spacing */

}
.alert-message h5 {
  line-height: 18px;
}
.alert-message p {
  margin-bottom: 0;
}
.alert-message div {
  margin-top: 5px;
  margin-bottom: 2px;
  line-height: 28px;
}
.alert-message .btn {
  -webkit-box-shadow: 0 1px 0 rgba(255, 255, 255, 0.25);
  -moz-box-shadow: 0 1px 0 rgba(255, 255, 255, 0.25);
  box-shadow: 0 1px 0 rgba(255, 255, 255, 0.25);
}
.alert-message.error, .alert-message.success, .alert-message.info {
  text-shadow: 0 -1px 0 rgba(0, 0, 0, 0.25);
}
.alert-message.block-message {
  padding: 14px;
  background-image: none;
  background-color: #fdf5d9;
  filter: progid:DXImageTransform.Microsoft.gradient(enabled = false);
  border-color: #fceec1;
  -webkit-box-shadow: none;
  -moz-box-shadow: none;
  box-shadow: none;
}
.alert-message.block-message ul, .alert-message.block-message p {
  margin-right: 30px;
}
.alert-message.block-message ul {
  margin-bottom: 0;
}
.alert-message.block-message li {
  color: #333333;
}
.alert-message.block-message .alert-actions {
  margin-top: 5px;
}
.alert-message.block-message.error, .alert-message.block-message.success, .alert-message.block-message.info {
  color: #333333;
  text-shadow: 0 1px 0 rgba(255, 255, 255, 0.5);
}
.alert-message.block-message.error {
  background-color: #fddfde;
  border-color: #fbc7c6;
}
.alert-message.block-message.success {
  background-color: #d1eed1;
  border-color: #bfe7bf;
}
.alert-message.block-message.info {
  background-color: #ddf4fb;
  border-color: #c6edf9;
}
.thumbnails {
  margin-left: -20px;
  margin-bottom: 0;
  list-style: none;
  zoom: 1;
}
.thumbnails:before, .thumbnails:after {
  display: table;
  *display: inline;
  content: "";
  zoom: 1;
}
.thumbnails:after {
  clear: both;
}
.thumbnails > li {
  float: left;
  margin: 0 0 20px 20px;
}
.thumbnail {
  display: block;
  padding: 4px;
  line-height: 1;
  border: 1px solid #ddd;
  -webkit-border-radius: 4px;
  -moz-border-radius: 4px;
  border-radius: 4px;
  -webkit-box-shadow: 0 1px 1px rgba(0, 0, 0, 0.075);
  -moz-box-shadow: 0 1px 1px rgba(0, 0, 0, 0.075);
  box-shadow: 0 1px 1px rgba(0, 0, 0, 0.075);
}
a.thumbnail:hover {
  border-color: #0088cc;
  -webkit-box-shadow: 0 1px 4px rgba(0, 105, 214, 0.25);
  -moz-box-shadow: 0 1px 4px rgba(0, 105, 214, 0.25);
  box-shadow: 0 1px 4px rgba(0, 105, 214, 0.25);
}
.thumbnail > img {
  display: block;
  max-width: 100%;
}
.thumbnail .caption {
  padding: 9px;
}
.carousel {
  position: relative;
}
.carousel .carousel-inner {
  overflow: hidden;
  width: 100%;
  position: relative;
}
.carousel .item {
  display: none;
  position: relative;
  -webkit-transition: 0.6s ease-in-out left;
  -moz-transition: 0.6s ease-in-out left;
  -ms-transition: 0.6s ease-in-out left;
  -o-transition: 0.6s ease-in-out left;
  transition: 0.6s ease-in-out left;
}
.carousel .active, .carousel .next, .carousel .prev {
  display: block;
}
.carousel .active {
  left: 0;
}
.carousel .next, .carousel .prev {
  position: absolute;
  top: 0;
  width: 100%;
}
.carousel .next {
  left: 100%;
}
.carousel .prev {
  left: -100%;
}
.carousel .next.left, .carousel .prev.right {
  left: 0%;
}
.carousel .active.left {
  left: -100%;
}
.carousel .active.right {
  left: 100%;
}
.carousel .nav {
  width: auto;
  -webkit-border-radius: 0;
  -moz-border-radius: 0;
  border-radius: 0;
  height: 50px;
  position: absolute;
  top: 50%;
  margin: -25px 0 0;
  cursor: pointer;
  background: rgba(0, 0, 0, 0.7);
  color: white;
  font-size: 42px;
  left: 5px;
  font-weight: 100;
  padding: 0 15px;
}
.carousel .nav.right {
  right: 5px;
  left: auto;
}
.carousel .nav:hover {
  text-decoration: none;
  background: rgba(0, 0, 0, 0.8);
}
.label {
  padding: 1px 3px 2px;
  font-size: 9.75px;
  font-weight: bold;
  color: #ffffff;
  text-transform: uppercase;
  background-color: #999999;
  -webkit-border-radius: 3px;
  -moz-border-radius: 3px;
  border-radius: 3px;
}
.label.important {
  background-color: #c43c35;
}
.label.warning {
  background-color: #f89406;
}
.label.success {
  background-color: #46a546;
}
.label.notice {
  background-color: #62cffc;
}
@-webkit-keyframes progress-bar-stripes {
  from {
    background-position: 0 0;
  }
  to {
    background-position: 40px 0;
  }
}
@keyframes progress-bar-stripes {
  from {
    background-position: 0 0;
  }
  to {
    background-position: 40px 0;
  }
}
.progress, .progress .bar {
  -webkit-border-radius: 4px;
  -moz-border-radius: 4px;
  border-radius: 4px;
}
.progress {
  height: 18px;
  margin-bottom: 18px;
  background-color: #f9f9f9;
  background-image: -khtml-gradient(linear, left top, left bottom, from(#f5f5f5), to(#f9f9f9));
  background-image: -moz-linear-gradient(top, #f5f5f5, #f9f9f9);
  background-image: -ms-linear-gradient(top, #f5f5f5, #f9f9f9);
  background-image: -webkit-gradient(linear, left top, left bottom, color-stop(0%, #f5f5f5), color-stop(100%, #f9f9f9));
  background-image: -webkit-linear-gradient(top, #f5f5f5, #f9f9f9);
  background-image: -o-linear-gradient(top, #f5f5f5, #f9f9f9);
  background-image: linear-gradient(top, #f5f5f5, #f9f9f9);
  background-repeat: repeat-x;
  filter: progid:DXImageTransform.Microsoft.gradient(startColorstr='#f5f5f5', endColorstr='#f9f9f9', GradientType=0);
  -webkit-box-shadow: inset 0 1px 2px rgba(0, 0, 0, 0.1);
  -moz-box-shadow: inset 0 1px 2px rgba(0, 0, 0, 0.1);
  box-shadow: inset 0 1px 2px rgba(0, 0, 0, 0.1);
}
.progress .bar {
  width: 0%;
  height: 18px;
  background-color: #0480be;
  background-image: -khtml-gradient(linear, left top, left bottom, from(#149bdf), to(#0480be));
  background-image: -moz-linear-gradient(top, #149bdf, #0480be);
  background-image: -ms-linear-gradient(top, #149bdf, #0480be);
  background-image: -webkit-gradient(linear, left top, left bottom, color-stop(0%, #149bdf), color-stop(100%, #0480be));
  background-image: -webkit-linear-gradient(top, #149bdf, #0480be);
  background-image: -o-linear-gradient(top, #149bdf, #0480be);
  background-image: linear-gradient(top, #149bdf, #0480be);
  background-repeat: repeat-x;
  filter: progid:DXImageTransform.Microsoft.gradient(startColorstr='#149bdf', endColorstr='#0480be', GradientType=0);
  -webkit-box-shadow: inset 0 -1px 0 rgba(0, 0, 0, 0.15);
  -moz-box-shadow: inset 0 -1px 0 rgba(0, 0, 0, 0.15);
  box-shadow: inset 0 -1px 0 rgba(0, 0, 0, 0.15);
  -webkit-box-sizing: border-box;
  -moz-box-sizing: border-box;
  box-sizing: border-box;
  -webkit-transition: width 0.6s ease;
  -moz-transition: width 0.6s ease;
  -ms-transition: width 0.6s ease;
  -o-transition: width 0.6s ease;
  transition: width 0.6s ease;
}
.progress.striped .bar {
  background-color: #62c462;
  background-image: -webkit-gradient(linear, 0 100%, 100% 0, color-stop(0.25, rgba(255, 255, 255, 0.15)), color-stop(0.25, transparent), color-stop(0.5, transparent), color-stop(0.5, rgba(255, 255, 255, 0.15)), color-stop(0.75, rgba(255, 255, 255, 0.15)), color-stop(0.75, transparent), to(transparent));
  background-image: -webkit-linear-gradient(-45deg, rgba(255, 255, 255, 0.15) 25%, transparent 25%, transparent 50%, rgba(255, 255, 255, 0.15) 50%, rgba(255, 255, 255, 0.15) 75%, transparent 75%, transparent);
  background-image: -moz-linear-gradient(-45deg, rgba(255, 255, 255, 0.15) 25%, transparent 25%, transparent 50%, rgba(255, 255, 255, 0.15) 50%, rgba(255, 255, 255, 0.15) 75%, transparent 75%, transparent);
  background-image: -ms-linear-gradient(-45deg, rgba(255, 255, 255, 0.15) 25%, transparent 25%, transparent 50%, rgba(255, 255, 255, 0.15) 50%, rgba(255, 255, 255, 0.15) 75%, transparent 75%, transparent);
  background-image: -o-linear-gradient(-45deg, rgba(255, 255, 255, 0.15) 25%, transparent 25%, transparent 50%, rgba(255, 255, 255, 0.15) 50%, rgba(255, 255, 255, 0.15) 75%, transparent 75%, transparent);
  background-image: linear-gradient(-45deg, rgba(255, 255, 255, 0.15) 25%, transparent 25%, transparent 50%, rgba(255, 255, 255, 0.15) 50%, rgba(255, 255, 255, 0.15) 75%, transparent 75%, transparent);
  -webkit-background-size: 40px 40px;
  -moz-background-size: 40px 40px;
  -o-background-size: 40px 40px;
  background-size: 40px 40px;
}
.progress.active .bar {
  -webkit-animation: progress-bar-stripes 2s linear infinite;
  -moz-animation: progress-bar-stripes 2s linear infinite;
  animation: progress-bar-stripes 2s linear infinite;
}
.progress.danger .bar {
  background-color: #c43c35;
  background-image: -khtml-gradient(linear, left top, left bottom, from(#ee5f5b), to(#c43c35));
  background-image: -moz-linear-gradient(top, #ee5f5b, #c43c35);
  background-image: -ms-linear-gradient(top, #ee5f5b, #c43c35);
  background-image: -webkit-gradient(linear, left top, left bottom, color-stop(0%, #ee5f5b), color-stop(100%, #c43c35));
  background-image: -webkit-linear-gradient(top, #ee5f5b, #c43c35);
  background-image: -o-linear-gradient(top, #ee5f5b, #c43c35);
  background-image: linear-gradient(top, #ee5f5b, #c43c35);
  background-repeat: repeat-x;
  filter: progid:DXImageTransform.Microsoft.gradient(startColorstr='#ee5f5b', endColorstr='#c43c35', GradientType=0);
}
.progress.danger.striped .bar {
  background-color: #ee5f5b;
  background-image: -webkit-gradient(linear, 0 100%, 100% 0, color-stop(0.25, rgba(255, 255, 255, 0.15)), color-stop(0.25, transparent), color-stop(0.5, transparent), color-stop(0.5, rgba(255, 255, 255, 0.15)), color-stop(0.75, rgba(255, 255, 255, 0.15)), color-stop(0.75, transparent), to(transparent));
  background-image: -webkit-linear-gradient(-45deg, rgba(255, 255, 255, 0.15) 25%, transparent 25%, transparent 50%, rgba(255, 255, 255, 0.15) 50%, rgba(255, 255, 255, 0.15) 75%, transparent 75%, transparent);
  background-image: -moz-linear-gradient(-45deg, rgba(255, 255, 255, 0.15) 25%, transparent 25%, transparent 50%, rgba(255, 255, 255, 0.15) 50%, rgba(255, 255, 255, 0.15) 75%, transparent 75%, transparent);
  background-image: -ms-linear-gradient(-45deg, rgba(255, 255, 255, 0.15) 25%, transparent 25%, transparent 50%, rgba(255, 255, 255, 0.15) 50%, rgba(255, 255, 255, 0.15) 75%, transparent 75%, transparent);
  background-image: -o-linear-gradient(-45deg, rgba(255, 255, 255, 0.15) 25%, transparent 25%, transparent 50%, rgba(255, 255, 255, 0.15) 50%, rgba(255, 255, 255, 0.15) 75%, transparent 75%, transparent);
  background-image: linear-gradient(-45deg, rgba(255, 255, 255, 0.15) 25%, transparent 25%, transparent 50%, rgba(255, 255, 255, 0.15) 50%, rgba(255, 255, 255, 0.15) 75%, transparent 75%, transparent);
}
.progress.success .bar {
  background-color: #57a957;
  background-image: -khtml-gradient(linear, left top, left bottom, from(#62c462), to(#57a957));
  background-image: -moz-linear-gradient(top, #62c462, #57a957);
  background-image: -ms-linear-gradient(top, #62c462, #57a957);
  background-image: -webkit-gradient(linear, left top, left bottom, color-stop(0%, #62c462), color-stop(100%, #57a957));
  background-image: -webkit-linear-gradient(top, #62c462, #57a957);
  background-image: -o-linear-gradient(top, #62c462, #57a957);
  background-image: linear-gradient(top, #62c462, #57a957);
  background-repeat: repeat-x;
  filter: progid:DXImageTransform.Microsoft.gradient(startColorstr='#62c462', endColorstr='#57a957', GradientType=0);
}
.progress.success.striped .bar {
  background-color: #62c462;
  background-image: -webkit-gradient(linear, 0 100%, 100% 0, color-stop(0.25, rgba(255, 255, 255, 0.15)), color-stop(0.25, transparent), color-stop(0.5, transparent), color-stop(0.5, rgba(255, 255, 255, 0.15)), color-stop(0.75, rgba(255, 255, 255, 0.15)), color-stop(0.75, transparent), to(transparent));
  background-image: -webkit-linear-gradient(-45deg, rgba(255, 255, 255, 0.15) 25%, transparent 25%, transparent 50%, rgba(255, 255, 255, 0.15) 50%, rgba(255, 255, 255, 0.15) 75%, transparent 75%, transparent);
  background-image: -moz-linear-gradient(-45deg, rgba(255, 255, 255, 0.15) 25%, transparent 25%, transparent 50%, rgba(255, 255, 255, 0.15) 50%, rgba(255, 255, 255, 0.15) 75%, transparent 75%, transparent);
  background-image: -ms-linear-gradient(-45deg, rgba(255, 255, 255, 0.15) 25%, transparent 25%, transparent 50%, rgba(255, 255, 255, 0.15) 50%, rgba(255, 255, 255, 0.15) 75%, transparent 75%, transparent);
  background-image: -o-linear-gradient(-45deg, rgba(255, 255, 255, 0.15) 25%, transparent 25%, transparent 50%, rgba(255, 255, 255, 0.15) 50%, rgba(255, 255, 255, 0.15) 75%, transparent 75%, transparent);
  background-image: linear-gradient(-45deg, rgba(255, 255, 255, 0.15) 25%, transparent 25%, transparent 50%, rgba(255, 255, 255, 0.15) 50%, rgba(255, 255, 255, 0.15) 75%, transparent 75%, transparent);
}
.progress.info .bar {
  background-color: #339bb9;
  background-image: -khtml-gradient(linear, left top, left bottom, from(#5bc0de), to(#339bb9));
  background-image: -moz-linear-gradient(top, #5bc0de, #339bb9);
  background-image: -ms-linear-gradient(top, #5bc0de, #339bb9);
  background-image: -webkit-gradient(linear, left top, left bottom, color-stop(0%, #5bc0de), color-stop(100%, #339bb9));
  background-image: -webkit-linear-gradient(top, #5bc0de, #339bb9);
  background-image: -o-linear-gradient(top, #5bc0de, #339bb9);
  background-image: linear-gradient(top, #5bc0de, #339bb9);
  background-repeat: repeat-x;
  filter: progid:DXImageTransform.Microsoft.gradient(startColorstr='#5bc0de', endColorstr='#339bb9', GradientType=0);
}
.progress.info.striped .bar {
  background-color: #5bc0de;
  background-image: -webkit-gradient(linear, 0 100%, 100% 0, color-stop(0.25, rgba(255, 255, 255, 0.15)), color-stop(0.25, transparent), color-stop(0.5, transparent), color-stop(0.5, rgba(255, 255, 255, 0.15)), color-stop(0.75, rgba(255, 255, 255, 0.15)), color-stop(0.75, transparent), to(transparent));
  background-image: -webkit-linear-gradient(-45deg, rgba(255, 255, 255, 0.15) 25%, transparent 25%, transparent 50%, rgba(255, 255, 255, 0.15) 50%, rgba(255, 255, 255, 0.15) 75%, transparent 75%, transparent);
  background-image: -moz-linear-gradient(-45deg, rgba(255, 255, 255, 0.15) 25%, transparent 25%, transparent 50%, rgba(255, 255, 255, 0.15) 50%, rgba(255, 255, 255, 0.15) 75%, transparent 75%, transparent);
  background-image: -ms-linear-gradient(-45deg, rgba(255, 255, 255, 0.15) 25%, transparent 25%, transparent 50%, rgba(255, 255, 255, 0.15) 50%, rgba(255, 255, 255, 0.15) 75%, transparent 75%, transparent);
  background-image: -o-linear-gradient(-45deg, rgba(255, 255, 255, 0.15) 25%, transparent 25%, transparent 50%, rgba(255, 255, 255, 0.15) 50%, rgba(255, 255, 255, 0.15) 75%, transparent 75%, transparent);
  background-image: linear-gradient(-45deg, rgba(255, 255, 255, 0.15) 25%, transparent 25%, transparent 50%, rgba(255, 255, 255, 0.15) 50%, rgba(255, 255, 255, 0.15) 75%, transparent 75%, transparent);
}
.pull-right {
  float: right;
}
.pull-left {
  float: left;
}
.hide {
  display: none;
}
.show {
  display: block;
}
.invisible {
  visibility: hidden;
}
.hidden {
  display: none;
  visibility: hidden;
}
@media (max-width: 480px) {
  .navbar .nav {
    position: absolute;
    top: 0;
    left: 0;
    width: 180px;
    padding-top: 40px;
    list-style: none;
  }
  .navbar .nav, .navbar .nav > li:last-child a {
    -webkit-border-radius: 0 0 4px 0;
    -moz-border-radius: 0 0 4px 0;
    border-radius: 0 0 4px 0;
  }
  .navbar .nav > li {
    float: none;
    display: none;
  }
  .navbar .nav > li > a {
    float: none;
    background-color: #222;
  }
  .navbar .nav > .active {
    display: block;
    position: absolute;
    top: 0;
    left: 0;
  }
  .navbar .nav > .active > a {
    background-color: transparent;
  }
  .navbar .nav > .active > a:hover {
    background-color: #333;
  }
  .navbar .nav > .active > a:after {
    display: inline-block;
    width: 0;
    height: 0;
    margin-top: 8px;
    margin-left: 6px;
    text-indent: -99999px;
    vertical-align: top;
    border-left: 4px solid transparent;
    border-right: 4px solid transparent;
    border-top: 4px solid #ffffff;
    filter: alpha(opacity=100);
    -moz-opacity: 1;
    opacity: 1;
    content: "&darr;";
  }
  .navbar .nav:hover > li {
    display: block;
  }
  .navbar .nav:hover > li > a:hover {
    background-color: #333;
  }
  .horizontal-form .control-group > label {
    float: none;
    width: auto;
    padding-top: 0;
    text-align: left;
  }
  .horizontal-form .controls {
    margin-left: 0;
  }
  .horizontal-form .control-list {
    padding-top: 0;
  }
  .horizontal-form .form-actions {
    padding-left: 0;
  }
  .modal {
    position: fixed;
    top: 20px;
    left: 20px;
    right: 20px;
    width: auto;
  }
  .modal.fade.in {
    top: auto;
  }
  .modal-header .close {
    padding: 10px;
  }
}
@media (max-width: 768px) {
  .navbar-fixed {
    position: absolute;
  }
  .navbar-fixed .nav {
    float: none;
  }
  .container {
    width: auto;
    padding: 0 20px;
  }
  .row {
    margin-left: 0;
  }
  .row > [class*="span"] {
    float: none;
    display: block;
    width: auto;
    margin: 0;
  }
}
@media (min-width: 768px) and (max-width: 940px) {
  .container {
    width: 748px;
  }
  .span1 {
    width: 44px;
  }
  .span2 {
    width: 108px;
  }
  .span3 {
    width: 172px;
  }
  .span4 {
    width: 236px;
  }
  .span5 {
    width: 300px;
  }
  .span6 {
    width: 364px;
  }
  .span7 {
    width: 428px;
  }
  .span8 {
    width: 492px;
  }
  .span9 {
    width: 556px;
  }
  .span10 {
    width: 620px;
  }
  .span11 {
    width: 684px;
  }
  .span12 {
    width: 748px;
  }
  .offset1 {
    margin-left: 64px;
  }
  .offset2 {
    margin-left: 128px;
  }
  .offset3 {
    margin-left: 192px;
  }
  .offset4 {
    margin-left: 256px;
  }
  .offset5 {
    margin-left: 320px;
  }
  .offset6 {
    margin-left: 384px;
  }
  .offset7 {
    margin-left: 448px;
  }
  .offset8 {
    margin-left: 512px;
  }
  .offset9 {
    margin-left: 576px;
  }
  .offset10 {
    margin-left: 640px;
  }
  .offset11 {
    margin-left: 704px;
  }
  .offset12 {
    margin-left: 768px;
  }
}
/*
@media (min-width: 1210px) {

  // Reset grid variables
  @gridColumns:       12;
  @gridColumnWidth:   70px;
  @gridGutterWidth:   30px;
  @siteWidth:         1170px;

  // Bring grid mixins to recalculate widths
  .columns(@columnSpan: 1) {
    width: (@gridColumnWidth * @columnSpan) + (@gridGutterWidth * (@columnSpan - 1));
  }
  .offset(@columnOffset: 1) {
    margin-left: (@gridColumnWidth * @columnOffset) + (@gridGutterWidth * (@columnOffset - 1)) + @gridGutterWidth;
  }

  .container {
    width: @siteWidth;
  }
  .row {
    margin-left: @gridGutterWidth * -1;
  }
  [class*="span"] {
    margin-left: @gridGutterWidth;
  }

  // Default columns
  .span1     { .columns(1); }
  .span2     { .columns(2); }
  .span3     { .columns(3); }
  .span4     { .columns(4); }
  .span5     { .columns(5); }
  .span6     { .columns(6); }
  .span7     { .columns(7); }
  .span8     { .columns(8); }
  .span9     { .columns(9); }
  .span10    { .columns(10); }
  .span11    { .columns(11); }
  .span12    { .columns(12); }

  // Offset column options
  .offset1   { .offset(1); }
  .offset2   { .offset(2); }
  .offset3   { .offset(3); }
  .offset4   { .offset(4); }
  .offset5   { .offset(5); }
  .offset6   { .offset(6); }
  .offset7   { .offset(7); }
  .offset8   { .offset(8); }
  .offset9   { .offset(9); }
  .offset10  { .offset(10); }
  .offset11  { .offset(11); }
  .offset12  { .offset(12); }

}
*/<|MERGE_RESOLUTION|>--- conflicted
+++ resolved
@@ -6,11 +6,7 @@
  * http://www.apache.org/licenses/LICENSE-2.0
  *
  * Designed and built with all the love in the world @twitter by @mdo and @fat.
-<<<<<<< HEAD
- * Date: Wed Jan 11 20:37:24 PST 2012
-=======
- * Date: Tue Jan 10 21:52:26 PST 2012
->>>>>>> a2ebf0c0
+ * Date: Wed Jan 11 21:43:40 PST 2012
  */
 html, body {
   margin: 0;
