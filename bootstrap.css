--- conflicted
+++ resolved
@@ -6,11 +6,7 @@
  * http://www.apache.org/licenses/LICENSE-2.0
  *
  * Designed and built with all the love in the world @twitter by @mdo and @fat.
-<<<<<<< HEAD
- * Date: Sat Jan  7 12:21:05 PST 2012
-=======
- * Date: Sat Jan  7 13:39:22 CET 2012
->>>>>>> 3eb80591
+ * Date: Sat Jan  7 13:52:27 PST 2012
  */
 html, body {
   margin: 0;
@@ -1586,6 +1582,7 @@
     background-position: 40px 0;
   }
 }
+/* COMMENTED OUT SO LESS COMPILES
 @-moz-keyframes progress-bar-stripes {
   from {
     background-position: 0 0;
@@ -1594,6 +1591,7 @@
     background-position: 40px 0;
   }
 }
+*/
 @keyframes progress-bar-stripes {
   from {
     background-position: 0 0;
