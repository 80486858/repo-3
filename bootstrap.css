/*!
 * Bootstrap v2.0.0
 *
 * Copyright 2011 Twitter, Inc
 * Licensed under the Apache License v2.0
 * http://www.apache.org/licenses/LICENSE-2.0
 *
 * Designed and built with all the love in the world @twitter by @mdo and @fat.
<<<<<<< HEAD
 * Date: Sat Dec 10 22:29:17 PST 2011
=======
 * Date: Fri Dec  2 11:32:48 PST 2011
>>>>>>> 6e70d490
 */
html, body {
  margin: 0;
  padding: 0;
}
h1,
h2,
h3,
h4,
h5,
h6,
p,
blockquote,
pre,
a,
abbr,
acronym,
address,
cite,
code,
del,
dfn,
em,
img,
q,
s,
samp,
small,
strike,
strong,
sub,
sup,
tt,
var,
dd,
dl,
dt,
li,
ol,
ul,
fieldset,
form,
label,
legend,
button,
table,
caption,
tbody,
tfoot,
thead,
tr,
th,
td {
  margin: 0;
  padding: 0;
  border: 0;
  font-weight: normal;
  font-style: normal;
  font-size: 100%;
  line-height: 1;
  font-family: inherit;
}
table {
  max-width: 100%;
  border-collapse: collapse;
  border-spacing: 0;
}
ol, ul {
  list-style: none;
}
q:before,
q:after,
blockquote:before,
blockquote:after {
  content: "";
}
html {
  overflow-y: scroll;
  font-size: 100%;
  -webkit-text-size-adjust: 100%;
  -ms-text-size-adjust: 100%;
}
a:focus {
  outline: thin dotted;
}
a:hover, a:active {
  outline: 0;
}
article,
aside,
details,
figcaption,
figure,
footer,
header,
hgroup,
nav,
section {
  display: block;
}
audio, canvas, video {
  display: inline-block;
  *display: inline;
  *zoom: 1;
}
audio:not([controls]) {
  display: none;
}
sub, sup {
  position: relative;
  font-size: 75%;
  line-height: 0;
  vertical-align: baseline;
}
sup {
  top: -0.5em;
}
sub {
  bottom: -0.25em;
}
img {
  max-width: 100%;
  height: auto;
  border: 0;
  -ms-interpolation-mode: bicubic;
}
button,
input,
select,
textarea {
  margin: 0;
  font-size: 100%;
  vertical-align: baseline;
  *vertical-align: middle;
}
button, input {
  *overflow: visible;
  line-height: normal;
}
button::-moz-focus-inner, input::-moz-focus-inner {
  padding: 0;
  border: 0;
}
button,
input[type="button"],
input[type="reset"],
input[type="submit"] {
  cursor: pointer;
  -webkit-appearance: button;
}
input[type="search"] {
  -webkit-appearance: textfield;
  -webkit-box-sizing: content-box;
  -moz-box-sizing: content-box;
  box-sizing: content-box;
}
input[type="search"]::-webkit-search-decoration {
  -webkit-appearance: none;
}
textarea {
  overflow: auto;
  vertical-align: top;
}
body {
  margin: 0;
  font-family: "Helvetica Neue", Helvetica, Arial, sans-serif;
  font-size: 13px;
  line-height: 18px;
  color: #404040;
  background-color: #ffffff;
}
.container {
  width: 940px;
  margin-left: auto;
  margin-right: auto;
  zoom: 1;
}
.container:before, .container:after {
  display: table;
  *display: inline;
  content: "";
  zoom: 1;
}
.container:after {
  clear: both;
}
.fluid-container {
  position: relative;
  min-width: 940px;
  padding-left: 20px;
  padding-right: 20px;
  zoom: 1;
}
.fluid-container:before, .fluid-container:after {
  display: table;
  *display: inline;
  content: "";
  zoom: 1;
}
.fluid-container:after {
  clear: both;
}
.fluid-sidebar-left, .fluid-sidebar-right {
  width: 220px;
}
.fluid-sidebar-left {
  float: left;
}
.fluid-sidebar-right {
  float: right;
}
.fluid-content {
  margin-left: 240px;
}
.fluid-container.reverse .fluid-content {
  margin-left: 0;
  margin-right: 240px;
}
a {
  font-weight: inherit;
  line-height: inherit;
  color: #0069d6;
  text-decoration: none;
}
a:hover {
  color: #00438a;
  text-decoration: underline;
}
.pull-right {
  float: right;
}
.pull-left {
  float: left;
}
.hide {
  display: none;
}
.show {
  display: block;
}
.row {
  margin-left: -20px;
  zoom: 1;
}
.row:before, .row:after {
  display: table;
  *display: inline;
  content: "";
  zoom: 1;
}
.row:after {
  clear: both;
}
[class*="span"] {
  display: inline;
  float: left;
  margin-left: 20px;
}
.span1 {
  width: 60px;
}
.span2 {
  width: 140px;
}
.span3 {
  width: 220px;
}
.span4 {
  width: 300px;
}
.span5 {
  width: 380px;
}
.span6 {
  width: 460px;
}
.span7 {
  width: 540px;
}
.span8 {
  width: 620px;
}
.span9 {
  width: 700px;
}
.span10 {
  width: 780px;
}
.span11 {
  width: 860px;
}
.span12 {
  width: 940px;
}
.offset1 {
  margin-left: 100px;
}
.offset2 {
  margin-left: 180px;
}
.offset3 {
  margin-left: 260px;
}
.offset4 {
  margin-left: 340px;
}
.offset5 {
  margin-left: 420px;
}
.offset6 {
  margin-left: 500px;
}
.offset7 {
  margin-left: 580px;
}
.offset8 {
  margin-left: 660px;
}
.offset9 {
  margin-left: 740px;
}
.offset10 {
  margin-left: 820px;
}
.offset11 {
  margin-left: 900px;
}
p {
  margin-bottom: 9px;
  font-family: "Helvetica Neue", Helvetica, Arial, sans-serif;
  font-size: 13px;
  line-height: 18px;
}
p small {
  font-size: 11px;
  color: #bfbfbf;
}
h1,
h2,
h3,
h4,
h5,
h6 {
  font-weight: bold;
  color: #404040;
  text-rendering: optimizelegibility;
}
h1 small,
h2 small,
h3 small,
h4 small,
h5 small,
h6 small {
  color: #bfbfbf;
}
h1 {
  font-size: 30px;
  line-height: 36px;
}
h1 small {
  font-size: 18px;
}
h2 {
  font-size: 24px;
  line-height: 36px;
}
h2 small {
  font-size: 18px;
}
h3 {
  line-height: 27px;
  font-size: 18px;
}
h3 small {
  font-size: 14px;
}
h4 {
  font-size: 16px;
  line-height: 36px;
}
h4 small {
  font-size: 12px;
}
h5 {
  font-size: 14px;
  line-height: 18px;
}
h6 {
  font-size: 13px;
  line-height: 18px;
  color: #bfbfbf;
  text-transform: uppercase;
}
ul, ol {
  margin: 0 0 9px 25px;
}
ul ul,
ul ol,
ol ol,
ol ul {
  margin-bottom: 0;
}
ul {
  list-style: disc;
}
ol {
  list-style: decimal;
}
li {
  line-height: 18px;
  color: #404040;
}
ul.unstyled {
  margin-left: 0;
  list-style: none;
}
dl {
  margin-bottom: 18px;
}
dl dt, dl dd {
  line-height: 18px;
}
dl dt {
  font-weight: bold;
}
dl dd {
  margin-left: 9px;
}
hr {
  margin: 27px 0;
  border: 0;
  border-top: 1px solid #e5e5e5;
  border-bottom: 1px solid #fff;
}
strong {
  font-style: inherit;
  font-weight: bold;
}
em {
  font-style: italic;
  font-weight: inherit;
  line-height: inherit;
}
.muted {
  color: #bfbfbf;
}
abbr {
  font-size: 90%;
  text-transform: uppercase;
  border-bottom: 1px dotted #ddd;
  cursor: help;
}
blockquote {
  padding-left: 15px;
  margin-bottom: 18px;
  border-left: 5px solid #eee;
}
blockquote p {
  margin-bottom: 0;
  font-size: 300;
  font-weight: 16px;
  line-height: 22.5px;
}
blockquote small {
  display: block;
  line-height: 18px;
  color: #bfbfbf;
}
blockquote small:before {
  content: '\2014 \00A0';
}
blockquote.pull-right {
  float: right;
}
blockquote.pull-right p, blockquote.pull-right small {
  text-align: right;
}
address {
  display: block;
  margin-bottom: 18px;
  line-height: 18px;
}
code, pre {
  padding: 0 3px 2px;
  font-family: "Menlo", Monaco, Courier New, monospace;
  font-size: 12px;
  color: #404040;
  -webkit-border-radius: 3px;
  -moz-border-radius: 3px;
  border-radius: 3px;
}
code {
  padding: 1px 3px;
  background-color: #fee9cc;
}
pre {
  display: block;
  padding: 8.5px;
  margin: 0 0 9px;
  font-size: 12px;
  line-height: 18px;
  background-color: #f5f5f5;
  border: 1px solid #ccc;
  border: 1px solid rgba(0, 0, 0, 0.15);
  -webkit-border-radius: 3px;
  -moz-border-radius: 3px;
  border-radius: 3px;
  white-space: pre;
  white-space: pre-wrap;
  word-break: break-all;
}
pre.prettyprint {
  margin-bottom: 18px;
}
pre code {
  padding: 0;
  background-color: transparent;
}
form {
  margin-bottom: 18px;
}
legend {
  display: block;
  width: 100%;
  margin-bottom: 27px;
  font-size: 19.5px;
  line-height: 36px;
  color: #404040;
  border-bottom: 1px solid #eee;
}
label,
input,
select,
textarea {
  font-family: "Helvetica Neue", Helvetica, Arial, sans-serif;
  font-size: normal;
  font-weight: 13px;
  line-height: 18px;
}
label {
  display: block;
  margin-bottom: 5px;
  color: #404040;
}
input,
textarea,
select,
.uneditable-input {
  display: inline-block;
  width: 210px;
  height: 18px;
  padding: 4px;
  font-size: 13px;
  line-height: 18px;
  color: #808080;
  border: 1px solid #ccc;
  -webkit-border-radius: 3px;
  -moz-border-radius: 3px;
  border-radius: 3px;
}
input[type=image], input[type=checkbox], input[type=radio] {
  width: auto;
  height: auto;
  padding: 0;
  margin: 3px 0;
  *margin-top: 0;
  /* IE6-7 */

  line-height: normal;
  border: none;
  cursor: pointer;
}
input[type=file] {
  padding: initial;
  line-height: initial;
  border: initial;
  background-color: #ffffff;
  background-color: initial;
  -webkit-box-shadow: none;
  -moz-box-shadow: none;
  box-shadow: none;
}
input[type=button], input[type=reset], input[type=submit] {
  width: auto;
  height: auto;
}
select, input[type=file] {
  height: 27px;
  *margin-top: 4px;
  /* For IE7, add top margin to align select with labels */

  line-height: 27px;
}
select[multiple] {
  height: inherit;
  background-color: #ffffff;
}
input[type=image] {
  -webkit-box-shadow: none;
  -moz-box-shadow: none;
  box-shadow: none;
}
textarea {
  height: auto;
}
input, textarea {
  -webkit-box-shadow: inset 0 1px 3px rgba(0, 0, 0, 0.1);
  -moz-box-shadow: inset 0 1px 3px rgba(0, 0, 0, 0.1);
  box-shadow: inset 0 1px 3px rgba(0, 0, 0, 0.1);
  -webkit-transition: border linear 0.2s, box-shadow linear 0.2s;
  -moz-transition: border linear 0.2s, box-shadow linear 0.2s;
  -ms-transition: border linear 0.2s, box-shadow linear 0.2s;
  -o-transition: border linear 0.2s, box-shadow linear 0.2s;
  transition: border linear 0.2s, box-shadow linear 0.2s;
}
input:focus, textarea:focus {
  border-color: rgba(82, 168, 236, 0.8);
  -webkit-box-shadow: inset 0 1px 3px rgba(0, 0, 0, 0.1), 0 0 8px rgba(82, 168, 236, 0.6);
  -moz-box-shadow: inset 0 1px 3px rgba(0, 0, 0, 0.1), 0 0 8px rgba(82, 168, 236, 0.6);
  box-shadow: inset 0 1px 3px rgba(0, 0, 0, 0.1), 0 0 8px rgba(82, 168, 236, 0.6);
  outline: 0;
}
input[type=file]:focus, input[type=checkbox]:focus, select:focus {
  -webkit-box-shadow: none;
  -moz-box-shadow: none;
  box-shadow: none;
  outline: 1px dotted #666;
}
.input-mini {
  width: 60px;
}
.input-small {
  width: 90px;
}
.input-medium {
  width: 150px;
}
.input-large {
  width: 210px;
}
.input-xlarge {
  width: 270px;
}
.input-xxlarge {
  width: 530px;
}
input.span1,
textarea.span1,
select.span1,
.uneditable-input.span1 {
  display: inline-block;
  float: none;
  width: 50px;
  margin-left: 0;
}
input.span2,
textarea.span2,
select.span2,
.uneditable-input.span2 {
  display: inline-block;
  float: none;
  width: 130px;
  margin-left: 0;
}
input.span3,
textarea.span3,
select.span3,
.uneditable-input.span3 {
  display: inline-block;
  float: none;
  width: 210px;
  margin-left: 0;
}
input.span4,
textarea.span4,
select.span4,
.uneditable-input.span4 {
  display: inline-block;
  float: none;
  width: 290px;
  margin-left: 0;
}
input.span5,
textarea.span5,
select.span5,
.uneditable-input.span5 {
  display: inline-block;
  float: none;
  width: 370px;
  margin-left: 0;
}
input.span6,
textarea.span6,
select.span6,
.uneditable-input.span6 {
  display: inline-block;
  float: none;
  width: 450px;
  margin-left: 0;
}
input.span7,
textarea.span7,
select.span7,
.uneditable-input.span7 {
  display: inline-block;
  float: none;
  width: 530px;
  margin-left: 0;
}
input.span8,
textarea.span8,
select.span8,
.uneditable-input.span8 {
  display: inline-block;
  float: none;
  width: 610px;
  margin-left: 0;
}
input.span9,
textarea.span9,
select.span9,
.uneditable-input.span9 {
  display: inline-block;
  float: none;
  width: 690px;
  margin-left: 0;
}
input.span10,
textarea.span10,
select.span10,
.uneditable-input.span10 {
  display: inline-block;
  float: none;
  width: 770px;
  margin-left: 0;
}
input.span11,
textarea.span11,
select.span11,
.uneditable-input.span11 {
  display: inline-block;
  float: none;
  width: 850px;
  margin-left: 0;
}
input.span12,
textarea.span12,
select.span12,
.uneditable-input.span12 {
  display: inline-block;
  float: none;
  width: 930px;
  margin-left: 0;
}
input.span13,
textarea.span13,
select.span13,
.uneditable-input.span13 {
  display: inline-block;
  float: none;
  width: 1010px;
  margin-left: 0;
}
input.span14,
textarea.span14,
select.span14,
.uneditable-input.span14 {
  display: inline-block;
  float: none;
  width: 1090px;
  margin-left: 0;
}
input.span15,
textarea.span15,
select.span15,
.uneditable-input.span15 {
  display: inline-block;
  float: none;
  width: 1170px;
  margin-left: 0;
}
input.span16,
textarea.span16,
select.span16,
.uneditable-input.span16 {
  display: inline-block;
  float: none;
  width: 1250px;
  margin-left: 0;
}
input[disabled],
select[disabled],
textarea[disabled],
input[readonly],
select[readonly],
textarea[readonly] {
  background-color: #f5f5f5;
  border-color: #ddd;
  cursor: not-allowed;
}
.control-group.error > label, .control-group.error .help-block, .control-group.error .help-inline {
  color: #b94a48;
}
.control-group.error input, .control-group.error textarea {
  color: #b94a48;
  border-color: #ee5f5b;
}
.control-group.error input:focus, .control-group.error textarea:focus {
  border-color: #e9322d;
  -webkit-box-shadow: 0 0 6px #f8b9b7;
  -moz-box-shadow: 0 0 6px #f8b9b7;
  box-shadow: 0 0 6px #f8b9b7;
}
.control-group.error .input-prepend .add-on, .control-group.error .input-append .add-on {
  color: #b94a48;
  background-color: #fce6e6;
  border-color: #b94a48;
}
.control-group.warning > label, .control-group.warning .help-block, .control-group.warning .help-inline {
  color: #c09853;
}
.control-group.warning input, .control-group.warning textarea {
  color: #c09853;
  border-color: #ccae64;
}
.control-group.warning input:focus, .control-group.warning textarea:focus {
  border-color: #be9a3f;
  -webkit-box-shadow: 0 0 6px #e5d6b1;
  -moz-box-shadow: 0 0 6px #e5d6b1;
  box-shadow: 0 0 6px #e5d6b1;
}
.control-group.warning .input-prepend .add-on, .control-group.warning .input-append .add-on {
  color: #c09853;
  background-color: #d2b877;
  border-color: #c09853;
}
.control-group.success > label, .control-group.success .help-block, .control-group.success .help-inline {
  color: #468847;
}
.control-group.success input, .control-group.success textarea {
  color: #468847;
  border-color: #57a957;
}
.control-group.success input:focus, .control-group.success textarea:focus {
  border-color: #458845;
  -webkit-box-shadow: 0 0 6px #9acc9a;
  -moz-box-shadow: 0 0 6px #9acc9a;
  box-shadow: 0 0 6px #9acc9a;
}
.control-group.success .input-prepend .add-on, .control-group.success .input-append .add-on {
  color: #468847;
  background-color: #bcddbc;
  border-color: #468847;
}
.form-actions {
  padding: 17px 20px 18px;
  margin-top: 18px;
  margin-bottom: 18px;
  background-color: #f5f5f5;
  border-top: 1px solid #ddd;
}
.uneditable-input {
  display: block;
  background-color: #ffffff;
  border-color: #eee;
  -webkit-box-shadow: inset 0 1px 2px rgba(0, 0, 0, 0.025);
  -moz-box-shadow: inset 0 1px 2px rgba(0, 0, 0, 0.025);
  box-shadow: inset 0 1px 2px rgba(0, 0, 0, 0.025);
  cursor: not-allowed;
}
:-moz-placeholder {
  color: #bfbfbf;
}
::-webkit-input-placeholder {
  color: #bfbfbf;
}
.help-text {
  margin-top: 5px;
  margin-bottom: 0;
  color: #bfbfbf;
}
.help-inline {
  *position: relative;
  /* IE6-7 */

  *top: -5px;
  /* IE6-7 */

  display: inline;
  padding-left: 5px;
}
.help-block {
  display: block;
  max-width: 600px;
}
.inline-inputs {
  color: #808080;
}
.inline-inputs span, .inline-inputs input {
  display: inline-block;
}
.inline-inputs input.mini {
  width: 60px;
}
.inline-inputs input.small {
  width: 90px;
}
.inline-inputs span {
  padding: 0 2px 0 1px;
}
.input-prepend input, .input-append input {
  -webkit-border-radius: 0 3px 3px 0;
  -moz-border-radius: 0 3px 3px 0;
  border-radius: 0 3px 3px 0;
}
.input-prepend .add-on, .input-append .add-on {
  position: relative;
  z-index: 2;
  float: left;
  display: block;
  width: auto;
  min-width: 16px;
  height: 18px;
  margin-right: -1px;
  padding: 4px 4px 4px 5px;
  font-weight: normal;
  line-height: 18px;
  color: #bfbfbf;
  text-align: center;
  text-shadow: 0 1px 0 #ffffff;
  background-color: #f5f5f5;
  border: 1px solid #ccc;
  -webkit-border-radius: 3px 0 0 3px;
  -moz-border-radius: 3px 0 0 3px;
  border-radius: 3px 0 0 3px;
}
.input-prepend .active, .input-append .active {
  background-color: #a9dba9;
  border-color: #46a546;
}
.input-prepend .add-on {
  *margin-top: 1px;
  /* IE6-7 */

}
.input-append input {
  float: left;
  -webkit-border-radius: 3px 0 0 3px;
  -moz-border-radius: 3px 0 0 3px;
  border-radius: 3px 0 0 3px;
}
.input-append .add-on {
  margin-right: 0;
  margin-left: -1px;
  -webkit-border-radius: 0 3px 3px 0;
  -moz-border-radius: 0 3px 3px 0;
  border-radius: 0 3px 3px 0;
}
.search-form .search-query {
  -webkit-border-radius: 14px;
  -moz-border-radius: 14px;
  border-radius: 14px;
}
.control-group {
  margin-bottom: 18px;
}
.control-group > label {
  font-weight: bold;
}
.horizontal-form .control-group > label {
  float: left;
  width: 130px;
  padding-top: 5px;
  text-align: right;
}
.horizontal-form .controls {
  margin-left: 150px;
}
.horizontal-form .control-list {
  padding-top: 6px;
}
.horizontal-form .form-actions {
  padding-left: 150px;
}
table {
  width: 100%;
  margin-bottom: 18px;
}
th, td {
  padding: 8px;
  line-height: 18px;
  text-align: left;
  border-bottom: 1px solid #ddd;
}
th {
  font-weight: bold;
  vertical-align: bottom;
}
td {
  vertical-align: top;
}
tbody tr:last-child th, tbody tr:last-child td {
  border-bottom: 0;
}
.condensed-table th, .condensed-table td {
  padding: 4px 5px;
}
.bordered-table {
  border: 1px solid #ddd;
  border-collapse: separate;
  -webkit-border-radius: 4px;
  -moz-border-radius: 4px;
  border-radius: 4px;
}
.bordered-table th + th,
.bordered-table td + td,
.bordered-table th + td,
.bordered-table td + th {
  border-left: 1px solid #ddd;
}
.bordered-table thead:first-child tr:first-child th:first-child, .bordered-table tbody:first-child tr:first-child td:first-child {
  -webkit-border-radius: 4px 0 0 0;
  -moz-border-radius: 4px 0 0 0;
  border-radius: 4px 0 0 0;
}
.bordered-table thead:first-child tr:first-child th:last-child, .bordered-table tbody:first-child tr:first-child td:last-child {
  -webkit-border-radius: 0 4px 0 0;
  -moz-border-radius: 0 4px 0 0;
  border-radius: 0 4px 0 0;
}
.bordered-table thead:last-child tr:last-child th:first-child, .bordered-table tbody:last-child tr:last-child td:first-child {
  -webkit-border-radius: 0 0 0 4px;
  -moz-border-radius: 0 0 0 4px;
  border-radius: 0 0 0 4px;
}
.bordered-table thead:last-child tr:last-child th:last-child, .bordered-table tbody:last-child tr:last-child td:last-child {
  -webkit-border-radius: 0 0 4px 0;
  -moz-border-radius: 0 0 4px 0;
  border-radius: 0 0 4px 0;
}
.striped-table tbody tr:nth-child(odd) td, .striped-table tbody tr:nth-child(odd) th {
  background-color: #f9f9f9;
}
/*
// ----------------

// This is a duplication of the main grid .columns() mixin, but subtracts 20px to account for input padding and border
.tableColumns(@columnSpan: 1) {
  width: ((@gridColumnWidth - 20) * @columnSpan) + ((@gridColumnWidth - 20) * (@columnSpan - 1));
}
table {
  // Default columns
  .span1     { .tableColumns(1); }
  .span2     { .tableColumns(2); }
  .span3     { .tableColumns(3); }
  .span4     { .tableColumns(4); }
  .span5     { .tableColumns(5); }
  .span6     { .tableColumns(6); }
  .span7     { .tableColumns(7); }
  .span8     { .tableColumns(8); }
  .span9     { .tableColumns(9); }
  .span10    { .tableColumns(10); }
  .span11    { .tableColumns(11); }
  .span12    { .tableColumns(12); }
  .span13    { .tableColumns(13); }
  .span14    { .tableColumns(14); }
  .span15    { .tableColumns(15); }
  .span16    { .tableColumns(16); }
}


// TABLESORTER
// -----------

table {
  // Tablesorting styles w/ jQuery plugin
  .header {
    cursor: pointer;
    &:after {
      float: right;
      margin-top: 7px;
      border-width: 0 4px 4px;
      border-style: solid;
      border-color: #000 transparent;
      content: "";
      visibility: hidden;
    }
  }
  // Style the sorted column headers (THs)
  .headerSortUp,
  .headerSortDown {
    text-shadow: 0 1px 1px rgba(255,255,255,.75);
    background-color: rgba(141,192,219,.25);
  }
  // Style the ascending (reverse alphabetical) column header
  .header:hover {
    &:after {
      visibility: visible;
    }
  }
  // Style the descending (alphabetical) column header
  .headerSortDown,
  .headerSortDown:hover {
    &:after {
      visibility: visible;
      .opacity(60);
    }
  }
  // Style the ascending (reverse alphabetical) column header
  .headerSortUp {
    &:after {
      border-bottom: none;
      border-left: 4px solid transparent;
      border-right: 4px solid transparent;
      border-top: 4px solid #000;
      visibility:visible;
      .box-shadow(none); //can't add boxshadow to downward facing arrow :(
      .opacity(60);
    }
  }
  // Blue Table Headings
  .blue {
    color: @blue;
    border-bottom-color: @blue;
  }
  .headerSortUp.blue,
  .headerSortDown.blue {
    background-color: lighten(@blue, 40%);
  }
  // Green Table Headings
  .green {
    color: @green;
    border-bottom-color: @green;
  }
  .headerSortUp.green,
  .headerSortDown.green {
    background-color: lighten(@green, 40%);
  }
  // Red Table Headings
  .red {
    color: @red;
    border-bottom-color: @red;
  }
  .headerSortUp.red,
  .headerSortDown.red {
    background-color: lighten(@red, 50%);
  }
  // Yellow Table Headings
  .yellow {
    color: @yellow;
    border-bottom-color: @yellow;
  }
  .headerSortUp.yellow,
  .headerSortDown.yellow {
    background-color: lighten(@yellow, 40%);
  }
  // Orange Table Headings
  .orange {
    color: @orange;
    border-bottom-color: @orange;
  }
  .headerSortUp.orange,
  .headerSortDown.orange {
    background-color: lighten(@orange, 40%);
  }
  // Purple Table Headings
  .purple {
    color: @purple;
    border-bottom-color: @purple;
  }
  .headerSortUp.purple,
  .headerSortDown.purple {
    background-color: lighten(@purple, 40%);
  }
}*/
.navbar {
  overflow: visible;
}
.navbar-inner {
  background-color: #222222;
  background-color: #222222;
  background-image: -khtml-gradient(linear, left top, left bottom, from(#333333), to(#222222));
  background-image: -moz-linear-gradient(top, #333333, #222222);
  background-image: -ms-linear-gradient(top, #333333, #222222);
  background-image: -webkit-gradient(linear, left top, left bottom, color-stop(0%, #333333), color-stop(100%, #222222));
  background-image: -webkit-linear-gradient(top, #333333, #222222);
  background-image: -o-linear-gradient(top, #333333, #222222);
  background-image: linear-gradient(top, #333333, #222222);
  background-repeat: repeat-x;
  filter: progid:DXImageTransform.Microsoft.gradient(startColorstr='#333333', endColorstr='#222222', GradientType=0);
  -webkit-box-shadow: 0 1px 3px rgba(0, 0, 0, 0.25), inset 0 -1px 0 rgba(0, 0, 0, 0.1);
  -moz-box-shadow: 0 1px 3px rgba(0, 0, 0, 0.25), inset 0 -1px 0 rgba(0, 0, 0, 0.1);
  box-shadow: 0 1px 3px rgba(0, 0, 0, 0.25), inset 0 -1px 0 rgba(0, 0, 0, 0.1);
}
.navbar a {
  color: #bfbfbf;
  text-shadow: 0 -1px 0 rgba(0, 0, 0, 0.25);
}
.navbar .brand a:hover, .navbar ul .active > a {
  color: #ffffff;
  text-decoration: none;
  background-color: #333333;
  background-color: rgba(255, 255, 255, 0.05);
}
.navbar .brand {
  float: left;
  display: block;
  padding: 8px 20px 12px;
  margin-left: -20px;
  font-size: 20px;
  font-weight: 200;
  line-height: 1;
  color: #ffffff;
}
.navbar p {
  margin: 0;
  line-height: 40px;
}
.navbar p a:hover {
  color: #ffffff;
  background-color: transparent;
}
.navbar-search {
  position: relative;
  float: left;
  margin-top: 6px;
  margin-bottom: 0;
}
.navbar-search .search-query {
  padding: 4px 9px;
  font-family: "Helvetica Neue", Helvetica, Arial, sans-serif;
  font-size: 13px;
  font-weight: normal;
  line-height: 1;
  color: #ffffff;
  color: rgba(255, 255, 255, 0.75);
  background-color: #444;
  background-color: rgba(255, 255, 255, 0.3);
  border: 1px solid #111;
  -webkit-box-shadow: inset 0 1px 2px rgba(0, 0, 0, 0.1), 0 1px 0px rgba(255, 255, 255, 0.15);
  -moz-box-shadow: inset 0 1px 2px rgba(0, 0, 0, 0.1), 0 1px 0px rgba(255, 255, 255, 0.15);
  box-shadow: inset 0 1px 2px rgba(0, 0, 0, 0.1), 0 1px 0px rgba(255, 255, 255, 0.15);
  -webkit-transition: none;
  -moz-transition: none;
  -ms-transition: none;
  -o-transition: none;
  transition: none;
}
.navbar-search .search-query:-moz-placeholder {
  color: #e6e6e6;
}
.navbar-search .search-query::-webkit-input-placeholder {
  color: #e6e6e6;
}
.navbar-search .search-query:hover {
  color: #ffffff;
  background-color: #bfbfbf;
  background-color: rgba(255, 255, 255, 0.5);
}
.navbar-search .search-query:focus, .navbar-search .search-query.focused {
  padding: 5px 10px;
  color: #404040;
  text-shadow: 0 1px 0 #ffffff;
  background-color: #ffffff;
  border: 0;
  -webkit-box-shadow: 0 0 3px rgba(0, 0, 0, 0.15);
  -moz-box-shadow: 0 0 3px rgba(0, 0, 0, 0.15);
  box-shadow: 0 0 3px rgba(0, 0, 0, 0.15);
  outline: 0;
}
.navbar-static {
  margin-bottom: 18px;
}
.navbar-static .navbar-inner {
  padding-left: 20px;
  padding-right: 20px;
  -webkit-border-radius: 4px;
  -moz-border-radius: 4px;
  border-radius: 4px;
}
.navbar-fixed {
  position: fixed;
  top: 0;
  right: 0;
  left: 0;
  z-index: 10000;
}
.nav {
  position: relative;
  left: 0;
  display: block;
  float: left;
  margin: 0 10px 0 0;
}
.nav > li {
  display: block;
  float: left;
}
.nav a {
  display: block;
  float: none;
  padding: 10px 10px 11px;
  line-height: 19px;
  text-decoration: none;
}
.nav a:hover {
  color: #ffffff;
  text-decoration: none;
}
.nav .active > a {
  background-color: #222;
  background-color: rgba(0, 0, 0, 0.5);
}
.nav .divider {
  height: 40px;
  width: 1px;
  margin: 0 5px;
  overflow: hidden;
  background-color: #222;
  border-right: 1px solid #444;
}
.nav.secondary-nav {
  float: right;
  margin-left: 10px;
  margin-right: 0;
}
.nav.secondary-nav .dropdown-menu {
  right: 0;
  border: 0;
}
.nav .dropdown-toggle:hover, .nav .dropdown.open .dropdown-toggle {
  background: #444;
  background: rgba(255, 255, 255, 0.05);
}
.nav .dropdown-menu {
  background-color: #333;
}
.nav .dropdown-menu .dropdown-toggle {
  color: #ffffff;
}
.nav .dropdown-menu .dropdown-toggle.open {
  background: #444;
  background: rgba(255, 255, 255, 0.05);
}
.nav .dropdown-menu li a {
  color: #999;
  text-shadow: 0 1px 0 rgba(0, 0, 0, 0.5);
}
.nav .dropdown-menu li a:hover {
  background-color: #191919;
  background-image: -khtml-gradient(linear, left top, left bottom, from(#292929), to(#191919));
  background-image: -moz-linear-gradient(top, #292929, #191919);
  background-image: -ms-linear-gradient(top, #292929, #191919);
  background-image: -webkit-gradient(linear, left top, left bottom, color-stop(0%, #292929), color-stop(100%, #191919));
  background-image: -webkit-linear-gradient(top, #292929, #191919);
  background-image: -o-linear-gradient(top, #292929, #191919);
  background-image: linear-gradient(top, #292929, #191919);
  background-repeat: repeat-x;
  filter: progid:DXImageTransform.Microsoft.gradient(startColorstr='#292929', endColorstr='#191919', GradientType=0);
  color: #ffffff;
}
.nav .dropdown-menu .active a {
  color: #ffffff;
}
.nav .dropdown-menu .divider {
  background-color: #222;
  border-color: #444;
}
.topbar ul .dropdown-menu li a {
  padding: 4px 15px;
}
.dropdown {
  position: relative;
}
.dropdown-toggle:after {
  display: inline-block;
  width: 0;
  height: 0;
  margin-top: 8px;
  margin-left: 6px;
  text-indent: -99999px;
  vertical-align: top;
  border-left: 4px solid transparent;
  border-right: 4px solid transparent;
  border-top: 4px solid #ffffff;
  filter: alpha(opacity=30);
  -moz-opacity: 0.3;
  opacity: 0.3;
  content: "&darr;";
}
.dropdown:hover .dropdown-toggle:after {
  filter: alpha(opacity=100);
  -moz-opacity: 1;
  opacity: 1;
}
.dropdown-menu {
  position: absolute;
  top: 40px;
  z-index: 900;
  float: left;
  display: none;
  min-width: 160px;
  max-width: 220px;
  _width: 160px;
  padding: 6px 0;
  margin-left: 0;
  margin-right: 0;
  background-color: #ffffff;
  border-color: #999;
  border-color: rgba(0, 0, 0, 0.2);
  border-style: solid;
  border-width: 0 1px 1px;
  -webkit-border-radius: 0 0 6px 6px;
  -moz-border-radius: 0 0 6px 6px;
  border-radius: 0 0 6px 6px;
  -webkit-box-shadow: 0 2px 4px rgba(0, 0, 0, 0.2);
  -moz-box-shadow: 0 2px 4px rgba(0, 0, 0, 0.2);
  box-shadow: 0 2px 4px rgba(0, 0, 0, 0.2);
  -webkit-background-clip: padding-box;
  -moz-background-clip: padding-box;
  background-clip: padding-box;
  zoom: 1;
}
.dropdown-menu li {
  float: none;
  display: block;
  background-color: none;
}
.dropdown-menu .divider {
  height: 1px;
  margin: 5px 0;
  overflow: hidden;
  background-color: #eee;
  border-bottom: 1px solid #ffffff;
}
.topbar .dropdown-menu a, .dropdown-menu a {
  display: block;
  padding: 4px 15px;
  clear: both;
  font-weight: normal;
  line-height: 18px;
  color: #808080;
  text-shadow: 0 1px 0 #ffffff;
}
.topbar .dropdown-menu a:hover, .dropdown-menu a:hover {
  color: #404040;
  text-decoration: none;
  background-color: #dddddd;
  background-image: -khtml-gradient(linear, left top, left bottom, from(#eeeeee), to(#dddddd));
  background-image: -moz-linear-gradient(top, #eeeeee, #dddddd);
  background-image: -ms-linear-gradient(top, #eeeeee, #dddddd);
  background-image: -webkit-gradient(linear, left top, left bottom, color-stop(0%, #eeeeee), color-stop(100%, #dddddd));
  background-image: -webkit-linear-gradient(top, #eeeeee, #dddddd);
  background-image: -o-linear-gradient(top, #eeeeee, #dddddd);
  background-image: linear-gradient(top, #eeeeee, #dddddd);
  background-repeat: repeat-x;
  filter: progid:DXImageTransform.Microsoft.gradient(startColorstr='#eeeeee', endColorstr='#dddddd', GradientType=0);
  -webkit-box-shadow: inset 0 1px 0 rgba(0, 0, 0, 0.025), inset 0 -1px rgba(0, 0, 0, 0.025);
  -moz-box-shadow: inset 0 1px 0 rgba(0, 0, 0, 0.025), inset 0 -1px rgba(0, 0, 0, 0.025);
  box-shadow: inset 0 1px 0 rgba(0, 0, 0, 0.025), inset 0 -1px rgba(0, 0, 0, 0.025);
}
.dropdown.open .dropdown-toggle {
  color: #ffffff;
  background: #ccc;
  background: rgba(0, 0, 0, 0.3);
}
.dropdown.open .dropdown-menu {
  display: block;
}
.hero-unit {
  padding: 60px;
  margin-bottom: 30px;
  background-color: #f5f5f5;
  -webkit-border-radius: 6px;
  -moz-border-radius: 6px;
  border-radius: 6px;
}
.hero-unit h1 {
  margin-bottom: 0;
  font-size: 60px;
  line-height: 1;
  letter-spacing: -1px;
}
.hero-unit p {
  font-size: 18px;
  font-weight: 200;
  line-height: 27px;
}
footer {
  padding-top: 17px;
  margin-top: 17px;
  border-top: 1px solid #eee;
}
.page-header {
  margin-bottom: 27px;
  border-bottom: 1px solid #eee;
  -webkit-box-shadow: 0 1px 0 rgba(255, 255, 255, 0.5);
  -moz-box-shadow: 0 1px 0 rgba(255, 255, 255, 0.5);
  box-shadow: 0 1px 0 rgba(255, 255, 255, 0.5);
}
.page-header h1 {
  margin-bottom: 13.5px;
}
.btn.danger,
.alert-message.danger,
.btn.danger:hover,
.alert-message.danger:hover,
.btn.error,
.alert-message.error,
.btn.error:hover,
.alert-message.error:hover,
.btn.success,
.alert-message.success,
.btn.success:hover,
.alert-message.success:hover,
.btn.info,
.alert-message.info,
.btn.info:hover,
.alert-message.info:hover {
  color: #ffffff;
}
.btn.danger,
.alert-message.danger,
.btn.error,
.alert-message.error {
  text-shadow: 0 -1px 0 rgba(0, 0, 0, 0.25);
  background-color: #c43c35;
  background-image: -khtml-gradient(linear, left top, left bottom, from(#ee5f5b), to(#c43c35));
  background-image: -moz-linear-gradient(top, #ee5f5b, #c43c35);
  background-image: -ms-linear-gradient(top, #ee5f5b, #c43c35);
  background-image: -webkit-gradient(linear, left top, left bottom, color-stop(0%, #ee5f5b), color-stop(100%, #c43c35));
  background-image: -webkit-linear-gradient(top, #ee5f5b, #c43c35);
  background-image: -o-linear-gradient(top, #ee5f5b, #c43c35);
  background-image: linear-gradient(top, #ee5f5b, #c43c35);
  background-repeat: repeat-x;
  filter: progid:DXImageTransform.Microsoft.gradient(startColorstr='#ee5f5b', endColorstr='#c43c35', GradientType=0);
  border-color: #c43c35 #c43c35 #882a25;
  border-color: rgba(0, 0, 0, 0.1) rgba(0, 0, 0, 0.1) rgba(0, 0, 0, 0.25);
}
.btn.success, .alert-message.success {
  text-shadow: 0 -1px 0 rgba(0, 0, 0, 0.25);
  background-color: #57a957;
  background-image: -khtml-gradient(linear, left top, left bottom, from(#62c462), to(#57a957));
  background-image: -moz-linear-gradient(top, #62c462, #57a957);
  background-image: -ms-linear-gradient(top, #62c462, #57a957);
  background-image: -webkit-gradient(linear, left top, left bottom, color-stop(0%, #62c462), color-stop(100%, #57a957));
  background-image: -webkit-linear-gradient(top, #62c462, #57a957);
  background-image: -o-linear-gradient(top, #62c462, #57a957);
  background-image: linear-gradient(top, #62c462, #57a957);
  background-repeat: repeat-x;
  filter: progid:DXImageTransform.Microsoft.gradient(startColorstr='#62c462', endColorstr='#57a957', GradientType=0);
  border-color: #57a957 #57a957 #3d773d;
  border-color: rgba(0, 0, 0, 0.1) rgba(0, 0, 0, 0.1) rgba(0, 0, 0, 0.25);
}
.btn.info, .alert-message.info {
  text-shadow: 0 -1px 0 rgba(0, 0, 0, 0.25);
  background-color: #339bb9;
  background-image: -khtml-gradient(linear, left top, left bottom, from(#5bc0de), to(#339bb9));
  background-image: -moz-linear-gradient(top, #5bc0de, #339bb9);
  background-image: -ms-linear-gradient(top, #5bc0de, #339bb9);
  background-image: -webkit-gradient(linear, left top, left bottom, color-stop(0%, #5bc0de), color-stop(100%, #339bb9));
  background-image: -webkit-linear-gradient(top, #5bc0de, #339bb9);
  background-image: -o-linear-gradient(top, #5bc0de, #339bb9);
  background-image: linear-gradient(top, #5bc0de, #339bb9);
  background-repeat: repeat-x;
  filter: progid:DXImageTransform.Microsoft.gradient(startColorstr='#5bc0de', endColorstr='#339bb9', GradientType=0);
  border-color: #339bb9 #339bb9 #22697d;
  border-color: rgba(0, 0, 0, 0.1) rgba(0, 0, 0, 0.1) rgba(0, 0, 0, 0.25);
}
.btn {
  display: inline-block;
  padding: 5px 14px 6px;
  font-size: 13px;
  line-height: normal;
  color: #333;
  text-shadow: 0 1px 1px rgba(255, 255, 255, 0.75);
  background-color: #e6e6e6;
  background-image: -webkit-gradient(linear, 0 0, 0 100%, from(#ffffff), color-stop(25%, #ffffff), to(#e6e6e6));
  background-image: -webkit-linear-gradient(#ffffff, #ffffff 25%, #e6e6e6);
  background-image: -moz-linear-gradient(top, #ffffff, #ffffff 25%, #e6e6e6);
  background-image: -ms-linear-gradient(#ffffff, #ffffff 25%, #e6e6e6);
  background-image: -o-linear-gradient(#ffffff, #ffffff 25%, #e6e6e6);
  background-image: linear-gradient(#ffffff, #ffffff 25%, #e6e6e6);
  background-repeat: no-repeat;
  filter: progid:DXImageTransform.Microsoft.gradient(startColorstr='#ffffff', endColorstr='#e6e6e6', GradientType=0);
  border: 1px solid #ccc;
  border-bottom-color: #bbb;
  -webkit-border-radius: 4px;
  -moz-border-radius: 4px;
  border-radius: 4px;
  -webkit-box-shadow: inset 0 1px 0 rgba(255, 255, 255, 0.2), 0 1px 2px rgba(0, 0, 0, 0.05);
  -moz-box-shadow: inset 0 1px 0 rgba(255, 255, 255, 0.2), 0 1px 2px rgba(0, 0, 0, 0.05);
  box-shadow: inset 0 1px 0 rgba(255, 255, 255, 0.2), 0 1px 2px rgba(0, 0, 0, 0.05);
  cursor: pointer;
  -webkit-transition: 0.1s linear all;
  -moz-transition: 0.1s linear all;
  -ms-transition: 0.1s linear all;
  -o-transition: 0.1s linear all;
  transition: 0.1s linear all;
}
.btn:hover {
  color: #333;
  text-decoration: none;
  background-position: 0 -15px;
}
.btn:focus {
  outline: 1px dotted #666;
}
.btn.primary {
  color: #ffffff;
  text-shadow: 0 -1px 0 rgba(0, 0, 0, 0.25);
  background-color: #0064cd;
  background-image: -khtml-gradient(linear, left top, left bottom, from(#049cdb), to(#0064cd));
  background-image: -moz-linear-gradient(top, #049cdb, #0064cd);
  background-image: -ms-linear-gradient(top, #049cdb, #0064cd);
  background-image: -webkit-gradient(linear, left top, left bottom, color-stop(0%, #049cdb), color-stop(100%, #0064cd));
  background-image: -webkit-linear-gradient(top, #049cdb, #0064cd);
  background-image: -o-linear-gradient(top, #049cdb, #0064cd);
  background-image: linear-gradient(top, #049cdb, #0064cd);
  background-repeat: repeat-x;
  filter: progid:DXImageTransform.Microsoft.gradient(startColorstr='#049cdb', endColorstr='#0064cd', GradientType=0);
  border-color: #0064cd #0064cd #003f81;
  border-color: rgba(0, 0, 0, 0.1) rgba(0, 0, 0, 0.1) rgba(0, 0, 0, 0.25);
}
.btn.active, .btn:active {
  -webkit-box-shadow: inset 0 2px 4px rgba(0, 0, 0, 0.25), 0 1px 2px rgba(0, 0, 0, 0.05);
  -moz-box-shadow: inset 0 2px 4px rgba(0, 0, 0, 0.25), 0 1px 2px rgba(0, 0, 0, 0.05);
  box-shadow: inset 0 2px 4px rgba(0, 0, 0, 0.25), 0 1px 2px rgba(0, 0, 0, 0.05);
}
.btn.disabled {
  cursor: default;
  background-image: none;
  filter: progid:DXImageTransform.Microsoft.gradient(enabled = false);
  filter: alpha(opacity=65);
  -moz-opacity: 0.65;
  opacity: 0.65;
  -webkit-box-shadow: none;
  -moz-box-shadow: none;
  box-shadow: none;
}
.btn[disabled] {
  cursor: default;
  background-image: none;
  filter: progid:DXImageTransform.Microsoft.gradient(enabled = false);
  filter: alpha(opacity=65);
  -moz-opacity: 0.65;
  opacity: 0.65;
  -webkit-box-shadow: none;
  -moz-box-shadow: none;
  box-shadow: none;
}
.btn.large {
  padding: 9px 14px 9px;
  font-size: 15px;
  line-height: normal;
  -webkit-border-radius: 6px;
  -moz-border-radius: 6px;
  border-radius: 6px;
}
.btn.small {
  padding: 7px 9px 7px;
  font-size: 11px;
}
:root .alert-message, :root .btn {
  border-radius: 0 \0;
}
button.btn::-moz-focus-inner, input[type=submit].btn::-moz-focus-inner {
  padding: 0;
  border: 0;
}
.btn-toolbar {
  zoom: 1;
}
.btn-toolbar:before, .btn-toolbar:after {
  display: table;
  *display: inline;
  content: "";
  zoom: 1;
}
.btn-toolbar:after {
  clear: both;
}
.btn-toolbar .btn-group {
  float: left;
  margin-right: 10px;
}
.btn-group {
  zoom: 1;
}
.btn-group:before, .btn-group:after {
  display: table;
  *display: inline;
  content: "";
  zoom: 1;
}
.btn-group:after {
  clear: both;
}
.btn-group .btn {
  position: relative;
  float: left;
  margin-left: -1px;
  -webkit-border-radius: 0;
  -moz-border-radius: 0;
  border-radius: 0;
}
.btn-group .btn:first-child {
  margin-left: 0;
  -webkit-border-top-left-radius: 4px;
  -moz-border-radius-topleft: 4px;
  border-top-left-radius: 4px;
  -webkit-border-bottom-left-radius: 4px;
  -moz-border-radius-bottomleft: 4px;
  border-bottom-left-radius: 4px;
}
.btn-group .btn:last-child {
  -webkit-border-top-right-radius: 4px;
  -moz-border-radius-topright: 4px;
  border-top-right-radius: 4px;
  -webkit-border-bottom-right-radius: 4px;
  -moz-border-radius-bottomright: 4px;
  border-bottom-right-radius: 4px;
}
.btn-group .btn:hover, .btn-group .btn:focus, .btn-group .btn:active {
  z-index: 2;
}
.close {
  float: right;
  font-size: 20px;
  font-weight: bold;
  line-height: 13.5px;
  color: #000000;
  text-shadow: 0 1px 0 #ffffff;
  filter: alpha(opacity=20);
  -moz-opacity: 0.2;
  opacity: 0.2;
}
.close:hover {
  color: #000000;
  text-decoration: none;
  filter: alpha(opacity=40);
  -moz-opacity: 0.4;
  opacity: 0.4;
}
.alert-message {
  position: relative;
  padding: 7px 15px;
  margin-bottom: 18px;
  color: #404040;
  text-shadow: 0 1px 0 rgba(255, 255, 255, 0.5);
  text-shadow: 0 -1px 0 rgba(0, 0, 0, 0.25);
  background-color: #eedc94;
  background-image: -khtml-gradient(linear, left top, left bottom, from(#fceec1), to(#eedc94));
  background-image: -moz-linear-gradient(top, #fceec1, #eedc94);
  background-image: -ms-linear-gradient(top, #fceec1, #eedc94);
  background-image: -webkit-gradient(linear, left top, left bottom, color-stop(0%, #fceec1), color-stop(100%, #eedc94));
  background-image: -webkit-linear-gradient(top, #fceec1, #eedc94);
  background-image: -o-linear-gradient(top, #fceec1, #eedc94);
  background-image: linear-gradient(top, #fceec1, #eedc94);
  background-repeat: repeat-x;
  filter: progid:DXImageTransform.Microsoft.gradient(startColorstr='#fceec1', endColorstr='#eedc94', GradientType=0);
  border-color: #eedc94 #eedc94 #e4c652;
  border-color: rgba(0, 0, 0, 0.1) rgba(0, 0, 0, 0.1) rgba(0, 0, 0, 0.25);
  border-width: 1px;
  border-style: solid;
  -webkit-border-radius: 4px;
  -moz-border-radius: 4px;
  border-radius: 4px;
  -webkit-box-shadow: inset 0 1px 0 rgba(255, 255, 255, 0.25);
  -moz-box-shadow: inset 0 1px 0 rgba(255, 255, 255, 0.25);
  box-shadow: inset 0 1px 0 rgba(255, 255, 255, 0.25);
}
.alert-message .close {
  *margin-top: 3px;
  /* IE7 spacing */

}
.alert-message h5 {
  line-height: 18px;
}
.alert-message p {
  margin-bottom: 0;
}
.alert-message div {
  margin-top: 5px;
  margin-bottom: 2px;
  line-height: 28px;
}
.alert-message .btn {
  -webkit-box-shadow: 0 1px 0 rgba(255, 255, 255, 0.25);
  -moz-box-shadow: 0 1px 0 rgba(255, 255, 255, 0.25);
  box-shadow: 0 1px 0 rgba(255, 255, 255, 0.25);
}
.alert-message.block-message {
  padding: 14px;
  background-image: none;
  background-color: #fdf5d9;
  filter: progid:DXImageTransform.Microsoft.gradient(enabled = false);
  border-color: #fceec1;
  -webkit-box-shadow: none;
  -moz-box-shadow: none;
  box-shadow: none;
}
.alert-message.block-message ul, .alert-message.block-message p {
  margin-right: 30px;
}
.alert-message.block-message ul {
  margin-bottom: 0;
}
.alert-message.block-message li {
  color: #404040;
}
.alert-message.block-message .alert-actions {
  margin-top: 5px;
}
.alert-message.block-message.error, .alert-message.block-message.success, .alert-message.block-message.info {
  color: #404040;
  text-shadow: 0 1px 0 rgba(255, 255, 255, 0.5);
}
.alert-message.block-message.error {
  background-color: #fddfde;
  border-color: #fbc7c6;
}
.alert-message.block-message.success {
  background-color: #d1eed1;
  border-color: #bfe7bf;
}
.alert-message.block-message.info {
  background-color: #ddf4fb;
  border-color: #c6edf9;
}
.well {
  min-height: 20px;
  padding: 19px;
  margin-bottom: 20px;
  background-color: #f5f5f5;
  border: 1px solid #eee;
  border: 1px solid rgba(0, 0, 0, 0.05);
  -webkit-border-radius: 4px;
  -moz-border-radius: 4px;
  border-radius: 4px;
  -webkit-box-shadow: inset 0 1px 1px rgba(0, 0, 0, 0.05);
  -moz-box-shadow: inset 0 1px 1px rgba(0, 0, 0, 0.05);
  box-shadow: inset 0 1px 1px rgba(0, 0, 0, 0.05);
}
.well blockquote {
  border-color: #ddd;
  border-color: rgba(0, 0, 0, 0.15);
}
.fade {
  -webkit-transition: opacity 0.15s linear;
  -moz-transition: opacity 0.15s linear;
  -ms-transition: opacity 0.15s linear;
  -o-transition: opacity 0.15s linear;
  transition: opacity 0.15s linear;
  opacity: 0;
}
.fade.in {
  opacity: 1;
}
.collapse {
  -webkit-transition: height 0.35s ease;
  -moz-transition: height 0.35s ease;
  -ms-transition: height 0.35s ease;
  -o-transition: height 0.35s ease;
  transition: height 0.35s ease;
  position: relative;
  overflow: hidden;
  height: 0;
}
.collapse.in {
  height: auto;
}
.label {
  padding: 1px 3px 2px;
  font-size: 9.75px;
  font-weight: bold;
  color: #ffffff;
  text-transform: uppercase;
  background-color: #bfbfbf;
  -webkit-border-radius: 3px;
  -moz-border-radius: 3px;
  border-radius: 3px;
}
.label.important {
  background-color: #c43c35;
}
.label.warning {
  background-color: #f89406;
}
.label.success {
  background-color: #46a546;
}
.label.notice {
  background-color: #62cffc;
}
.tabs, .pills {
  padding: 0;
  margin: 0 0 20px;
  list-style: none;
  zoom: 1;
}
.tabs:before,
.pills:before,
.tabs:after,
.pills:after {
  display: table;
  *display: inline;
  content: "";
  zoom: 1;
}
.tabs:after, .pills:after {
  clear: both;
}
.tabs > li, .pills > li {
  float: left;
}
.tabs > li > a, .pills > li > a {
  display: block;
}
.tabs {
  border-color: #ddd;
  border-style: solid;
  border-width: 0 0 1px;
}
.tabs > li {
  position: relative;
  margin-bottom: -1px;
}
.tabs > li > a {
  padding: 0 15px;
  margin-right: 2px;
  line-height: 36px;
  border: 1px solid transparent;
  -webkit-border-radius: 4px 4px 0 0;
  -moz-border-radius: 4px 4px 0 0;
  border-radius: 4px 4px 0 0;
}
.tabs > li > a:hover {
  text-decoration: none;
  background-color: #eee;
  border-color: #eee #eee #ddd;
}
.tabs .active > a, .tabs .active > a:hover {
  color: #808080;
  background-color: #ffffff;
  border: 1px solid #ddd;
  border-bottom-color: transparent;
  cursor: default;
}
.tabbable {
  margin-bottom: 18px;
}
.tabbable .tabs {
  margin-bottom: 0;
  border-bottom: 0;
}
.tabbable .tab-content {
  padding: 19px;
  border: 1px solid #ddd;
}
.tabbable.tabs-bottom .tabs > li {
  margin-top: -1px;
  margin-bottom: 0;
}
.tabbable.tabs-bottom .tabs > li > a {
  -webkit-border-radius: 0 0 4px 4px;
  -moz-border-radius: 0 0 4px 4px;
  border-radius: 0 0 4px 4px;
}
.tabbable.tabs-bottom .tabs > li > a:hover {
  border-bottom-color: transparent;
  border-top-color: #ddd;
}
.tabbable.tabs-bottom .tabs > .active > a, .tabbable.tabs-bottom .tabs > .active > a:hover {
  border-color: transparent #ddd #ddd #ddd;
}
.tabbable.tabs-left, .tabbable.tabs-right {
  zoom: 1;
}
.tabbable.tabs-left:before,
.tabbable.tabs-right:before,
.tabbable.tabs-left:after,
.tabbable.tabs-right:after {
  display: table;
  *display: inline;
  content: "";
  zoom: 1;
}
.tabbable.tabs-left:after, .tabbable.tabs-right:after {
  clear: both;
}
.tabbable.tabs-left .tabs, .tabbable.tabs-right .tabs {
  width: 100px;
}
.tabbable.tabs-left .tabs > li, .tabbable.tabs-right .tabs > li {
  float: none;
  margin-bottom: -1px;
}
.tabbable.tabs-left .tabs > li > a, .tabbable.tabs-right .tabs > li > a {
  margin-bottom: 2px;
}
.tabbable.tabs-left .tabs > li > a:hover, .tabbable.tabs-right .tabs > li > a:hover {
  border-color: transparent;
}
.tabbable.tabs-left .tab-content {
  margin-left: 100px;
}
.tabbable.tabs-left .tabs {
  float: left;
}
.tabbable.tabs-left .tabs > li {
  margin-right: -1px;
}
.tabbable.tabs-left .tabs > li > a {
  margin-right: 0;
  -webkit-border-radius: 4px 0 0 4px;
  -moz-border-radius: 4px 0 0 4px;
  border-radius: 4px 0 0 4px;
}
.tabbable.tabs-left .tabs > li > a:hover {
  border-right-color: #ddd;
}
.tabbable.tabs-left .tabs .active > a, .tabbable.tabs-left .tabs .active > a:hover {
  border-color: #ddd;
  border-right-color: transparent;
}
.tabbable.tabs-right .tab-content {
  margin-right: 100px;
}
.tabbable.tabs-right .tabs {
  float: right;
}
.tabbable.tabs-right .tabs > li {
  margin-left: -1px;
}
.tabbable.tabs-right .tabs > li > a {
  margin-left: 0;
  -webkit-border-radius: 0 4px 4px 0;
  -moz-border-radius: 0 4px 4px 0;
  border-radius: 0 4px 4px 0;
}
.tabbable.tabs-right .tabs > li > a:hover {
  border-left-color: #ddd;
}
.tabbable.tabs-right .tabs .active > a, .tabbable.tabs-right .tabs .active > a:hover {
  border-color: #ddd;
  border-left-color: transparent;
}
.tabs .menu-dropdown, .tabs .dropdown-menu {
  top: 35px;
  border-width: 1px;
  -webkit-border-radius: 0 6px 6px 6px;
  -moz-border-radius: 0 6px 6px 6px;
  border-radius: 0 6px 6px 6px;
}
.tabs a.menu:after, .tabs .dropdown-toggle:after {
  border-top-color: #999;
  margin-top: 15px;
  margin-left: 5px;
}
.tabs li.open.menu .menu, .tabs .open.dropdown .dropdown-toggle {
  border-color: #999;
}
.tabs li.open a.menu:after, .tabs .dropdown.open .dropdown-toggle:after {
  border-top-color: #555;
}
.pills > a {
  padding: 0 15px;
  margin: 5px 3px 5px 0;
  line-height: 30px;
  text-shadow: 0 1px 1px #ffffff;
  -webkit-border-radius: 15px;
  -moz-border-radius: 15px;
  border-radius: 15px;
}
.pills > a:hover {
  color: #ffffff;
  text-decoration: none;
  text-shadow: 0 1px 1px rgba(0, 0, 0, 0.25);
  background-color: #00438a;
}
.pills .active > a {
  color: #ffffff;
  text-shadow: 0 1px 1px rgba(0, 0, 0, 0.25);
  background-color: #0069d6;
}
.pills-vertical > li {
  float: none;
}
.tab-content > .tab-pane, .pill-content > .pill-pane {
  display: none;
}
.tab-content > .active, .pill-content > .active {
  display: block;
}
.step-nav {
  position: relative;
  margin: 0 0 18px;
  list-style: none;
  line-height: 30px;
  text-align: center;
  background-color: #f5f5f5;
  -webkit-border-radius: 15px;
  -moz-border-radius: 15px;
  border-radius: 15px;
}
.step-nav li {
  display: inline;
  color: #bfbfbf;
}
.step-nav .prev, .step-nav .next {
  position: absolute;
  top: 6px;
}
.step-nav .prev {
  left: 15px;
}
.step-nav .next {
  right: 15px;
}
.step-nav .dot {
  display: inline-block;
  width: 10px;
  height: 10px;
  margin: 0 3px;
  text-indent: -999em;
  background-color: #bfbfbf;
  -webkit-border-radius: 5px;
  -moz-border-radius: 5px;
  border-radius: 5px;
  -webkit-box-shadow: inset 0 1px 1px rgba(0, 0, 0, 0.25);
  -moz-box-shadow: inset 0 1px 1px rgba(0, 0, 0, 0.25);
  box-shadow: inset 0 1px 1px rgba(0, 0, 0, 0.25);
}
.step-nav .dot:hover, .step-nav .active .dot {
  background-color: #404040;
}
.subnav {
  background-color: #eeeeee;
  background-image: -khtml-gradient(linear, left top, left bottom, from(#f5f5f5), to(#eeeeee));
  background-image: -moz-linear-gradient(top, #f5f5f5, #eeeeee);
  background-image: -ms-linear-gradient(top, #f5f5f5, #eeeeee);
  background-image: -webkit-gradient(linear, left top, left bottom, color-stop(0%, #f5f5f5), color-stop(100%, #eeeeee));
  background-image: -webkit-linear-gradient(top, #f5f5f5, #eeeeee);
  background-image: -o-linear-gradient(top, #f5f5f5, #eeeeee);
  background-image: linear-gradient(top, #f5f5f5, #eeeeee);
  background-repeat: repeat-x;
  filter: progid:DXImageTransform.Microsoft.gradient(startColorstr='#f5f5f5', endColorstr='#eeeeee', GradientType=0);
  -webkit-box-shadow: inset 0 1px 0 #ffffff, 0 0 5px rgba(0, 0, 0, 0.5);
  -moz-box-shadow: inset 0 1px 0 #ffffff, 0 0 5px rgba(0, 0, 0, 0.5);
  box-shadow: inset 0 1px 0 #ffffff, 0 0 5px rgba(0, 0, 0, 0.5);
}
.subnav a {
  padding: 8px 10px;
  font-size: 12px;
  color: #0069d6;
  text-shadow: 0 1px 0 #fff;
  border-left: 1px solid #f9f9f9;
  border-right: 1px solid #e5e5e5;
}
.subnav a:hover {
  color: #00438a;
  background-color: #eee;
}
.subnav li:first-child a {
  border-left: 0;
  -webkit-border-radius: 6px 0 0 6px;
  -moz-border-radius: 6px 0 0 6px;
  border-radius: 6px 0 0 6px;
}
.subnav li:last-child a {
  border-right: 0;
  -webkit-border-radius: 0 6px 6px 0;
  -moz-border-radius: 0 6px 6px 0;
  border-radius: 0 6px 6px 0;
}
.subnav ul .active > a {
  color: #404040;
  background-color: #eee;
}
.breadcrumb {
  padding: 7px 14px;
  margin: 0 0 18px;
  background-color: #f5f5f5;
  background-image: -khtml-gradient(linear, left top, left bottom, from(#ffffff), to(#f5f5f5));
  background-image: -moz-linear-gradient(top, #ffffff, #f5f5f5);
  background-image: -ms-linear-gradient(top, #ffffff, #f5f5f5);
  background-image: -webkit-gradient(linear, left top, left bottom, color-stop(0%, #ffffff), color-stop(100%, #f5f5f5));
  background-image: -webkit-linear-gradient(top, #ffffff, #f5f5f5);
  background-image: -o-linear-gradient(top, #ffffff, #f5f5f5);
  background-image: linear-gradient(top, #ffffff, #f5f5f5);
  background-repeat: repeat-x;
  filter: progid:DXImageTransform.Microsoft.gradient(startColorstr='#ffffff', endColorstr='#f5f5f5', GradientType=0);
  border: 1px solid #ddd;
  -webkit-border-radius: 3px;
  -moz-border-radius: 3px;
  border-radius: 3px;
  -webkit-box-shadow: inset 0 1px 0 #ffffff;
  -moz-box-shadow: inset 0 1px 0 #ffffff;
  box-shadow: inset 0 1px 0 #ffffff;
}
.breadcrumb li {
  display: inline;
  text-shadow: 0 1px 0 #ffffff;
}
.breadcrumb .divider {
  padding: 0 5px;
  color: #bfbfbf;
}
.breadcrumb .active a {
  color: #404040;
}
.pagination {
  height: 36px;
  margin: 18px 0;
}
.pagination ul {
  float: left;
  margin: 0;
  border: 1px solid #ddd;
  border: 1px solid rgba(0, 0, 0, 0.15);
  -webkit-border-radius: 3px;
  -moz-border-radius: 3px;
  border-radius: 3px;
  -webkit-box-shadow: 0 1px 2px rgba(0, 0, 0, 0.05);
  -moz-box-shadow: 0 1px 2px rgba(0, 0, 0, 0.05);
  box-shadow: 0 1px 2px rgba(0, 0, 0, 0.05);
}
.pagination li {
  display: inline;
}
.pagination a {
  float: left;
  padding: 0 14px;
  line-height: 34px;
  text-decoration: none;
  border-right: 1px solid;
  border-right-color: #ddd;
  border-right-color: rgba(0, 0, 0, 0.15);
  *border-right-color: #ddd;
  /* IE6-7 */

}
.pagination a:hover, .pagination .active a {
  background-color: #c7eefe;
}
.pagination .disabled a, .pagination .disabled a:hover {
  color: #bfbfbf;
  background-color: transparent;
}
.pagination .next a {
  border: 0;
}
.modal-backdrop {
  position: fixed;
  top: 0;
  right: 0;
  bottom: 0;
  left: 0;
  z-index: 10000;
  background-color: #000000;
}
.modal-backdrop.fade {
  opacity: 0;
}
.modal-backdrop, .modal-backdrop.fade.in {
  filter: alpha(opacity=80);
  -moz-opacity: 0.8;
  opacity: 0.8;
}
.modal {
  position: fixed;
  top: 50%;
  left: 50%;
  z-index: 11000;
  width: 560px;
  margin: -250px 0 0 -250px;
  background-color: #ffffff;
  border: 1px solid #999;
  border: 1px solid rgba(0, 0, 0, 0.3);
  *border: 1px solid #999;
  /* IE6-7 */

  -webkit-border-radius: 6px;
  -moz-border-radius: 6px;
  border-radius: 6px;
  -webkit-box-shadow: 0 3px 7px rgba(0, 0, 0, 0.3);
  -moz-box-shadow: 0 3px 7px rgba(0, 0, 0, 0.3);
  box-shadow: 0 3px 7px rgba(0, 0, 0, 0.3);
  -webkit-background-clip: padding-box;
  -moz-background-clip: padding-box;
  background-clip: padding-box;
}
.modal .close {
  margin-top: 7px;
}
.modal.fade {
  -webkit-transition: opacity .3s linear, top .3s ease-out;
  -moz-transition: opacity .3s linear, top .3s ease-out;
  -ms-transition: opacity .3s linear, top .3s ease-out;
  -o-transition: opacity .3s linear, top .3s ease-out;
  transition: opacity .3s linear, top .3s ease-out;
  top: -25%;
}
.modal.fade.in {
  top: 50%;
}
.modal-header {
  padding: 5px 15px;
  border-bottom: 1px solid #eee;
}
.modal-body {
  padding: 15px;
}
.modal-footer {
  padding: 14px 15px 15px;
  margin-bottom: 0;
  background-color: #f5f5f5;
  border-top: 1px solid #ddd;
  -webkit-border-radius: 0 0 6px 6px;
  -moz-border-radius: 0 0 6px 6px;
  border-radius: 0 0 6px 6px;
  -webkit-box-shadow: inset 0 1px 0 #ffffff;
  -moz-box-shadow: inset 0 1px 0 #ffffff;
  box-shadow: inset 0 1px 0 #ffffff;
  zoom: 1;
}
.modal-footer:before, .modal-footer:after {
  display: table;
  *display: inline;
  content: "";
  zoom: 1;
}
.modal-footer:after {
  clear: both;
}
.modal-footer .btn {
  float: right;
  margin-left: 5px;
}
.twipsy {
  position: absolute;
  z-index: 1000;
  display: block;
  visibility: visible;
  padding: 5px;
  font-size: 11px;
  filter: alpha(opacity=0);
  -moz-opacity: 0;
  opacity: 0;
}
.twipsy.in {
  filter: alpha(opacity=80);
  -moz-opacity: 0.8;
  opacity: 0.8;
}
.twipsy.above .twipsy-arrow {
  bottom: 0;
  left: 50%;
  margin-left: -5px;
  border-left: 5px solid transparent;
  border-right: 5px solid transparent;
  border-top: 5px solid #000000;
}
.twipsy.left .twipsy-arrow {
  top: 50%;
  right: 0;
  margin-top: -5px;
  border-top: 5px solid transparent;
  border-bottom: 5px solid transparent;
  border-left: 5px solid #000000;
}
.twipsy.below .twipsy-arrow {
  top: 0;
  left: 50%;
  margin-left: -5px;
  border-left: 5px solid transparent;
  border-right: 5px solid transparent;
  border-bottom: 5px solid #000000;
}
.twipsy.right .twipsy-arrow {
  top: 50%;
  left: 0;
  margin-top: -5px;
  border-top: 5px solid transparent;
  border-bottom: 5px solid transparent;
  border-right: 5px solid #000000;
}
.twipsy-inner {
  max-width: 200px;
  padding: 3px 8px;
  color: white;
  text-align: center;
  text-decoration: none;
  background-color: #000000;
  -webkit-border-radius: 4px;
  -moz-border-radius: 4px;
  border-radius: 4px;
}
.twipsy-arrow {
  position: absolute;
  width: 0;
  height: 0;
}
.popover {
  position: absolute;
  top: 0;
  left: 0;
  z-index: 1000;
  display: none;
  padding: 5px;
}
.popover.above .arrow {
  bottom: 0;
  left: 50%;
  margin-left: -5px;
  border-left: 5px solid transparent;
  border-right: 5px solid transparent;
  border-top: 5px solid #000000;
}
.popover.right .arrow {
  top: 50%;
  left: 0;
  margin-top: -5px;
  border-top: 5px solid transparent;
  border-bottom: 5px solid transparent;
  border-right: 5px solid #000000;
}
.popover.below .arrow {
  top: 0;
  left: 50%;
  margin-left: -5px;
  border-left: 5px solid transparent;
  border-right: 5px solid transparent;
  border-bottom: 5px solid #000000;
}
.popover.left .arrow {
  top: 50%;
  right: 0;
  margin-top: -5px;
  border-top: 5px solid transparent;
  border-bottom: 5px solid transparent;
  border-left: 5px solid #000000;
}
.popover .arrow {
  position: absolute;
  width: 0;
  height: 0;
}
.popover .inner {
  padding: 3px;
  width: 280px;
  overflow: hidden;
  background-color: #000000;
  background-color: rgba(0, 0, 0, 0.8);
  -webkit-border-radius: 6px;
  -moz-border-radius: 6px;
  border-radius: 6px;
  -webkit-box-shadow: 0 3px 7px rgba(0, 0, 0, 0.3);
  -moz-box-shadow: 0 3px 7px rgba(0, 0, 0, 0.3);
  box-shadow: 0 3px 7px rgba(0, 0, 0, 0.3);
}
.popover .title {
  padding: 9px 15px;
  line-height: 1;
  background-color: #f5f5f5;
  border-bottom: 1px solid #eee;
  -webkit-border-radius: 3px 3px 0 0;
  -moz-border-radius: 3px 3px 0 0;
  border-radius: 3px 3px 0 0;
}
.popover .content {
  padding: 14px;
  background-color: #ffffff;
  -webkit-border-radius: 0 0 3px 3px;
  -moz-border-radius: 0 0 3px 3px;
  border-radius: 0 0 3px 3px;
  -webkit-background-clip: padding-box;
  -moz-background-clip: padding-box;
  background-clip: padding-box;
}
.popover .content p, .popover .content ul, .popover .content ol {
  margin-bottom: 0;
}
.media-grid {
  margin-left: -20px;
  margin-bottom: 0;
  zoom: 1;
}
.media-grid:before, .media-grid:after {
  display: table;
  *display: inline;
  content: "";
  zoom: 1;
}
.media-grid:after {
  clear: both;
}
.media-grid li {
  display: inline;
}
.media-grid a {
  float: left;
  padding: 4px;
  margin: 0 0 20px 20px;
  border: 1px solid #ddd;
  -webkit-border-radius: 4px;
  -moz-border-radius: 4px;
  border-radius: 4px;
  -webkit-box-shadow: 0 1px 1px rgba(0, 0, 0, 0.075);
  -moz-box-shadow: 0 1px 1px rgba(0, 0, 0, 0.075);
  box-shadow: 0 1px 1px rgba(0, 0, 0, 0.075);
}
.media-grid a img {
  display: block;
}
.media-grid a:hover {
  border-color: #0069d6;
  -webkit-box-shadow: 0 1px 4px rgba(0, 105, 214, 0.25);
  -moz-box-shadow: 0 1px 4px rgba(0, 105, 214, 0.25);
  box-shadow: 0 1px 4px rgba(0, 105, 214, 0.25);
}
.hidden {
  display: none;
  visibility: hidden;
}
@media (max-width: 480px) {
  .modal {
    width: auto;
    margin: 0;
  }
  .horizontal-form .control-group > label {
    float: none;
    width: auto;
    padding-top: 0;
    text-align: left;
  }
  .horizontal-form .controls {
    margin-left: 0;
  }
  .horizontal-form .control-list {
    padding-top: 0;
  }
  .horizontal-form .form-actions {
    padding-left: 0;
  }
}
@media (max-width: 768px) {
  .container {
    width: auto;
    padding: 0 20px;
  }
  .row {
    margin-left: 0;
  }
  [class*="span"] {
    float: none;
    display: block;
    width: auto;
    margin: 0;
  }
  .nav {
    position: absolute;
    top: 0;
    left: 0;
    width: 180px;
    padding-top: 40px;
    list-style: none;
  }
  .nav, .nav > li:last-child a {
    -webkit-border-radius: 0 0 4px 0;
    -moz-border-radius: 0 0 4px 0;
    border-radius: 0 0 4px 0;
  }
  .nav > li {
    float: none;
    display: none;
  }
  .nav > li > a {
    float: none;
    background-color: #222;
  }
  .nav > .active {
    display: block;
    position: absolute;
    top: 0;
    left: 0;
  }
  .navbar ul .active > a {
    background-color: transparent;
  }
  .nav > .active a:after {
    display: inline-block;
    width: 0;
    height: 0;
    margin-top: 8px;
    margin-left: 6px;
    text-indent: -99999px;
    vertical-align: top;
    border-left: 4px solid transparent;
    border-right: 4px solid transparent;
    border-top: 4px solid #ffffff;
    filter: alpha(opacity=100);
    -moz-opacity: 1;
    opacity: 1;
    content: "&darr;";
  }
  .nav > .active a:hover {
    background-color: rgba(255, 255, 255, 0.05);
  }
}
@media (min-width: 768px) and (max-width: 940px) {
  .container {
    width: 748px;
  }
  .span1 {
    width: 44px;
  }
  .span2 {
    width: 108px;
  }
  .span3 {
    width: 172px;
  }
  .span4 {
    width: 236px;
  }
  .span5 {
    width: 300px;
  }
  .span6 {
    width: 364px;
  }
  .span7 {
    width: 428px;
  }
  .span8 {
    width: 492px;
  }
  .span9 {
    width: 556px;
  }
  .span10 {
    width: 620px;
  }
  .span11 {
    width: 684px;
  }
  .span12 {
    width: 748px;
  }
  .offset1 {
    margin-left: 64px;
  }
  .offset2 {
    margin-left: 128px;
  }
  .offset3 {
    margin-left: 192px;
  }
  .offset4 {
    margin-left: 256px;
  }
  .offset5 {
    margin-left: 320px;
  }
  .offset6 {
    margin-left: 384px;
  }
  .offset7 {
    margin-left: 448px;
  }
  .offset8 {
    margin-left: 512px;
  }
  .offset9 {
    margin-left: 576px;
  }
  .offset10 {
    margin-left: 640px;
  }
  .offset11 {
    margin-left: 704px;
  }
  .offset12 {
    margin-left: 768px;
  }
}
/*
@media (min-width: 1210px) {

  // Reset grid variables
  @gridColumns:       12;
  @gridColumnWidth:   70px;
  @gridGutterWidth:   30px;
  @siteWidth:         1170px;

  // Bring grid mixins to recalculate widths
  .columns(@columnSpan: 1) {
    width: (@gridColumnWidth * @columnSpan) + (@gridGutterWidth * (@columnSpan - 1));
  }
  .offset(@columnOffset: 1) {
    margin-left: (@gridColumnWidth * @columnOffset) + (@gridGutterWidth * (@columnOffset - 1)) + @gridGutterWidth;
  }

  .container {
    width: @siteWidth;
  }
  [class*="span"] {
    margin-left: @gridGutterWidth;
  }

  // Default columns
  .span1     { .columns(1); }
  .span2     { .columns(2); }
  .span3     { .columns(3); }
  .span4     { .columns(4); }
  .span5     { .columns(5); }
  .span6     { .columns(6); }
  .span7     { .columns(7); }
  .span8     { .columns(8); }
  .span9     { .columns(9); }
  .span10    { .columns(10); }
  .span11    { .columns(11); }
  .span12    { .columns(12); }

  // Offset column options
  .offset1   { .offset(1); }
  .offset2   { .offset(2); }
  .offset3   { .offset(3); }
  .offset4   { .offset(4); }
  .offset5   { .offset(5); }
  .offset6   { .offset(6); }
  .offset7   { .offset(7); }
  .offset8   { .offset(8); }
  .offset9   { .offset(9); }
  .offset10  { .offset(10); }
  .offset11  { .offset(11); }
  .offset12  { .offset(12); }

}
*/<|MERGE_RESOLUTION|>--- conflicted
+++ resolved
@@ -6,11 +6,7 @@
  * http://www.apache.org/licenses/LICENSE-2.0
  *
  * Designed and built with all the love in the world @twitter by @mdo and @fat.
-<<<<<<< HEAD
- * Date: Sat Dec 10 22:29:17 PST 2011
-=======
- * Date: Fri Dec  2 11:32:48 PST 2011
->>>>>>> 6e70d490
+ * Date: Sun Dec 11 00:58:00 PST 2011
  */
 html, body {
   margin: 0;
