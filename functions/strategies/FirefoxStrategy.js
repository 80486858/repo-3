--- conflicted
+++ resolved
@@ -14,18 +14,11 @@
 
     window.firefoxExtSendRequest({
       method: "post",
-<<<<<<< HEAD
       url:
         state.postwoman.settings.PROXY_URL || "https://postwoman.apollosoftware.xyz/",
       data: req
     });
   });
-=======
-      url: state.postwoman.settings.PROXY_URL || "https://postwoman.apollotv.xyz/",
-      data: req,
-    })
-  })
->>>>>>> 679ef224
 
 const firefoxWithoutProxy = (req, _store) =>
   new Promise((resolve, reject) => {
