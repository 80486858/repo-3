--- conflicted
+++ resolved
@@ -8,13 +8,8 @@
       "resolved": "https://registry.npmjs.org/btoa/-/btoa-1.1.2.tgz"
     },
     "glob": {
-<<<<<<< HEAD
-      "version": "4.2.2",
-      "resolved": "https://registry.npmjs.org/glob/-/glob-4.2.2.tgz",
-=======
       "version": "4.3.2",
       "resolved": "https://registry.npmjs.org/glob/-/glob-4.3.2.tgz",
->>>>>>> 57260f16
       "dependencies": {
         "inflight": {
           "version": "1.0.4",
@@ -265,13 +260,8 @@
           "resolved": "https://registry.npmjs.org/autoprefixer-core/-/autoprefixer-core-4.0.2.tgz",
           "dependencies": {
             "caniuse-db": {
-<<<<<<< HEAD
-              "version": "1.0.30000030",
-              "resolved": "https://registry.npmjs.org/caniuse-db/-/caniuse-db-1.0.30000030.tgz"
-=======
               "version": "1.0.30000040",
               "resolved": "https://registry.npmjs.org/caniuse-db/-/caniuse-db-1.0.30000040.tgz"
->>>>>>> 57260f16
             },
             "postcss": {
               "version": "3.0.7",
@@ -996,13 +986,8 @@
               }
             },
             "serve-index": {
-<<<<<<< HEAD
-              "version": "1.5.2",
-              "resolved": "https://registry.npmjs.org/serve-index/-/serve-index-1.5.2.tgz",
-=======
               "version": "1.5.3",
               "resolved": "https://registry.npmjs.org/serve-index/-/serve-index-1.5.3.tgz",
->>>>>>> 57260f16
               "dependencies": {
                 "accepts": {
                   "version": "1.1.4",
@@ -1273,13 +1258,8 @@
           }
         },
         "clean-css": {
-<<<<<<< HEAD
-          "version": "2.2.20",
-          "resolved": "https://registry.npmjs.org/clean-css/-/clean-css-2.2.20.tgz",
-=======
           "version": "3.0.1",
           "resolved": "https://registry.npmjs.org/clean-css/-/clean-css-3.0.1.tgz",
->>>>>>> 57260f16
           "dependencies": {
             "commander": {
               "version": "2.5.1",
@@ -1447,41 +1427,6 @@
                 }
               }
             },
-<<<<<<< HEAD
-            "monocle": {
-              "version": "1.1.51",
-              "resolved": "https://registry.npmjs.org/monocle/-/monocle-1.1.51.tgz",
-              "dependencies": {
-                "readdirp": {
-                  "version": "0.2.5",
-                  "resolved": "https://registry.npmjs.org/readdirp/-/readdirp-0.2.5.tgz",
-                  "dependencies": {
-                    "minimatch": {
-                      "version": "2.0.1",
-                      "resolved": "https://registry.npmjs.org/minimatch/-/minimatch-2.0.1.tgz",
-                      "dependencies": {
-                        "brace-expansion": {
-                          "version": "1.0.1",
-                          "resolved": "https://registry.npmjs.org/brace-expansion/-/brace-expansion-1.0.1.tgz",
-                          "dependencies": {
-                            "balanced-match": {
-                              "version": "0.2.0",
-                              "resolved": "https://registry.npmjs.org/balanced-match/-/balanced-match-0.2.0.tgz"
-                            },
-                            "concat-map": {
-                              "version": "0.0.0",
-                              "resolved": "https://registry.npmjs.org/concat-map/-/concat-map-0.0.0.tgz"
-                            }
-                          }
-                        }
-                      }
-                    }
-                  }
-                }
-              }
-            },
-=======
->>>>>>> 57260f16
             "transformers": {
               "version": "2.1.0",
               "resolved": "https://registry.npmjs.org/transformers/-/transformers-2.1.0.tgz",
@@ -1696,8 +1641,6 @@
         }
       }
     },
-<<<<<<< HEAD
-=======
     "grunt-contrib-less": {
       "version": "0.12.0",
       "resolved": "https://registry.npmjs.org/grunt-contrib-less/-/grunt-contrib-less-0.12.0.tgz",
@@ -1996,7 +1939,6 @@
         }
       }
     },
->>>>>>> 57260f16
     "grunt-contrib-qunit": {
       "version": "0.5.2",
       "resolved": "https://registry.npmjs.org/grunt-contrib-qunit/-/grunt-contrib-qunit-0.5.2.tgz",
@@ -3299,6 +3241,10 @@
                 }
               }
             },
+            "regenerate": {
+              "version": "1.0.1",
+              "resolved": "https://registry.npmjs.org/regenerate/-/regenerate-1.0.1.tgz"
+            },
             "strip-json-comments": {
               "version": "1.0.2",
               "resolved": "https://registry.npmjs.org/strip-json-comments/-/strip-json-comments-1.0.2.tgz"
@@ -3307,265 +3253,6 @@
               "version": "1.2.0",
               "resolved": "https://registry.npmjs.org/supports-color/-/supports-color-1.2.0.tgz"
             },
-            "vow-fs": {
-              "version": "0.3.3",
-              "resolved": "https://registry.npmjs.org/vow-fs/-/vow-fs-0.3.3.tgz",
-              "dependencies": {
-                "glob": {
-                  "version": "3.2.8",
-                  "resolved": "https://registry.npmjs.org/glob/-/glob-3.2.8.tgz",
-                  "dependencies": {
-                    "inherits": {
-                      "version": "2.0.1",
-                      "resolved": "https://registry.npmjs.org/inherits/-/inherits-2.0.1.tgz"
-                    },
-                    "minimatch": {
-                      "version": "0.2.14",
-                      "resolved": "https://registry.npmjs.org/minimatch/-/minimatch-0.2.14.tgz",
-                      "dependencies": {
-                        "lru-cache": {
-                          "version": "2.5.0",
-                          "resolved": "https://registry.npmjs.org/lru-cache/-/lru-cache-2.5.0.tgz"
-                        },
-                        "sigmund": {
-                          "version": "1.0.0",
-                          "resolved": "https://registry.npmjs.org/sigmund/-/sigmund-1.0.0.tgz"
-                        }
-                      }
-                    }
-                  }
-                },
-                "node-uuid": {
-                  "version": "1.4.0",
-                  "resolved": "https://registry.npmjs.org/node-uuid/-/node-uuid-1.4.0.tgz"
-                },
-                "vow": {
-                  "version": "0.4.4",
-                  "resolved": "https://registry.npmjs.org/vow/-/vow-0.4.4.tgz"
-                },
-                "vow-queue": {
-                  "version": "0.4.1",
-                  "resolved": "https://registry.npmjs.org/vow-queue/-/vow-queue-0.4.1.tgz",
-                  "dependencies": {
-                    "vow": {
-                      "version": "0.4.7",
-                      "resolved": "https://registry.npmjs.org/vow/-/vow-0.4.7.tgz"
-                    }
-                  }
-                }
-              }
-            },
-            "xmlbuilder": {
-              "version": "2.4.5",
-              "resolved": "https://registry.npmjs.org/xmlbuilder/-/xmlbuilder-2.4.5.tgz",
-              "dependencies": {
-                "lodash-node": {
-                  "version": "2.4.1",
-                  "resolved": "https://registry.npmjs.org/lodash-node/-/lodash-node-2.4.1.tgz"
-                }
-              }
-            }
-          }
-        },
-        "lodash": {
-          "version": "2.4.1",
-          "resolved": "https://registry.npmjs.org/lodash/-/lodash-2.4.1.tgz"
-        },
-        "vow": {
-          "version": "0.4.7",
-          "resolved": "https://registry.npmjs.org/vow/-/vow-0.4.7.tgz"
-        }
-      }
-    },
-    "grunt-sass": {
-      "version": "0.17.0",
-      "resolved": "https://registry.npmjs.org/grunt-sass/-/grunt-sass-0.17.0.tgz",
-      "dependencies": {
-        "chalk": {
-          "version": "0.5.1",
-          "resolved": "https://registry.npmjs.org/chalk/-/chalk-0.5.1.tgz",
-          "dependencies": {
-            "ansi-styles": {
-              "version": "1.1.0",
-              "resolved": "https://registry.npmjs.org/ansi-styles/-/ansi-styles-1.1.0.tgz"
-            },
-            "escape-string-regexp": {
-              "version": "1.0.2",
-              "resolved": "https://registry.npmjs.org/escape-string-regexp/-/escape-string-regexp-1.0.2.tgz"
-            },
-            "has-ansi": {
-              "version": "0.1.0",
-              "resolved": "https://registry.npmjs.org/has-ansi/-/has-ansi-0.1.0.tgz",
-              "dependencies": {
-                "ansi-regex": {
-                  "version": "0.2.1",
-                  "resolved": "https://registry.npmjs.org/ansi-regex/-/ansi-regex-0.2.1.tgz"
-                }
-              }
-            },
-            "strip-ansi": {
-              "version": "0.3.0",
-              "resolved": "https://registry.npmjs.org/strip-ansi/-/strip-ansi-0.3.0.tgz",
-              "dependencies": {
-                "ansi-regex": {
-                  "version": "0.2.1",
-                  "resolved": "https://registry.npmjs.org/ansi-regex/-/ansi-regex-0.2.1.tgz"
-                }
-              }
-            },
-            "supports-color": {
-              "version": "0.2.0",
-              "resolved": "https://registry.npmjs.org/supports-color/-/supports-color-0.2.0.tgz"
-            }
-          }
-        },
-        "each-async": {
-          "version": "1.1.0",
-          "resolved": "https://registry.npmjs.org/each-async/-/each-async-1.1.0.tgz",
-          "dependencies": {
-            "onetime": {
-              "version": "1.0.0",
-              "resolved": "https://registry.npmjs.org/onetime/-/onetime-1.0.0.tgz"
-            },
-            "setimmediate": {
-              "version": "1.0.2",
-              "resolved": "https://registry.npmjs.org/setimmediate/-/setimmediate-1.0.2.tgz"
-            }
-          }
-        },
-        "node-sass": {
-          "version": "1.2.3",
-          "resolved": "https://registry.npmjs.org/node-sass/-/node-sass-1.2.3.tgz",
-          "dependencies": {
-            "cross-spawn": {
-              "version": "0.2.3",
-              "resolved": "https://registry.npmjs.org/cross-spawn/-/cross-spawn-0.2.3.tgz",
-              "dependencies": {
-                "lru-cache": {
-                  "version": "2.5.0",
-                  "resolved": "https://registry.npmjs.org/lru-cache/-/lru-cache-2.5.0.tgz"
-                }
-              }
-            },
-            "gaze": {
-              "version": "0.5.1",
-              "resolved": "https://registry.npmjs.org/gaze/-/gaze-0.5.1.tgz",
-              "dependencies": {
-                "globule": {
-                  "version": "0.1.0",
-                  "resolved": "https://registry.npmjs.org/globule/-/globule-0.1.0.tgz",
-                  "dependencies": {
-                    "glob": {
-                      "version": "3.1.21",
-                      "resolved": "https://registry.npmjs.org/glob/-/glob-3.1.21.tgz",
-                      "dependencies": {
-                        "graceful-fs": {
-                          "version": "1.2.3",
-                          "resolved": "https://registry.npmjs.org/graceful-fs/-/graceful-fs-1.2.3.tgz"
-                        },
-                        "inherits": {
-                          "version": "1.0.0",
-                          "resolved": "https://registry.npmjs.org/inherits/-/inherits-1.0.0.tgz"
-                        }
-                      }
-                    },
-                    "lodash": {
-                      "version": "1.0.1",
-                      "resolved": "https://registry.npmjs.org/lodash/-/lodash-1.0.1.tgz"
-                    },
-                    "minimatch": {
-                      "version": "0.2.14",
-                      "resolved": "https://registry.npmjs.org/minimatch/-/minimatch-0.2.14.tgz",
-                      "dependencies": {
-                        "lru-cache": {
-                          "version": "2.5.0",
-                          "resolved": "https://registry.npmjs.org/lru-cache/-/lru-cache-2.5.0.tgz"
-                        },
-                        "sigmund": {
-                          "version": "1.0.0",
-                          "resolved": "https://registry.npmjs.org/sigmund/-/sigmund-1.0.0.tgz"
-                        }
-                      }
-                    }
-                  }
-                }
-              }
-            },
-            "get-stdin": {
-              "version": "3.0.2",
-              "resolved": "https://registry.npmjs.org/get-stdin/-/get-stdin-3.0.2.tgz"
-            },
-            "meow": {
-              "version": "2.0.0",
-              "resolved": "https://registry.npmjs.org/meow/-/meow-2.0.0.tgz",
-              "dependencies": {
-                "camelcase-keys": {
-                  "version": "1.0.0",
-                  "resolved": "https://registry.npmjs.org/camelcase-keys/-/camelcase-keys-1.0.0.tgz",
-                  "dependencies": {
-                    "camelcase": {
-                      "version": "1.0.2",
-                      "resolved": "https://registry.npmjs.org/camelcase/-/camelcase-1.0.2.tgz"
-                    },
-                    "map-obj": {
-                      "version": "1.0.0",
-                      "resolved": "https://registry.npmjs.org/map-obj/-/map-obj-1.0.0.tgz"
-                    }
-                  }
-                },
-                "indent-string": {
-                  "version": "1.2.0",
-                  "resolved": "https://registry.npmjs.org/indent-string/-/indent-string-1.2.0.tgz",
-                  "dependencies": {
-                    "repeating": {
-                      "version": "1.1.0",
-                      "resolved": "https://registry.npmjs.org/repeating/-/repeating-1.1.0.tgz",
-                      "dependencies": {
-                        "is-finite": {
-                          "version": "1.0.0",
-                          "resolved": "https://registry.npmjs.org/is-finite/-/is-finite-1.0.0.tgz"
-                        },
-                        "meow": {
-                          "version": "1.0.0",
-                          "resolved": "https://registry.npmjs.org/meow/-/meow-1.0.0.tgz"
-                        }
-                      }
-                    }
-                  }
-                },
-                "minimist": {
-                  "version": "1.1.0",
-                  "resolved": "https://registry.npmjs.org/minimist/-/minimist-1.1.0.tgz"
-                }
-              }
-            },
-            "mkdirp": {
-              "version": "0.5.0",
-              "resolved": "https://registry.npmjs.org/mkdirp/-/mkdirp-0.5.0.tgz",
-              "dependencies": {
-                "minimist": {
-                  "version": "0.0.8",
-                  "resolved": "https://registry.npmjs.org/minimist/-/minimist-0.0.8.tgz"
-                }
-              }
-            },
-<<<<<<< HEAD
-            "mocha": {
-              "version": "2.0.1",
-              "resolved": "https://registry.npmjs.org/mocha/-/mocha-2.0.1.tgz",
-=======
-            "regenerate": {
-              "version": "1.0.1",
-              "resolved": "https://registry.npmjs.org/regenerate/-/regenerate-1.0.1.tgz"
-            },
-            "strip-json-comments": {
-              "version": "1.0.2",
-              "resolved": "https://registry.npmjs.org/strip-json-comments/-/strip-json-comments-1.0.2.tgz"
-            },
-            "supports-color": {
-              "version": "1.2.0",
-              "resolved": "https://registry.npmjs.org/supports-color/-/supports-color-1.2.0.tgz"
-            },
             "unicode-6.3.0": {
               "version": "0.1.5",
               "resolved": "https://registry.npmjs.org/unicode-6.3.0/-/unicode-6.3.0-0.1.5.tgz"
@@ -3573,39 +3260,8 @@
             "vow-fs": {
               "version": "0.3.4",
               "resolved": "https://registry.npmjs.org/vow-fs/-/vow-fs-0.3.4.tgz",
->>>>>>> 57260f16
-              "dependencies": {
-                "commander": {
-                  "version": "2.3.0",
-                  "resolved": "https://registry.npmjs.org/commander/-/commander-2.3.0.tgz"
-                },
-                "debug": {
-                  "version": "2.0.0",
-                  "resolved": "https://registry.npmjs.org/debug/-/debug-2.0.0.tgz",
-                  "dependencies": {
-                    "ms": {
-                      "version": "0.6.2",
-                      "resolved": "https://registry.npmjs.org/ms/-/ms-0.6.2.tgz"
-                    }
-                  }
-                },
-                "diff": {
-                  "version": "1.0.8",
-                  "resolved": "https://registry.npmjs.org/diff/-/diff-1.0.8.tgz"
-                },
-                "escape-string-regexp": {
-                  "version": "1.0.2",
-                  "resolved": "https://registry.npmjs.org/escape-string-regexp/-/escape-string-regexp-1.0.2.tgz"
-                },
+              "dependencies": {
                 "glob": {
-<<<<<<< HEAD
-                  "version": "3.2.3",
-                  "resolved": "https://registry.npmjs.org/glob/-/glob-3.2.3.tgz",
-                  "dependencies": {
-                    "graceful-fs": {
-                      "version": "2.0.3",
-                      "resolved": "https://registry.npmjs.org/graceful-fs/-/graceful-fs-2.0.3.tgz"
-=======
                   "version": "4.3.2",
                   "resolved": "https://registry.npmjs.org/glob/-/glob-4.3.2.tgz",
                   "dependencies": {
@@ -3618,7 +3274,6 @@
                           "resolved": "https://registry.npmjs.org/wrappy/-/wrappy-1.0.1.tgz"
                         }
                       }
->>>>>>> 57260f16
                     },
                     "inherits": {
                       "version": "2.0.1",
@@ -3656,25 +3311,6 @@
                     }
                   }
                 },
-<<<<<<< HEAD
-                "growl": {
-                  "version": "1.8.1",
-                  "resolved": "https://registry.npmjs.org/growl/-/growl-1.8.1.tgz"
-                },
-                "jade": {
-                  "version": "0.26.3",
-                  "resolved": "https://registry.npmjs.org/jade/-/jade-0.26.3.tgz",
-                  "dependencies": {
-                    "commander": {
-                      "version": "0.6.1",
-                      "resolved": "https://registry.npmjs.org/commander/-/commander-0.6.1.tgz"
-                    },
-                    "mkdirp": {
-                      "version": "0.3.0",
-                      "resolved": "https://registry.npmjs.org/mkdirp/-/mkdirp-0.3.0.tgz"
-                    }
-                  }
-=======
                 "node-uuid": {
                   "version": "1.4.2",
                   "resolved": "https://registry.npmjs.org/node-uuid/-/node-uuid-1.4.2.tgz"
@@ -3682,179 +3318,28 @@
                 "vow-queue": {
                   "version": "0.4.1",
                   "resolved": "https://registry.npmjs.org/vow-queue/-/vow-queue-0.4.1.tgz"
->>>>>>> 57260f16
-                }
-              }
-            },
-            "nan": {
-              "version": "1.4.1",
-              "resolved": "https://registry.npmjs.org/nan/-/nan-1.4.1.tgz"
-            },
-            "object-assign": {
-              "version": "1.0.0",
-              "resolved": "https://registry.npmjs.org/object-assign/-/object-assign-1.0.0.tgz"
-            },
-            "replace-ext": {
-              "version": "0.0.1",
-              "resolved": "https://registry.npmjs.org/replace-ext/-/replace-ext-0.0.1.tgz"
-            },
-            "request": {
-              "version": "2.49.0",
-              "resolved": "https://registry.npmjs.org/request/-/request-2.49.0.tgz",
-              "dependencies": {
-                "aws-sign2": {
-                  "version": "0.5.0",
-                  "resolved": "https://registry.npmjs.org/aws-sign2/-/aws-sign2-0.5.0.tgz"
-                },
-                "bl": {
-                  "version": "0.9.3",
-                  "resolved": "https://registry.npmjs.org/bl/-/bl-0.9.3.tgz",
-                  "dependencies": {
-                    "readable-stream": {
-                      "version": "1.0.33",
-                      "resolved": "https://registry.npmjs.org/readable-stream/-/readable-stream-1.0.33.tgz",
-                      "dependencies": {
-                        "core-util-is": {
-                          "version": "1.0.1",
-                          "resolved": "https://registry.npmjs.org/core-util-is/-/core-util-is-1.0.1.tgz"
-                        },
-                        "inherits": {
-                          "version": "2.0.1",
-                          "resolved": "https://registry.npmjs.org/inherits/-/inherits-2.0.1.tgz"
-                        },
-                        "isarray": {
-                          "version": "0.0.1",
-                          "resolved": "https://registry.npmjs.org/isarray/-/isarray-0.0.1.tgz"
-                        },
-                        "string_decoder": {
-                          "version": "0.10.31",
-                          "resolved": "https://registry.npmjs.org/string_decoder/-/string_decoder-0.10.31.tgz"
-                        }
-                      }
-                    }
-                  }
-                },
-                "caseless": {
-                  "version": "0.8.0",
-                  "resolved": "https://registry.npmjs.org/caseless/-/caseless-0.8.0.tgz"
-                },
-                "combined-stream": {
-                  "version": "0.0.7",
-                  "resolved": "https://registry.npmjs.org/combined-stream/-/combined-stream-0.0.7.tgz",
-                  "dependencies": {
-                    "delayed-stream": {
-                      "version": "0.0.5",
-                      "resolved": "https://registry.npmjs.org/delayed-stream/-/delayed-stream-0.0.5.tgz"
-                    }
-                  }
-                },
-                "forever-agent": {
-                  "version": "0.5.2",
-                  "resolved": "https://registry.npmjs.org/forever-agent/-/forever-agent-0.5.2.tgz"
-                },
-                "form-data": {
-                  "version": "0.1.4",
-                  "resolved": "https://registry.npmjs.org/form-data/-/form-data-0.1.4.tgz",
-                  "dependencies": {
-                    "async": {
-                      "version": "0.9.0",
-                      "resolved": "https://registry.npmjs.org/async/-/async-0.9.0.tgz"
-                    },
-                    "mime": {
-                      "version": "1.2.11",
-                      "resolved": "https://registry.npmjs.org/mime/-/mime-1.2.11.tgz"
-                    }
-                  }
-                },
-                "hawk": {
-                  "version": "1.1.1",
-                  "resolved": "https://registry.npmjs.org/hawk/-/hawk-1.1.1.tgz",
-                  "dependencies": {
-                    "boom": {
-                      "version": "0.4.2",
-                      "resolved": "https://registry.npmjs.org/boom/-/boom-0.4.2.tgz"
-                    },
-                    "cryptiles": {
-                      "version": "0.2.2",
-                      "resolved": "https://registry.npmjs.org/cryptiles/-/cryptiles-0.2.2.tgz"
-                    },
-                    "hoek": {
-                      "version": "0.9.1",
-                      "resolved": "https://registry.npmjs.org/hoek/-/hoek-0.9.1.tgz"
-                    },
-                    "sntp": {
-                      "version": "0.2.4",
-                      "resolved": "https://registry.npmjs.org/sntp/-/sntp-0.2.4.tgz"
-                    }
-                  }
-                },
-                "http-signature": {
-                  "version": "0.10.0",
-                  "resolved": "https://registry.npmjs.org/http-signature/-/http-signature-0.10.0.tgz",
-                  "dependencies": {
-                    "asn1": {
-                      "version": "0.1.11",
-                      "resolved": "https://registry.npmjs.org/asn1/-/asn1-0.1.11.tgz"
-                    },
-                    "assert-plus": {
-                      "version": "0.1.2",
-                      "resolved": "https://registry.npmjs.org/assert-plus/-/assert-plus-0.1.2.tgz"
-                    },
-                    "ctype": {
-                      "version": "0.5.2",
-                      "resolved": "https://registry.npmjs.org/ctype/-/ctype-0.5.2.tgz"
-                    }
-                  }
-                },
-                "json-stringify-safe": {
-                  "version": "5.0.0",
-                  "resolved": "https://registry.npmjs.org/json-stringify-safe/-/json-stringify-safe-5.0.0.tgz"
-                },
-                "mime-types": {
-                  "version": "1.0.2",
-                  "resolved": "https://registry.npmjs.org/mime-types/-/mime-types-1.0.2.tgz"
-                },
-                "node-uuid": {
-                  "version": "1.4.2",
-                  "resolved": "https://registry.npmjs.org/node-uuid/-/node-uuid-1.4.2.tgz"
-                },
-                "oauth-sign": {
-                  "version": "0.5.0",
-                  "resolved": "https://registry.npmjs.org/oauth-sign/-/oauth-sign-0.5.0.tgz"
-                },
-                "qs": {
-                  "version": "2.3.3",
-                  "resolved": "https://registry.npmjs.org/qs/-/qs-2.3.3.tgz"
-                },
-                "stringstream": {
-                  "version": "0.0.4",
-                  "resolved": "https://registry.npmjs.org/stringstream/-/stringstream-0.0.4.tgz"
-                },
-                "tough-cookie": {
-                  "version": "0.12.1",
-                  "resolved": "https://registry.npmjs.org/tough-cookie/-/tough-cookie-0.12.1.tgz",
-                  "dependencies": {
-                    "punycode": {
-                      "version": "1.3.2",
-                      "resolved": "https://registry.npmjs.org/punycode/-/punycode-1.3.2.tgz"
-                    }
-                  }
-                },
-                "tunnel-agent": {
-                  "version": "0.4.0",
-                  "resolved": "https://registry.npmjs.org/tunnel-agent/-/tunnel-agent-0.4.0.tgz"
-                }
-              }
-            },
-            "shelljs": {
-              "version": "0.3.0",
-              "resolved": "https://registry.npmjs.org/shelljs/-/shelljs-0.3.0.tgz"
-            }
-          }
-        },
-        "object-assign": {
-          "version": "2.0.0",
-          "resolved": "https://registry.npmjs.org/object-assign/-/object-assign-2.0.0.tgz"
+                }
+              }
+            },
+            "xmlbuilder": {
+              "version": "2.4.5",
+              "resolved": "https://registry.npmjs.org/xmlbuilder/-/xmlbuilder-2.4.5.tgz",
+              "dependencies": {
+                "lodash-node": {
+                  "version": "2.4.1",
+                  "resolved": "https://registry.npmjs.org/lodash-node/-/lodash-node-2.4.1.tgz"
+                }
+              }
+            }
+          }
+        },
+        "lodash": {
+          "version": "2.4.1",
+          "resolved": "https://registry.npmjs.org/lodash/-/lodash-2.4.1.tgz"
+        },
+        "vow": {
+          "version": "0.4.7",
+          "resolved": "https://registry.npmjs.org/vow/-/vow-0.4.7.tgz"
         }
       }
     },
@@ -4555,13 +4040,8 @@
           }
         },
         "npm": {
-<<<<<<< HEAD
-          "version": "2.1.11",
-          "resolved": "https://registry.npmjs.org/npm/-/npm-2.1.11.tgz",
-=======
           "version": "2.1.16",
           "resolved": "https://registry.npmjs.org/npm/-/npm-2.1.16.tgz",
->>>>>>> 57260f16
           "dependencies": {
             "abbrev": {
               "version": "1.0.5",
@@ -4802,13 +4282,8 @@
               "resolved": "https://registry.npmjs.org/npm-package-arg/-/npm-package-arg-2.1.3.tgz"
             },
             "npm-registry-client": {
-<<<<<<< HEAD
-              "version": "4.0.4",
-              "resolved": "https://registry.npmjs.org/npm-registry-client/-/npm-registry-client-4.0.4.tgz",
-=======
               "version": "4.0.5",
               "resolved": "https://registry.npmjs.org/npm-registry-client/-/npm-registry-client-4.0.5.tgz",
->>>>>>> 57260f16
               "dependencies": {
                 "concat-stream": {
                   "version": "1.4.7",
@@ -5105,13 +4580,8 @@
               "resolved": "https://registry.npmjs.org/uid-number/-/uid-number-0.0.6.tgz"
             },
             "which": {
-<<<<<<< HEAD
-              "version": "1.0.7",
-              "resolved": "https://registry.npmjs.org/which/-/which-1.0.7.tgz"
-=======
               "version": "1.0.8",
               "resolved": "https://registry.npmjs.org/which/-/which-1.0.8.tgz"
->>>>>>> 57260f16
             },
             "wrappy": {
               "version": "1.0.1",
