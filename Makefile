BOOTSTRAP = ./docs/assets/css/bootstrap.css
BOOTSTRAP_LESS = ./less/bootstrap.less
BOOTSTRAP_RESPONSIVE = ./docs/assets/css/bootstrap-responsive.css
BOOTSTRAP_RESPONSIVE_LESS = ./less/responsive.less
DATE=$(shell date +%I:%M%p)
CHECK=\033[32m✔\033[39m
HR=\#\#\#\#\#\#\#\#\#\#\#\#\#\#\#\#\#\#\#\#\#\#\#\#\#\#\#\#\#\#\#\#\#\#\#\#\#\#\#\#\#\#\#\#\#\#\#\#\#\#


#
# BUILD DOCS
#

<<<<<<< HEAD
docs: bootstrap
	rm docs/assets/bootstrap.zip
	zip -r docs/assets/bootstrap.zip bootstrap
	cp bootstrap/js/bootstrap.js docs/assets/js/bootstrap.js
	cp bootstrap/js/bootstrap.min.js docs/assets/js/bootstrap.min.js
	rm -r bootstrap
	lessc ${BOOTSTRAP_LESS} > ${BOOTSTRAP}
	lessc ${BOOTSTRAP_RESPONSIVE_LESS} > ${BOOTSTRAP_RESPONSIVE}
	node docs/build
	cp img/* docs/assets/img/
	cp js/*.js docs/assets/js/
	cp js/tests/vendor/jquery.js docs/assets/js/
=======
build:
	@echo "\n${HR}"
	@echo "Building Bootstrap..."
	@echo "${HR}\n"
	@jshint js/*.js --config js/.jshintrc
	@jshint js/tests/unit/*.js --config js/.jshintrc
	@echo "Running JSHint on javascript...             ${CHECK} Done"
	@recess --compile ${BOOTSTRAP_LESS} > ${BOOTSTRAP}
	@recess --compile ${BOOTSTRAP_RESPONSIVE_LESS} > ${BOOTSTRAP_RESPONSIVE}
	@echo "Compiling LESS with Recess...               ${CHECK} Done"
	@node docs/build
	@cp img/* docs/assets/img/
	@cp js/*.js docs/assets/js/
	@cp js/tests/vendor/jquery.js docs/assets/js/
	@echo "Compiling documentation...                  ${CHECK} Done"
	@cat js/bootstrap-transition.js js/bootstrap-alert.js js/bootstrap-button.js js/bootstrap-carousel.js js/bootstrap-collapse.js js/bootstrap-dropdown.js js/bootstrap-modal.js js/bootstrap-tooltip.js js/bootstrap-popover.js js/bootstrap-scrollspy.js js/bootstrap-tab.js js/bootstrap-typeahead.js > docs/assets/js/bootstrap.js
	@uglifyjs -nc docs/assets/js/bootstrap.js > docs/assets/js/bootstrap.min.tmp.js
	@echo "/**\n* Bootstrap.js by @fat & @mdo\n* Copyright 2012 Twitter, Inc.\n* http://www.apache.org/licenses/LICENSE-2.0.txt\n*/" > docs/assets/js/copyright.js
	@cat docs/assets/js/copyright.js docs/assets/js/bootstrap.min.tmp.js > docs/assets/js/bootstrap.min.js
	@rm docs/assets/js/copyright.js docs/assets/js/bootstrap.min.tmp.js
	@echo "Compiling and minifying javascript...       ${CHECK} Done"
	@echo "\n${HR}"
	@echo "Bootstrap successfully built at ${DATE}."
	@echo "${HR}\n"
	@echo "Thanks for using Bootstrap,"
	@echo "<3 @mdo and @fat\n"

#
# RUN JSHINT & QUNIT TESTS IN PHANTOMJS
#

test:
	jshint js/*.js --config js/.jshintrc
	jshint js/tests/unit/*.js --config js/.jshintrc
	node js/tests/server.js &
	phantomjs js/tests/phantom.js "http://localhost:3000/js/tests"
	kill -9 `cat js/tests/pid.txt`
	rm js/tests/pid.txt
>>>>>>> 839ef3a0

#
# BUILD SIMPLE BOOTSTRAP DIRECTORY
# recess & uglifyjs are required
#

bootstrap:
	mkdir -p bootstrap/img
	mkdir -p bootstrap/css
	mkdir -p bootstrap/js
	cp img/* bootstrap/img/
	recess --compile ${BOOTSTRAP_LESS} > bootstrap/css/bootstrap.css
	recess --compress ${BOOTSTRAP_LESS} > bootstrap/css/bootstrap.min.css
	recess --compile ${BOOTSTRAP_RESPONSIVE_LESS} > bootstrap/css/bootstrap-responsive.css
	recess --compress ${BOOTSTRAP_RESPONSIVE_LESS} > bootstrap/css/bootstrap-responsive.min.css
	cat js/bootstrap-transition.js js/bootstrap-alert.js js/bootstrap-button.js js/bootstrap-carousel.js js/bootstrap-collapse.js js/bootstrap-dropdown.js js/bootstrap-modal.js js/bootstrap-tooltip.js js/bootstrap-popover.js js/bootstrap-scrollspy.js js/bootstrap-tab.js js/bootstrap-typeahead.js > bootstrap/js/bootstrap.js
	uglifyjs -nc bootstrap/js/bootstrap.js > bootstrap/js/bootstrap.min.tmp.js
	echo "/*!\n* Bootstrap.js by @fat & @mdo\n* Copyright 2012 Twitter, Inc.\n* http://www.apache.org/licenses/LICENSE-2.0.txt\n*/" > bootstrap/js/copyright.js
	cat bootstrap/js/copyright.js bootstrap/js/bootstrap.min.tmp.js > bootstrap/js/bootstrap.min.js
	rm bootstrap/js/copyright.js bootstrap/js/bootstrap.min.tmp.js

#
# MAKE FOR GH-PAGES 4 FAT & MDO ONLY (O_O  )
#

gh-pages: bootstrap docs
	rm -f docs/assets/bootstrap.zip
	zip -r docs/assets/bootstrap.zip bootstrap
	rm -r bootstrap
	rm -f ../bootstrap-gh-pages/assets/bootstrap.zip
	node docs/build production
	cp -r docs/* ../bootstrap-gh-pages

#
# WATCH LESS FILES
#

watch:
	echo "Watching less files..."; \
	watchr -e "watch('less/.*\.less') { system 'make' }"


.PHONY: docs watch gh-pages<|MERGE_RESOLUTION|>--- conflicted
+++ resolved
@@ -11,20 +11,6 @@
 # BUILD DOCS
 #
 
-<<<<<<< HEAD
-docs: bootstrap
-	rm docs/assets/bootstrap.zip
-	zip -r docs/assets/bootstrap.zip bootstrap
-	cp bootstrap/js/bootstrap.js docs/assets/js/bootstrap.js
-	cp bootstrap/js/bootstrap.min.js docs/assets/js/bootstrap.min.js
-	rm -r bootstrap
-	lessc ${BOOTSTRAP_LESS} > ${BOOTSTRAP}
-	lessc ${BOOTSTRAP_RESPONSIVE_LESS} > ${BOOTSTRAP_RESPONSIVE}
-	node docs/build
-	cp img/* docs/assets/img/
-	cp js/*.js docs/assets/js/
-	cp js/tests/vendor/jquery.js docs/assets/js/
-=======
 build:
 	@echo "\n${HR}"
 	@echo "Building Bootstrap..."
@@ -63,7 +49,6 @@
 	phantomjs js/tests/phantom.js "http://localhost:3000/js/tests"
 	kill -9 `cat js/tests/pid.txt`
 	rm js/tests/pid.txt
->>>>>>> 839ef3a0
 
 #
 # BUILD SIMPLE BOOTSTRAP DIRECTORY
