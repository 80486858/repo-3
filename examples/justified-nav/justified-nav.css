body {
  padding-top: 20px;
}

<<<<<<< HEAD
/* Everything but the jumbotron gets side spacing for mobile first views */
.masthead,
.footer {
  padding-left: 15px;
  padding-right: 15px;
}

=======
>>>>>>> 5bd2d7ed
.footer {
  border-top: 1px solid #eee;
  margin-top: 40px;
  padding-top: 40px;
  padding-bottom: 40px;
}

/* Main marketing message and sign up button */
.jumbotron {
  text-align: center;
  background-color: transparent;
}
.jumbotron .btn {
  font-size: 21px;
  padding: 14px 24px;
}

/* Customize the nav-justified links to be fill the entire space of the .navbar */

.nav-justified {
  background-color: #eee;
  border-radius: 5px;
  border: 1px solid #ccc;
}
.nav-justified > li > a {
  padding-top: 15px;
  padding-bottom: 15px;
  color: #777;
  font-weight: bold;
  text-align: center;
  border-bottom: 1px solid #d5d5d5;
  background-color: #e5e5e5; /* Old browsers */
  background-repeat: repeat-x; /* Repeat the gradient */
  background-image: -moz-linear-gradient(top, #f5f5f5 0%, #e5e5e5 100%); /* FF3.6+ */
  background-image: -webkit-gradient(linear, left top, left bottom, color-stop(0%,#f5f5f5), color-stop(100%,#e5e5e5)); /* Chrome,Safari4+ */
  background-image: -webkit-linear-gradient(top, #f5f5f5 0%,#e5e5e5 100%); /* Chrome 10+,Safari 5.1+ */
  background-image: -ms-linear-gradient(top, #f5f5f5 0%,#e5e5e5 100%); /* IE10+ */
  background-image: -o-linear-gradient(top, #f5f5f5 0%,#e5e5e5 100%); /* Opera 11.10+ */
  filter: progid:DXImageTransform.Microsoft.gradient( startColorstr='#f5f5f5', endColorstr='#e5e5e5',GradientType=0 ); /* IE6-9 */
  background-image: linear-gradient(top, #f5f5f5 0%,#e5e5e5 100%); /* W3C */
}
.nav-justified > .active > a,
.nav-justified > .active > a:hover,
.nav-justified > .active > a:focus {
  background-color: #ddd;
  background-image: none;
  box-shadow: inset 0 3px 7px rgba(0,0,0,.15);
}
.nav-justified > li:first-child > a {
  border-radius: 5px 5px 0 0;
}
.nav-justified > li:last-child > a {
  border-bottom: 0;
  border-radius: 0 0 5px 5px;
}

@media (min-width: 768px) {
  .nav-justified {
    max-height: 52px;
  }
  .nav-justified > li > a {
    border-left: 1px solid #fff;
    border-right: 1px solid #d5d5d5;
  }
  .nav-justified > li:first-child > a {
    border-left: 0;
    border-radius: 5px 0 0 5px;
  }
  .nav-justified > li:last-child > a {
    border-radius: 0 5px 5px 0;
    border-right: 0;
  }
}



/* Responsive: Portrait tablets and up */
@media screen and (min-width: 768px) {
  /* Remove the padding we set earlier */
  .masthead,
  .marketing,
  .footer {
    padding-left: 0;
    padding-right: 0;
  }
}<|MERGE_RESOLUTION|>--- conflicted
+++ resolved
@@ -2,16 +2,6 @@
   padding-top: 20px;
 }
 
-<<<<<<< HEAD
-/* Everything but the jumbotron gets side spacing for mobile first views */
-.masthead,
-.footer {
-  padding-left: 15px;
-  padding-right: 15px;
-}
-
-=======
->>>>>>> 5bd2d7ed
 .footer {
   border-top: 1px solid #eee;
   margin-top: 40px;
@@ -86,8 +76,6 @@
   }
 }
 
-
-
 /* Responsive: Portrait tablets and up */
 @media screen and (min-width: 768px) {
   /* Remove the padding we set earlier */
