<!DOCTYPE html>
<html lang="en">
  <head>
    <meta charset="utf-8">
    <title>Bootstrap, from Twitter</title>
    <meta name="description" content="">
    <meta name="author" content="">

    <!-- Le HTML5 shim, for IE6-8 support of HTML elements -->
    <!--[if lt IE 9]>
      <script src="http://html5shim.googlecode.com/svn/trunk/html5.js"></script>
    <![endif]-->

    <!-- Le styles -->
    <link href="../docs/assets/css/bootstrap.css" rel="stylesheet">
    <style type="text/css">
      body {
        padding-top: 60px;
        padding-bottom: 40px;
      }
      .sidebar-nav {
        padding: 9px 0;
      }
    </style>
    <link href="../docs/assets/css/bootstrap-responsive.css" rel="stylesheet">

    <!-- Le fav and touch icons -->
    <link rel="shortcut icon" href="images/favicon.ico">
    <link rel="apple-touch-icon" href="images/apple-touch-icon.png">
    <link rel="apple-touch-icon" sizes="72x72" href="images/apple-touch-icon-72x72.png">
    <link rel="apple-touch-icon" sizes="114x114" href="images/apple-touch-icon-114x114.png">
  </head>

  <body>

    <div class="navbar navbar-fixed-top">
      <div class="navbar-inner">
        <div class="container-fluid">
          <a class="btn btn-navbar" data-toggle="collapse" data-target=".nav-collapse">
            <span class="i-bar"></span>
            <span class="i-bar"></span>
            <span class="i-bar"></span>
          </a>
          <a class="brand" href="#">Project name</a>
          <div class="nav-collapse">
            <ul class="nav">
              <li class="active"><a href="#">Home</a></li>
              <li><a href="#about">About</a></li>
              <li><a href="#contact">Contact</a></li>
            </ul>
            <p class="navbar-text pull-right">Logged in as <a href="#">username</a></p>
          </div><!--/.nav-collapse -->
        </div>
      </div>
    </div>

    <div class="container-fluid">
<<<<<<< HEAD
      <div class="sidebar">
        <div class="well">
          <h5>Sidebar</h5>
          <ul>
            <li><a href="#">Link</a></li>
            <li><a href="#">Link</a></li>
            <li><a href="#">Link</a></li>
            <li><a href="#">Link</a></li>
          </ul>
          <h5>Sidebar</h5>
          <ul>
            <li><a href="#">Link</a></li>
            <li><a href="#">Link</a></li>
            <li><a href="#">Link</a></li>
            <li><a href="#">Link</a></li>
            <li><a href="#">Link</a></li>
            <li><a href="#">Link</a></li>
          </ul>
          <h5>Sidebar</h5>
          <ul>
            <li><a href="#">Link</a></li>
            <li><a href="#">Link</a></li>
          </ul>
        </div>
      </div>
      <div class="content">
        <!-- Main hero unit for a primary marketing message or call to action -->
        <div class="hero-unit">
          <h1>Hello, world!</h1>
          <p>Vestibulum id ligula porta felis euismod semper. Integer posuere erat a ante venenatis dapibus posuere velit aliquet. Duis mollis, est non commodo luctus, nisi erat porttitor ligula, eget lacinia odio sem nec elit.</p>
          <p><a class="btn primary large">Learn more &raquo;</a></p>
        </div>
        <!-- Example row of columns -->
        <div class="row">
          <div class="span6">
            <h2>Heading</h2>
            <p>Etiam porta sem malesuada magna mollis euismod. Integer posuere erat a ante venenatis dapibus posuere velit aliquet. Aenean eu leo quam. Pellentesque ornare sem lacinia quam venenatis vestibulum. Duis mollis, est non commodo luctus, nisi erat porttitor ligula, eget lacinia odio sem nec elit.</p>
            <p><a class="btn" href="#">View details &raquo;</a></p>
          </div>
          <div class="span5">
            <h2>Heading</h2>
             <p>Donec id elit non mi porta gravida at eget metus. Fusce dapibus, tellus ac cursus commodo, tortor mauris condimentum nibh, ut fermentum massa justo sit amet risus. Etiam porta sem malesuada magna mollis euismod. Donec sed odio dui. </p>
            <p><a class="btn" href="#">View details &raquo;</a></p>
         </div>
          <div class="span5">
            <h2>Heading</h2>
            <p>Donec sed odio dui. Cras justo odio, dapibus ac facilisis in, egestas eget quam. Vestibulum id ligula porta felis euismod semper. Fusce dapibus, tellus ac cursus commodo, tortor mauris condimentum nibh, ut fermentum massa justo sit amet risus.</p>
            <p><a class="btn" href="#">View details &raquo;</a></p>
          </div>
        </div>
        <hr>
        <!-- Example row of columns -->
        <div class="row">
          <div class="span6">
            <h2>Heading</h2>
            <p>Etiam porta sem malesuada magna mollis euismod. Integer posuere erat a ante venenatis dapibus posuere velit aliquet. Aenean eu leo quam. Pellentesque ornare sem lacinia quam venenatis vestibulum. Duis mollis, est non commodo luctus, nisi erat porttitor ligula, eget lacinia odio sem nec elit.</p>
            <p><a class="btn" href="#">View details &raquo;</a></p>
          </div>
          <div class="span5">
            <h2>Heading</h2>
             <p>Donec id elit non mi porta gravida at eget metus. Fusce dapibus, tellus ac cursus commodo, tortor mauris condimentum nibh, ut fermentum massa justo sit amet risus. Etiam porta sem malesuada magna mollis euismod. Donec sed odio dui. </p>
            <p><a class="btn" href="#">View details &raquo;</a></p>
         </div>
          <div class="span5">
            <h2>Heading</h2>
            <p>Donec sed odio dui. Cras justo odio, dapibus ac facilisis in, egestas eget quam. Vestibulum id ligula porta felis euismod semper. Fusce dapibus, tellus ac cursus commodo, tortor mauris condimentum nibh, ut fermentum massa justo sit amet risus.</p>
            <p><a class="btn" href="#">View details &raquo;</a></p>
          </div>
        </div>
        <footer>
          <p>&copy; Company 2012</p>
        </footer>
      </div>
    </div>
=======
      <div class="row-fluid">
        <div class="span3">
          <div class="well sidebar-nav">
            <ul class="nav list">
              <li class="nav-header">Sidebar</li>
              <li class="active"><a href="#">Link</a></li>
              <li><a href="#">Link</a></li>
              <li><a href="#">Link</a></li>
              <li><a href="#">Link</a></li>
              <li class="nav-header">Sidebar</li>
              <li><a href="#">Link</a></li>
              <li><a href="#">Link</a></li>
              <li><a href="#">Link</a></li>
              <li><a href="#">Link</a></li>
              <li><a href="#">Link</a></li>
              <li><a href="#">Link</a></li>
              <li class="nav-header">Sidebar</li>
              <li><a href="#">Link</a></li>
              <li><a href="#">Link</a></li>
              <li><a href="#">Link</a></li>
            </ul>
          </div><!--/.well -->        
        </div><!--/span-->
        <div class="span9">
          <div class="hero-unit">
            <h1>Hello, world!</h1>
            <p>This is a template for a simple marketing or informational website. It includes a large callout called the hero unit and three supporting pieces of content. Use it as a starting point to create something more unique.</p>
            <p><a class="btn btn-primary btn-large">Learn more &raquo;</a></p>
          </div>
          <div class="row-fluid">
            <div class="span4">
              <h2>Heading</h2>
              <p>Donec id elit non mi porta gravida at eget metus. Fusce dapibus, tellus ac cursus commodo, tortor mauris condimentum nibh, ut fermentum massa justo sit amet risus. Etiam porta sem malesuada magna mollis euismod. Donec sed odio dui. </p>
              <p><a class="btn" href="#">View details &raquo;</a></p>
            </div><!--/span-->
            <div class="span4">
              <h2>Heading</h2>
              <p>Donec id elit non mi porta gravida at eget metus. Fusce dapibus, tellus ac cursus commodo, tortor mauris condimentum nibh, ut fermentum massa justo sit amet risus. Etiam porta sem malesuada magna mollis euismod. Donec sed odio dui. </p>
              <p><a class="btn" href="#">View details &raquo;</a></p>
            </div><!--/span-->
            <div class="span4">
              <h2>Heading</h2>
              <p>Donec id elit non mi porta gravida at eget metus. Fusce dapibus, tellus ac cursus commodo, tortor mauris condimentum nibh, ut fermentum massa justo sit amet risus. Etiam porta sem malesuada magna mollis euismod. Donec sed odio dui. </p>
              <p><a class="btn" href="#">View details &raquo;</a></p>
            </div><!--/span-->
          </div><!--/row-->
          <div class="row-fluid">
            <div class="span4">
              <h2>Heading</h2>
              <p>Donec id elit non mi porta gravida at eget metus. Fusce dapibus, tellus ac cursus commodo, tortor mauris condimentum nibh, ut fermentum massa justo sit amet risus. Etiam porta sem malesuada magna mollis euismod. Donec sed odio dui. </p>
              <p><a class="btn" href="#">View details &raquo;</a></p>
            </div><!--/span-->
            <div class="span4">
              <h2>Heading</h2>
              <p>Donec id elit non mi porta gravida at eget metus. Fusce dapibus, tellus ac cursus commodo, tortor mauris condimentum nibh, ut fermentum massa justo sit amet risus. Etiam porta sem malesuada magna mollis euismod. Donec sed odio dui. </p>
              <p><a class="btn" href="#">View details &raquo;</a></p>
            </div><!--/span-->
            <div class="span4">
              <h2>Heading</h2>
              <p>Donec id elit non mi porta gravida at eget metus. Fusce dapibus, tellus ac cursus commodo, tortor mauris condimentum nibh, ut fermentum massa justo sit amet risus. Etiam porta sem malesuada magna mollis euismod. Donec sed odio dui. </p>
              <p><a class="btn" href="#">View details &raquo;</a></p>
            </div><!--/span-->
          </div><!--/row-->
        </div><!--/span-->
      </div><!--/row-->

      <hr>

      <footer>
        <p>&copy; Company 2012</p>
      </footer>

    </div><!--/.fluid-container-->


    <!-- Le javascript
    ================================================== -->
    <!-- Placed at the end of the document so the pages load faster -->
    <script src="../js/tests/vendor/jquery.js"></script>
    <script src="../js/bootstrap-transition.js"></script>
    <script src="../js/bootstrap-collapse.js"></script>
>>>>>>> 4bd1ba4e

  </body>
</html><|MERGE_RESOLUTION|>--- conflicted
+++ resolved
@@ -55,82 +55,6 @@
     </div>
 
     <div class="container-fluid">
-<<<<<<< HEAD
-      <div class="sidebar">
-        <div class="well">
-          <h5>Sidebar</h5>
-          <ul>
-            <li><a href="#">Link</a></li>
-            <li><a href="#">Link</a></li>
-            <li><a href="#">Link</a></li>
-            <li><a href="#">Link</a></li>
-          </ul>
-          <h5>Sidebar</h5>
-          <ul>
-            <li><a href="#">Link</a></li>
-            <li><a href="#">Link</a></li>
-            <li><a href="#">Link</a></li>
-            <li><a href="#">Link</a></li>
-            <li><a href="#">Link</a></li>
-            <li><a href="#">Link</a></li>
-          </ul>
-          <h5>Sidebar</h5>
-          <ul>
-            <li><a href="#">Link</a></li>
-            <li><a href="#">Link</a></li>
-          </ul>
-        </div>
-      </div>
-      <div class="content">
-        <!-- Main hero unit for a primary marketing message or call to action -->
-        <div class="hero-unit">
-          <h1>Hello, world!</h1>
-          <p>Vestibulum id ligula porta felis euismod semper. Integer posuere erat a ante venenatis dapibus posuere velit aliquet. Duis mollis, est non commodo luctus, nisi erat porttitor ligula, eget lacinia odio sem nec elit.</p>
-          <p><a class="btn primary large">Learn more &raquo;</a></p>
-        </div>
-        <!-- Example row of columns -->
-        <div class="row">
-          <div class="span6">
-            <h2>Heading</h2>
-            <p>Etiam porta sem malesuada magna mollis euismod. Integer posuere erat a ante venenatis dapibus posuere velit aliquet. Aenean eu leo quam. Pellentesque ornare sem lacinia quam venenatis vestibulum. Duis mollis, est non commodo luctus, nisi erat porttitor ligula, eget lacinia odio sem nec elit.</p>
-            <p><a class="btn" href="#">View details &raquo;</a></p>
-          </div>
-          <div class="span5">
-            <h2>Heading</h2>
-             <p>Donec id elit non mi porta gravida at eget metus. Fusce dapibus, tellus ac cursus commodo, tortor mauris condimentum nibh, ut fermentum massa justo sit amet risus. Etiam porta sem malesuada magna mollis euismod. Donec sed odio dui. </p>
-            <p><a class="btn" href="#">View details &raquo;</a></p>
-         </div>
-          <div class="span5">
-            <h2>Heading</h2>
-            <p>Donec sed odio dui. Cras justo odio, dapibus ac facilisis in, egestas eget quam. Vestibulum id ligula porta felis euismod semper. Fusce dapibus, tellus ac cursus commodo, tortor mauris condimentum nibh, ut fermentum massa justo sit amet risus.</p>
-            <p><a class="btn" href="#">View details &raquo;</a></p>
-          </div>
-        </div>
-        <hr>
-        <!-- Example row of columns -->
-        <div class="row">
-          <div class="span6">
-            <h2>Heading</h2>
-            <p>Etiam porta sem malesuada magna mollis euismod. Integer posuere erat a ante venenatis dapibus posuere velit aliquet. Aenean eu leo quam. Pellentesque ornare sem lacinia quam venenatis vestibulum. Duis mollis, est non commodo luctus, nisi erat porttitor ligula, eget lacinia odio sem nec elit.</p>
-            <p><a class="btn" href="#">View details &raquo;</a></p>
-          </div>
-          <div class="span5">
-            <h2>Heading</h2>
-             <p>Donec id elit non mi porta gravida at eget metus. Fusce dapibus, tellus ac cursus commodo, tortor mauris condimentum nibh, ut fermentum massa justo sit amet risus. Etiam porta sem malesuada magna mollis euismod. Donec sed odio dui. </p>
-            <p><a class="btn" href="#">View details &raquo;</a></p>
-         </div>
-          <div class="span5">
-            <h2>Heading</h2>
-            <p>Donec sed odio dui. Cras justo odio, dapibus ac facilisis in, egestas eget quam. Vestibulum id ligula porta felis euismod semper. Fusce dapibus, tellus ac cursus commodo, tortor mauris condimentum nibh, ut fermentum massa justo sit amet risus.</p>
-            <p><a class="btn" href="#">View details &raquo;</a></p>
-          </div>
-        </div>
-        <footer>
-          <p>&copy; Company 2012</p>
-        </footer>
-      </div>
-    </div>
-=======
       <div class="row-fluid">
         <div class="span3">
           <div class="well sidebar-nav">
@@ -212,7 +136,6 @@
     <script src="../js/tests/vendor/jquery.js"></script>
     <script src="../js/bootstrap-transition.js"></script>
     <script src="../js/bootstrap-collapse.js"></script>
->>>>>>> 4bd1ba4e
 
   </body>
 </html>