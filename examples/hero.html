--- conflicted
+++ resolved
@@ -61,29 +61,17 @@
 
       <!-- Example row of columns -->
       <div class="row">
-<<<<<<< HEAD
-        <div class="span-one-third">
-=======
         <div class="span4">
->>>>>>> 4bd1ba4e
           <h2>Heading</h2>
            <p>Donec id elit non mi porta gravida at eget metus. Fusce dapibus, tellus ac cursus commodo, tortor mauris condimentum nibh, ut fermentum massa justo sit amet risus. Etiam porta sem malesuada magna mollis euismod. Donec sed odio dui. </p>
           <p><a class="btn" href="#">View details &raquo;</a></p>
         </div>
-<<<<<<< HEAD
-        <div class="span-one-third">
-=======
         <div class="span4">
->>>>>>> 4bd1ba4e
           <h2>Heading</h2>
            <p>Donec id elit non mi porta gravida at eget metus. Fusce dapibus, tellus ac cursus commodo, tortor mauris condimentum nibh, ut fermentum massa justo sit amet risus. Etiam porta sem malesuada magna mollis euismod. Donec sed odio dui. </p>
           <p><a class="btn" href="#">View details &raquo;</a></p>
        </div>
-<<<<<<< HEAD
-        <div class="span-one-third">
-=======
         <div class="span4">
->>>>>>> 4bd1ba4e
           <h2>Heading</h2>
           <p>Donec sed odio dui. Cras justo odio, dapibus ac facilisis in, egestas eget quam. Vestibulum id ligula porta felis euismod semper. Fusce dapibus, tellus ac cursus commodo, tortor mauris condimentum nibh, ut fermentum massa justo sit amet risus.</p>
           <p><a class="btn" href="#">View details &raquo;</a></p>
