// stylelint-disable selector-no-qualifying-type

//
// Base styles
//

.input-group {
  position: relative;
  display: flex;
  align-items: stretch;
  width: 100%;

  .form-control {
    // Ensure that the input is always above the *appended* addon button for
    // proper border colors.
    position: relative;
    z-index: 1;
    flex: 1 1 auto;
    // Add width 1% and flex-basis auto to ensure that button will not wrap out
    // the column. Applies to IE Edge+ and Firefox. Chrome does not require this.
    width: 1%;
    margin-bottom: 0;

    // Bring the "active" form control to the front
    @include hover-focus-active {
      z-index: 2;
    }
  }
}

.input-group-addon,
.input-group-btn,
.input-group .form-control {
  display: flex;
  align-items: center;
  &:not(:first-child):not(:last-child) {
    @include border-radius(0);
  }
}

.input-group-addon,
.input-group-btn {
  white-space: nowrap;
}


// Sizing options
//
// Remix the default form control sizing classes into new ones for easier
// manipulation.

.input-group-lg > .form-control,
.input-group-lg > .input-group-addon,
.input-group-lg > .input-group-btn > .btn {
  @extend .form-control-lg;
}
.input-group-sm > .form-control,
.input-group-sm > .input-group-addon,
.input-group-sm > .input-group-btn > .btn {
  @extend .form-control-sm;
}


//
// Text input groups
//

.input-group-addon {
  padding: $input-padding-y $input-padding-x;
  margin-bottom: 0; // Allow use of <label> elements by overriding our default margin-bottom
  font-size: $font-size-base; // Match inputs
  font-weight: $font-weight-normal;
  line-height: $input-line-height;
  color: $input-group-addon-color;
  text-align: center;
  background-color: $input-group-addon-bg;
  border: $input-border-width solid $input-group-addon-border-color;
  @include border-radius($input-border-radius);

  // Sizing
  &.form-control-sm {
    padding: $input-padding-y-sm $input-padding-x-sm;
    font-size: $font-size-sm;
    @include border-radius($input-border-radius-sm);
  }

  &.form-control-lg {
    padding: $input-padding-y-lg $input-padding-x-lg;
    font-size: $font-size-lg;
    @include border-radius($input-border-radius-lg);
  }

  // Nuke default margins from checkboxes and radios to vertically center within.
  input[type="radio"],
  input[type="checkbox"] {
    margin-top: 0;
  }
}


//
// Reset rounded corners
//

.input-group .form-control:not(:last-child),
.input-group-addon:not(:last-child),
.input-group-btn:not(:last-child) > .btn,
.input-group-btn:not(:last-child) > .btn-group > .btn,
.input-group-btn:not(:last-child) > .dropdown-toggle,
.input-group-btn:not(:first-child) > .btn:not(:last-child):not(.dropdown-toggle),
.input-group-btn:not(:first-child) > .btn-group:not(:last-child) > .btn {
  @include border-right-radius(0);
}
.input-group-addon:not(:last-child) {
  border-right: 0;
}
.input-group .form-control:not(:first-child),
.input-group-addon:not(:first-child),
.input-group-btn:not(:first-child) > .btn,
.input-group-btn:not(:first-child) > .btn-group > .btn,
.input-group-btn:not(:first-child) > .dropdown-toggle,
.input-group-btn:not(:last-child) > .btn:not(:first-child),
.input-group-btn:not(:last-child) > .btn-group:not(:first-child) > .btn {
  @include border-left-radius(0);
}
.form-control + .input-group-addon:not(:first-child) {
  border-left: 0;
}

//
// Button input groups
//

.input-group-btn {
  position: relative;
  align-items: stretch;
  // Jankily prevent input button groups from wrapping with `white-space` and
  // `font-size` in combination with `inline-block` on buttons.
  font-size: 0;
  white-space: nowrap;

  // Negative margin for spacing, position for bringing hovered/focused/actived
  // element above the siblings.
  > .btn {
    position: relative;

    + .btn {
      margin-left: (-$input-border-width);
    }

    // Bring the "active" button to the front
    @include hover-focus-active {
      z-index: 2;
    }
  }

  &:first-child > .btn + .btn {
    margin-left: 0;
  }

  // Negative margin to only have a single, shared border between the two
  &:not(:last-child) {
    > .btn,
    > .btn-group {
      margin-right: (-$input-border-width);
    }
  }
  &:not(:first-child) {
    > .btn,
    > .btn-group {
<<<<<<< HEAD
      z-index: 2;
      // remove nagative margin ($input-border-width) to solve overlapping issue with button.
=======
      z-index: 1;
      // remove nagative margin ($input-btn-border-width) to solve overlapping issue with button.
>>>>>>> 29d58fb7
      margin-left: 0;

      // When input is first, overlap the right side of it with the button(-group)
      &:first-child {
        margin-left: (-$input-border-width);
      }

      // Because specificity
      @include hover-focus-active {
        z-index: 2;
      }
    }
  }
}<|MERGE_RESOLUTION|>--- conflicted
+++ resolved
@@ -168,13 +168,8 @@
   &:not(:first-child) {
     > .btn,
     > .btn-group {
-<<<<<<< HEAD
-      z-index: 2;
+      z-index: 1;
       // remove nagative margin ($input-border-width) to solve overlapping issue with button.
-=======
-      z-index: 1;
-      // remove nagative margin ($input-btn-border-width) to solve overlapping issue with button.
->>>>>>> 29d58fb7
       margin-left: 0;
 
       // When input is first, overlap the right side of it with the button(-group)
