--- conflicted
+++ resolved
@@ -46,20 +46,11 @@
   z-index: $zindex-navbar-fixed;
 }
 
-
-// Toggling content
-<<<<<<< HEAD
-.show {
-  display: block !important;
-}
-
 // Always hide an element with the `hidden` HTML attribute (from PureCSS).
 [hidden] {
   display: none !important;
 }
 
-=======
->>>>>>> 5e102e26
 .invisible {
   visibility: hidden;
 }
