--- conflicted
+++ resolved
@@ -22,11 +22,7 @@
   box-sizing: inherit;
 }
 
-<<<<<<< HEAD
-=======
-@import "custom";
 @import "functions";
->>>>>>> ac96ecbe
 @import "variables";
 
 //
