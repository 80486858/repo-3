--- conflicted
+++ resolved
@@ -9,7 +9,6 @@
   overflow: hidden;
 }
 
-<<<<<<< HEAD
 .carousel-item {
   position: relative;
   display: none;
@@ -17,46 +16,9 @@
 
   // CSS3 transforms when supported by the browser
   @include if-supports-3d-transforms() {
-    transition: transform .6s ease-in-out;
+    @include transition(transform .6s ease-in-out);
     backface-visibility: hidden;
     perspective: 1000px;
-=======
-  > .carousel-item {
-    position: relative;
-    display: none;
-    @include transition(left .6s ease-in-out);
-
-    // Account for jankitude on images
-    > img,
-    > a > img {
-      @extend .img-fluid;
-      line-height: 1;
-    }
-
-    // CSS3 transforms when supported by the browser
-    @include if-supports-3d-transforms() {
-      @include transition(transform .6s ease-in-out);
-      backface-visibility: hidden;
-      perspective: 1000px;
-
-      &.next,
-      &.active.right {
-        left: 0;
-        transform: translate3d(100%, 0, 0);
-      }
-      &.prev,
-      &.active.left {
-        left: 0;
-        transform: translate3d(-100%, 0, 0);
-      }
-      &.next.left,
-      &.prev.right,
-      &.active {
-        left: 0;
-        transform: translate3d(0, 0, 0);
-      }
-    }
->>>>>>> 5a19d487
   }
 }
 
