/*!
 * Bootstrap v4.0.0-alpha.6 (https://getbootstrap.com)
 * Copyright 2011-2017 The Bootstrap Authors
 * Copyright 2011-2017 Twitter, Inc.
 * Licensed under MIT (https://github.com/twbs/bootstrap/blob/master/LICENSE)
 */

<<<<<<< HEAD
// Core variables and mixins
=======
@import "custom";
@import "functions";
>>>>>>> ac96ecbe
@import "variables";
@import "mixins";
@import "print";
@import "reboot";
@import "type";
@import "images";
@import "code";
@import "grid";
@import "tables";
@import "forms";
@import "buttons";
@import "transitions";
@import "dropdown";
@import "button-group";
@import "input-group";
@import "custom-forms";
@import "nav";
@import "navbar";
@import "card";
@import "breadcrumb";
@import "pagination";
@import "badge";
@import "jumbotron";
@import "alert";
@import "progress";
@import "media";
@import "list-group";
@import "responsive-embed";
@import "close";
@import "modal";
@import "tooltip";
@import "popover";
@import "carousel";
@import "utilities";<|MERGE_RESOLUTION|>--- conflicted
+++ resolved
@@ -5,12 +5,7 @@
  * Licensed under MIT (https://github.com/twbs/bootstrap/blob/master/LICENSE)
  */
 
-<<<<<<< HEAD
-// Core variables and mixins
-=======
-@import "custom";
 @import "functions";
->>>>>>> ac96ecbe
 @import "variables";
 @import "mixins";
 @import "print";
