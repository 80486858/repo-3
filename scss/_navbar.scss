--- conflicted
+++ resolved
@@ -18,13 +18,6 @@
 .navbar {
   position: relative;
   display: flex;
-<<<<<<< HEAD
-  flex-direction: column;
-  padding: $navbar-padding-y $navbar-padding-x;
-}
-
-
-=======
   flex-wrap: wrap; // allow us to do the line break for collapsing content
   align-items: center;
   justify-content: space-between; // space out brand from logo
@@ -48,7 +41,6 @@
 }
 
 
->>>>>>> db44e4b3
 // Navbar brand
 //
 // Used for brand, project, or site names.
@@ -82,15 +74,12 @@
   .nav-link {
     padding-right: 0;
     padding-left: 0;
-<<<<<<< HEAD
-=======
   }
 
   .dropdown-menu {
     position: static !important;
     float: none;
     transform: unset !important;
->>>>>>> db44e4b3
   }
 }
 
@@ -106,33 +95,6 @@
 }
 
 
-<<<<<<< HEAD
-// Navbar divider
-//
-//
-
-.navbar-divider {
-  float: left;
-  width: $border-width;
-  padding-top: $navbar-divider-padding-y;
-  padding-bottom: $navbar-divider-padding-y;
-  margin-right: $navbar-padding-x;
-  margin-left:  $navbar-padding-x;
-  overflow: hidden;
-
-  &::before {
-    content: "\00a0";
-  }
-}
-
-
-// Responsive navbar
-//
-// Custom styles for responsive collapsing and toggling of navbar contents.
-// Powered by the collapse Bootstrap JavaScript plugin.
-
-// Button for toggling the navbar when in it's collapsed state
-=======
 // Responsive navbar
 //
 // Custom styles for responsive collapsing and toggling of navbar contents.
@@ -146,9 +108,7 @@
 }
 
 // Button for toggling the navbar when in its collapsed state
->>>>>>> db44e4b3
 .navbar-toggler {
-  align-self: flex-start; // Prevent toggler from growing to full width when it's the only visible navbar child
   padding: $navbar-toggler-padding-y $navbar-toggler-padding-x;
   font-size: $navbar-toggler-font-size;
   line-height: 1;
@@ -173,45 +133,6 @@
   background-size: 100% 100%;
 }
 
-<<<<<<< HEAD
-// Use `position` on the toggler to prevent it from being auto placed as a flex
-// item and allow easy placement.
-.navbar-toggler-left {
-  position: absolute;
-  left: $navbar-padding-x;
-}
-.navbar-toggler-right {
-  position: absolute;
-  right: $navbar-padding-x;
-}
-
-// Generate series of `.navbar-toggleable-*` responsive classes for configuring
-// where your navbar collapses.
-.navbar-toggleable {
-  @each $breakpoint in map-keys($grid-breakpoints) {
-    $next: breakpoint-next($breakpoint, $grid-breakpoints);
-    $infix: breakpoint-infix($breakpoint, $grid-breakpoints);
-
-    &#{$infix} {
-      @include media-breakpoint-down($breakpoint) {
-        .navbar-nav {
-          .dropdown-menu {
-            position: static;
-            float: none;
-          }
-        }
-
-        > .container {
-          padding-right: 0;
-          padding-left: 0;
-        }
-      }
-
-      @include media-breakpoint-up($next) {
-        flex-direction: row;
-        flex-wrap: nowrap;
-        align-items: center;
-=======
 // Generate series of `.navbar-expand-*` responsive classes for configuring
 // where your navbar collapses.
 .navbar-expand {
@@ -232,19 +153,15 @@
         flex-direction: row;
         flex-wrap: nowrap;
         justify-content: flex-start;
->>>>>>> db44e4b3
 
         .navbar-nav {
           flex-direction: row;
 
-<<<<<<< HEAD
-=======
           .dropdown-menu {
             position: absolute !important;
             top: 100% !important;
           }
 
->>>>>>> db44e4b3
           .nav-link {
             padding-right: .5rem;
             padding-left: .5rem;
@@ -252,25 +169,14 @@
         }
 
         // For nesting containers, have to redeclare for alignment purposes
-<<<<<<< HEAD
-        > .container {
-          display: flex;
-          flex-wrap: nowrap;
-          align-items: center;
-=======
         > .container,
         > .container-fluid {
           flex-wrap: nowrap;
->>>>>>> db44e4b3
         }
 
         // scss-lint:disable ImportantRule
         .navbar-collapse {
           display: flex !important;
-<<<<<<< HEAD
-          width: 100%;
-=======
->>>>>>> db44e4b3
         }
         // scss-lint:enable ImportantRule
 
@@ -283,38 +189,6 @@
 }
 
 
-<<<<<<< HEAD
-// Navbar position
-//
-// Display the navbar across the entirety of the page or fixed it to the top or
-// bottom of the page.
-
-// Fix the top/bottom navbars when screen real estate supports it
-.navbar-fixed-top,
-.navbar-fixed-bottom {
-  position: fixed;
-  right: 0;
-  left: 0;
-  z-index: $zindex-navbar-fixed;
-}
-
-.navbar-fixed-top {
-  top: 0;
-}
-
-.navbar-fixed-bottom {
-  bottom: 0;
-}
-
-.navbar-sticky-top {
-  position: sticky;
-  top: 0;
-  z-index: $zindex-navbar-sticky;
-}
-
-
-=======
->>>>>>> db44e4b3
 // Navbar themes
 //
 // Styles for switching between navbars with light or dark background.
