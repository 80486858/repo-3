--- conflicted
+++ resolved
@@ -105,15 +105,10 @@
 // Bootstrap JavaScript plugin.
 
 .navbar-toggler {
-<<<<<<< HEAD
+  width: 2.5em;
+  height: 2em;
   padding: $navbar-toggler-padding-y $navbar-toggler-padding-x;
   font-size: $navbar-toggler-font-size;
-=======
-  width: 2.5em;
-  height: 2em;
-  padding: .5rem .75rem;
-  font-size: $font-size-lg;
->>>>>>> 6d6538fc
   line-height: 1;
   background: transparent no-repeat center center;
   background-size: 24px 24px;
