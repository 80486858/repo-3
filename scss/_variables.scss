--- conflicted
+++ resolved
@@ -817,11 +817,7 @@
 
 // 27. Progress bars
 
-<<<<<<< HEAD
-$progress-bg:                 $gray-lightest !default;
-=======
-$progress-bg:                 #eee !default;
->>>>>>> 7800b3d9
+$progress-bg:                 $gray-lighter !default;
 $progress-bar-color:          $brand-primary !default;
 $progress-border-radius:      $border-radius !default;
 $progress-box-shadow:         inset 0 .1rem .1rem rgba(0,0,0,.1) !default;
