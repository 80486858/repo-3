// Variables
//
// Copy settings from this file into the provided `_custom.scss` to override
// the Bootstrap defaults without modifying key, versioned files.
//
// Variables should follow the `$component-state-property-size` formula for
// consistent naming. Ex: $nav-link-disabled-color and $modal-content-box-shadow-xs.


// Table of Contents
//
// Colors
// Options
// Spacing
// Body
// Links
// Grid breakpoints
// Grid containers
// Grid columns
// Fonts
// Components
// Tables
// Buttons
// Forms
// Dropdowns
// Z-index master list
// Navs
// Navbar
// Pagination
// Jumbotron
// Form states and alerts
// Cards
// Tooltips
// Popovers
// Badges
// Modals
// Alerts
// Progress bars
// List group
// Image thumbnails
// Figures
// Breadcrumbs
// Carousel
// Close
// Code

@mixin _assert-ascending($map, $map-name) {
  $prev-key: null;
  $prev-num: null;
  @each $key, $num in $map {
    @if $prev-num == null {
      // Do nothing
    } @else if not comparable($prev-num, $num) {
      @warn "Potentially invalid value for #{$map-name}: This map must be in ascending order, but key '#{$key}' has value #{$num} whose unit makes it incomparable to #{$prev-num}, the value of the previous key '#{$prev-key}' !";
    } @else if $prev-num >= $num {
      @warn "Invalid value for #{$map-name}: This map must be in ascending order, but key '#{$key}' has value #{$num} which isn't greater than #{$prev-num}, the value of the previous key '#{$prev-key}' !";
    }
    $prev-key: $key;
    $prev-num: $num;
  }
}

// Replace `$search` with `$replace` in `$string`
// @author Hugo Giraudel
// @param {String} $string - Initial string
// @param {String} $search - Substring to replace
// @param {String} $replace ('') - New value
// @return {String} - Updated string
@function str-replace($string, $search, $replace: "") {
  $index: str-index($string, $search);

  @if $index {
    @return str-slice($string, 1, $index - 1) + $replace + str-replace(str-slice($string, $index + str-length($search)), $search, $replace);
  }

  @return $string;
}

@mixin _assert-starts-at-zero($map) {
  $values: map-values($map);
  $first-value: nth($values, 1);
  @if $first-value != 0 {
    @warn "First breakpoint in `$grid-breakpoints` must start at 0, but starts at #{$first-value}.";
  }
}


// General variable structure
//
// Variable format should follow the `$component-modifier-state-property` order.


// Colors
//
// Grayscale and brand colors for use across Bootstrap.

// Start with assigning color names to specific hex values.
$white:  #fff !default;
$black:  #000 !default;
$red:    #d9534f !default;
$orange: #f0ad4e !default;
$yellow: #ffd500 !default;
$green:  #5cb85c !default;
$blue:   #0275d8 !default;
$teal:   #5bc0de !default;
$pink:   #ff5b77 !default;
$purple: #613d7c !default;

// Create grayscale
$gray-dark:                 #292b2c !default;
$gray:                      #464a4c !default;
$gray-light:                #636c72 !default;
$gray-lighter:              #eceeef !default;
$gray-lightest:             #f7f7f9 !default;

// Reassign color vars to semantic color scheme
$brand-primary:             $blue !default;
$brand-success:             $green !default;
$brand-info:                $teal !default;
$brand-warning:             $orange !default;
$brand-danger:              $red !default;
$brand-inverse:             $gray-dark !default;


// Options
//
// Quickly modify global styling by enabling or disabling optional features.

$enable-rounded:            true !default;
$enable-shadows:            false !default;
$enable-gradients:          false !default;
$enable-transitions:        true !default;
$enable-hover-media-query:  false !default;
$enable-grid-classes:       true !default;
$enable-print-styles:       true !default;


// Spacing
//
// Control the default styling of most Bootstrap elements by modifying these
// variables. Mostly focused on spacing.
// You can add more entries to the $spacers map, should you need more variation.

$spacer: 1rem !default;
$spacers: (
  0: 0,
  1: ($spacer * .25),
  2: ($spacer * .5),
  3: $spacer,
  4: ($spacer * 1.5),
  5: ($spacer * 3)
) !default;

// This variable affects the `.h-*` and `.w-*` classes.
$sizes: (
  25: 25%,
  50: 50%,
  75: 75%,
  100: 100%
) !default;

// Body
//
// Settings for the `<body>` element.

$body-bg:       $white !default;
$body-color:    $gray-dark !default;

// Links
//
// Style anchor elements.

$link-color:            $brand-primary !default;
$link-decoration:       none !default;
$link-hover-color:      darken($link-color, 15%) !default;
$link-hover-decoration: underline !default;


// Grid breakpoints
//
// Define the minimum dimensions at which your layout will change,
// adapting to different screen sizes, for use in media queries.

$grid-breakpoints: (
  xs: 0,
  sm: 576px,
  md: 768px,
  lg: 992px,
  xl: 1200px
) !default;
@include _assert-ascending($grid-breakpoints, "$grid-breakpoints");
@include _assert-starts-at-zero($grid-breakpoints);


// Grid containers
//
// Define the maximum width of `.container` for different screen sizes.

$container-max-widths: (
  sm: 540px,
  md: 720px,
  lg: 960px,
  xl: 1140px
) !default;
@include _assert-ascending($container-max-widths, "$container-max-widths");


// Grid columns
//
// Set the number of columns and specify the width of the gutters.

$grid-columns:               12 !default;
$grid-gutter-width-base:     30px !default;
$grid-gutter-widths: (
  xs: $grid-gutter-width-base,
  sm: $grid-gutter-width-base,
  md: $grid-gutter-width-base,
  lg: $grid-gutter-width-base,
  xl: $grid-gutter-width-base
) !default;


// Components
//
// Define common padding and border radius sizes and more.

$line-height-lg:         1.5 !default;
$line-height-sm:         1.5 !default;

$border-width: 1px !default;

$border-radius:          .25rem !default;
$border-radius-lg:       .3rem !default;
$border-radius-sm:       .2rem !default;

$component-active-color: $white !default;
$component-active-bg:    $brand-primary !default;

$caret-width:            .3em !default;

$transition-base:        all .2s ease-in-out !default;
$transition-fade:        opacity .15s linear !default;
$transition-collapse:    height .35s ease !default;


// Fonts
//
// Font, line-height, and color for body text, headings, and more.

$font-family-sans-serif: -apple-system, BlinkMacSystemFont, "Segoe UI", Roboto, "Helvetica Neue", Arial, sans-serif !default;
$font-family-monospace:  Menlo, Monaco, Consolas, "Liberation Mono", "Courier New", monospace !default;
$font-family-base:       $font-family-sans-serif !default;

$font-size-base: 1rem !default; // Assumes the browser default, typically `16px`
$font-size-lg:   1.25rem !default;
$font-size-sm:   .875rem !default;
$font-size-xs:   .75rem !default;

$font-weight-normal: normal !default;
$font-weight-bold: bold !default;

$font-weight-base: $font-weight-normal !default;
$line-height-base: 1.5 !default;

$h1-font-size: 2.5rem !default;
$h2-font-size: 2rem !default;
$h3-font-size: 1.75rem !default;
$h4-font-size: 1.5rem !default;
$h5-font-size: 1.25rem !default;
$h6-font-size: 1rem !default;

$headings-margin-bottom: ($spacer / 2) !default;
$headings-font-family:   inherit !default;
$headings-font-weight:   500 !default;
$headings-line-height:   1.1 !default;
$headings-color:         inherit !default;

$display1-size: 6rem !default;
$display2-size: 5.5rem !default;
$display3-size: 4.5rem !default;
$display4-size: 3.5rem !default;

$display1-weight:     300 !default;
$display2-weight:     300 !default;
$display3-weight:     300 !default;
$display4-weight:     300 !default;
$display-line-height: $headings-line-height !default;

$lead-font-size:   1.25rem !default;
$lead-font-weight: 300 !default;

$small-font-size: 80% !default;

$text-muted: $gray-light !default;

$blockquote-small-color:  $gray-light !default;
$blockquote-font-size:    ($font-size-base * 1.25) !default;
$blockquote-border-color: $gray-lighter !default;
$blockquote-border-width: .25rem !default;

$hr-border-color: rgba($black,.1) !default;
$hr-border-width: $border-width !default;

$mark-padding: .2em !default;

$dt-font-weight: $font-weight-bold !default;

$kbd-box-shadow:         inset 0 -.1rem 0 rgba($black,.25) !default;
$nested-kbd-font-weight: $font-weight-bold !default;

$list-inline-padding: 5px !default;


// Tables
//
// Customizes the `.table` component with basic values, each used across all table variations.

$table-cell-padding:            .75rem !default;
$table-cell-padding-sm:         .3rem !default;

$table-bg:                      transparent !default;
$table-accent-bg:               rgba($black,.05) !default;
$table-hover-bg:                rgba($black,.075) !default;
$table-active-bg:               $table-hover-bg !default;

$table-border-width:            $border-width !default;
$table-border-color:            $gray-lighter !default;

$table-head-bg:                 $gray-lighter !default;
$table-head-color:              $gray !default;

$table-inverse-bg:              $gray-dark !default;
$table-inverse-accent-bg:       rgba($white, .05) !default;
$table-inverse-hover-bg:        rgba($white, .075) !default;
$table-inverse-border-color:    lighten($gray-dark, 7.5%) !default;
$table-inverse-color:           $body-bg !default;


// Buttons
//
// For each of Bootstrap's buttons, define text, background and border color.

$input-btn-padding-y:       .5rem !default;
$input-btn-padding-x:       .75rem !default;
$input-btn-line-height:     1.25 !default;

$input-btn-padding-y-sm:    .25rem !default;
$input-btn-padding-x-sm:    .5rem !default;
$input-btn-line-height-sm:  1.5 !default;

$input-btn-padding-y-lg:    .5rem !default;
$input-btn-padding-x-lg:    1rem !default;
$input-btn-line-height-lg:  1.5 !default;

$btn-font-weight:                $font-weight-normal !default;
$btn-box-shadow:                 inset 0 1px 0 rgba($white,.15), 0 1px 1px rgba($black,.075) !default;
$btn-focus-box-shadow:           0 0 0 3px rgba($brand-primary, .25) !default;
$btn-active-box-shadow:          inset 0 3px 5px rgba($black,.125) !default;

$btn-primary-color:              $white !default;
$btn-primary-bg:                 $brand-primary !default;
$btn-primary-border-color:       $btn-primary-bg !default;

$btn-secondary-color:            $gray-dark !default;
$btn-secondary-bg:               $white !default;
$btn-secondary-border-color:     #ccc !default;

$btn-info-color:                 $white !default;
$btn-info-bg:                    $brand-info !default;
$btn-info-border-color:          $btn-info-bg !default;

$btn-success-color:              $white !default;
$btn-success-bg:                 $brand-success !default;
$btn-success-border-color:       $btn-success-bg !default;

$btn-warning-color:              $white !default;
$btn-warning-bg:                 $brand-warning !default;
$btn-warning-border-color:       $btn-warning-bg !default;

$btn-danger-color:               $white !default;
$btn-danger-bg:                  $brand-danger !default;
$btn-danger-border-color:        $btn-danger-bg !default;

$btn-link-disabled-color:        $gray-light !default;

$btn-block-spacing-y:            .5rem !default;

// Allows for customizing button radius independently from global border radius
$btn-border-radius:              $border-radius !default;
$btn-border-radius-lg:           $border-radius-lg !default;
$btn-border-radius-sm:           $border-radius-sm !default;

$btn-transition:                 all .2s ease-in-out !default;


// Forms

$input-bg:                       $white !default;
$input-disabled-bg:              $gray-lighter !default;

$input-color:                    $gray !default;
$input-border-color:             rgba($black,.15) !default;
$input-btn-border-width:         $border-width !default; // For form controls and buttons
$input-box-shadow:               inset 0 1px 1px rgba($black,.075) !default;

$input-border-radius:            $border-radius !default;
$input-border-radius-lg:         $border-radius-lg !default;
$input-border-radius-sm:         $border-radius-sm !default;

<<<<<<< HEAD
$input-bg-focus:                 $input-bg !default;
$input-border-color-focus:       lighten($brand-primary, 25%) !default;
$input-box-shadow-focus:         $input-box-shadow, $btn-focus-box-shadow !default;
$input-color-focus:              $input-color !default;
=======
$input-focus-bg:                 $input-bg !default;
$input-focus-border-color:       lighten($brand-primary, 25%) !default;
$input-focus-box-shadow:         $input-box-shadow, rgba($input-focus-border-color, .6) !default;
$input-focus-color:              $input-color !default;
>>>>>>> d7867377

$input-placeholder-color:        $gray-light !default;

$input-height-border:           $input-btn-border-width * 2 !default;

$input-height-inner:            ($font-size-base * $input-btn-line-height) + ($input-btn-padding-y * 2) !default;
$input-height:                  calc(#{$input-height-inner} + #{$input-height-border}) !default;

$input-height-inner-sm:         ($font-size-sm * $input-btn-line-height-sm) + ($input-btn-padding-y-sm * 2) !default;
$input-height-sm:               calc(#{$input-height-inner-sm} + #{$input-height-border}) !default;

$input-height-inner-lg:         ($font-size-sm * $input-btn-line-height-lg) + ($input-btn-padding-y-lg * 2) !default;
$input-height-lg:               calc(#{$input-height-inner-lg} + #{$input-height-border}) !default;

$input-transition:               border-color ease-in-out .15s, box-shadow ease-in-out .15s !default;

$form-text-margin-top:     .25rem !default;
$form-feedback-margin-top: $form-text-margin-top !default;

$form-check-margin-bottom:  .5rem !default;
$form-check-input-gutter:   1.25rem !default;
$form-check-input-margin-y: .25rem !default;
$form-check-input-margin-x: .25rem !default;

$form-check-inline-margin-x: .75rem !default;

$form-group-margin-bottom:       1rem !default;

$input-group-addon-bg:           $gray-lighter !default;
$input-group-addon-border-color: $input-border-color !default;

$custom-control-gutter:   1.5rem !default;
$custom-control-spacer-y: .25rem !default;
$custom-control-spacer-x: 1rem !default;

$custom-control-indicator-size:       1rem !default;
$custom-control-indicator-bg:         #ddd !default;
$custom-control-indicator-bg-size:    50% 50% !default;
$custom-control-indicator-box-shadow: inset 0 .25rem .25rem rgba($black,.1) !default;

$custom-control-indicator-disabled-bg:       $gray-lighter !default;
$custom-control-description-disabled-color:  $gray-light !default;

$custom-control-indicator-checked-color:      $white !default;
$custom-control-indicator-checked-bg:         $brand-primary !default;
$custom-control-indicator-checked-box-shadow: none !default;

$custom-control-indicator-focus-box-shadow: 0 0 0 1px $body-bg, 0 0 0 3px $brand-primary !default;

$custom-control-indicator-active-color:      $white !default;
$custom-control-indicator-active-bg:         lighten($brand-primary, 35%) !default;
$custom-control-indicator-active-box-shadow: none !default;

$custom-checkbox-border-radius: $border-radius !default;
$custom-checkbox-icon-checked: str-replace(url("data:image/svg+xml;charset=utf8,%3Csvg xmlns='http://www.w3.org/2000/svg' viewBox='0 0 8 8'%3E%3Cpath fill='#{$custom-control-indicator-checked-color}' d='M6.564.75l-3.59 3.612-1.538-1.55L0 4.26 2.974 7.25 8 2.193z'/%3E%3C/svg%3E"), "#", "%23") !default;

$custom-checkbox-indeterminate-bg: $brand-primary !default;
$custom-checkbox-indicator-indeterminate-color: $custom-control-indicator-checked-color !default;
$custom-checkbox-icon-indeterminate: str-replace(url("data:image/svg+xml;charset=utf8,%3Csvg xmlns='http://www.w3.org/2000/svg' viewBox='0 0 4 4'%3E%3Cpath stroke='#{$custom-checkbox-indicator-indeterminate-color}' d='M0 2h4'/%3E%3C/svg%3E"), "#", "%23") !default;
$custom-checkbox-indeterminate-box-shadow: none !default;

$custom-radio-border-radius: 50% !default;
$custom-radio-icon-checked: str-replace(url("data:image/svg+xml;charset=utf8,%3Csvg xmlns='http://www.w3.org/2000/svg' viewBox='-4 -4 8 8'%3E%3Ccircle r='3' fill='#{$custom-control-indicator-checked-color}'/%3E%3C/svg%3E"), "#", "%23") !default;

$custom-select-padding-y:          .375rem !default;
$custom-select-padding-x:          .75rem  !default;
$custom-select-height:              $input-height  !default;
$custom-select-indicator-padding:   1rem !default; // Extra padding to account for the presence of the background-image based indicator
$custom-select-line-height:         $input-btn-line-height !default;
$custom-select-color:               $input-color !default;
$custom-select-disabled-color:      $gray-light !default;
$custom-select-bg:            $white !default;
$custom-select-disabled-bg:   $gray-lighter !default;
$custom-select-bg-size:       8px 10px !default; // In pixels because image dimensions
$custom-select-indicator-color: #333 !default;
$custom-select-indicator:     str-replace(url("data:image/svg+xml;charset=utf8,%3Csvg xmlns='http://www.w3.org/2000/svg' viewBox='0 0 4 5'%3E%3Cpath fill='#{$custom-select-indicator-color}' d='M2 0L0 2h4zm0 5L0 3h4z'/%3E%3C/svg%3E"), "#", "%23") !default;
$custom-select-border-width:  $input-btn-border-width !default;
$custom-select-border-color:  $input-border-color !default;
$custom-select-border-radius: $border-radius !default;

$custom-select-focus-border-color: lighten($brand-primary, 25%) !default;
$custom-select-focus-box-shadow:   inset 0 1px 2px rgba($black, .075), 0 0 5px rgba($custom-select-focus-border-color, .5) !default;

$custom-select-font-size-sm:  75% !default;
<<<<<<< HEAD
$custom-select-height-sm: $input-height-sm !default;
=======
>>>>>>> d7867377

$custom-file-height:           2.5rem !default;
$custom-file-width:            14rem !default;
$custom-file-focus-box-shadow: 0 0 0 .075rem $white, 0 0 0 .2rem $brand-primary !default;

$custom-file-padding-y:     1rem !default;
$custom-file-padding-x:     .5rem !default;
$custom-file-line-height:   1.5 !default;
$custom-file-color:         $gray !default;
$custom-file-bg:            $white !default;
$custom-file-border-width:  $border-width !default;
$custom-file-border-color:  $input-border-color !default;
$custom-file-border-radius: $border-radius !default;
$custom-file-box-shadow:    inset 0 .2rem .4rem rgba($black,.05) !default;
$custom-file-button-color:  $custom-file-color !default;
$custom-file-button-bg:     $gray-lighter !default;
$custom-file-text: (
  placeholder: (
    en: "Choose file..."
  ),
  button-label: (
    en: "Browse"
  )
) !default;


// Form validation
$form-feedback-valid-color:   $brand-success !default;
$form-feedback-invalid-color: $brand-danger !default;


// Dropdowns
//
// Dropdown menu container and contents.

$dropdown-min-width:             10rem !default;
$dropdown-padding-y:             .5rem !default;
$dropdown-margin-top:            .125rem !default;
$dropdown-bg:                    $white !default;
$dropdown-border-color:          rgba($black,.15) !default;
$dropdown-border-width:          $border-width !default;
$dropdown-divider-bg:            $gray-lighter !default;
$dropdown-box-shadow:            0 .5rem 1rem rgba($black,.175) !default;

$dropdown-link-color:            $gray-dark !default;
$dropdown-link-hover-color:      darken($gray-dark, 5%) !default;
$dropdown-link-hover-bg:         $gray-lightest !default;

$dropdown-link-active-color:     $component-active-color !default;
$dropdown-link-active-bg:        $component-active-bg !default;

$dropdown-link-disabled-color:   $gray-light !default;

$dropdown-item-padding-y:        .25rem !default;
$dropdown-item-padding-x:        1.5rem !default;

$dropdown-header-color:          $gray-light !default;


// Z-index master list
//
// Warning: Avoid customizing these values. They're used for a bird's eye view
// of components dependent on the z-axis and are designed to all work together.

$zindex-dropdown:           1000 !default;
$zindex-sticky:             1020 !default;
$zindex-fixed:              1030 !default;
$zindex-modal-backdrop:     1040 !default;
$zindex-modal:              1050 !default;
$zindex-popover:            1060 !default;
$zindex-tooltip:            1070 !default;

// Navs

$nav-link-padding-y:            .5rem !default;
$nav-link-padding-x:            1rem !default;
$nav-link-disabled-color:       $gray-light !default;

$nav-tabs-border-color:                       #ddd !default;
$nav-tabs-border-width:                       $border-width !default;
$nav-tabs-border-radius:                      $border-radius !default;
$nav-tabs-link-hover-border-color:            $gray-lighter !default;
$nav-tabs-link-active-color:                  $gray !default;
$nav-tabs-link-active-bg:                     $body-bg !default;
$nav-tabs-link-active-border-color:           #ddd !default;

$nav-pills-border-radius:     $border-radius !default;
$nav-pills-link-active-color: $component-active-color !default;
$nav-pills-link-active-bg:    $component-active-bg !default;

// Navbar

$navbar-padding-y:                  ($spacer / 2) !default;
$navbar-padding-x:                  $spacer !default;

$navbar-brand-font-size:            $font-size-lg !default;
// Compute the navbar-brand padding-y so the navbar-brand will have the same height as navbar-text and nav-link
$nav-link-height:                   $navbar-brand-font-size * $line-height-base !default;
$navbar-brand-height:               ($font-size-base * $line-height-base + $nav-link-padding-y * 2) !default;
$navbar-brand-padding-y:            ($navbar-brand-height - $nav-link-height) / 2 !default;

$navbar-toggler-padding-y:           .25rem !default;
$navbar-toggler-padding-x:           .75rem !default;
$navbar-toggler-font-size:           $font-size-lg !default;
$navbar-toggler-border-radius:       $btn-border-radius !default;

$navbar-inverse-color:                 rgba($white,.5) !default;
$navbar-inverse-hover-color:           rgba($white,.75) !default;
$navbar-inverse-active-color:          rgba($white,1) !default;
$navbar-inverse-disabled-color:        rgba($white,.25) !default;
$navbar-inverse-toggler-icon-bg: str-replace(url("data:image/svg+xml;charset=utf8,%3Csvg viewBox='0 0 30 30' xmlns='http://www.w3.org/2000/svg'%3E%3Cpath stroke='#{$navbar-inverse-color}' stroke-width='2' stroke-linecap='round' stroke-miterlimit='10' d='M4 7h22M4 15h22M4 23h22'/%3E%3C/svg%3E"), "#", "%23") !default;
$navbar-inverse-toggler-border-color:  rgba($white,.1) !default;

$navbar-light-color:                rgba($black,.5) !default;
$navbar-light-hover-color:          rgba($black,.7) !default;
$navbar-light-active-color:         rgba($black,.9) !default;
$navbar-light-disabled-color:       rgba($black,.3) !default;
$navbar-light-toggler-icon-bg: str-replace(url("data:image/svg+xml;charset=utf8,%3Csvg viewBox='0 0 30 30' xmlns='http://www.w3.org/2000/svg'%3E%3Cpath stroke='#{$navbar-light-color}' stroke-width='2' stroke-linecap='round' stroke-miterlimit='10' d='M4 7h22M4 15h22M4 23h22'/%3E%3C/svg%3E"), "#", "%23") !default;
$navbar-light-toggler-border-color: rgba($black,.1) !default;

// Pagination

$pagination-padding-y:                .5rem !default;
$pagination-padding-x:                .75rem !default;
$pagination-padding-y-sm:             .25rem !default;
$pagination-padding-x-sm:             .5rem !default;
$pagination-padding-y-lg:             .75rem !default;
$pagination-padding-x-lg:             1.5rem !default;
$pagination-line-height:              1.25 !default;

$pagination-color:                     $link-color !default;
$pagination-bg:                        $white !default;
$pagination-border-width:              $border-width !default;
$pagination-border-color:              #ddd !default;

$pagination-hover-color:               $link-hover-color !default;
$pagination-hover-bg:                  $gray-lighter !default;
$pagination-hover-border-color:        #ddd !default;

$pagination-active-color:              $white !default;
$pagination-active-bg:                 $brand-primary !default;
$pagination-active-border-color:       $brand-primary !default;

$pagination-disabled-color:            $gray-light !default;
$pagination-disabled-bg:               $white !default;
$pagination-disabled-border-color:     #ddd !default;


// Jumbotron

$jumbotron-padding:              2rem !default;
$jumbotron-bg:                   $gray-lighter !default;


// Form states and alerts
//
// Define colors for form feedback states and, by default, alerts.

$state-success-text:             #3c763d !default;
$state-success-bg:               #dff0d8 !default;
$state-success-border-color:     darken($state-success-bg, 5%) !default;

$state-info-text:                #31708f !default;
$state-info-bg:                  #d9edf7 !default;
$state-info-border-color:        darken($state-info-bg, 7%) !default;

$state-warning-text:             #8a6d3b !default;
$state-warning-bg:               #fcf8e3 !default;
$mark-bg:                        $state-warning-bg !default;
$state-warning-border-color:     darken($state-warning-bg, 5%) !default;

$state-danger-text:              #a94442 !default;
$state-danger-bg:                #f2dede !default;
$state-danger-border-color:      darken($state-danger-bg, 5%) !default;


// Cards

$card-spacer-y:            .75rem !default;
$card-spacer-x:            1.25rem !default;
$card-border-width:        1px !default;
$card-border-radius:       $border-radius !default;
$card-border-color:        rgba($black,.125) !default;
$card-inner-border-radius: calc(#{$card-border-radius} - #{$card-border-width}) !default;
$card-cap-bg:              $gray-lightest !default;
$card-bg:                  $white !default;

$card-inverse-link-hover-color:    $white !default;

$card-img-overlay-padding: 1.25rem !default;

$card-deck-margin:          ($grid-gutter-width-base / 2) !default;

$card-columns-count:        3 !default;
$card-columns-gap:          1.25rem !default;
$card-columns-margin:       $card-spacer-y !default;


// Tooltips

$tooltip-max-width:           200px !default;
$tooltip-color:               $white !default;
$tooltip-bg:                  $black !default;
$tooltip-opacity:             .9 !default;
$tooltip-padding-y:           3px !default;
$tooltip-padding-x:           8px !default;
$tooltip-margin:              0 !default;


$tooltip-arrow-width:         5px !default;
$tooltip-arrow-height:        5px !default;
$tooltip-arrow-color:         $tooltip-bg !default;


// Popovers

$popover-inner-padding:               1px !default;
$popover-bg:                          $white !default;
$popover-max-width:                   276px !default;
$popover-border-width:                $border-width !default;
$popover-border-color:                rgba($black,.2) !default;
$popover-box-shadow:                  0 5px 10px rgba($black,.2) !default;

$popover-title-bg:                    darken($popover-bg, 3%) !default;
$popover-title-color:                 $headings-color !default;
$popover-title-padding-y:             8px !default;
$popover-title-padding-x:             14px !default;

$popover-content-color:               $body-color !default;
$popover-content-padding-y:           9px !default;
$popover-content-padding-x:           14px !default;

$popover-arrow-width:                 10px !default;
$popover-arrow-height:                5px !default;
$popover-arrow-color:                 $popover-bg !default;

$popover-arrow-outer-width:           ($popover-arrow-width + 1px) !default;
$popover-arrow-outer-color:           fade-in($popover-border-color, .05) !default;


// Badges

$badge-default-bg:            $gray-light !default;
$badge-primary-bg:            $brand-primary !default;
$badge-success-bg:            $brand-success !default;
$badge-info-bg:               $brand-info !default;
$badge-warning-bg:            $brand-warning !default;
$badge-danger-bg:             $brand-danger !default;

$badge-color:                 $white !default;
$badge-link-hover-color:      $white !default;
$badge-font-size:             75% !default;
$badge-font-weight:           $font-weight-bold !default;
$badge-padding-y:             .25em !default;
$badge-padding-x:             .4em !default;

$badge-pill-padding-x:        .6em !default;
// Use a higher than normal value to ensure completely rounded edges when
// customizing padding or font-size on labels.
$badge-pill-border-radius:    10rem !default;


// Modals

// Padding applied to the modal body
$modal-inner-padding:         15px !default;

$modal-dialog-margin:         10px !default;
$modal-dialog-margin-y-sm-up: 30px !default;

$modal-title-line-height:     $line-height-base !default;

$modal-content-bg:               $white !default;
$modal-content-border-color:     rgba($black,.2) !default;
$modal-content-border-width:     $border-width !default;
$modal-content-box-shadow-xs:    0 3px 9px rgba($black,.5) !default;
$modal-content-box-shadow-sm-up: 0 5px 15px rgba($black,.5) !default;

$modal-backdrop-bg:           $black !default;
$modal-backdrop-opacity:      .5 !default;
$modal-header-border-color:   $gray-lighter !default;
$modal-footer-border-color:   $modal-header-border-color !default;
$modal-header-border-width:   $modal-content-border-width !default;
$modal-footer-border-width:   $modal-header-border-width !default;
$modal-header-padding:        15px !default;

$modal-lg:                    800px !default;
$modal-md:                    500px !default;
$modal-sm:                    300px !default;

$modal-transition:            transform .3s ease-out !default;


// Alerts
//
// Define alert colors, border radius, and padding.

$alert-padding-y:             .75rem !default;
$alert-padding-x:             1.25rem !default;
$alert-margin-bottom:         1rem !default;
$alert-border-radius:         $border-radius !default;
$alert-link-font-weight:      $font-weight-bold !default;
$alert-border-width:          $border-width !default;

$alert-success-bg:            $state-success-bg !default;
$alert-success-text:          $state-success-text !default;
$alert-success-border-color:  $state-success-border-color !default;

$alert-info-bg:               $state-info-bg !default;
$alert-info-text:             $state-info-text !default;
$alert-info-border-color:     $state-info-border-color !default;

$alert-warning-bg:            $state-warning-bg !default;
$alert-warning-text:          $state-warning-text !default;
$alert-warning-border-color:  $state-warning-border-color !default;

$alert-danger-bg:             $state-danger-bg !default;
$alert-danger-text:           $state-danger-text !default;
$alert-danger-border-color:   $state-danger-border-color !default;


// Progress bars

$progress-height:               1rem !default;
$progress-font-size:            .75rem !default;
$progress-bg:                   $gray-lighter !default;
$progress-border-radius:        $border-radius !default;
$progress-box-shadow:           inset 0 .1rem .1rem rgba($black,.1) !default;
$progress-bar-color:            $white !default;
$progress-bar-bg:               $brand-primary !default;
$progress-bar-animation-timing: 1s linear infinite !default;
$progress-bar-transition:       width .6s ease !default;

// List group

$list-group-color:               $body-color !default;
$list-group-bg:                  $white !default;
$list-group-border-color:        rgba($black,.125) !default;
$list-group-border-width:        $border-width !default;
$list-group-border-radius:       $border-radius !default;

$list-group-item-padding-y:      .75rem !default;
$list-group-item-padding-x:      1.25rem !default;

$list-group-hover-bg:                 $gray-lightest !default;
$list-group-active-color:             $component-active-color !default;
$list-group-active-bg:                $component-active-bg !default;
$list-group-active-border-color:      $list-group-active-bg !default;

$list-group-disabled-color:      $gray-light !default;
$list-group-disabled-bg:         $list-group-bg !default;

$list-group-link-color:          $gray !default;
$list-group-link-hover-color:    $list-group-link-color !default;

$list-group-link-active-color:   $list-group-color !default;
$list-group-link-active-bg:      $gray-lighter !default;


// Image thumbnails

$thumbnail-padding:           .25rem !default;
$thumbnail-bg:                $body-bg !default;
$thumbnail-border-width:      $border-width !default;
$thumbnail-border-color:      #ddd !default;
$thumbnail-border-radius:     $border-radius !default;
$thumbnail-box-shadow:        0 1px 2px rgba($black,.075) !default;
$thumbnail-transition:        all .2s ease-in-out !default;


// Figures

$figure-caption-font-size: 90% !default;
$figure-caption-color:     $gray-light !default;


// Breadcrumbs

$breadcrumb-padding-y:          .75rem !default;
$breadcrumb-padding-x:          1rem !default;
$breadcrumb-item-padding:       .5rem !default;

$breadcrumb-bg:                 $gray-lighter !default;
$breadcrumb-divider-color:      $gray-light !default;
$breadcrumb-active-color:       $gray-light !default;
$breadcrumb-divider:            "/" !default;


// Carousel

$carousel-control-color:                      $white !default;
$carousel-control-width:                      15% !default;
$carousel-control-opacity:                    .5 !default;

$carousel-indicator-width:                    30px !default;
$carousel-indicator-height:                   3px !default;
$carousel-indicator-spacer:                   3px !default;
$carousel-indicator-active-bg:                $white !default;

$carousel-caption-width:                      70% !default;
$carousel-caption-color:                      $white !default;

$carousel-control-icon-width:                 20px !default;

$carousel-control-prev-icon-bg: str-replace(url("data:image/svg+xml;charset=utf8,%3Csvg xmlns='http://www.w3.org/2000/svg' fill='#{$carousel-control-color}' viewBox='0 0 8 8'%3E%3Cpath d='M4 0l-4 4 4 4 1.5-1.5-2.5-2.5 2.5-2.5-1.5-1.5z'/%3E%3C/svg%3E"), "#", "%23") !default;
$carousel-control-next-icon-bg: str-replace(url("data:image/svg+xml;charset=utf8,%3Csvg xmlns='http://www.w3.org/2000/svg' fill='#{$carousel-control-color}' viewBox='0 0 8 8'%3E%3Cpath d='M1.5 0l-1.5 1.5 2.5 2.5-2.5 2.5 1.5 1.5 4-4-4-4z'/%3E%3C/svg%3E"), "#", "%23") !default;

$carousel-transition:           transform .6s ease !default;


// Close

$close-font-size:             $font-size-base * 1.5 !default;
$close-font-weight:           $font-weight-bold !default;
$close-color:                 $black !default;
$close-text-shadow:           0 1px 0 $white !default;

// Code

$code-font-size:              90% !default;
$code-padding-y:              .2rem !default;
$code-padding-x:              .4rem !default;
$code-color:                  #bd4147 !default;
$code-bg:                     $gray-lightest !default;

$kbd-color:                   $white !default;
$kbd-bg:                      $gray-dark !default;

$pre-color:                   $gray-dark !default;
$pre-scrollable-max-height:   340px !default;<|MERGE_RESOLUTION|>--- conflicted
+++ resolved
@@ -407,17 +407,10 @@
 $input-border-radius-lg:         $border-radius-lg !default;
 $input-border-radius-sm:         $border-radius-sm !default;
 
-<<<<<<< HEAD
-$input-bg-focus:                 $input-bg !default;
-$input-border-color-focus:       lighten($brand-primary, 25%) !default;
-$input-box-shadow-focus:         $input-box-shadow, $btn-focus-box-shadow !default;
-$input-color-focus:              $input-color !default;
-=======
 $input-focus-bg:                 $input-bg !default;
 $input-focus-border-color:       lighten($brand-primary, 25%) !default;
-$input-focus-box-shadow:         $input-box-shadow, rgba($input-focus-border-color, .6) !default;
+$input-focus-box-shadow:         $input-box-shadow, $btn-focus-box-shadow !default;
 $input-focus-color:              $input-color !default;
->>>>>>> d7867377
 
 $input-placeholder-color:        $gray-light !default;
 
@@ -502,10 +495,7 @@
 $custom-select-focus-box-shadow:   inset 0 1px 2px rgba($black, .075), 0 0 5px rgba($custom-select-focus-border-color, .5) !default;
 
 $custom-select-font-size-sm:  75% !default;
-<<<<<<< HEAD
 $custom-select-height-sm: $input-height-sm !default;
-=======
->>>>>>> d7867377
 
 $custom-file-height:           2.5rem !default;
 $custom-file-width:            14rem !default;
