--- conflicted
+++ resolved
@@ -384,13 +384,8 @@
 
 $input-color:                           $gray-700 !default;
 $input-border-color:                    $gray-400 !default;
-<<<<<<< HEAD
 $input-border-width:                    $input-btn-border-width !default;
 $input-box-shadow:                      inset 0 1px 1px rgba($black,.075) !default;
-=======
-$input-btn-border-width:                $border-width !default; // For form controls and buttons
-$input-box-shadow:                      inset 0 1px 1px rgba($black, .075) !default;
->>>>>>> 29d58fb7
 
 $input-border-radius:                   $border-radius !default;
 $input-border-radius-lg:                $border-radius-lg !default;
