--- conflicted
+++ resolved
@@ -218,13 +218,10 @@
 $font-size-sm:   .875rem !default;
 $font-size-xs:   .75rem !default;
 
-<<<<<<< HEAD
 $font-weight-normal: normal !default;
 $font-weight-bold: bold !default;
-=======
-$font-weight-base: normal !default;
->>>>>>> e5bb0c40
-
+
+$font-weight-base: $font-weight-normal !default;
 $line-height-base: 1.5 !default;
 
 $font-size-h1: 2.5rem !default;
