// Variables
//
// Copy settings from this file into the provided `_custom.scss` to override
// the Bootstrap defaults without modifying key, versioned files.


// Table of Contents
//
// Colors
// Options
// Spacing
// Body
// Links
// Grid breakpoints
// Grid containers
// Grid columns
// Fonts
// Components

// General variable structure
//
// Variable format should follow the `$component-modifier-state-property` order.


// Colors
//
// Grayscale and brand colors for use across Bootstrap.

$gray-dark:                 #373a3c !default;
$gray:                      #55595c !default;
$gray-light:                #818a91 !default;
$gray-lighter:              #eceeef !default;
$gray-lightest:             #f7f7f9 !default;

$brand-primary:             #0275d8 !default;
$brand-success:             #5cb85c !default;
$brand-info:                #5bc0de !default;
$brand-warning:             #f0ad4e !default;
$brand-danger:              #d9534f !default;


// Options
//
// Quickly modify global styling by enabling or disabling optional features.

$enable-flex:               false !default;
$enable-rounded:            true !default;
$enable-shadows:            false !default;
$enable-gradients:          false !default;
$enable-transitions:        false !default;
$enable-hover-media-query:  false !default;
$enable-grid-classes:       true !default;


// Spacing
//
// Control the default styling of most Bootstrap elements by modifying these
// variables. Mostly focused on spacing.

$spacer:                     1rem !default;
$spacer-x:                   $spacer !default;
$spacer-y:                   $spacer !default;
$border-width:               1px !default;


// Body
//
// Settings for the `<body>` element.

$body-bg:                    #fff !default;
$body-color:                 $gray-dark !default;


// Links
//
// Style anchor elements.

$link-color:                 $brand-primary !default;
$link-decoration:            none !default;
$link-hover-color:           darken($link-color, 15%) !default;
$link-hover-decoration:      underline !default;


// Grid breakpoints
//
// Define the minimum and maximum dimensions at which your layout will change,
// adapting to different screen sizes, for use in media queries.

$grid-breakpoints: (
  // Extra small screen / phone
  xs: 0,
  // Small screen / phone
  sm: 544px,
  // Medium screen / tablet
  md: 768px,
  // Large screen / desktop
  lg: 992px,
  // Extra large screen / wide desktop
  xl: 1200px
) !default;


// Grid containers
//
// Define the maximum width of `.container` for different screen sizes.

$container-max-widths: (
  sm: 576px,
  md: 720px,
  lg: 940px,
  xl: 1140px
) !default;


// Grid columns
//
// Set the number of columns and specify the width of the gutters.

$grid-columns:               12 !default;
$grid-gutter-width:          1.875rem !default; // 30px


// Typography
//
// Font, line-height, and color for body text, headings, and more.

$font-family-sans-serif:     "Helvetica Neue", Helvetica, Arial, sans-serif !default;
$font-family-serif:          Georgia, "Times New Roman", Times, serif !default;
$font-family-monospace:      Menlo, Monaco, Consolas, "Courier New", monospace !default;
$font-family-base:           $font-family-sans-serif !default;

// Pixel value used to responsively scale all typography. Applied to the `<html>` element.
$font-size-root:             16px !default;

$font-size-base:             1rem !default;
$font-size-lg:               1.25rem !default;
$font-size-sm:               .875rem !default;
$font-size-xs:               .75rem !default;

$font-size-h1:               2.5rem !default;
$font-size-h2:               2rem !default;
$font-size-h3:               1.75rem !default;
$font-size-h4:               1.5rem !default;
$font-size-h5:               1.25rem !default;
$font-size-h6:               1rem !default;

$display1-size:               6rem !default;
$display2-size:               5.5rem !default;
$display3-size:               4.5rem !default;
$display4-size:               3.5rem !default;

$display1-weight:             300 !default;
$display2-weight:             300 !default;
$display3-weight:             300 !default;
$display4-weight:             300 !default;

$line-height:                1.5 !default;

$headings-margin-bottom:     ($spacer / 2) !default;
$headings-font-family:       inherit !default;
$headings-font-weight:       500 !default;
$headings-line-height:       1.1 !default;
$headings-color:             inherit !default;

$lead-font-size:             1.25rem !default;
$lead-font-weight:           300 !default;

$text-muted:                  $gray-light !default;

$abbr-border-color:           $gray-light !default;

$blockquote-small-color:      $gray-light !default;
$blockquote-font-size:        ($font-size-base * 1.25) !default;
$blockquote-border-color:     $gray-lighter !default;

$hr-border-color:             rgba(0,0,0,.1) !default;
$hr-border-width:             $border-width !default;

<<<<<<< HEAD
$dt-font-weight:              bold !default;

$nested-kbd-font-weight:      bold !default;
=======
$list-inline-padding:         5px !default;
>>>>>>> e8dcb2f9


// Components
//
// Define common padding and border radius sizes and more. Values based on 14px text and 1.428 line-height (~20px to start).

$line-height-lg:         (4 / 3) !default;
$line-height-sm:         1.5 !default;

$border-radius:          .25rem !default;
$border-radius-lg:       .3rem !default;
$border-radius-sm:       .2rem !default;

$component-active-color: #fff !default;
$component-active-bg:    $brand-primary !default;

$caret-width:            .3em !default;
$caret-width-lg:         $caret-width !default;


// Tables
//
// Customizes the `.table` component with basic values, each used across all table variations.

$table-cell-padding:            .75rem !default;
$table-sm-cell-padding:         .3rem !default;

$table-bg:                      transparent !default;
$table-bg-accent:               #f9f9f9 !default;
$table-bg-hover:                #f5f5f5 !default;
$table-bg-active:               $table-bg-hover !default;

$table-border-width:            $border-width !default;
$table-border-color:            $gray-lighter !default;


// Buttons
//
// For each of Bootstrap's buttons, define text, background and border color.

$btn-padding-x:                  1rem !default;
$btn-padding-y:                  .375rem !default;
$btn-font-weight:                normal !default;

$btn-primary-color:              #fff !default;
$btn-primary-bg:                 $brand-primary !default;
$btn-primary-border:             $btn-primary-bg !default;

$btn-secondary-color:            $gray-dark !default;
$btn-secondary-bg:               #fff !default;
$btn-secondary-border:           #ccc !default;

$btn-info-color:                 #fff !default;
$btn-info-bg:                    $brand-info !default;
$btn-info-border:                $btn-info-bg !default;

$btn-success-color:              #fff !default;
$btn-success-bg:                 $brand-success !default;
$btn-success-border:             $btn-success-bg !default;

$btn-warning-color:              #fff !default;
$btn-warning-bg:                 $brand-warning !default;
$btn-warning-border:             $btn-warning-bg !default;

$btn-danger-color:               #fff !default;
$btn-danger-bg:                  $brand-danger !default;
$btn-danger-border:              $btn-danger-bg !default;

$btn-link-disabled-color:        $gray-light !default;

$btn-padding-x-sm:               .75rem !default;
$btn-padding-y-sm:               .25rem !default;

$btn-padding-x-lg:               1.25rem !default;
$btn-padding-y-lg:               .75rem !default;

// Allows for customizing button radius independently from global border radius
$btn-border-radius:              $border-radius !default;
$btn-border-radius-lg:           $border-radius-lg !default;
$btn-border-radius-sm:           $border-radius-sm !default;


// Forms

$input-padding-x:                .75rem !default;
$input-padding-y:                .375rem !default;

$input-bg:                       #fff !default;
$input-bg-disabled:              $gray-lighter !default;

$input-color:                    $gray !default;
$input-border-color:             #ccc !default;
$input-border-width:             $border-width !default;
$input-box-shadow:               inset 0 1px 1px rgba(0,0,0,.075) !default;

$input-border-radius:            $border-radius !default;
$input-border-radius-lg:         $border-radius-lg !default;
$input-border-radius-sm:         $border-radius-sm !default;

$input-border-focus:             #66afe9 !default;
$input-box-shadow-focus:         rgba(102,175,233,.6) !default;

$input-color-placeholder:        #999 !default;

$input-padding-x-sm:             .75rem !default;
$input-padding-y-sm:             .275rem !default;

$input-padding-x-lg:             1.25rem !default;
$input-padding-y-lg:             .75rem !default;

$input-height:                   (($font-size-base * $line-height) + ($input-padding-y * 2)) !default;
$input-height-lg:                (($font-size-lg * $line-height-lg) + ($input-padding-y-lg * 2)) !default;
$input-height-sm:                (($font-size-sm * $line-height-sm) + ($input-padding-y-sm * 2)) !default;

$form-group-margin-bottom:       $spacer-y !default;

$input-group-addon-bg:           $gray-lighter !default;
$input-group-addon-border-color: $input-border-color !default;

$cursor-disabled:                not-allowed !default;

// Form validation icons
$form-icon-success: "data:image/svg+xml;base64,PHN2ZyB4bWxucz0iaHR0cDovL3d3dy53My5vcmcvMjAwMC9zdmciIHZpZXdCb3g9IjAgMCA2MTIgNzkyIj48cGF0aCBmaWxsPSIjNWNiODVjIiBkPSJNMjMzLjggNjEwYy0xMy4zIDAtMjYtNi0zNC0xNi44TDkwLjUgNDQ4LjhDNzYuMyA0MzAgODAgNDAzLjMgOTguOCAzODljMTguOC0xNC4yIDQ1LjUtMTAuNCA1OS44IDguNGw3MiA5NUw0NTEuMyAyNDJjMTIuNS0yMCAzOC44LTI2LjIgNTguOC0xMy43IDIwIDEyLjQgMjYgMzguNyAxMy43IDU4LjhMMjcwIDU5MGMtNy40IDEyLTIwLjIgMTkuNC0zNC4zIDIwaC0yeiIvPjwvc3ZnPg==" !default;
$form-icon-warning: "data:image/svg+xml;base64,PHN2ZyB4bWxucz0iaHR0cDovL3d3dy53My5vcmcvMjAwMC9zdmciIHZpZXdCb3g9IjAgMCA2MTIgNzkyIj48cGF0aCBmaWxsPSIjZjBhZDRlIiBkPSJNNjAzIDY0MC4ybC0yNzguNS01MDljLTMuOC02LjYtMTAuOC0xMC42LTE4LjUtMTAuNnMtMTQuNyA0LTE4LjUgMTAuNkw5IDY0MC4yYy0zLjcgNi41LTMuNiAxNC40LjIgMjAuOCAzLjggNi41IDEwLjggMTAuNCAxOC4zIDEwLjRoNTU3YzcuNiAwIDE0LjYtNCAxOC40LTEwLjQgMy41LTYuNCAzLjYtMTQuNCAwLTIwLjh6bS0yNjYuNC0zMGgtNjEuMlY1NDloNjEuMnY2MS4yem0wLTEwN2gtNjEuMlYzMDRoNjEuMnYxOTl6Ii8+PC9zdmc+" !default;
$form-icon-danger: "data:image/svg+xml;base64,PHN2ZyB4bWxucz0iaHR0cDovL3d3dy53My5vcmcvMjAwMC9zdmciIHZpZXdCb3g9IjAgMCA2MTIgNzkyIj48cGF0aCBmaWxsPSIjZDk1MzRmIiBkPSJNNDQ3IDU0NC40Yy0xNC40IDE0LjQtMzcuNiAxNC40LTUyIDBsLTg5LTkyLjctODkgOTIuN2MtMTQuNSAxNC40LTM3LjcgMTQuNC01MiAwLTE0LjQtMTQuNC0xNC40LTM3LjYgMC01Mmw5Mi40LTk2LjMtOTIuNC05Ni4zYy0xNC40LTE0LjQtMTQuNC0zNy42IDAtNTJzMzcuNi0xNC4zIDUyIDBsODkgOTIuOCA4OS4yLTkyLjdjMTQuNC0xNC40IDM3LjYtMTQuNCA1MiAwIDE0LjMgMTQuNCAxNC4zIDM3LjYgMCA1MkwzNTQuNiAzOTZsOTIuNCA5Ni40YzE0LjQgMTQuNCAxNC40IDM3LjYgMCA1MnoiLz48L3N2Zz4=" !default;


// Dropdowns
//
// Dropdown menu container and contents.

$dropdown-bg:                    #fff !default;
$dropdown-border-color:          rgba(0,0,0,.15) !default;
$dropdown-border-width:          $border-width !default;
$dropdown-divider-bg:            #e5e5e5 !default;

$dropdown-link-color:            $gray-dark !default;
$dropdown-link-hover-color:      darken($gray-dark, 5%) !default;
$dropdown-link-hover-bg:         #f5f5f5 !default;

$dropdown-link-active-color:     $component-active-color !default;
$dropdown-link-active-bg:        $component-active-bg !default;

$dropdown-link-disabled-color:   $gray-light !default;

$dropdown-header-color:          $gray-light !default;


// Z-index master list
//
// Warning: Avoid customizing these values. They're used for a bird's eye view
// of components dependent on the z-axis and are designed to all work together.

$zindex-navbar:            1000 !default;
$zindex-dropdown:          1000 !default;
$zindex-popover:           1060 !default;
$zindex-tooltip:           1070 !default;
$zindex-navbar-fixed:      1030 !default;
$zindex-navbar-sticky:     1030 !default;
$zindex-modal-bg:          1040 !default;
$zindex-modal:             1050 !default;


// Navbar

$navbar-border-radius:              $border-radius !default;
$navbar-padding-horizontal:         $spacer !default;
$navbar-padding-vertical:           ($spacer / 2) !default;

$navbar-dark-color:                 rgba(255,255,255,.5) !default;
$navbar-dark-hover-color:           rgba(255,255,255,.75) !default;
$navbar-dark-active-color:          rgba(255,255,255,1) !default;
$navbar-dark-disabled-color:        rgba(255,255,255,.25) !default;

$navbar-light-color:                rgba(0,0,0,.3) !default;
$navbar-light-hover-color:          rgba(0,0,0,.6) !default;
$navbar-light-active-color:         rgba(0,0,0,.8) !default;
$navbar-light-disabled-color:       rgba(0,0,0,.15) !default;


// Navs

$nav-link-padding:                          .5em 1em !default;
$nav-link-hover-bg:                         $gray-lighter !default;

$nav-disabled-link-color:                   $gray-light !default;
$nav-disabled-link-hover-color:             $gray-light !default;

$nav-tabs-border-color:                     #ddd !default;

$nav-tabs-link-border-width:                $border-width !default;
$nav-tabs-link-hover-border-color:          $gray-lighter !default;

$nav-tabs-active-link-hover-bg:             $body-bg !default;
$nav-tabs-active-link-hover-color:          $gray !default;
$nav-tabs-active-link-hover-border-color:   #ddd !default;

$nav-tabs-justified-link-border-color:            #ddd !default;
$nav-tabs-justified-active-link-border-color:     $body-bg !default;

$nav-pills-border-radius:                   $border-radius !default;
$nav-pills-active-link-hover-bg:            $component-active-bg !default;
$nav-pills-active-link-hover-color:         $component-active-color !default;


// Pagination

$pagination-padding-x:                .75rem !default;
$pagination-padding-y:                .5rem !default;
$pagination-padding-x-sm:             .75rem !default;
$pagination-padding-y-sm:             .275rem !default;
$pagination-padding-x-lg:             1.5rem !default;
$pagination-padding-y-lg:             .75rem !default;


$pagination-color:                     $link-color !default;
$pagination-bg:                        #fff !default;
$pagination-border-width:              $border-width !default;
$pagination-border-color:              #ddd !default;

$pagination-hover-color:               $link-hover-color !default;
$pagination-hover-bg:                  $gray-lighter !default;
$pagination-hover-border:              #ddd !default;

$pagination-active-color:              #fff !default;
$pagination-active-bg:                 $brand-primary !default;
$pagination-active-border:             $brand-primary !default;

$pagination-disabled-color:            $gray-light !default;
$pagination-disabled-bg:               #fff !default;
$pagination-disabled-border:           #ddd !default;


// Pager

$pager-bg:                             $pagination-bg !default;
$pager-border-width:                   $border-width !default;
$pager-border-color:                   $pagination-border-color !default;
$pager-border-radius:                  15px !default;

$pager-hover-bg:                       $pagination-hover-bg !default;

$pager-active-bg:                      $pagination-active-bg !default;
$pager-active-color:                   $pagination-active-color !default;

$pager-disabled-color:                 $pagination-disabled-color !default;


// Jumbotron

$jumbotron-padding:              2rem !default;
$jumbotron-bg:                   $gray-lighter !default;


// Form states and alerts
//
// Define colors for form feedback states and, by default, alerts.

$state-success-text:             #3c763d !default;
$state-success-bg:               #dff0d8 !default;
$state-success-border:           darken($state-success-bg, 5%) !default;

$state-info-text:                #31708f !default;
$state-info-bg:                  #d9edf7 !default;
$state-info-border:              darken($state-info-bg, 7%) !default;

$state-warning-text:             #8a6d3b !default;
$state-warning-bg:               #fcf8e3 !default;
$state-warning-border:           darken($state-warning-bg, 5%) !default;

$state-danger-text:              #a94442 !default;
$state-danger-bg:                #f2dede !default;
$state-danger-border:            darken($state-danger-bg, 5%) !default;


// Cards
$card-spacer-x:            1.25rem !default;
$card-spacer-y:            .75rem !default;
$card-border-width:        .0625rem !default;
$card-border-radius:       $border-radius !default;
$card-border-color:        #e5e5e5 !default;
$card-border-radius-inner: ($card-border-radius - $card-border-width) !default;
$card-cap-bg:              #f5f5f5 !default;
$card-bg:                  #fff !default;

$card-link-hover-color:    #fff !default;


// Tooltips

$tooltip-max-width:           200px !default;
$tooltip-color:               #fff !default;
$tooltip-bg:                  #000 !default;
$tooltip-opacity:             .9 !default;

$tooltip-arrow-width:         5px !default;
$tooltip-arrow-color:         $tooltip-bg !default;


// Popovers

$popover-bg:                          #fff !default;
$popover-max-width:                   276px !default;
$popover-border-width:                $border-width !default;
$popover-border-color:                rgba(0,0,0,.2) !default;

$popover-title-bg:                    darken($popover-bg, 3%) !default;

$popover-arrow-width:                 10px !default;
$popover-arrow-color:                 $popover-bg !default;

$popover-arrow-outer-width:           ($popover-arrow-width + 1) !default;
$popover-arrow-outer-color:           fade-in($popover-border-color, 0.05) !default;


// Labels

$label-default-bg:            $gray-light !default;
$label-primary-bg:            $brand-primary !default;
$label-success-bg:            $brand-success !default;
$label-info-bg:               $brand-info !default;
$label-warning-bg:            $brand-warning !default;
$label-danger-bg:             $brand-danger !default;

$label-color:                 #fff !default;
$label-link-hover-color:      #fff !default;
$label-font-weight:           bold !default;


// Modals

// Padding applied to the modal body
$modal-inner-padding:         15px !default;

$modal-title-padding:         15px !default;
$modal-title-line-height:     $line-height !default;

$modal-content-bg:                             #fff !default;
$modal-content-border-color:                   rgba(0,0,0,.2) !default;

$modal-backdrop-bg:           #000 !default;
$modal-backdrop-opacity:      .5 !default;
$modal-header-border-color:   #e5e5e5 !default;
$modal-footer-border-color:   $modal-header-border-color !default;

$modal-lg:                    900px !default;
$modal-md:                    600px !default;
$modal-sm:                    300px !default;


// Alerts
//
// Define alert colors, border radius, and padding.

$alert-padding:               15px !default;
$alert-border-radius:         $border-radius !default;
$alert-link-font-weight:      bold !default;
$alert-border-width:          $border-width !default;

$alert-success-bg:            $state-success-bg !default;
$alert-success-text:          $state-success-text !default;
$alert-success-border:        $state-success-border !default;

$alert-info-bg:               $state-info-bg !default;
$alert-info-text:             $state-info-text !default;
$alert-info-border:           $state-info-border !default;

$alert-warning-bg:            $state-warning-bg !default;
$alert-warning-text:          $state-warning-text !default;
$alert-warning-border:        $state-warning-border !default;

$alert-danger-bg:             $state-danger-bg !default;
$alert-danger-text:           $state-danger-text !default;
$alert-danger-border:         $state-danger-border !default;


// Progress bars

$progress-bg:                 #f5f5f5 !default;
$progress-bar-color:          #fff !default;
$progress-border-radius:      $border-radius !default;

$progress-bar-bg:             $brand-primary !default;
$progress-bar-success-bg:     $brand-success !default;
$progress-bar-warning-bg:     $brand-warning !default;
$progress-bar-danger-bg:      $brand-danger !default;
$progress-bar-info-bg:        $brand-info !default;


// List group

$list-group-bg:                 #fff !default;
$list-group-border-color:       #ddd !default;
$list-group-border-width:       $border-width !default;
$list-group-border-radius:      $border-radius !default;

$list-group-hover-bg:           #f5f5f5 !default;
$list-group-active-color:       $component-active-color !default;
$list-group-active-bg:          $component-active-bg !default;
$list-group-active-border:      $list-group-active-bg !default;
$list-group-active-text-color:  lighten($list-group-active-bg, 40%) !default;

$list-group-disabled-color:      $gray-light !default;
$list-group-disabled-bg:         $gray-lighter !default;
$list-group-disabled-text-color: $list-group-disabled-color !default;

$list-group-link-color:         #555 !default;
$list-group-link-hover-color:   $list-group-link-color !default;
$list-group-link-heading-color: #333 !default;


// Image thumbnails

$thumbnail-padding:           .25rem !default;
$thumbnail-bg:                $body-bg !default;
$thumbnail-border-width:      $border-width !default;
$thumbnail-border-color:      #ddd !default;
$thumbnail-border-radius:     $border-radius !default;


// Breadcrumbs

$breadcrumb-padding-vertical:   .75rem !default;
$breadcrumb-padding-horizontal: 1rem !default;

$breadcrumb-bg:                 $gray-lighter !default;
$breadcrumb-divider-color:      $gray-light !default;
$breadcrumb-active-color:       $gray-light !default;
$breadcrumb-divider:            "/" !default;


// Carousel

$carousel-text-shadow:                        0 1px 2px rgba(0,0,0,.6) !default;

$carousel-control-color:                      #fff !default;
$carousel-control-width:                      15% !default;
$carousel-control-opacity:                    .5 !default;
$carousel-control-font-size:                  20px !default;

$carousel-indicator-active-bg:                #fff !default;
$carousel-indicator-border-color:             #fff !default;

$carousel-caption-color:                      #fff !default;


// Close

$close-font-weight:           bold !default;
$close-color:                 #000 !default;
$close-text-shadow:           0 1px 0 #fff !default;


// Code

$code-color:                  #bd4147 !default;
$code-bg:                     #f7f7f9 !default;

$kbd-color:                   #fff !default;
$kbd-bg:                      #333 !default;

$pre-bg:                      #f7f7f9 !default;
$pre-color:                   $gray-dark !default;
$pre-border-color:            #ccc !default;
$pre-scrollable-max-height:   340px !default;<|MERGE_RESOLUTION|>--- conflicted
+++ resolved
@@ -176,13 +176,11 @@
 $hr-border-color:             rgba(0,0,0,.1) !default;
 $hr-border-width:             $border-width !default;
 
-<<<<<<< HEAD
 $dt-font-weight:              bold !default;
 
 $nested-kbd-font-weight:      bold !default;
-=======
+
 $list-inline-padding:         5px !default;
->>>>>>> e8dcb2f9
 
 
 // Components
