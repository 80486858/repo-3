// Variables
//
// Variables should follow the `$component-state-property-size` formula for
// consistent naming. Ex: $nav-link-disabled-color and $modal-content-box-shadow-xs.


//
// Color system
//

// stylelint-disable
$white:    #fff !default;
$gray-100: #f8f9fa !default;
$gray-200: #e9ecef !default;
$gray-300: #dee2e6 !default;
$gray-400: #ced4da !default;
$gray-500: #adb5bd !default;
$gray-600: #6c757d !default;
$gray-700: #495057 !default;
$gray-800: #343a40 !default;
$gray-900: #212529 !default;
$black:    #000 !default;

$grays: () !default;
$grays: map-merge((
  "100": $gray-100,
  "200": $gray-200,
  "300": $gray-300,
  "400": $gray-400,
  "500": $gray-500,
  "600": $gray-600,
  "700": $gray-700,
  "800": $gray-800,
  "900": $gray-900
), $grays);

$blue:    #007bff !default;
$indigo:  #6610f2 !default;
$purple:  #6f42c1 !default;
$pink:    #e83e8c !default;
$red:     #dc3545 !default;
$orange:  #fd7e14 !default;
$yellow:  #ffc107 !default;
$green:   #28a745 !default;
$teal:    #20c997 !default;
$cyan:    #17a2b8 !default;

$colors: () !default;
$colors: map-merge((
  "blue":       $blue,
  "indigo":     $indigo,
  "purple":     $purple,
  "pink":       $pink,
  "red":        $red,
  "orange":     $orange,
  "yellow":     $yellow,
  "green":      $green,
  "teal":       $teal,
  "cyan":       $cyan,
  "white":      $white,
  "gray":       $gray-600,
  "gray-dark":  $gray-800
), $colors);

$primary:       $blue !default;
$secondary:     $gray-600 !default;
$success:       $green !default;
$info:          $cyan !default;
$warning:       $yellow !default;
$danger:        $red !default;
$light:         $gray-100 !default;
$dark:          $gray-800 !default;

$theme-colors: () !default;
$theme-colors: map-merge((
  "primary":    $primary,
  "secondary":  $secondary,
  "success":    $success,
  "info":       $info,
  "warning":    $warning,
  "danger":     $danger,
  "light":      $light,
  "dark":       $dark
), $theme-colors);
// stylelint-enable

// Set a specific jump point for requesting color jumps
$theme-color-interval:      8% !default;

// The yiq lightness value that determines when the lightness of color changes from "dark" to "light". Acceptable values are between 0 and 255.
$yiq-contrasted-threshold: 150 !default;

// Customize the light and dark text colors for use in our YIQ color contrast function.
$yiq-text-dark: $gray-900 !default;
$yiq-text-light: $white !default;

// Options
//
// Quickly modify global styling by enabling or disabling optional features.

$enable-caret:              true !default;
$enable-rounded:            true !default;
$enable-shadows:            false !default;
$enable-gradients:          false !default;
$enable-transitions:        true !default;
$enable-hover-media-query:  false !default; // Deprecated, no longer affects any compiled CSS
$enable-grid-classes:       true !default;
$enable-print-styles:       true !default;


// Spacing
//
// Control the default styling of most Bootstrap elements by modifying these
// variables. Mostly focused on spacing.
// You can add more entries to the $spacers map, should you need more variation.

$spacer: 1rem !default;
$spacers: (
  0: 0,
  1: ($spacer * .25),
  2: ($spacer * .5),
  3: $spacer,
  4: ($spacer * 1.5),
  5: ($spacer * 3)
) !default;

// This variable affects the `.h-*` and `.w-*` classes.
$sizes: (
  25: 25%,
  50: 50%,
  75: 75%,
  100: 100%
) !default;

// Body
//
// Settings for the `<body>` element.

$body-bg:                   $white !default;
$body-color:                $gray-900 !default;

// Links
//
// Style anchor elements.

$link-color:                theme-color("primary") !default;
$link-decoration:           none !default;
$link-hover-color:          darken($link-color, 15%) !default;
$link-hover-decoration:     underline !default;

// Paragraphs
//
// Style p element.

$paragraph-margin-bottom:   1rem !default;


// Grid breakpoints
//
// Define the minimum dimensions at which your layout will change,
// adapting to different screen sizes, for use in media queries.

$grid-breakpoints: (
  xs: 0,
  sm: 576px,
  md: 768px,
  lg: 992px,
  xl: 1200px
) !default;

@include _assert-ascending($grid-breakpoints, "$grid-breakpoints");
@include _assert-starts-at-zero($grid-breakpoints);


// Grid containers
//
// Define the maximum width of `.container` for different screen sizes.

$container-max-widths: (
  sm: 540px,
  md: 720px,
  lg: 960px,
  xl: 1140px
) !default;

@include _assert-ascending($container-max-widths, "$container-max-widths");


// Grid columns
//
// Set the number of columns and specify the width of the gutters.

$grid-columns:                12 !default;
$grid-gutter-width:           30px !default;

// Components
//
// Define common padding and border radius sizes and more.

$line-height-lg:              1.5 !default;
$line-height-sm:              1.5 !default;

$border-width:                1px !default;
$border-color:                $gray-300 !default;

$border-radius:               .25rem !default;
$border-radius-lg:            .3rem !default;
$border-radius-sm:            .2rem !default;

$component-active-color:      $white !default;
$component-active-bg:         theme-color("primary") !default;

$caret-width:                 .3em !default;

$transition-base:             all .2s ease-in-out !default;
$transition-fade:             opacity .15s linear !default;
$transition-collapse:         height .35s ease !default;


// Fonts
//
// Font, line-height, and color for body text, headings, and more.

// stylelint-disable value-keyword-case
$font-family-sans-serif:      -apple-system, BlinkMacSystemFont, "Segoe UI", Roboto, "Helvetica Neue", Arial, sans-serif, "Apple Color Emoji", "Segoe UI Emoji", "Segoe UI Symbol" !default;
$font-family-monospace:       SFMono-Regular, Menlo, Monaco, Consolas, "Liberation Mono", "Courier New", monospace !default;
$font-family-base:            $font-family-sans-serif !default;
// stylelint-enable value-keyword-case

$font-size-base:              1rem !default; // Assumes the browser default, typically `16px`
$font-size-lg:                ($font-size-base * 1.25) !default;
$font-size-sm:                ($font-size-base * .875) !default;

$font-weight-light:           300 !default;
$font-weight-normal:          400 !default;
$font-weight-bold:            700 !default;

$font-weight-base:            $font-weight-normal !default;
$line-height-base:            1.5 !default;

$h1-font-size:                $font-size-base * 2.5 !default;
$h2-font-size:                $font-size-base * 2 !default;
$h3-font-size:                $font-size-base * 1.75 !default;
$h4-font-size:                $font-size-base * 1.5 !default;
$h5-font-size:                $font-size-base * 1.25 !default;
$h6-font-size:                $font-size-base !default;

$headings-margin-bottom:      ($spacer / 2) !default;
$headings-font-family:        inherit !default;
$headings-font-weight:        500 !default;
$headings-line-height:        1.2 !default;
$headings-color:              inherit !default;

$display1-size:               6rem !default;
$display2-size:               5.5rem !default;
$display3-size:               4.5rem !default;
$display4-size:               3.5rem !default;

$display1-weight:             300 !default;
$display2-weight:             300 !default;
$display3-weight:             300 !default;
$display4-weight:             300 !default;
$display-line-height:         $headings-line-height !default;

$lead-font-size:              ($font-size-base * 1.25) !default;
$lead-font-weight:            300 !default;

$small-font-size:             80% !default;

$text-muted:                  $gray-600 !default;

$blockquote-small-color:      $gray-600 !default;
$blockquote-font-size:        ($font-size-base * 1.25) !default;

$hr-border-color:             rgba($black, .1) !default;
$hr-border-width:             $border-width !default;

$mark-padding:                .2em !default;

$dt-font-weight:              $font-weight-bold !default;

$kbd-box-shadow:              inset 0 -.1rem 0 rgba($black, .25) !default;
$nested-kbd-font-weight:      $font-weight-bold !default;

$list-inline-padding:         .5rem !default;

$mark-bg:                     #fcf8e3 !default;

$hr-margin-y:                 $spacer !default;


// Tables
//
// Customizes the `.table` component with basic values, each used across all table variations.

$table-cell-padding:          .75rem !default;
$table-cell-padding-sm:       .3rem !default;

$table-bg:                    transparent !default;
$table-accent-bg:             rgba($black, .05) !default;
$table-hover-bg:              rgba($black, .075) !default;
$table-active-bg:             $table-hover-bg !default;

$table-border-width:          $border-width !default;
$table-border-color:          $gray-300 !default;

$table-head-bg:               $gray-200 !default;
$table-head-color:            $gray-700 !default;

$table-dark-bg:               $gray-900 !default;
$table-dark-accent-bg:        rgba($white, .05) !default;
$table-dark-hover-bg:         rgba($white, .075) !default;
$table-dark-border-color:     lighten($gray-900, 7.5%) !default;
$table-dark-color:            $body-bg !default;


// Buttons + Forms
//
// Shared variables that are reassigned to `$input-` and `$btn-` specific variables.

$input-btn-padding-y:         .375rem !default;
$input-btn-padding-x:         .75rem !default;
$input-btn-line-height:       $line-height-base !default;

$input-btn-focus-width:       .2rem !default;
$input-btn-focus-color:       rgba($component-active-bg, .25) !default;
$input-btn-focus-box-shadow:  0 0 0 $input-btn-focus-width $input-btn-focus-color !default;

$input-btn-padding-y-sm:      .25rem !default;
$input-btn-padding-x-sm:      .5rem !default;
$input-btn-line-height-sm:    $line-height-sm !default;

$input-btn-padding-y-lg:      .5rem !default;
$input-btn-padding-x-lg:      1rem !default;
$input-btn-line-height-lg:    $line-height-lg !default;

$input-btn-border-width:      $border-width !default;


// Buttons
//
// For each of Bootstrap's buttons, define text, background, and border color.

$btn-padding-y:               $input-btn-padding-y !default;
$btn-padding-x:               $input-btn-padding-x !default;
$btn-line-height:             $input-btn-line-height !default;

$btn-padding-y-sm:            $input-btn-padding-y-sm !default;
$btn-padding-x-sm:            $input-btn-padding-x-sm !default;
$btn-line-height-sm:          $input-btn-line-height-sm !default;

$btn-padding-y-lg:            $input-btn-padding-y-lg !default;
$btn-padding-x-lg:            $input-btn-padding-x-lg !default;
$btn-line-height-lg:          $input-btn-line-height-lg !default;

$btn-border-width:            $input-btn-border-width !default;

$btn-font-weight:             $font-weight-normal !default;
$btn-box-shadow:              inset 0 1px 0 rgba($white, .15), 0 1px 1px rgba($black, .075) !default;
$btn-focus-width:             $input-btn-focus-width !default;
$btn-focus-box-shadow:        $input-btn-focus-box-shadow !default;
$btn-disabled-opacity:        .65 !default;
$btn-active-box-shadow:       inset 0 3px 5px rgba($black, .125) !default;

$btn-link-disabled-color:     $gray-600 !default;

$btn-block-spacing-y:         .5rem !default;

// Allows for customizing button radius independently from global border radius
$btn-border-radius:           $border-radius !default;
$btn-border-radius-lg:        $border-radius-lg !default;
$btn-border-radius-sm:        $border-radius-sm !default;

$btn-transition:              color .15s ease-in-out, background-color .15s ease-in-out, border-color .15s ease-in-out, box-shadow .15s ease-in-out !default;


// Forms

$input-padding-y:                       $input-btn-padding-y !default;
$input-padding-x:                       $input-btn-padding-x !default;
$input-line-height:                     $input-btn-line-height !default;

$input-padding-y-sm:                    $input-btn-padding-y-sm !default;
$input-padding-x-sm:                    $input-btn-padding-x-sm !default;
$input-line-height-sm:                  $input-btn-line-height-sm !default;

$input-padding-y-lg:                    $input-btn-padding-y-lg !default;
$input-padding-x-lg:                    $input-btn-padding-x-lg !default;
$input-line-height-lg:                  $input-btn-line-height-lg !default;

$input-bg:                              $white !default;
$input-disabled-bg:                     $gray-200 !default;

$input-color:                           $gray-700 !default;
$input-border-color:                    $gray-400 !default;
$input-border-width:                    $input-btn-border-width !default;
$input-box-shadow:                      inset 0 1px 1px rgba($black, .075) !default;

$input-border-radius:                   $border-radius !default;
$input-border-radius-lg:                $border-radius-lg !default;
$input-border-radius-sm:                $border-radius-sm !default;

$input-focus-bg:                        $input-bg !default;
$input-focus-border-color:              lighten($component-active-bg, 25%) !default;
$input-focus-color:                     $input-color !default;
$input-focus-width:                     $input-btn-focus-width !default;
$input-focus-box-shadow:                $input-btn-focus-box-shadow !default;

$input-placeholder-color:               $gray-600 !default;

$input-height-border:                   $input-btn-border-width * 2 !default;

$input-height-inner:                    ($font-size-base * $input-btn-line-height) + ($input-btn-padding-y * 2) !default;
$input-height:                          calc(#{$input-height-inner} + #{$input-height-border}) !default;

$input-height-inner-sm:                 ($font-size-sm * $input-btn-line-height-sm) + ($input-btn-padding-y-sm * 2) !default;
$input-height-sm:                       calc(#{$input-height-inner-sm} + #{$input-height-border}) !default;

$input-height-inner-lg:                 ($font-size-lg * $input-btn-line-height-lg) + ($input-btn-padding-y-lg * 2) !default;
$input-height-lg:                       calc(#{$input-height-inner-lg} + #{$input-height-border}) !default;

$input-transition:                      border-color .15s ease-in-out, box-shadow .15s ease-in-out !default;

$form-text-margin-top:                  .25rem !default;

$form-check-input-gutter:               1.25rem !default;
$form-check-input-margin-y:             .3rem !default;
$form-check-input-margin-x:             .25rem !default;

$form-check-inline-margin-x:            .75rem !default;
$form-check-inline-input-margin-x:      .3125rem !default;

$form-group-margin-bottom:              1rem !default;

$input-group-addon-color:               $input-color !default;
$input-group-addon-bg:                  $gray-200 !default;
$input-group-addon-border-color:        $input-border-color !default;

$custom-control-gutter:                 1.5rem !default;
$custom-control-spacer-x:               1rem !default;

$custom-control-indicator-size:         1rem !default;
$custom-control-indicator-bg:           $gray-300 !default;
$custom-control-indicator-bg-size:      50% 50% !default;
$custom-control-indicator-box-shadow:   inset 0 .25rem .25rem rgba($black, .1) !default;

$custom-control-indicator-disabled-bg:          $gray-200 !default;
$custom-control-label-disabled-color:     $gray-600 !default;

<<<<<<< HEAD
$custom-control-indicator-checked-color:        $white !default;
$custom-control-indicator-checked-bg:           theme-color("primary") !default;
$custom-control-indicator-checked-disabled-bg:  rgba(theme-color("primary"), .5) !default;
=======
$custom-control-indicator-checked-color:        $component-active-color !default;
$custom-control-indicator-checked-bg:           $component-active-bg !default;
>>>>>>> 71550d3c
$custom-control-indicator-checked-box-shadow:   none !default;

$custom-control-indicator-focus-box-shadow:     0 0 0 1px $body-bg, $input-btn-focus-box-shadow !default;

$custom-control-indicator-active-color:         $component-active-color !default;
$custom-control-indicator-active-bg:            lighten($component-active-bg, 35%) !default;
$custom-control-indicator-active-box-shadow:    none !default;

$custom-checkbox-indicator-border-radius:       $border-radius !default;
$custom-checkbox-indicator-icon-checked:        str-replace(url("data:image/svg+xml;charset=utf8,%3Csvg xmlns='http://www.w3.org/2000/svg' viewBox='0 0 8 8'%3E%3Cpath fill='#{$custom-control-indicator-checked-color}' d='M6.564.75l-3.59 3.612-1.538-1.55L0 4.26 2.974 7.25 8 2.193z'/%3E%3C/svg%3E"), "#", "%23") !default;

$custom-checkbox-indicator-indeterminate-bg:    $component-active-bg !default;
$custom-checkbox-indicator-indeterminate-color: $custom-control-indicator-checked-color !default;
$custom-checkbox-indicator-icon-indeterminate:  str-replace(url("data:image/svg+xml;charset=utf8,%3Csvg xmlns='http://www.w3.org/2000/svg' viewBox='0 0 4 4'%3E%3Cpath stroke='#{$custom-checkbox-indicator-indeterminate-color}' d='M0 2h4'/%3E%3C/svg%3E"), "#", "%23") !default;
$custom-checkbox-indicator-indeterminate-box-shadow: none !default;

$custom-radio-indicator-border-radius:          50% !default;
$custom-radio-indicator-icon-checked:           str-replace(url("data:image/svg+xml;charset=utf8,%3Csvg xmlns='http://www.w3.org/2000/svg' viewBox='-4 -4 8 8'%3E%3Ccircle r='3' fill='#{$custom-control-indicator-checked-color}'/%3E%3C/svg%3E"), "#", "%23") !default;

$custom-select-padding-y:           .375rem !default;
$custom-select-padding-x:          .75rem !default;
$custom-select-height:              $input-height !default;
$custom-select-indicator-padding:   1rem !default; // Extra padding to account for the presence of the background-image based indicator
$custom-select-line-height:         $input-btn-line-height !default;
$custom-select-color:               $input-color !default;
$custom-select-disabled-color:      $gray-600 !default;
$custom-select-bg:                  $white !default;
$custom-select-disabled-bg:         $gray-200 !default;
$custom-select-bg-size:             8px 10px !default; // In pixels because image dimensions
$custom-select-indicator-color:     $gray-800 !default;
$custom-select-indicator:           str-replace(url("data:image/svg+xml;charset=utf8,%3Csvg xmlns='http://www.w3.org/2000/svg' viewBox='0 0 4 5'%3E%3Cpath fill='#{$custom-select-indicator-color}' d='M2 0L0 2h4zm0 5L0 3h4z'/%3E%3C/svg%3E"), "#", "%23") !default;
$custom-select-border-width:        $input-btn-border-width !default;
$custom-select-border-color:        $input-border-color !default;
$custom-select-border-radius:       $border-radius !default;

$custom-select-focus-border-color:  $input-focus-border-color !default;
$custom-select-focus-box-shadow:    inset 0 1px 2px rgba($black, .075), 0 0 5px rgba($custom-select-focus-border-color, .5) !default;

$custom-select-font-size-sm:        75% !default;
$custom-select-height-sm:           $input-height-sm !default;

$custom-select-font-size-lg:        125% !default;
$custom-select-height-lg:           $input-height-lg !default;

$custom-file-height:                $input-height !default;
$custom-file-focus-border-color:    $input-focus-border-color !default;
$custom-file-focus-box-shadow:      $input-btn-focus-box-shadow !default;

$custom-file-padding-y:             $input-btn-padding-y !default;
$custom-file-padding-x:             $input-btn-padding-x !default;
$custom-file-line-height:           $input-btn-line-height !default;
$custom-file-color:                 $input-color !default;
$custom-file-bg:                    $input-bg !default;
$custom-file-border-width:          $input-btn-border-width !default;
$custom-file-border-color:          $input-border-color !default;
$custom-file-border-radius:         $input-border-radius !default;
$custom-file-box-shadow:            $input-box-shadow !default;
$custom-file-button-color:          $custom-file-color !default;
$custom-file-button-bg:             $input-group-addon-bg !default;
$custom-file-text: (
  en: "Browse"
) !default;


// Form validation
$form-feedback-margin-top:          $form-text-margin-top !default;
$form-feedback-font-size:           $small-font-size !default;
$form-feedback-valid-color:         theme-color("success") !default;
$form-feedback-invalid-color:       theme-color("danger") !default;


// Dropdowns
//
// Dropdown menu container and contents.

$dropdown-min-width:                10rem !default;
$dropdown-padding-y:                .5rem !default;
$dropdown-spacer:                   .125rem !default;
$dropdown-bg:                       $white !default;
$dropdown-border-color:             rgba($black, .15) !default;
$dropdown-border-radius:            $border-radius !default;
$dropdown-border-width:             $border-width !default;
$dropdown-divider-bg:               $gray-200 !default;
$dropdown-box-shadow:               0 .5rem 1rem rgba($black, .175) !default;

$dropdown-link-color:               $gray-900 !default;
$dropdown-link-hover-color:         darken($gray-900, 5%) !default;
$dropdown-link-hover-bg:            $gray-100 !default;

$dropdown-link-active-color:        $component-active-color !default;
$dropdown-link-active-bg:           $component-active-bg !default;

$dropdown-link-disabled-color:      $gray-600 !default;

$dropdown-item-padding-y:           .25rem !default;
$dropdown-item-padding-x:           1.5rem !default;

$dropdown-header-color:             $gray-600 !default;


// Z-index master list
//
// Warning: Avoid customizing these values. They're used for a bird's eye view
// of components dependent on the z-axis and are designed to all work together.

$zindex-dropdown:                   1000 !default;
$zindex-sticky:                     1020 !default;
$zindex-fixed:                      1030 !default;
$zindex-modal-backdrop:             1040 !default;
$zindex-modal:                      1050 !default;
$zindex-popover:                    1060 !default;
$zindex-tooltip:                    1070 !default;

// Navs

$nav-link-padding-y:                .5rem !default;
$nav-link-padding-x:                1rem !default;
$nav-link-disabled-color:           $gray-600 !default;

$nav-tabs-border-color:             $gray-300 !default;
$nav-tabs-border-width:             $border-width !default;
$nav-tabs-border-radius:            $border-radius !default;
$nav-tabs-link-hover-border-color:  $gray-200 $gray-200 $nav-tabs-border-color !default;
$nav-tabs-link-active-color:        $gray-700 !default;
$nav-tabs-link-active-bg:           $body-bg !default;
$nav-tabs-link-active-border-color: $gray-300 $gray-300 $nav-tabs-link-active-bg !default;

$nav-pills-border-radius:           $border-radius !default;
$nav-pills-link-active-color:       $component-active-color !default;
$nav-pills-link-active-bg:          $component-active-bg !default;

// Navbar

$navbar-padding-y:                  ($spacer / 2) !default;
$navbar-padding-x:                  $spacer !default;

$navbar-nav-link-padding-x:         .5rem !default;

$navbar-brand-font-size:            $font-size-lg !default;
// Compute the navbar-brand padding-y so the navbar-brand will have the same height as navbar-text and nav-link
$nav-link-height:                   ($font-size-base * $line-height-base + $nav-link-padding-y * 2) !default;
$navbar-brand-height:               $navbar-brand-font-size * $line-height-base !default;
$navbar-brand-padding-y:            ($nav-link-height - $navbar-brand-height) / 2 !default;

$navbar-toggler-padding-y:          .25rem !default;
$navbar-toggler-padding-x:          .75rem !default;
$navbar-toggler-font-size:          $font-size-lg !default;
$navbar-toggler-border-radius:      $btn-border-radius !default;

$navbar-dark-color:                 rgba($white, .5) !default;
$navbar-dark-hover-color:           rgba($white, .75) !default;
$navbar-dark-active-color:          $white !default;
$navbar-dark-disabled-color:        rgba($white, .25) !default;
$navbar-dark-toggler-icon-bg:       str-replace(url("data:image/svg+xml;charset=utf8,%3Csvg viewBox='0 0 30 30' xmlns='http://www.w3.org/2000/svg'%3E%3Cpath stroke='#{$navbar-dark-color}' stroke-width='2' stroke-linecap='round' stroke-miterlimit='10' d='M4 7h22M4 15h22M4 23h22'/%3E%3C/svg%3E"), "#", "%23") !default;
$navbar-dark-toggler-border-color:  rgba($white, .1) !default;

$navbar-light-color:                rgba($black, .5) !default;
$navbar-light-hover-color:          rgba($black, .7) !default;
$navbar-light-active-color:         rgba($black, .9) !default;
$navbar-light-disabled-color:       rgba($black, .3) !default;
$navbar-light-toggler-icon-bg:      str-replace(url("data:image/svg+xml;charset=utf8,%3Csvg viewBox='0 0 30 30' xmlns='http://www.w3.org/2000/svg'%3E%3Cpath stroke='#{$navbar-light-color}' stroke-width='2' stroke-linecap='round' stroke-miterlimit='10' d='M4 7h22M4 15h22M4 23h22'/%3E%3C/svg%3E"), "#", "%23") !default;
$navbar-light-toggler-border-color: rgba($black, .1) !default;

// Pagination

$pagination-padding-y:              .5rem !default;
$pagination-padding-x:              .75rem !default;
$pagination-padding-y-sm:           .25rem !default;
$pagination-padding-x-sm:           .5rem !default;
$pagination-padding-y-lg:           .75rem !default;
$pagination-padding-x-lg:           1.5rem !default;
$pagination-line-height:            1.25 !default;

$pagination-color:                  $link-color !default;
$pagination-bg:                     $white !default;
$pagination-border-width:           $border-width !default;
$pagination-border-color:           $gray-300 !default;

$pagination-focus-box-shadow:       $input-btn-focus-box-shadow !default;

$pagination-hover-color:            $link-hover-color !default;
$pagination-hover-bg:               $gray-200 !default;
$pagination-hover-border-color:     $gray-300 !default;

$pagination-active-color:           $component-active-color !default;
$pagination-active-bg:              $component-active-bg !default;
$pagination-active-border-color:    $pagination-active-bg !default;

$pagination-disabled-color:         $gray-600 !default;
$pagination-disabled-bg:            $white !default;
$pagination-disabled-border-color:  $gray-300 !default;


// Jumbotron

$jumbotron-padding:                 2rem !default;
$jumbotron-bg:                      $gray-200 !default;


// Cards

$card-spacer-y:                     .75rem !default;
$card-spacer-x:                     1.25rem !default;
$card-border-width:                 $border-width !default;
$card-border-radius:                $border-radius !default;
$card-border-color:                 rgba($black, .125) !default;
$card-inner-border-radius:          calc(#{$card-border-radius} - #{$card-border-width}) !default;
$card-cap-bg:                       rgba($black, .03) !default;
$card-bg:                           $white !default;

$card-img-overlay-padding:          1.25rem !default;

$card-group-margin:                 ($grid-gutter-width / 2) !default;
$card-deck-margin:                  $card-group-margin !default;

$card-columns-count:                3 !default;
$card-columns-gap:                  1.25rem !default;
$card-columns-margin:               $card-spacer-y !default;


// Tooltips

$tooltip-font-size:           $font-size-sm !default;
$tooltip-max-width:           200px !default;
$tooltip-color:               $white !default;
$tooltip-bg:                  $black !default;
$tooltip-border-radius:        $border-radius !default;
$tooltip-opacity:             .9 !default;
$tooltip-padding-y:           .25rem !default;
$tooltip-padding-x:           .5rem !default;
$tooltip-margin:              0 !default;

$tooltip-arrow-width:         .8rem !default;
$tooltip-arrow-height:        .4rem !default;
$tooltip-arrow-color:         $tooltip-bg !default;


// Popovers

$popover-font-size:                 $font-size-sm !default;
$popover-bg:                        $white !default;
$popover-max-width:                 276px !default;
$popover-border-width:              $border-width !default;
$popover-border-color:              rgba($black, .2) !default;
$popover-border-radius:             $border-radius-lg !default;
$popover-box-shadow:                0 .25rem .5rem rgba($black, .2) !default;

$popover-header-bg:                 darken($popover-bg, 3%) !default;
$popover-header-color:              $headings-color !default;
$popover-header-padding-y:          .5rem !default;
$popover-header-padding-x:          .75rem !default;

$popover-body-color:                $body-color !default;
$popover-body-padding-y:            $popover-header-padding-y !default;
$popover-body-padding-x:            $popover-header-padding-x !default;

$popover-arrow-width:               1rem !default;
$popover-arrow-height:              .5rem !default;
$popover-arrow-color:               $popover-bg !default;

$popover-arrow-outer-color:         fade-in($popover-border-color, .05) !default;


// Badges

$badge-font-size:                   75% !default;
$badge-font-weight:                 $font-weight-bold !default;
$badge-padding-y:                   .25em !default;
$badge-padding-x:                   .4em !default;
$badge-border-radius:               $border-radius !default;

$badge-pill-padding-x:              .6em !default;
// Use a higher than normal value to ensure completely rounded edges when
// customizing padding or font-size on labels.
$badge-pill-border-radius:          10rem !default;


// Modals

// Padding applied to the modal body
$modal-inner-padding:         1rem !default;

$modal-dialog-margin:         .5rem !default;
$modal-dialog-margin-y-sm-up: 1.75rem !default;

$modal-title-line-height:           $line-height-base !default;

$modal-content-bg:               $white !default;
$modal-content-border-color:     rgba($black, .2) !default;
$modal-content-border-width:     $border-width !default;
$modal-content-box-shadow-xs:    0 .25rem .5rem rgba($black, .5) !default;
$modal-content-box-shadow-sm-up: 0 .5rem 1rem rgba($black, .5) !default;

$modal-backdrop-bg:           $black !default;
$modal-backdrop-opacity:      .5 !default;
$modal-header-border-color:   $gray-200 !default;
$modal-footer-border-color:   $modal-header-border-color !default;
$modal-header-border-width:   $modal-content-border-width !default;
$modal-footer-border-width:   $modal-header-border-width !default;
$modal-header-padding:        1rem !default;

$modal-lg:                          800px !default;
$modal-md:                          500px !default;
$modal-sm:                          300px !default;

$modal-transition:                  transform .3s ease-out !default;


// Alerts
//
// Define alert colors, border radius, and padding.

$alert-padding-y:                   .75rem !default;
$alert-padding-x:                   1.25rem !default;
$alert-margin-bottom:               1rem !default;
$alert-border-radius:               $border-radius !default;
$alert-link-font-weight:            $font-weight-bold !default;
$alert-border-width:                $border-width !default;

$alert-bg-level:                    -10 !default;
$alert-border-level:                -9 !default;
$alert-color-level:                 6 !default;


// Progress bars

$progress-height:                   1rem !default;
$progress-font-size:                ($font-size-base * .75) !default;
$progress-bg:                       $gray-200 !default;
$progress-border-radius:            $border-radius !default;
$progress-box-shadow:               inset 0 .1rem .1rem rgba($black, .1) !default;
$progress-bar-color:                $white !default;
$progress-bar-bg:                   theme-color("primary") !default;
$progress-bar-animation-timing:     1s linear infinite !default;
$progress-bar-transition:           width .6s ease !default;

// List group

$list-group-bg:                     $white !default;
$list-group-border-color:           rgba($black, .125) !default;
$list-group-border-width:           $border-width !default;
$list-group-border-radius:          $border-radius !default;

$list-group-item-padding-y:         .75rem !default;
$list-group-item-padding-x:         1.25rem !default;

$list-group-hover-bg:               $gray-100 !default;
$list-group-active-color:           $component-active-color !default;
$list-group-active-bg:              $component-active-bg !default;
$list-group-active-border-color:    $list-group-active-bg !default;

$list-group-disabled-color:         $gray-600 !default;
$list-group-disabled-bg:            $list-group-bg !default;

$list-group-action-color:           $gray-700 !default;
$list-group-action-hover-color:     $list-group-action-color !default;

$list-group-action-active-color:    $body-color !default;
$list-group-action-active-bg:       $gray-200 !default;


// Image thumbnails

$thumbnail-padding:                 .25rem !default;
$thumbnail-bg:                      $body-bg !default;
$thumbnail-border-width:            $border-width !default;
$thumbnail-border-color:            $gray-300 !default;
$thumbnail-border-radius:           $border-radius !default;
$thumbnail-box-shadow:              0 1px 2px rgba($black, .075) !default;


// Figures

$figure-caption-font-size:          90% !default;
$figure-caption-color:              $gray-600 !default;


// Breadcrumbs

$breadcrumb-padding-y:              .75rem !default;
$breadcrumb-padding-x:              1rem !default;
$breadcrumb-item-padding:           .5rem !default;

$breadcrumb-margin-bottom:          1rem !default;

$breadcrumb-bg:                     $gray-200 !default;
$breadcrumb-divider-color:          $gray-600 !default;
$breadcrumb-active-color:           $gray-600 !default;
$breadcrumb-divider:                "/" !default;


// Carousel

$carousel-control-color:            $white !default;
$carousel-control-width:            15% !default;
$carousel-control-opacity:          .5 !default;

$carousel-indicator-width:          30px !default;
$carousel-indicator-height:         3px !default;
$carousel-indicator-spacer:         3px !default;
$carousel-indicator-active-bg:      $white !default;

$carousel-caption-width:            70% !default;
$carousel-caption-color:            $white !default;

$carousel-control-icon-width:       20px !default;

$carousel-control-prev-icon-bg:     str-replace(url("data:image/svg+xml;charset=utf8,%3Csvg xmlns='http://www.w3.org/2000/svg' fill='#{$carousel-control-color}' viewBox='0 0 8 8'%3E%3Cpath d='M5.25 0l-4 4 4 4 1.5-1.5-2.5-2.5 2.5-2.5-1.5-1.5z'/%3E%3C/svg%3E"), "#", "%23") !default;
$carousel-control-next-icon-bg:     str-replace(url("data:image/svg+xml;charset=utf8,%3Csvg xmlns='http://www.w3.org/2000/svg' fill='#{$carousel-control-color}' viewBox='0 0 8 8'%3E%3Cpath d='M2.75 0l-1.5 1.5 2.5 2.5-2.5 2.5 1.5 1.5 4-4-4-4z'/%3E%3C/svg%3E"), "#", "%23") !default;

$carousel-transition:               transform .6s ease !default;


// Close

$close-font-size:                   $font-size-base * 1.5 !default;
$close-font-weight:                 $font-weight-bold !default;
$close-color:                       $black !default;
$close-text-shadow:                 0 1px 0 $white !default;

// Code

$code-font-size:                    87.5% !default;
$code-color:                        $pink !default;

$kbd-padding-y:                     .2rem !default;
$kbd-padding-x:                     .4rem !default;
$kbd-font-size:                     $code-font-size !default;
$kbd-color:                         $white !default;
$kbd-bg:                            $gray-900 !default;

$pre-color:                         $gray-900 !default;
$pre-scrollable-max-height:         340px !default;


// Printing
$print-page-size:                   a3 !default;
$print-body-min-width:              map-get($grid-breakpoints, "lg") !default;<|MERGE_RESOLUTION|>--- conflicted
+++ resolved
@@ -447,14 +447,9 @@
 $custom-control-indicator-disabled-bg:          $gray-200 !default;
 $custom-control-label-disabled-color:     $gray-600 !default;
 
-<<<<<<< HEAD
-$custom-control-indicator-checked-color:        $white !default;
-$custom-control-indicator-checked-bg:           theme-color("primary") !default;
-$custom-control-indicator-checked-disabled-bg:  rgba(theme-color("primary"), .5) !default;
-=======
 $custom-control-indicator-checked-color:        $component-active-color !default;
 $custom-control-indicator-checked-bg:           $component-active-bg !default;
->>>>>>> 71550d3c
+$custom-control-indicator-checked-disabled-bg:  rgba(theme-color("primary"), .5) !default;
 $custom-control-indicator-checked-box-shadow:   none !default;
 
 $custom-control-indicator-focus-box-shadow:     0 0 0 1px $body-bg, $input-btn-focus-box-shadow !default;
