--- conflicted
+++ resolved
@@ -613,41 +613,26 @@
 $popover-arrow-outer-color:           fade-in($popover-border-color, .05) !default;
 
 
-<<<<<<< HEAD
-// Labels
-
-$label-default-bg:            $gray-light !default;
-$label-primary-bg:            $brand-primary !default;
-$label-success-bg:            $brand-success !default;
-$label-info-bg:               $brand-info !default;
-$label-warning-bg:            $brand-warning !default;
-$label-danger-bg:             $brand-danger !default;
-
-$label-color:                 #fff !default;
-$label-link-hover-color:      #fff !default;
-$label-font-size:             75% !default;
-$label-font-weight:           bold !default;
-$label-padding-x:             .4em !default;
-$label-padding-y:             .25em !default;
-=======
 // Tags
 
-$tag-default-bg:              $gray-light !default;
-$tag-primary-bg:              $brand-primary !default;
-$tag-success-bg:              $brand-success !default;
-$tag-info-bg:                 $brand-info !default;
-$tag-warning-bg:              $brand-warning !default;
-$tag-danger-bg:               $brand-danger !default;
-
-$tag-color:                   #fff !default;
-$tag-link-hover-color:        #fff !default;
-$tag-font-weight:             bold !default;
->>>>>>> 8cd27781
-
-$label-pill-padding-x:        .6em !default;
+$tag-default-bg:            $gray-light !default;
+$tag-primary-bg:            $brand-primary !default;
+$tag-success-bg:            $brand-success !default;
+$tag-info-bg:               $brand-info !default;
+$tag-warning-bg:            $brand-warning !default;
+$tag-danger-bg:             $brand-danger !default;
+
+$tag-color:                 #fff !default;
+$tag-link-hover-color:      #fff !default;
+$tag-font-size:             75% !default;
+$tag-font-weight:           bold !default;
+$tag-padding-x:             .4em !default;
+$tag-padding-y:             .25em !default;
+
+$tag-pill-padding-x:        .6em !default;
 // Use a higher than normal value to ensure completely rounded edges when
 // customizing padding or font-size on labels.
-$label-pill-border-radius:    10rem !default;
+$tag-pill-border-radius:    10rem !default;
 
 // Modals
 
