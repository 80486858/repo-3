// Variables
//
// Copy settings from this file into the provided `_custom.scss` to override
// the Bootstrap defaults without modifying key, versioned files.


// Table of Contents
//
//  1. Colors
//  2. Options
//  3. Spacing
//  4. Body
//  5. Links
//  6. Grid breakpoints
//  7. Grid containers
//  8. Grid columns
//  9. Fonts
// 10. Components
// 11. Tables
// 12. Buttons
// 13. Forms
// 14. Dropdowns
// 15. Z-index master list
// 16. Navbar
// 17. Navs
// 18. Pagination
// 19. Jumbotron
// 20. Form states and alerts
// 21. Cards
// 22. Tooltips
// 23. Popovers
// 24. Tags
// 25. Modals
// 26. Alerts
// 27. Progress bars
// 28. List group
// 29. Image thumbnails
// 30. Figures
// 31. Breadcrumbs
// 32. Media objects
// 33. Carousel
// 34. Close
// 35. Code

@mixin _assert-ascending($map, $map-name) {
  $prev-key: null;
  $prev-num: null;
  @each $key, $num in $map {
    @if $prev-num == null {
      // Do nothing
    } @else if not comparable($prev-num, $num) {
      @warn "Potentially invalid value for #{$map-name}: This map must be in ascending order, but key '#{$key}' has value #{$num} whose unit makes it incomparable to #{$prev-num}, the value of the previous key '#{$prev-key}' !";
    } @else if $prev-num >= $num {
      @warn "Invalid value for #{$map-name}: This map must be in ascending order, but key '#{$key}' has value #{$num} which isn't greater than #{$prev-num}, the value of the previous key '#{$prev-key}' !";
    }
    $prev-key: $key;
    $prev-num: $num;
  }
}

// Replace `$search` with `$replace` in `$string`
// @author Hugo Giraudel
// @param {String} $string - Initial string
// @param {String} $search - Substring to replace
// @param {String} $replace ('') - New value
// @return {String} - Updated string
@function str-replace($string, $search, $replace: "") {
  $index: str-index($string, $search);

  @if $index {
    @return str-slice($string, 1, $index - 1) + $replace + str-replace(str-slice($string, $index + str-length($search)), $search, $replace);
  }

  @return $string;
}

@mixin _assert-starts-at-zero($map) {
  $values: map-values($map);
  $first-value: nth($values, 1);
  @if $first-value != 0 {
    @warn "First breakpoint in `$grid-breakpoints` must start at 0, but starts at #{$first-value}.";
  }
}


// General variable structure
//
// Variable format should follow the `$component-modifier-state-property` order.


// 1. Colors
//
// Grayscale and brand colors for use across Bootstrap.

$gray-dark:                 #373a3c !default;
$gray:                      #55595c !default;
$gray-light:                #818a91 !default;
$gray-lighter:              #eceeef !default;
$gray-lightest:             #f7f7f9 !default;

$brand-primary:             #0275d8 !default;
$brand-success:             #5cb85c !default;
$brand-info:                #5bc0de !default;
$brand-warning:             #f0ad4e !default;
$brand-danger:              #d9534f !default;
$brand-inverse:             $gray-dark !default;


// 2. Options
//
// Quickly modify global styling by enabling or disabling optional features.

$enable-flex:               false !default;
$enable-rounded:            true !default;
$enable-shadows:            false !default;
$enable-gradients:          false !default;
$enable-transitions:        false !default;
$enable-hover-media-query:  false !default;
$enable-grid-classes:       true !default;
$enable-print-styles:       true !default;


// 3. Spacing
//
// Control the default styling of most Bootstrap elements by modifying these
// variables. Mostly focused on spacing.
// You can add more entries to the $spacers map, should you need more variation.

$spacer:   1rem !default;
$spacer-x: $spacer !default;
$spacer-y: $spacer !default;
$spacers: (
  0: (
    x: 0,
    y: 0
  ),
  1: (
    x: $spacer-x,
    y: $spacer-y
  ),
  2: (
    x: ($spacer-x * 1.5),
    y: ($spacer-y * 1.5)
  ),
  3: (
    x: ($spacer-x * 3),
    y: ($spacer-y * 3)
  )
) !default;
$border-width: 1px !default;


// 4. Body
//
// Settings for the `<body>` element.

$body-bg:       #fff !default;
$body-color:    $gray-dark !default;
$inverse-bg:    $gray-dark !default;
$inverse-color: $gray-lighter !default;


// 5. Links
//
// Style anchor elements.

$link-color:            $brand-primary !default;
$link-decoration:       none !default;
$link-hover-color:      darken($link-color, 15%) !default;
$link-hover-decoration: underline !default;


// 6. Grid breakpoints
//
// Define the minimum dimensions at which your layout will change,
// adapting to different screen sizes, for use in media queries.

$grid-breakpoints: (
  xs: 0,
  sm: 576px,
  md: 768px,
  lg: 992px,
  xl: 1200px
) !default;
@include _assert-ascending($grid-breakpoints, "$grid-breakpoints");
@include _assert-starts-at-zero($grid-breakpoints);


// 7. Grid containers
//
// Define the maximum width of `.container` for different screen sizes.

$container-max-widths: (
  sm: 540px,
  md: 720px,
  lg: 960px,
  xl: 1140px
) !default;
@include _assert-ascending($container-max-widths, "$container-max-widths");


// 8. Grid columns
//
// Set the number of columns and specify the width of the gutters.

$grid-columns:               12 !default;
$grid-gutter-width-base:     30px !default;
$grid-gutter-widths: (
  xs: $grid-gutter-width-base,
  sm: $grid-gutter-width-base,
  md: $grid-gutter-width-base,
  lg: $grid-gutter-width-base,
  xl: $grid-gutter-width-base
) !default;

// 9. Fonts
//
// Font, line-height, and color for body text, headings, and more.

$font-family-sans-serif: -apple-system, BlinkMacSystemFont, "Segoe UI", Roboto, "Helvetica Neue", Arial, sans-serif !default;
$font-family-serif:      Georgia, "Times New Roman", Times, serif !default;
$font-family-monospace:  Menlo, Monaco, Consolas, "Liberation Mono", "Courier New", monospace !default;
$font-family-base:       $font-family-sans-serif !default;

// Pixel value used to responsively scale all typography. Applied to the `<html>` element.
$font-size-root: 16px !default;

$font-size-base: 1rem !default;
$font-size-lg:   1.25rem !default;
$font-size-sm:   .875rem !default;
$font-size-xs:   .75rem !default;

$font-weight-normal: normal !default;
$font-weight-bold: bold !default;

$font-weight-base: $font-weight-normal !default;
$line-height-base: 1.5 !default;

$font-size-h1: 2.5rem !default;
$font-size-h2: 2rem !default;
$font-size-h3: 1.75rem !default;
$font-size-h4: 1.5rem !default;
$font-size-h5: 1.25rem !default;
$font-size-h6: 1rem !default;

$display1-size: 6rem !default;
$display2-size: 5.5rem !default;
$display3-size: 4.5rem !default;
$display4-size: 3.5rem !default;

$display1-weight: 300 !default;
$display2-weight: 300 !default;
$display3-weight: 300 !default;
$display4-weight: 300 !default;

$headings-margin-bottom: ($spacer / 2) !default;
$headings-font-family:   inherit !default;
$headings-font-weight:   500 !default;
$headings-line-height:   1.1 !default;
$headings-color:         inherit !default;

$lead-font-size:   1.25rem !default;
$lead-font-weight: 300 !default;

$small-font-size: 80% !default;

$text-muted: $gray-light !default;

$abbr-border-color: $gray-light !default;

$blockquote-small-color:  $gray-light !default;
$blockquote-font-size:    ($font-size-base * 1.25) !default;
$blockquote-border-color: $gray-lighter !default;
$blockquote-border-width: .25rem !default;

$hr-border-color: rgba(0,0,0,.1) !default;
$hr-border-width: $border-width !default;

$mark-padding: .2em !default;

$dt-font-weight: $font-weight-bold !default;

$kbd-box-shadow:         inset 0 -.1rem 0 rgba(0,0,0,.25) !default;
$nested-kbd-font-weight: $font-weight-bold !default;

$list-inline-padding: 5px !default;


// 10. Components
//
// Define common padding and border radius sizes and more.

$line-height-lg:         (4 / 3) !default;
$line-height-sm:         1.5 !default;

$border-radius:          .25rem !default;
$border-radius-lg:       .3rem !default;
$border-radius-sm:       .2rem !default;

$component-active-color: #fff !default;
$component-active-bg:    $brand-primary !default;

$caret-width:            .3em !default;
$caret-width-lg:         $caret-width !default;


// 11. Tables
//
// Customizes the `.table` component with basic values, each used across all table variations.

$table-cell-padding:            .75rem !default;
$table-sm-cell-padding:         .3rem !default;

$table-bg:                      transparent !default;
<<<<<<< HEAD
$table-bg-accent:               rgba(0,0,0,.05) !default;
$table-bg-hover:                rgba(0,0,0,.075) !default;
=======
$table-bg-inverse:              $gray-dark !default;
$table-bg-accent:               #f9f9f9 !default;
$table-bg-hover:                #f5f5f5 !default;
>>>>>>> 84f80183
$table-bg-active:               $table-bg-hover !default;

$table-head-bg:                 $gray-lighter !default;
$table-head-color:              $gray !default;

$table-border-width:            $border-width !default;
$table-border-color:            $gray-lighter !default;


// 12. Buttons
//
// For each of Bootstrap's buttons, define text, background and border color.

$btn-padding-x:                  1rem !default;
$btn-padding-y:                  .5rem !default;
$btn-line-height:                1.25 !default;
$btn-font-weight:                $font-weight-normal !default;
$btn-box-shadow:                 inset 0 1px 0 rgba(255,255,255,.15), 0 1px 1px rgba(0,0,0,.075) !default;
$btn-active-box-shadow:          inset 0 3px 5px rgba(0,0,0,.125) !default;

$btn-primary-color:              #fff !default;
$btn-primary-bg:                 $brand-primary !default;
$btn-primary-border:             $btn-primary-bg !default;

$btn-secondary-color:            $gray-dark !default;
$btn-secondary-bg:               #fff !default;
$btn-secondary-border:           #ccc !default;

$btn-info-color:                 #fff !default;
$btn-info-bg:                    $brand-info !default;
$btn-info-border:                $btn-info-bg !default;

$btn-success-color:              #fff !default;
$btn-success-bg:                 $brand-success !default;
$btn-success-border:             $btn-success-bg !default;

$btn-warning-color:              #fff !default;
$btn-warning-bg:                 $brand-warning !default;
$btn-warning-border:             $btn-warning-bg !default;

$btn-danger-color:               #fff !default;
$btn-danger-bg:                  $brand-danger !default;
$btn-danger-border:              $btn-danger-bg !default;

$btn-link-disabled-color:        $gray-light !default;

$btn-padding-x-sm:               .5rem !default;
$btn-padding-y-sm:               .25rem !default;

$btn-padding-x-lg:               1.5rem !default;
$btn-padding-y-lg:               .75rem !default;

$btn-block-spacing-y:            .5rem !default;
$btn-toolbar-margin:             .5rem !default;

// Allows for customizing button radius independently from global border radius
$btn-border-radius:              $border-radius !default;
$btn-border-radius-lg:           $border-radius-lg !default;
$btn-border-radius-sm:           $border-radius-sm !default;


// 13. Forms

$input-padding-x:                .75rem !default;
$input-padding-y:                .5rem !default;
$input-line-height:              1.25 !default;

$input-bg:                       #fff !default;
$input-bg-disabled:              $gray-lighter !default;

$input-color:                    $gray !default;
$input-border-color:             rgba(0,0,0,.15) !default;
$input-btn-border-width:         $border-width !default; // For form controls and buttons
$input-box-shadow:               inset 0 1px 1px rgba(0,0,0,.075) !default;

$input-border-radius:            $border-radius !default;
$input-border-radius-lg:         $border-radius-lg !default;
$input-border-radius-sm:         $border-radius-sm !default;

$input-bg-focus:                 $input-bg !default;
$input-border-focus:             #66afe9 !default;
$input-box-shadow-focus:         $input-box-shadow, 0 0 8px rgba(102,175,233,.6) !default;
$input-color-focus:              $input-color !default;

$input-color-placeholder:        #999 !default;

$input-padding-x-sm:             .5rem !default;
$input-padding-y-sm:             .25rem !default;

$input-padding-x-lg:             1.5rem !default;
$input-padding-y-lg:             .75rem !default;

$input-height:                   (($font-size-base * $line-height-base) + ($input-padding-y * 2)) !default;
$input-height-lg:                (($font-size-lg * $line-height-lg) + ($input-padding-y-lg * 2)) !default;
$input-height-sm:                (($font-size-sm * $line-height-sm) + ($input-padding-y-sm * 2)) !default;

$form-group-margin-bottom:       $spacer-y !default;

$input-group-addon-bg:           $gray-lighter !default;
$input-group-addon-border-color: $input-border-color !default;

$cursor-disabled:                not-allowed !default;

$custom-control-gutter:   1.5rem !default;
$custom-control-spacer-x: 1rem !default;
$custom-control-spacer-y: .25rem !default;

$custom-control-indicator-size:       1rem !default;
$custom-control-indicator-bg:         #ddd !default;
$custom-control-indicator-bg-size:    50% 50% !default;
$custom-control-indicator-box-shadow: inset 0 .25rem .25rem rgba(0,0,0,.1) !default;

$custom-control-disabled-cursor:             $cursor-disabled !default;
$custom-control-disabled-indicator-bg:       #eee !default;
$custom-control-disabled-description-color:  #767676 !default;

$custom-control-checked-indicator-color:      #fff !default;
$custom-control-checked-indicator-bg:         #0074d9 !default;
$custom-control-checked-indicator-box-shadow: none !default;

$custom-control-focus-indicator-box-shadow: 0 0 0 .075rem #fff, 0 0 0 .2rem #0074d9 !default;

$custom-control-active-indicator-color:      #fff !default;
$custom-control-active-indicator-bg:         #84c6ff !default;
$custom-control-active-indicator-box-shadow: none !default;

$custom-checkbox-radius: $border-radius !default;
$custom-checkbox-checked-icon: str-replace(url("data:image/svg+xml;charset=utf8,%3Csvg xmlns='http://www.w3.org/2000/svg' viewBox='0 0 8 8'%3E%3Cpath fill='#{$custom-control-checked-indicator-color}' d='M6.564.75l-3.59 3.612-1.538-1.55L0 4.26 2.974 7.25 8 2.193z'/%3E%3C/svg%3E"), "#", "%23") !default;

$custom-checkbox-indeterminate-bg: #0074d9 !default;
$custom-checkbox-indeterminate-indicator-color: $custom-control-checked-indicator-color !default;
$custom-checkbox-indeterminate-icon: str-replace(url("data:image/svg+xml;charset=utf8,%3Csvg xmlns='http://www.w3.org/2000/svg' viewBox='0 0 4 4'%3E%3Cpath stroke='#{$custom-checkbox-indeterminate-indicator-color}' d='M0 2h4'/%3E%3C/svg%3E"), "#", "%23") !default;
$custom-checkbox-indeterminate-box-shadow: none !default;

$custom-radio-radius: 50% !default;
$custom-radio-checked-icon: str-replace(url("data:image/svg+xml;charset=utf8,%3Csvg xmlns='http://www.w3.org/2000/svg' viewBox='-4 -4 8 8'%3E%3Ccircle r='3' fill='#{$custom-control-checked-indicator-color}'/%3E%3C/svg%3E"), "#", "%23") !default;

$custom-select-padding-x:          .75rem  !default;
$custom-select-padding-y:          .375rem !default;
$custom-select-indicator-padding:  1rem !default; // Extra padding to account for the presence of the background-image based indicator
$custom-select-color:          $input-color !default;
$custom-select-disabled-color: $gray-light !default;
$custom-select-bg:            #fff !default;
$custom-select-disabled-bg:   $gray-lighter !default;
$custom-select-bg-size:       8px 10px !default; // In pixels because image dimensions
$custom-select-indicator-color: #333 !default;
$custom-select-indicator:     str-replace(url("data:image/svg+xml;charset=utf8,%3Csvg xmlns='http://www.w3.org/2000/svg' viewBox='0 0 4 5'%3E%3Cpath fill='#{$custom-select-indicator-color}' d='M2 0L0 2h4zm0 5L0 3h4z'/%3E%3C/svg%3E"), "#", "%23") !default;
$custom-select-border-width:  $input-btn-border-width !default;
$custom-select-border-color:  $input-border-color !default;
$custom-select-border-radius: $border-radius !default;

$custom-select-focus-border-color: #51a7e8 !default;
$custom-select-focus-box-shadow:   inset 0 1px 2px rgba(0, 0, 0, .075), 0 0 5px rgba(81, 167, 232, .5) !default;

$custom-select-sm-padding-y: .2rem !default;
$custom-select-sm-font-size: 75% !default;

$custom-file-height:           2.5rem !default;
$custom-file-width:            14rem !default;
$custom-file-focus-box-shadow: 0 0 0 .075rem #fff, 0 0 0 .2rem #0074d9 !default;

$custom-file-padding-x:     .5rem !default;
$custom-file-padding-y:     1rem !default;
$custom-file-line-height:   1.5 !default;
$custom-file-color:         #555 !default;
$custom-file-bg:            #fff !default;
$custom-file-border-width:  $border-width !default;
$custom-file-border-color:  #ddd !default;
$custom-file-border-radius: $border-radius !default;
$custom-file-box-shadow:    inset 0 .2rem .4rem rgba(0,0,0,.05) !default;
$custom-file-button-color:  $custom-file-color !default;
$custom-file-button-bg:     #eee !default;
$custom-file-text: (
  placeholder: (
    en: "Choose file..."
  ),
  button-label: (
    en: "Browse"
  )
) !default;


// Form validation icons
$form-icon-success-color: $brand-success !default;
$form-icon-success: str-replace(url("data:image/svg+xml;charset=utf8,%3Csvg xmlns='http://www.w3.org/2000/svg' viewBox='0 0 8 8'%3E%3Cpath fill='#{$form-icon-success-color}' d='M2.3 6.73L.6 4.53c-.4-1.04.46-1.4 1.1-.8l1.1 1.4 3.4-3.8c.6-.63 1.6-.27 1.2.7l-4 4.6c-.43.5-.8.4-1.1.1z'/%3E%3C/svg%3E"), "#", "%23") !default;

$form-icon-warning-color: $brand-warning !default;
$form-icon-warning: str-replace(url("data:image/svg+xml;charset=utf8,%3Csvg xmlns='http://www.w3.org/2000/svg' viewBox='0 0 8 8'%3E%3Cpath fill='#{$form-icon-warning-color}' d='M4.4 5.324h-.8v-2.46h.8zm0 1.42h-.8V5.89h.8zM3.76.63L.04 7.075c-.115.2.016.425.26.426h7.397c.242 0 .372-.226.258-.426C6.726 4.924 5.47 2.79 4.253.63c-.113-.174-.39-.174-.494 0z'/%3E%3C/svg%3E"), "#", "%23") !default;

$form-icon-danger-color: $brand-danger !default;
$form-icon-danger: str-replace(url("data:image/svg+xml;charset=utf8,%3Csvg xmlns='http://www.w3.org/2000/svg' fill='#{$form-icon-danger-color}' viewBox='-2 -2 7 7'%3E%3Cpath stroke='%23d9534f' d='M0 0l3 3m0-3L0 3'/%3E%3Ccircle r='.5'/%3E%3Ccircle cx='3' r='.5'/%3E%3Ccircle cy='3' r='.5'/%3E%3Ccircle cx='3' cy='3' r='.5'/%3E%3C/svg%3E"), "#", "%23") !default;


// 14. Dropdowns
//
// Dropdown menu container and contents.

$dropdown-min-width:             10rem !default;
$dropdown-padding-y:             .5rem !default;
$dropdown-margin-top:            .125rem !default;
$dropdown-bg:                    #fff !default;
$dropdown-border-color:          rgba(0,0,0,.15) !default;
$dropdown-border-width:          $border-width !default;
$dropdown-divider-bg:            #e5e5e5 !default;
$dropdown-box-shadow:            0 .5rem 1rem rgba(0,0,0,.175) !default;

$dropdown-link-color:            $gray-dark !default;
$dropdown-link-hover-color:      darken($gray-dark, 5%) !default;
$dropdown-link-hover-bg:         #f5f5f5 !default;

$dropdown-link-active-color:     $component-active-color !default;
$dropdown-link-active-bg:        $component-active-bg !default;

$dropdown-link-disabled-color:   $gray-light !default;

$dropdown-item-padding-x:        1.5rem !default;

$dropdown-header-color:          $gray-light !default;


// 15. Z-index master list
//
// Warning: Avoid customizing these values. They're used for a bird's eye view
// of components dependent on the z-axis and are designed to all work together.

$zindex-dropdown-backdrop:  990 !default;
$zindex-navbar:            1000 !default;
$zindex-dropdown:          1000 !default;
$zindex-navbar-fixed:      1030 !default;
$zindex-navbar-sticky:     1030 !default;
$zindex-modal-backdrop:    1040 !default;
$zindex-modal:             1050 !default;
$zindex-popover:           1060 !default;
$zindex-tooltip:           1070 !default;


// 16. Navbar

$navbar-border-radius:              $border-radius !default;
$navbar-padding-x:                  $spacer !default;
$navbar-padding-y:                  ($spacer / 2) !default;

$navbar-brand-padding-y:            .25rem !default;

$navbar-divider-padding-y:          .425rem !default;

$navbar-toggler-padding-x:           .75rem !default;
$navbar-toggler-padding-y:           .5rem !default;
$navbar-toggler-font-size:           $font-size-lg !default;
$navbar-toggler-border-radius:       $btn-border-radius !default;

$navbar-dark-color:                 rgba(255,255,255,.5) !default;
$navbar-dark-hover-color:           rgba(255,255,255,.75) !default;
$navbar-dark-active-color:          rgba(255,255,255,1) !default;
$navbar-dark-disabled-color:        rgba(255,255,255,.25) !default;
$navbar-dark-toggler-bg: str-replace(url("data:image/svg+xml;charset=utf8,%3Csvg viewBox='0 0 32 32' xmlns='http://www.w3.org/2000/svg'%3E%3Cpath stroke='#{$navbar-dark-color}' stroke-width='2' stroke-linecap='round' stroke-miterlimit='10' d='M4 8h24M4 16h24M4 24h24'/%3E%3C/svg%3E"), "#", "%23") !default;
$navbar-dark-toggler-border:        rgba(255,255,255,.1) !default;

$navbar-light-color:                rgba(0,0,0,.5) !default;
$navbar-light-hover-color:          rgba(0,0,0,.7) !default;
$navbar-light-active-color:         rgba(0,0,0,.9) !default;
$navbar-light-disabled-color:       rgba(0,0,0,.3) !default;
$navbar-light-toggler-bg: str-replace(url("data:image/svg+xml;charset=utf8,%3Csvg viewBox='0 0 32 32' xmlns='http://www.w3.org/2000/svg'%3E%3Cpath stroke='#{$navbar-light-color}' stroke-width='2' stroke-linecap='round' stroke-miterlimit='10' d='M4 8h24M4 16h24M4 24h24'/%3E%3C/svg%3E"), "#", "%23") !default;
$navbar-light-toggler-border:       rgba(0,0,0,.1) !default;

// 17. Navs

$nav-item-margin:               .2rem !default;
$nav-item-inline-spacer:        1rem !default;
$nav-link-padding:              .5em 1em !default;
$nav-link-hover-bg:             $gray-lighter !default;
$nav-disabled-link-color:       $gray-light !default;
$nav-disabled-link-hover-color: $gray-light !default;
$nav-disabled-link-hover-bg:    transparent !default;

$nav-tabs-border-color:                       #ddd !default;
$nav-tabs-border-width:                       $border-width !default;
$nav-tabs-border-radius:                      $border-radius !default;
$nav-tabs-link-hover-border-color:            $gray-lighter !default;
$nav-tabs-active-link-hover-color:            $gray !default;
$nav-tabs-active-link-hover-bg:               $body-bg !default;
$nav-tabs-active-link-hover-border-color:     #ddd !default;
$nav-tabs-justified-link-border-color:        #ddd !default;
$nav-tabs-justified-active-link-border-color: $body-bg !default;

$nav-pills-border-radius:     $border-radius !default;
$nav-pills-active-link-color: $component-active-color !default;
$nav-pills-active-link-bg:    $component-active-bg !default;


// 18. Pagination

$pagination-padding-x:                .75rem !default;
$pagination-padding-y:                .5rem !default;
$pagination-padding-x-sm:             .75rem !default;
$pagination-padding-y-sm:             .275rem !default;
$pagination-padding-x-lg:             1.5rem !default;
$pagination-padding-y-lg:             .75rem !default;


$pagination-color:                     $link-color !default;
$pagination-bg:                        #fff !default;
$pagination-border-width:              $border-width !default;
$pagination-border-color:              #ddd !default;

$pagination-hover-color:               $link-hover-color !default;
$pagination-hover-bg:                  $gray-lighter !default;
$pagination-hover-border:              #ddd !default;

$pagination-active-color:              #fff !default;
$pagination-active-bg:                 $brand-primary !default;
$pagination-active-border:             $brand-primary !default;

$pagination-disabled-color:            $gray-light !default;
$pagination-disabled-bg:               #fff !default;
$pagination-disabled-border:           #ddd !default;


// 19. Jumbotron

$jumbotron-padding:              2rem !default;
$jumbotron-bg:                   $gray-lighter !default;


// 20. Form states and alerts
//
// Define colors for form feedback states and, by default, alerts.

$state-success-text:             #3c763d !default;
$state-success-bg:               #dff0d8 !default;
$state-success-border:           darken($state-success-bg, 5%) !default;

$state-info-text:                #31708f !default;
$state-info-bg:                  #d9edf7 !default;
$state-info-border:              darken($state-info-bg, 7%) !default;

$state-warning-text:             #8a6d3b !default;
$state-warning-bg:               #fcf8e3 !default;
$mark-bg:                        $state-warning-bg !default;
$state-warning-border:           darken($state-warning-bg, 5%) !default;

$state-danger-text:              #a94442 !default;
$state-danger-bg:                #f2dede !default;
$state-danger-border:            darken($state-danger-bg, 5%) !default;


// 21. Cards
$card-spacer-x:            1.25rem !default;
$card-spacer-y:            .75rem !default;
$card-border-width:        1px !default;
$card-border-radius:       $border-radius !default;
$card-border-color:        rgba(0,0,0,.125) !default;
$card-border-radius-inner: calc(#{$card-border-radius} - #{$card-border-width}) !default;
$card-cap-bg:              #f5f5f5 !default;
$card-bg:                  #fff !default;

$card-link-hover-color:    #fff !default;

$card-img-overlay-padding: 1.25rem !default;

$card-deck-margin:         .625rem !default;

$card-columns-sm-up-column-gap: 1.25rem !default;


// 22. Tooltips

$tooltip-max-width:           200px !default;
$tooltip-color:               #fff !default;
$tooltip-bg:                  #000 !default;
$tooltip-opacity:             .9 !default;
$tooltip-padding-y:           3px !default;
$tooltip-padding-x:           8px !default;
$tooltip-margin:              3px !default;

$tooltip-arrow-width:         5px !default;
$tooltip-arrow-color:         $tooltip-bg !default;


// 23. Popovers

$popover-inner-padding:               1px !default;
$popover-bg:                          #fff !default;
$popover-max-width:                   276px !default;
$popover-border-width:                $border-width !default;
$popover-border-color:                rgba(0,0,0,.2) !default;
$popover-box-shadow:                  0 5px 10px rgba(0,0,0,.2) !default;

$popover-title-bg:                    darken($popover-bg, 3%) !default;
$popover-title-padding-x:             14px !default;
$popover-title-padding-y:             8px !default;

$popover-content-padding-x:           14px !default;
$popover-content-padding-y:           9px !default;

$popover-arrow-width:                 10px !default;
$popover-arrow-color:                 $popover-bg !default;

$popover-arrow-outer-width:           ($popover-arrow-width + 1px) !default;
$popover-arrow-outer-color:           fade-in($popover-border-color, .05) !default;


// 24. Tags

$badge-default-bg:            $gray-light !default;
$badge-primary-bg:            $brand-primary !default;
$badge-success-bg:            $brand-success !default;
$badge-info-bg:               $brand-info !default;
$badge-warning-bg:            $brand-warning !default;
$badge-danger-bg:             $brand-danger !default;

$badge-color:                 #fff !default;
$badge-link-hover-color:      #fff !default;
$badge-font-size:             75% !default;
$badge-font-weight:           $font-weight-bold !default;
$badge-padding-x:             .4em !default;
$badge-padding-y:             .25em !default;

$badge-pill-padding-x:        .6em !default;
// Use a higher than normal value to ensure completely rounded edges when
// customizing padding or font-size on labels.
$badge-pill-border-radius:    10rem !default;


// 25. Modals

// Padding applied to the modal body
$modal-inner-padding:         15px !default;

$modal-dialog-margin:         10px !default;
$modal-dialog-sm-up-margin-y: 30px !default;

$modal-title-padding:         15px !default;
$modal-title-line-height:     $line-height-base !default;

$modal-content-bg:               #fff !default;
$modal-content-border-color:     rgba(0,0,0,.2) !default;
$modal-content-border-width:     $border-width !default;
$modal-content-xs-box-shadow:    0 3px 9px rgba(0,0,0,.5) !default;
$modal-content-sm-up-box-shadow: 0 5px 15px rgba(0,0,0,.5) !default;

$modal-backdrop-bg:           #000 !default;
$modal-backdrop-opacity:      .5 !default;
$modal-header-border-color:   #e5e5e5 !default;
$modal-footer-border-color:   $modal-header-border-color !default;
$modal-header-border-width:   $modal-content-border-width !default;
$modal-footer-border-width:   $modal-header-border-width !default;

$modal-lg:                    900px !default;
$modal-md:                    600px !default;
$modal-sm:                    300px !default;


// 26. Alerts
//
// Define alert colors, border radius, and padding.

$alert-padding-x:             1.25rem !default;
$alert-padding-y:             .75rem !default;
$alert-border-radius:         $border-radius !default;
$alert-link-font-weight:      $font-weight-bold !default;
$alert-border-width:          $border-width !default;

$alert-success-bg:            $state-success-bg !default;
$alert-success-text:          $state-success-text !default;
$alert-success-border:        $state-success-border !default;

$alert-info-bg:               $state-info-bg !default;
$alert-info-text:             $state-info-text !default;
$alert-info-border:           $state-info-border !default;

$alert-warning-bg:            $state-warning-bg !default;
$alert-warning-text:          $state-warning-text !default;
$alert-warning-border:        $state-warning-border !default;

$alert-danger-bg:             $state-danger-bg !default;
$alert-danger-text:           $state-danger-text !default;
$alert-danger-border:         $state-danger-border !default;


// 27. Progress bars

$progress-bg:                 #eee !default;
$progress-bar-color:          #0074d9 !default;
$progress-border-radius:      $border-radius !default;
$progress-box-shadow:         inset 0 .1rem .1rem rgba(0,0,0,.1) !default;

$progress-bar-bg:             $brand-primary !default;
$progress-bar-success-bg:     $brand-success !default;
$progress-bar-warning-bg:     $brand-warning !default;
$progress-bar-danger-bg:      $brand-danger !default;
$progress-bar-info-bg:        $brand-info !default;


// 28. List group

$list-group-bg:                 #fff !default;
$list-group-border-color:       #ddd !default;
$list-group-border-width:       $border-width !default;
$list-group-border-radius:      $border-radius !default;

$list-group-hover-bg:           #f5f5f5 !default;
$list-group-active-color:       $component-active-color !default;
$list-group-active-bg:          $component-active-bg !default;
$list-group-active-border:      $list-group-active-bg !default;
$list-group-active-text-color:  lighten($list-group-active-bg, 40%) !default;

$list-group-disabled-color:      $gray-light !default;
$list-group-disabled-bg:         $gray-lighter !default;
$list-group-disabled-text-color: $list-group-disabled-color !default;

$list-group-link-color:         #555 !default;
$list-group-link-hover-color:   $list-group-link-color !default;
$list-group-link-heading-color: #333 !default;

$list-group-item-padding-x:             1.25rem !default;
$list-group-item-padding-y:             .75rem !default;
$list-group-item-heading-margin-bottom: 5px !default;


// 29. Image thumbnails

$thumbnail-padding:           .25rem !default;
$thumbnail-bg:                $body-bg !default;
$thumbnail-border-width:      $border-width !default;
$thumbnail-border-color:      #ddd !default;
$thumbnail-border-radius:     $border-radius !default;
$thumbnail-box-shadow:        0 1px 2px rgba(0,0,0,.075) !default;


// 30. Figures

$figure-caption-font-size: 90% !default;
$figure-caption-color:     $gray-light !default;


// 31. Breadcrumbs

$breadcrumb-padding-y:          .75rem !default;
$breadcrumb-padding-x:          1rem !default;
$breadcrumb-item-padding:       .5rem !default;

$breadcrumb-bg:                 $gray-lighter !default;
$breadcrumb-divider-color:      $gray-light !default;
$breadcrumb-active-color:       $gray-light !default;
$breadcrumb-divider:            "/" !default;


// 32. Media objects

$media-margin-top:            15px !default;
$media-heading-margin-bottom:  5px !default;
$media-alignment-padding-x:   10px !default;


// 33. Carousel

$carousel-text-shadow:                        0 1px 2px rgba(0,0,0,.6) !default;

$carousel-control-color:                      #fff !default;
$carousel-control-width:                      15% !default;
$carousel-control-sm-up-size:                 30px !default;
$carousel-control-opacity:                    .5 !default;
$carousel-control-font-size:                  20px !default;

$carousel-indicators-width:                   60% !default;

$carousel-indicator-size:                     10px !default;
$carousel-indicator-active-size:              12px !default;
$carousel-indicator-active-bg:                #fff !default;
$carousel-indicator-border-color:             #fff !default;

$carousel-caption-width:                      70% !default;
$carousel-caption-sm-up-width:                60% !default;
$carousel-caption-color:                      #fff !default;

$carousel-icon-width:                         20px !default;


// 34. Close

$close-font-weight:           $font-weight-bold !default;
$close-color:                 #000 !default;
$close-text-shadow:           0 1px 0 #fff !default;


// 35. Code

$code-font-size:              90% !default;
$code-padding-x:              .4rem !default;
$code-padding-y:              .2rem !default;
$code-color:                  #bd4147 !default;
$code-bg:                     #f7f7f9 !default;

$kbd-color:                   #fff !default;
$kbd-bg:                      #333 !default;

$pre-bg:                      #f7f7f9 !default;
$pre-color:                   $gray-dark !default;
$pre-border-color:            #ccc !default;
$pre-scrollable-max-height:   340px !default;<|MERGE_RESOLUTION|>--- conflicted
+++ resolved
@@ -312,14 +312,10 @@
 $table-sm-cell-padding:         .3rem !default;
 
 $table-bg:                      transparent !default;
-<<<<<<< HEAD
+$table-bg-inverse:              $gray-dark !default;
+
 $table-bg-accent:               rgba(0,0,0,.05) !default;
 $table-bg-hover:                rgba(0,0,0,.075) !default;
-=======
-$table-bg-inverse:              $gray-dark !default;
-$table-bg-accent:               #f9f9f9 !default;
-$table-bg-hover:                #f5f5f5 !default;
->>>>>>> 84f80183
 $table-bg-active:               $table-bg-hover !default;
 
 $table-head-bg:                 $gray-lighter !default;
