//
// Base styles
//

.card {
  position: relative;
  display: block;
  margin-bottom: $card-spacer-y;
  background-color: $card-bg;
  border: $card-border-width solid $card-border-color;
  @include border-radius($card-border-radius);
}

.card-block {
  padding: $card-spacer-x;
}

.card-title {
  margin-bottom: $card-spacer-y;
}

.card-subtitle {
  margin-top: -($card-spacer-y / 2);
  margin-bottom: 0;
}

.card-text:last-child {
  margin-bottom: 0;
}

// .card-actions {
//   padding: $card-spacer-y $card-spacer-x;

//   .card-link + .card-link {
//     margin-left: $card-spacer-x;
//   }
// }

.card-link {
  @include hover {
    text-decoration: none;
  }

  + .card-link {
    margin-left: $card-spacer-x;
  }
}

@if $enable-rounded {
  .card {
    > .list-group:first-child {
      .list-group-item:first-child {
        border-radius: $card-border-radius $card-border-radius 0 0;
      }
    }

    > .list-group:last-child {
      .list-group-item:last-child {
        border-radius: 0 0 $card-border-radius $card-border-radius;
      }
    }
  }
}


//
// Optional textual caps
//

.card-header {
  padding: $card-spacer-y $card-spacer-x;
  background-color: $card-cap-bg;
  border-bottom: $card-border-width solid $card-border-color;

  &:first-child {
    @include border-radius($card-border-radius-inner $card-border-radius-inner 0 0);
  }
}

.card-footer {
  padding: $card-spacer-y $card-spacer-x;
  background-color: $card-cap-bg;
  border-top: $card-border-width solid $card-border-color;

  &:last-child {
    @include border-radius(0 0 $card-border-radius-inner $card-border-radius-inner);
  }
}


//
// Background variations
//

.card-primary {
<<<<<<< HEAD
  @include card-variant($brand-primary);
}
.card-success {
  @include card-variant($brand-success);
}
.card-info {
  @include card-variant($brand-info);
}
.card-warning {
  @include card-variant($brand-warning);
}
.card-danger {
  @include card-variant($brand-danger);
}

=======
  @include card-variant($brand-primary, $brand-primary);
}
.card-success {
  @include card-variant($brand-success, $brand-success);
}
.card-info {
  @include card-variant($brand-info, $brand-info);
}
.card-warning {
  @include card-variant($brand-warning, $brand-warning);
}
.card-danger {
  @include card-variant($brand-danger, $brand-danger);
}

// Remove all backgrounds
.card-primary-outline {
  @include card-outline-variant($btn-primary-bg);
}
.card-secondary-outline {
  @include card-outline-variant($btn-secondary-border);
}
.card-info-outline {
  @include card-outline-variant($btn-info-bg);
}
.card-success-outline {
  @include card-outline-variant($btn-success-bg);
}
.card-warning-outline {
  @include card-outline-variant($btn-warning-bg);
}
.card-danger-outline {
  @include card-outline-variant($btn-danger-bg);
}

>>>>>>> 54335d51
//
// Inverse text within a card for use with dark backgrounds
//

.card-inverse {
<<<<<<< HEAD
  .card-header,
  .card-footer {
    border-bottom: $card-border-width solid rgba(255,255,255,.2);
  }
  .card-header,
  .card-footer,
  .card-title,
  .card-blockquote {
    color: #fff;
  }
  .card-link,
  .card-text,
  .card-blockquote > footer {
    color: rgba(255,255,255,.65);
  }
  .card-link {
    @include hover-focus {
      color: $card-link-hover-color;
    }
  }
=======
  @include card-inverse;
>>>>>>> 54335d51
}

//
// Blockquote
//

.card-blockquote {
  padding: 0;
  margin-bottom: 0;
  border-left: 0;
}

// Card image
.card-img {
  // margin: -1.325rem;
  @include border-radius(.25rem);
}
.card-img-overlay {
  position: absolute;
  top: 0;
  right: 0;
  bottom: 0;
  left: 0;
  padding: 1.25rem;
}



// Card image caps
.card-img-top {
  @include border-radius($card-border-radius-inner $card-border-radius-inner 0 0);
}
.card-img-bottom {
  @include border-radius(0 0 $card-border-radius-inner $card-border-radius-inner);
}


//
// Card set
//

@if $enable-flex {
  @include media-breakpoint-up(sm) {
    .card-deck {
      display: flex;
      flex-flow: row wrap;
      margin-right: -.625rem;
      margin-left: -.625rem;

      .card {
        flex: 1 0 0;
        margin-right: .625rem;
        margin-left: .625rem;
      }
    }
  }
} @else {
  @include media-breakpoint-up(sm) {
    .card-deck {
      display: table;
      table-layout: fixed;
      border-spacing: 1.25rem 0;

      .card {
        display: table-cell;
        width: 1%;
        vertical-align: top;
      }
    }
    .card-deck-wrapper {
      margin-right: -1.25rem;
      margin-left: -1.25rem;
    }
  }
}

//
// Card groups
//

@include media-breakpoint-up(sm) {
  .card-group {
    @if $enable-flex {
      display: flex;
      flex-flow: row wrap;
    } @else {
      display: table;
      width: 100%;
      table-layout: fixed;
    }

    .card {
      @if $enable-flex {
        flex: 1 0 0;
      } @else {
        display: table-cell;
        vertical-align: top;
      }

      + .card {
        margin-left: 0;
        border-left: 0;
      }

      // Handle rounded corners
      @if $enable-rounded {
        &:first-child {
          @include border-right-radius(0);

          .card-img-top {
            border-top-right-radius: 0;
          }
          .card-img-bottom {
            border-bottom-right-radius: 0;
          }
        }
        &:last-child {
          @include border-left-radius(0);

          .card-img-top {
            border-top-left-radius: 0;
          }
          .card-img-bottom {
            border-bottom-left-radius: 0;
          }
        }

        &:not(:first-child):not(:last-child) {
          border-radius: 0;

          .card-img-top,
          .card-img-bottom {
            border-radius: 0;
          }
        }
      }
    }
  }
}


//
// Card
//

@include media-breakpoint-up(sm) {
  .card-columns {
    column-count: 3;
    column-gap: 1.25rem;

    .card {
      display: inline-block;
      width: 100%; // Don't let them exceed the column width
    }
  }
}<|MERGE_RESOLUTION|>--- conflicted
+++ resolved
@@ -93,23 +93,6 @@
 //
 
 .card-primary {
-<<<<<<< HEAD
-  @include card-variant($brand-primary);
-}
-.card-success {
-  @include card-variant($brand-success);
-}
-.card-info {
-  @include card-variant($brand-info);
-}
-.card-warning {
-  @include card-variant($brand-warning);
-}
-.card-danger {
-  @include card-variant($brand-danger);
-}
-
-=======
   @include card-variant($brand-primary, $brand-primary);
 }
 .card-success {
@@ -145,36 +128,12 @@
   @include card-outline-variant($btn-danger-bg);
 }
 
->>>>>>> 54335d51
 //
 // Inverse text within a card for use with dark backgrounds
 //
 
 .card-inverse {
-<<<<<<< HEAD
-  .card-header,
-  .card-footer {
-    border-bottom: $card-border-width solid rgba(255,255,255,.2);
-  }
-  .card-header,
-  .card-footer,
-  .card-title,
-  .card-blockquote {
-    color: #fff;
-  }
-  .card-link,
-  .card-text,
-  .card-blockquote > footer {
-    color: rgba(255,255,255,.65);
-  }
-  .card-link {
-    @include hover-focus {
-      color: $card-link-hover-color;
-    }
-  }
-=======
   @include card-inverse;
->>>>>>> 54335d51
 }
 
 //
