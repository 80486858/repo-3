//
// Headings
//

h1, h2, h3, h4, h5, h6,
.h1, .h2, .h3, .h4, .h5, .h6 {
  margin-bottom: $headings-margin-bottom;
  font-family: $headings-font-family;
  font-weight: $headings-font-weight;
  line-height: $headings-line-height;
  color: $headings-color;
}

h1, .h1 { font-size: $font-size-h1; }
h2, .h2 { font-size: $font-size-h2; }
h3, .h3 { font-size: $font-size-h3; }
h4, .h4 { font-size: $font-size-h4; }
h5, .h5 { font-size: $font-size-h5; }
h6, .h6 { font-size: $font-size-h6; }

.lead {
  font-size: $lead-font-size;
  font-weight: $lead-font-weight;
}

// Type display classes
.display-1 {
  font-size: $display1-size;
  font-weight: $display1-weight;
}
.display-2 {
  font-size: $display2-size;
  font-weight: $display2-weight;
}
.display-3 {
  font-size: $display3-size;
  font-weight: $display3-weight;
}
.display-4 {
  font-size: $display4-size;
  font-weight: $display4-weight;
}


//
// Horizontal rules
//

hr {
  margin-top: $spacer-y;
  margin-bottom: $spacer-y;
  border: 0;
  border-top: $hr-border-width solid $hr-border-color;
}


//
// Emphasis
//

small,
.small {
  font-size: $small-font-size;
  font-weight: normal;
}

mark,
.mark {
<<<<<<< HEAD
  padding: $mark-padding;
  background-color: $state-warning-bg;
=======
  padding: .2em;
  background-color: $mark-bg;
>>>>>>> aca4be65
}


//
// Lists
//

.list-unstyled {
  @include list-unstyled;
}

// Inline turns list items into inline-block
.list-inline {
  @include list-unstyled;
}
.list-inline-item {
  display: inline-block;

  &:not(:last-child) {
    margin-right: $list-inline-padding;
  }
}


//
// Misc
//

// Builds on `abbr`
.initialism {
  font-size: 90%;
  text-transform: uppercase;
}

// Blockquotes
.blockquote {
  padding: ($spacer / 2) $spacer;
  margin-bottom: $spacer;
  font-size: $blockquote-font-size;
  border-left: $blockquote-border-width solid $blockquote-border-color;
}

.blockquote-footer {
  display: block;
  font-size: 80%; // back to default font-size
  color: $blockquote-small-color;

  &::before {
    content: "\2014 \00A0"; // em dash, nbsp
  }
}

// Opposite alignment of blockquote
.blockquote-reverse {
  padding-right: $spacer;
  padding-left: 0;
  text-align: right;
  border-right: $blockquote-border-width solid $blockquote-border-color;
  border-left: 0;
}

.blockquote-reverse .blockquote-footer {
  &::before {
    content: "";
  }
  &::after {
    content: "\00A0 \2014"; // nbsp, em dash
  }
}

@if not $enable-flex {
  // Clean up some horizontal `<dl>`s built with grids
  // scss-lint:disable QualifyingElement
  dl.row {
    > dd + dt {
      clear: left;
    }
  }
  // scss-lint:enable QualifyingElement
}<|MERGE_RESOLUTION|>--- conflicted
+++ resolved
@@ -66,13 +66,8 @@
 
 mark,
 .mark {
-<<<<<<< HEAD
   padding: $mark-padding;
-  background-color: $state-warning-bg;
-=======
-  padding: .2em;
   background-color: $mark-bg;
->>>>>>> aca4be65
 }
 
 
