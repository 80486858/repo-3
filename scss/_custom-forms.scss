// scss-lint:disable PropertyCount

// Embedded icons from Open Iconic.
// Released under MIT and copyright 2014 Waybury.
// http://useiconic.com/open


// Checkboxes and radios
//
// Base class takes care of all the key behavioral aspects.

.custom-control {
  position: relative;
  display: inline;
  padding-left: $custom-control-gutter;

  + .custom-control {
    margin-left: $custom-control-spacer-x;
  }
}

.custom-control-input {
  position: absolute;
  z-index: -1; // Put the input behind the label so it doesn't overlay text
  opacity: 0;

  &:checked ~ .custom-control-indicator {
    color: $custom-control-checked-indicator-color;
    background-color: $custom-control-checked-indicator-bg;
    @include box-shadow($custom-control-checked-indicator-box-shadow);
  }

  &:focus ~ .custom-control-indicator {
    // the mixin is not used here to make sure there is feedback
    box-shadow: $custom-control-focus-indicator-box-shadow;
  }

  &:active ~ .custom-control-indicator {
    color: $custom-control-active-indicator-color;
    background-color: $custom-control-active-indicator-bg;
    @include box-shadow($custom-control-active-indicator-box-shadow);
  }

  &:disabled {
    ~ .custom-control-indicator {
      cursor: $custom-control-disabled-cursor;
      background-color: $custom-control-disabled-indicator-bg;
    }

    ~ .custom-control-description {
      color: $custom-control-disabled-description-color;
      cursor: $custom-control-disabled-cursor;
    }
  }
}

// Custom indicator
//
// Generates a shadow element to create our makeshift checkbox/radio background.

.custom-control-indicator {
  position: absolute;
  top: .0625rem;
  left: 0;
  display: block;
  width: $custom-control-indicator-size;
  height: $custom-control-indicator-size;
  pointer-events: none;
  user-select: none;
  background-color: $custom-control-indicator-bg;
  background-repeat: no-repeat;
  background-position: center center;
  background-size: $custom-control-indicator-bg-size;
  @include box-shadow($custom-control-indicator-box-shadow);
}

// Checkboxes
//
// Tweak just a few things for checkboxes.

.custom-checkbox {
  .custom-control-indicator {
    @include border-radius($custom-checkbox-radius);
  }

<<<<<<< HEAD
  .custom-control-input:checked ~ .custom-control-indicator {
    background-image: url(#{$custom-checkbox-checked-icon});
  }

  .custom-control-input:indeterminate ~ .custom-control-indicator {
    background-color: $custom-checkbox-indeterminate-bg;
    background-image: url(#{$custom-checkbox-indeterminate-icon});
    @include box-shadow($custom-checkbox-indeterminate-box-shadow);
=======
  input:checked ~ .c-indicator {
    background-image: url("data:image/svg+xml;charset=utf8,%3Csvg xmlns='http://www.w3.org/2000/svg' viewBox='0 0 8 8'%3E%3Cpath fill='%23fff' d='M6.564.75l-3.59 3.612-1.538-1.55L0 4.26 2.974 7.25 8 2.193z'/%3E%3C/svg%3E");
  }

  input:indeterminate ~ .c-indicator {
    background-color: #0074d9;
    background-image: url("data:image/svg+xml;charset=utf8,%3Csvg xmlns='http://www.w3.org/2000/svg' viewBox='0 0 4 4'%3E%3Cpath stroke='%23fff' d='M0 2h4'/%3E%3C/svg%3E");
    @include box-shadow(none);
>>>>>>> c4c9e195
  }
}

// Radios
//
// Tweak just a few things for radios.

.custom-radio {
  .custom-control-indicator {
    border-radius: $custom-radio-radius;
  }

<<<<<<< HEAD
  .custom-control-input:checked ~ .custom-control-indicator {
    background-image: url(#{$custom-radio-checked-icon});
=======
  input:checked ~ .c-indicator {
    background-image: url("data:image/svg+xml;charset=utf8,%3Csvg xmlns='http://www.w3.org/2000/svg' viewBox='-4 -4 8 8'%3E%3Ccircle r='3' fill='%23fff'/%3E%3C/svg%3E");
>>>>>>> c4c9e195
  }
}


// Layout options
//
// By default radios and checkboxes are `inline-block` with no additional spacing
// set. Use these optional classes to tweak the layout.

.custom-controls-stacked {
  .custom-control {
    display: inline;

    &::after {
      display: block;
      margin-bottom: $custom-control-spacer-y;
      content: "";
    }

    + .custom-control {
      margin-left: 0;
    }
  }
}


// Select
//
// Replaces the browser default select with a custom one, mostly pulled from
// http://primercss.io.
//
// Includes IE9-specific hacks (noted by ` \9`).

.custom-select {
  display: inline-block;
  max-width: 100%;
  padding: $custom-select-padding-y ($custom-select-padding-x + $custom-select-indicator-padding) $custom-select-padding-y $custom-select-padding-x;
  padding-right: $custom-select-padding-x \9;
  color: $custom-select-color;
  vertical-align: middle;
<<<<<<< HEAD
  background: $custom-select-bg url(#{$custom-select-indicator}) no-repeat right $custom-select-padding-x center;
=======
  background: #fff url("data:image/svg+xml;charset=utf8,%3Csvg xmlns='http://www.w3.org/2000/svg' viewBox='0 0 4 5'%3E%3Cpath fill='%23333' d='M2 0L0 2h4zm0 5L0 3h4z'/%3E%3C/svg%3E") no-repeat right .75rem center;
>>>>>>> c4c9e195
  background-image: none \9;
  background-size: $custom-select-bg-size;
  border: $custom-select-border-width solid $custom-select-border-color;
  @include border-radius($custom-select-border-radius);
  // Use vendor prefixes as `appearance` isn't part of the CSS spec.
  -moz-appearance: none;
  -webkit-appearance: none;

  &:focus {
    border-color: $custom-select-focus-border-color;
    outline: none;
    @include box-shadow($custom-select-focus-box-shadow);
  }

  // Hides the default caret in IE11
  &::-ms-expand {
    opacity: 0;
  }
}

.custom-select-sm {
  padding-top: $custom-select-padding-y;
  padding-bottom: $custom-select-padding-y;
  font-size: $custom-select-sm-font-size;

  // &:not([multiple]) {
  //   height: 26px;
  //   min-height: 26px;
  // }
}


// File
//
// Custom file input.

.custom-file {
  position: relative;
  display: inline-block;
  max-width: 100%;
  height: $custom-file-height;
  cursor: pointer;
}

.custom-file-input {
  min-width: $custom-file-width;
  max-width: 100%;
  margin: 0;
  filter: alpha(opacity = 0);
  opacity: 0;

  &:focus ~ .custom-file-control {
    @include box-shadow($custom-file-focus-box-shadow);
  }
}

.custom-file-control {
  position: absolute;
  top: 0;
  right: 0;
  left: 0;
  z-index: 5;
  height: $custom-file-height;
  padding: $custom-file-padding-x $custom-file-padding-y;
  line-height: $custom-file-line-height;
  color: $custom-file-color;
  user-select: none;
  background-color: $custom-file-bg;
  border: $custom-file-border-width solid $custom-file-border-color;
  @include border-radius($custom-file-border-radius);
  @include box-shadow($custom-file-box-shadow);

  &::after {
    content: $custom-file-placeholder;
  }

  &::before {
    position: absolute;
    top: -$custom-file-border-width;
    right: -$custom-file-border-width;
    bottom: -$custom-file-border-width;
    z-index: 6;
    display: block;
    height: $custom-file-height;
    padding: $custom-file-padding-x $custom-file-padding-y;
    line-height: $custom-file-line-height;
    color: $custom-file-button-color;
    content: $custom-file-button-label;
    background-color: $custom-file-button-bg;
    border: $custom-file-border-width solid $custom-file-border-color;
    @include border-radius(0 $custom-file-border-radius $custom-file-border-radius 0);
  }
}<|MERGE_RESOLUTION|>--- conflicted
+++ resolved
@@ -83,7 +83,6 @@
     @include border-radius($custom-checkbox-radius);
   }
 
-<<<<<<< HEAD
   .custom-control-input:checked ~ .custom-control-indicator {
     background-image: url(#{$custom-checkbox-checked-icon});
   }
@@ -92,16 +91,6 @@
     background-color: $custom-checkbox-indeterminate-bg;
     background-image: url(#{$custom-checkbox-indeterminate-icon});
     @include box-shadow($custom-checkbox-indeterminate-box-shadow);
-=======
-  input:checked ~ .c-indicator {
-    background-image: url("data:image/svg+xml;charset=utf8,%3Csvg xmlns='http://www.w3.org/2000/svg' viewBox='0 0 8 8'%3E%3Cpath fill='%23fff' d='M6.564.75l-3.59 3.612-1.538-1.55L0 4.26 2.974 7.25 8 2.193z'/%3E%3C/svg%3E");
-  }
-
-  input:indeterminate ~ .c-indicator {
-    background-color: #0074d9;
-    background-image: url("data:image/svg+xml;charset=utf8,%3Csvg xmlns='http://www.w3.org/2000/svg' viewBox='0 0 4 4'%3E%3Cpath stroke='%23fff' d='M0 2h4'/%3E%3C/svg%3E");
-    @include box-shadow(none);
->>>>>>> c4c9e195
   }
 }
 
@@ -114,13 +103,8 @@
     border-radius: $custom-radio-radius;
   }
 
-<<<<<<< HEAD
   .custom-control-input:checked ~ .custom-control-indicator {
     background-image: url(#{$custom-radio-checked-icon});
-=======
-  input:checked ~ .c-indicator {
-    background-image: url("data:image/svg+xml;charset=utf8,%3Csvg xmlns='http://www.w3.org/2000/svg' viewBox='-4 -4 8 8'%3E%3Ccircle r='3' fill='%23fff'/%3E%3C/svg%3E");
->>>>>>> c4c9e195
   }
 }
 
@@ -161,11 +145,7 @@
   padding-right: $custom-select-padding-x \9;
   color: $custom-select-color;
   vertical-align: middle;
-<<<<<<< HEAD
-  background: $custom-select-bg url(#{$custom-select-indicator}) no-repeat right $custom-select-padding-x center;
-=======
-  background: #fff url("data:image/svg+xml;charset=utf8,%3Csvg xmlns='http://www.w3.org/2000/svg' viewBox='0 0 4 5'%3E%3Cpath fill='%23333' d='M2 0L0 2h4zm0 5L0 3h4z'/%3E%3C/svg%3E") no-repeat right .75rem center;
->>>>>>> c4c9e195
+  background: $custom-select-bg $custom-select-indicator no-repeat right $custom-select-padding-x center;
   background-image: none \9;
   background-size: $custom-select-bg-size;
   border: $custom-select-border-width solid $custom-select-border-color;
