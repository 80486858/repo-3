// scss-lint:disable PropertyCount, VendorPrefix

// Embedded icons from Open Iconic.
// Released under MIT and copyright 2014 Waybury.
// https://useiconic.com/open


// Checkboxes and radios
//
// Base class takes care of all the key behavioral aspects.

.custom-control {
  position: relative;
  display: inline-flex;
  min-height: (1rem * $line-height-base);
  padding-left: $custom-control-gutter;
  margin-right: $custom-control-spacer-x;
}

.custom-control-input {
  position: absolute;
  z-index: -1; // Put the input behind the label so it doesn't overlay text
  opacity: 0;

  &:checked ~ .custom-control-indicator {
    color: $custom-control-indicator-checked-color;
    background-color: $custom-control-indicator-checked-bg;
    @include box-shadow($custom-control-indicator-checked-box-shadow);
  }

  &:focus ~ .custom-control-indicator {
    // the mixin is not used here to make sure there is feedback
    box-shadow: $custom-control-indicator-focus-box-shadow;
  }

  &:active ~ .custom-control-indicator {
    color: $custom-control-indicator-active-color;
    background-color: $custom-control-indicator-active-bg;
    @include box-shadow($custom-control-indicator-active-box-shadow);
  }

  &:disabled {
    ~ .custom-control-indicator {
      background-color: $custom-control-indicator-disabled-bg;
    }

    ~ .custom-control-description {
      color: $custom-control-description-disabled-color;
    }
  }
}

// Custom indicator
//
// Generates a shadow element to create our makeshift checkbox/radio background.

.custom-control-indicator {
  position: absolute;
  top: (($line-height-base - $custom-control-indicator-size) / 2);
  left: 0;
  display: block;
  width: $custom-control-indicator-size;
  height: $custom-control-indicator-size;
  pointer-events: none;
  user-select: none;
  background-color: $custom-control-indicator-bg;
  background-repeat: no-repeat;
  background-position: center center;
  background-size: $custom-control-indicator-bg-size;
  @include box-shadow($custom-control-indicator-box-shadow);
}

// Checkboxes
//
// Tweak just a few things for checkboxes.

.custom-checkbox {
  .custom-control-indicator {
    @include border-radius($custom-checkbox-border-radius);
  }

  .custom-control-input:checked ~ .custom-control-indicator {
    background-image: $custom-checkbox-icon-checked;
  }

  .custom-control-input:indeterminate ~ .custom-control-indicator {
    background-color: $custom-checkbox-indeterminate-bg;
    background-image: $custom-checkbox-icon-indeterminate;
    @include box-shadow($custom-checkbox-indeterminate-box-shadow);
  }
}

// Radios
//
// Tweak just a few things for radios.

.custom-radio {
  .custom-control-indicator {
    border-radius: $custom-radio-border-radius;
  }

  .custom-control-input:checked ~ .custom-control-indicator {
    background-image: $custom-radio-icon-checked;
  }
}


// Layout options
//
// By default radios and checkboxes are `inline-block` with no additional spacing
// set. Use these optional classes to tweak the layout.

.custom-controls-stacked {
  display: flex;
  flex-direction: column;

  .custom-control {
    margin-bottom: $custom-control-spacer-y;

    + .custom-control {
      margin-left: 0;
    }
  }
}


// Select
//
// Replaces the browser default select with a custom one, mostly pulled from
// http://primercss.io.
//

.custom-select {
  display: inline-block;
  max-width: 100%;
  height: $input-height;
  padding: $custom-select-padding-y ($custom-select-padding-x + $custom-select-indicator-padding) $custom-select-padding-y $custom-select-padding-x;
  line-height: $custom-select-line-height;
  color: $custom-select-color;
  vertical-align: middle;
  background: $custom-select-bg $custom-select-indicator no-repeat right $custom-select-padding-x center;
  background-size: $custom-select-bg-size;
  border: $custom-select-border-width solid $custom-select-border-color;
  @if $enable-rounded {
    border-radius: $custom-select-border-radius;
  } @else {
    border-radius: 0;
  }
  appearance: none;

  &:focus {
    border-color: $custom-select-focus-border-color;
    outline: none;
    @include box-shadow($custom-select-focus-box-shadow);

    &::-ms-value {
      // For visual consistency with other platforms/browsers,
      // supress the default white text on blue background highlight given to
      // the selected option text when the (still closed) <select> receives focus
      // in IE and (under certain conditions) Edge.
      // See https://github.com/twbs/bootstrap/issues/19398.
      color: $input-color;
      background-color: $input-bg;
    }
  }

  &:disabled {
    color: $custom-select-disabled-color;
    background-color: $custom-select-disabled-bg;
  }

  // Hides the default caret in IE11
  &::-ms-expand {
    opacity: 0;
  }
}

.custom-select-sm {
  height: $custom-select-height-sm;
  padding-top: $custom-select-padding-y;
  padding-bottom: $custom-select-padding-y;
  font-size: $custom-select-font-size-sm;
<<<<<<< HEAD
=======

  // &:not([multiple]) {
  //   height: 26px;
  //   min-height: 26px;
  // }
>>>>>>> d7867377
}


// File
//
// Custom file input.

.custom-file {
  position: relative;
  display: inline-block;
  max-width: 100%;
  height: $custom-file-height;
  margin-bottom: 0;
}

.custom-file-input {
  min-width: $custom-file-width;
  max-width: 100%;
  height: $custom-file-height;
  margin: 0;
  opacity: 0;

  &:focus ~ .custom-file-control {
    @include box-shadow($custom-file-focus-box-shadow);
  }
}

.custom-file-control {
  position: absolute;
  top: 0;
  right: 0;
  left: 0;
  z-index: 5;
  height: $custom-file-height;
  padding: $custom-file-padding-x $custom-file-padding-y;
  line-height: $custom-file-line-height;
  color: $custom-file-color;
  pointer-events: none;
  user-select: none;
  background-color: $custom-file-bg;
  border: $custom-file-border-width solid $custom-file-border-color;
  @include border-radius($custom-file-border-radius);
  @include box-shadow($custom-file-box-shadow);

  @each $lang, $text in map-get($custom-file-text, placeholder) {
    &:lang(#{$lang}):empty::after {
      content: $text;
    }
  }

  &::before {
    position: absolute;
    top: -$custom-file-border-width;
    right: -$custom-file-border-width;
    bottom: -$custom-file-border-width;
    z-index: 6;
    display: block;
    height: $custom-file-height;
    padding: $custom-file-padding-x $custom-file-padding-y;
    line-height: $custom-file-line-height;
    color: $custom-file-button-color;
    background-color: $custom-file-button-bg;
    border: $custom-file-border-width solid $custom-file-border-color;
    @include border-radius(0 $custom-file-border-radius $custom-file-border-radius 0);
  }

  @each $lang, $text in map-get($custom-file-text, button-label) {
    &:lang(#{$lang})::before {
      content: $text;
    }
  }
}<|MERGE_RESOLUTION|>--- conflicted
+++ resolved
@@ -180,14 +180,6 @@
   padding-top: $custom-select-padding-y;
   padding-bottom: $custom-select-padding-y;
   font-size: $custom-select-font-size-sm;
-<<<<<<< HEAD
-=======
-
-  // &:not([multiple]) {
-  //   height: 26px;
-  //   min-height: 26px;
-  // }
->>>>>>> d7867377
 }
 
 
