--- conflicted
+++ resolved
@@ -19,7 +19,7 @@
 	scanner.Split(bufio.ScanLines)
 	for scanner.Scan() {
 		m := scanner.Text()
-		fmt.Println(m)
+		log.Trace().Str("Text", m).Msg("Std Pipe")
 		if outputFunction != nil {
 			outputFunction(m)
 		}
@@ -43,17 +43,4 @@
 	go readStdPipe(stderr, outputFunction)
 	go readStdPipe(stdout, outputFunction)
 	return cmd.Wait()
-<<<<<<< HEAD
-}
-
-// readStdPipe continuously read a pipe from the command
-func readStdPipe(pipe io.ReadCloser) {
-	scanner := bufio.NewScanner(pipe)
-	scanner.Split(bufio.ScanLines)
-	for scanner.Scan() {
-		m := scanner.Text()
-		log.Trace().Str("Output", m).Msg("STD Pipe")
-	}
-=======
->>>>>>> a425dbd3
 }