/*
 * Copyright ┬® 2017 camunda services GmbH (info@camunda.com)
 *
 * Licensed under the Apache License, Version 2.0 (the "License");
 * you may not use this file except in compliance with the License.
 * You may obtain a copy of the License at
 *
 *     http://www.apache.org/licenses/LICENSE-2.0
 *
 * Unless required by applicable law or agreed to in writing, software
 * distributed under the License is distributed on an "AS IS" BASIS,
 * WITHOUT WARRANTIES OR CONDITIONS OF ANY KIND, either express or implied.
 * See the License for the specific language governing permissions and
 * limitations under the License.
 */
package io.zeebe.monitor;

import com.samskivert.mustache.Mustache;
import io.camunda.zeebe.spring.client.EnableZeebeClient;
<<<<<<< HEAD
import org.slf4j.Logger;
import org.slf4j.LoggerFactory;
=======
import java.util.concurrent.Executor;
import java.util.concurrent.Executors;
import java.util.concurrent.ScheduledExecutorService;
import org.springframework.beans.factory.annotation.Value;
>>>>>>> 6ba1c2a1
import org.springframework.boot.SpringApplication;
import org.springframework.boot.autoconfigure.SpringBootApplication;
import org.springframework.context.annotation.Bean;
import org.springframework.data.web.config.EnableSpringDataWebSupport;
import org.springframework.scheduling.annotation.EnableAsync;
import org.springframework.scheduling.annotation.EnableScheduling;
import org.springframework.scheduling.concurrent.ThreadPoolTaskExecutor;
<<<<<<< HEAD

import java.io.IOException;
import java.io.InputStream;
import java.net.URL;
import java.net.URLClassLoader;
import java.util.concurrent.Executor;
import java.util.concurrent.Executors;
import java.util.concurrent.ScheduledExecutorService;
import java.util.jar.Attributes;
import java.util.jar.Manifest;
=======
import org.springframework.util.StringUtils;
import org.springframework.web.servlet.config.annotation.CorsRegistry;
import org.springframework.web.servlet.config.annotation.WebMvcConfigurer;
import org.springframework.web.servlet.config.annotation.WebMvcConfigurerAdapter;
>>>>>>> 6ba1c2a1

@SpringBootApplication
@EnableZeebeClient
@EnableScheduling
@EnableAsync
@EnableSpringDataWebSupport
public class ZeebeSimpleMonitorApp {
  @Value("${server.allowedOriginsUrls}")
  private String allowedOriginsUrls;

  private static final Logger LOG = LoggerFactory.getLogger(ZeebeSimpleMonitorApp.class);
  public static final String REPLACEMENT_CHARACTER_QUESTIONMARK = "\u2370"; // == ⍰ character
  public static final String IMPLEMENTATION_VERSION = "Implementation-Version";

  public static void main(final String... args) {
    SpringApplication.run(ZeebeSimpleMonitorApp.class, args);
  }

  @Bean
  public ScheduledExecutorService scheduledExecutor() {
    return Executors.newSingleThreadScheduledExecutor();
  }

  @Bean
  public Executor asyncExecutor() {
    final ThreadPoolTaskExecutor executor = new ThreadPoolTaskExecutor();
    executor.setCorePoolSize(1);
    executor.setMaxPoolSize(1);
    executor.setQueueCapacity(32);
    executor.initialize();
    return executor;
  }

  @Bean
  public Mustache.Compiler configureFallbackValueForMissingVariablesInMustacheTemplates(
      Mustache.TemplateLoader templateLoader) {
<<<<<<< HEAD
    return Mustache.compiler()
        .defaultValue(REPLACEMENT_CHARACTER_QUESTIONMARK)
        .withLoader(templateLoader);
=======
    return Mustache.compiler().defaultValue("Ôì░").withLoader(templateLoader);
  }

  @Bean
  public WebMvcConfigurer corsConfigurer() {
    final String urls = this.allowedOriginsUrls;
    return new WebMvcConfigurerAdapter() {
      @Override
      public void addCorsMappings(CorsRegistry registry) {
        if (StringUtils.hasText(urls)) {
          String[] allowedOriginsUrlArr = urls.split(";");
          registry.addMapping("/**").allowedOrigins(allowedOriginsUrlArr);
        }
      }
    };
>>>>>>> 6ba1c2a1
  }

  @Bean
  public Attributes loadAttributesFromManifest() {
    final ClassLoader classLoader = ZeebeSimpleMonitorApp.class.getClassLoader();
    if (classLoader instanceof URLClassLoader) {
      URLClassLoader cl = (URLClassLoader) classLoader;
      URL url = cl.findResource("META-INF/MANIFEST.MF");
      try (InputStream is = url.openStream()) {
        Manifest manifest = new Manifest(is);
        return manifest.getMainAttributes();
      } catch (IOException e) {
        LOG.warn("can't determine version info from manifest, error: " + e.getMessage());
      }
    }
    final Attributes attributes = new Attributes();
    attributes.putValue(IMPLEMENTATION_VERSION, "dev");
    return attributes;
  }

}<|MERGE_RESOLUTION|>--- conflicted
+++ resolved
@@ -17,24 +17,6 @@
 
 import com.samskivert.mustache.Mustache;
 import io.camunda.zeebe.spring.client.EnableZeebeClient;
-<<<<<<< HEAD
-import org.slf4j.Logger;
-import org.slf4j.LoggerFactory;
-=======
-import java.util.concurrent.Executor;
-import java.util.concurrent.Executors;
-import java.util.concurrent.ScheduledExecutorService;
-import org.springframework.beans.factory.annotation.Value;
->>>>>>> 6ba1c2a1
-import org.springframework.boot.SpringApplication;
-import org.springframework.boot.autoconfigure.SpringBootApplication;
-import org.springframework.context.annotation.Bean;
-import org.springframework.data.web.config.EnableSpringDataWebSupport;
-import org.springframework.scheduling.annotation.EnableAsync;
-import org.springframework.scheduling.annotation.EnableScheduling;
-import org.springframework.scheduling.concurrent.ThreadPoolTaskExecutor;
-<<<<<<< HEAD
-
 import java.io.IOException;
 import java.io.InputStream;
 import java.net.URL;
@@ -44,12 +26,20 @@
 import java.util.concurrent.ScheduledExecutorService;
 import java.util.jar.Attributes;
 import java.util.jar.Manifest;
-=======
+import org.slf4j.Logger;
+import org.slf4j.LoggerFactory;
+import org.springframework.beans.factory.annotation.Value;
+import org.springframework.boot.SpringApplication;
+import org.springframework.boot.autoconfigure.SpringBootApplication;
+import org.springframework.context.annotation.Bean;
+import org.springframework.data.web.config.EnableSpringDataWebSupport;
+import org.springframework.scheduling.annotation.EnableAsync;
+import org.springframework.scheduling.annotation.EnableScheduling;
+import org.springframework.scheduling.concurrent.ThreadPoolTaskExecutor;
 import org.springframework.util.StringUtils;
 import org.springframework.web.servlet.config.annotation.CorsRegistry;
 import org.springframework.web.servlet.config.annotation.WebMvcConfigurer;
 import org.springframework.web.servlet.config.annotation.WebMvcConfigurerAdapter;
->>>>>>> 6ba1c2a1
 
 @SpringBootApplication
 @EnableZeebeClient
@@ -86,27 +76,9 @@
   @Bean
   public Mustache.Compiler configureFallbackValueForMissingVariablesInMustacheTemplates(
       Mustache.TemplateLoader templateLoader) {
-<<<<<<< HEAD
     return Mustache.compiler()
         .defaultValue(REPLACEMENT_CHARACTER_QUESTIONMARK)
         .withLoader(templateLoader);
-=======
-    return Mustache.compiler().defaultValue("Ôì░").withLoader(templateLoader);
-  }
-
-  @Bean
-  public WebMvcConfigurer corsConfigurer() {
-    final String urls = this.allowedOriginsUrls;
-    return new WebMvcConfigurerAdapter() {
-      @Override
-      public void addCorsMappings(CorsRegistry registry) {
-        if (StringUtils.hasText(urls)) {
-          String[] allowedOriginsUrlArr = urls.split(";");
-          registry.addMapping("/**").allowedOrigins(allowedOriginsUrlArr);
-        }
-      }
-    };
->>>>>>> 6ba1c2a1
   }
 
   @Bean
@@ -127,4 +99,18 @@
     return attributes;
   }
 
+  @Bean
+  public WebMvcConfigurer corsConfigurer() {
+    final String urls = this.allowedOriginsUrls;
+    return new WebMvcConfigurerAdapter() {
+      @Override
+      public void addCorsMappings(CorsRegistry registry) {
+        if (StringUtils.hasText(urls)) {
+          String[] allowedOriginsUrlArr = urls.split(";");
+          registry.addMapping("/**").allowedOrigins(allowedOriginsUrlArr);
+        }
+      }
+    };
+  }
+
 }