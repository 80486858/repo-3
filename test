--- conflicted
+++ resolved
@@ -55,34 +55,19 @@
 
 function test_ios {
     run osascript -e 'tell app "Simulator" to quit'
-<<<<<<< HEAD
     run xcodebuild -project Nimble.xcodeproj -scheme "Nimble-iOS" -configuration "Debug" -sdk "iphonesimulator$BUILD_IOS_SDK_VERSION" -destination "name=iPad Air,OS=$RUNTIME_IOS_SDK_VERSION" build-for-testing test-without-building
 
     run osascript -e 'tell app "Simulator" to quit'
     run xcodebuild -project Nimble.xcodeproj -scheme "Nimble-iOS" -configuration "Debug" -sdk "iphonesimulator$BUILD_IOS_SDK_VERSION" -destination "name=iPhone 5s,OS=$RUNTIME_IOS_SDK_VERSION" build-for-testing test-without-building
-=======
-    run xcodebuild -project Nimble.xcodeproj -scheme "Nimble-iOS" -configuration "Debug" -sdk "iphonesimulator$BUILD_IOS_SDK_VERSION" -destination "name=iPad Air,OS=$RUNTIME_IOS_SDK_VERSION" $NIMBLE_XCODE_ACTION
-
-    run osascript -e 'tell app "Simulator" to quit'
-    run xcodebuild -project Nimble.xcodeproj -scheme "Nimble-iOS" -configuration "Debug" -sdk "iphonesimulator$BUILD_IOS_SDK_VERSION" -destination "name=iPhone 5s,OS=$RUNTIME_IOS_SDK_VERSION" $NIMBLE_XCODE_ACTION
->>>>>>> ba5d0e8b
 }
 
 function test_tvos {
     run osascript -e 'tell app "Simulator" to quit'
-<<<<<<< HEAD
     run xcodebuild -project Nimble.xcodeproj -scheme "Nimble-tvOS" -configuration "Debug" -sdk "appletvsimulator$BUILD_TVOS_SDK_VERSION" -destination "name=Apple TV 1080p,OS=$RUNTIME_TVOS_SDK_VERSION" build-for-testing test-without-building
 }
 
-function test_osx {
-    run xcodebuild -project Nimble.xcodeproj -scheme "Nimble-OSX" -configuration "Debug" -sdk "macosx$BUILD_OSX_SDK_VERSION" build-for-testing test-without-building
-=======
-    run xcodebuild -project Nimble.xcodeproj -scheme "Nimble-tvOS" -configuration "Debug" -sdk "appletvsimulator$BUILD_TVOS_SDK_VERSION" -destination "name=Apple TV 1080p,OS=$RUNTIME_TVOS_SDK_VERSION" $NIMBLE_XCODE_ACTION
-}
-
 function test_macos {
-    run xcodebuild -project Nimble.xcodeproj -scheme "Nimble-macOS" -configuration "Debug" -sdk "macosx$BUILD_MACOS_SDK_VERSION" $NIMBLE_XCODE_ACTION
->>>>>>> ba5d0e8b
+    run xcodebuild -project Nimble.xcodeproj -scheme "Nimble-macOS" -configuration "Debug" -sdk "macosx$BUILD_MACOS_SDK_VERSION" build-for-testing test-without-building
 }
 
 function test_podspec {
