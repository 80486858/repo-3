--- conflicted
+++ resolved
@@ -57,12 +57,8 @@
             let actual = try actualExpression.evaluate()
             if (actual as? String) != nil {
                 let expr = actualExpression.cast { $0 as? String }
-<<<<<<< HEAD
                 // swiftlint:disable:next force_cast
-                return try! endWith(expected as! String).matches(expr, failureMessage: failureMessage)
-=======
                 return try endWith(expected as! String).matches(expr, failureMessage: failureMessage)
->>>>>>> 765ab9cb
             } else {
                 let expr = actualExpression.cast { $0 as? NMBOrderedCollection }
                 return try endWith(expected).matches(expr, failureMessage: failureMessage)
