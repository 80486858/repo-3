--- conflicted
+++ resolved
@@ -1,15 +1,11 @@
 import Foundation
 
-<<<<<<< HEAD
-/// A Nimble matcher that succeeds when the actual Collection's count equals
-=======
 // The `haveCount` matchers do not print the full string representation of the collection value,
 // instead they only print the type name and the expected count. This makes it easier to understand
 // the reason for failed expectations. See: https://github.com/Quick/Nimble/issues/308.
 // The representation of the collection content is provided in a new line as an `extendedMessage`.
 
-/// A Nimble matcher that succeeds when the actual CollectionType's count equals
->>>>>>> de76ce84
+/// A Nimble matcher that succeeds when the actual Collection's count equals
 /// the expected value
 public func haveCount<T: Collection>(_ expectedValue: T.IndexDistance) -> NonNilMatcherFunc<T> {
     return NonNilMatcherFunc { actualExpression, failureMessage in
