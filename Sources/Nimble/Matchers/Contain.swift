--- conflicted
+++ resolved
@@ -81,12 +81,8 @@
                 return try contain(expectedOptionals).matches(expr, failureMessage: failureMessage)
             } else if let value = actualValue as? NSString {
                 let expr = Expression(expression: ({ value as String }), location: location)
-<<<<<<< HEAD
                 // swiftlint:disable:next force_cast
-                return try! contain(expected as! [String]).matches(expr, failureMessage: failureMessage)
-=======
                 return try contain(expected as! [String]).matches(expr, failureMessage: failureMessage)
->>>>>>> 765ab9cb
             } else if actualValue != nil {
                 // swiftlint:disable:next line_length
                 failureMessage.postfixMessage = "contain <\(arrayAsString(expected))> (only works for NSArrays, NSSets, NSHashTables, and NSStrings)"
