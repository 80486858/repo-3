osx_image: xcode9.3
language: generic
matrix:
  include:
    - os: osx
      sudo: required
      env: TYPE=podspec
    - os: osx
      env: TYPE=ios NIMBLE_RUNTIME_IOS_SDK_VERSION=11.3
    - os: osx
      env: TYPE=tvos NIMBLE_RUNTIME_TVOS_SDK_VERSION=11.3
    - os: osx
      env: TYPE=macos
    - os: osx
<<<<<<< HEAD
      env:
        - TYPE=swiftpm
=======
      env: TYPE=macos
      osx_image: xcode9
    - os: osx
      env: TYPE=macos
      osx_image: xcode9.1
    - os: osx
      env: TYPE=macos
      osx_image: xcode9.2
    - os: osx
      env: TYPE=macos
      osx_image: xcode9.3
    - os: osx
      env: TYPE=macos
      osx_image: xcode9.4
    - os: osx
      env: TYPE=swiftpm
    - os: osx
      env: TYPE=swiftpm
      osx_image: xcode9
    - os: linux
      dist: trusty
      sudo: required
      env: TYPE=swiftpm
      install:
        - eval "$(curl -sL https://gist.githubusercontent.com/kylef/5c0475ff02b7c7671d2a/raw/9f442512a46d7a2af7b850d65a7e9bd31edfb09b/swiftenv-install.sh)"
>>>>>>> b43d716f
    - os: linux
      dist: trusty
      sudo: required
      env:
        - TYPE=swiftpm
      install:
        - eval "$(curl -sL https://gist.githubusercontent.com/kylef/5c0475ff02b7c7671d2a/raw/9f442512a46d7a2af7b850d65a7e9bd31edfb09b/swiftenv-install.sh)"
install:
  - if [[ "$TYPE" == "podspec" ]]; then sudo gem install bundler; bundle install; fi
script:
  - ./test $TYPE<|MERGE_RESOLUTION|>--- conflicted
+++ resolved
@@ -12,36 +12,11 @@
     - os: osx
       env: TYPE=macos
     - os: osx
-<<<<<<< HEAD
-      env:
-        - TYPE=swiftpm
-=======
-      env: TYPE=macos
-      osx_image: xcode9
-    - os: osx
-      env: TYPE=macos
-      osx_image: xcode9.1
-    - os: osx
-      env: TYPE=macos
-      osx_image: xcode9.2
-    - os: osx
-      env: TYPE=macos
-      osx_image: xcode9.3
-    - os: osx
       env: TYPE=macos
       osx_image: xcode9.4
     - os: osx
-      env: TYPE=swiftpm
-    - os: osx
-      env: TYPE=swiftpm
-      osx_image: xcode9
-    - os: linux
-      dist: trusty
-      sudo: required
-      env: TYPE=swiftpm
-      install:
-        - eval "$(curl -sL https://gist.githubusercontent.com/kylef/5c0475ff02b7c7671d2a/raw/9f442512a46d7a2af7b850d65a7e9bd31edfb09b/swiftenv-install.sh)"
->>>>>>> b43d716f
+      env:
+        - TYPE=swiftpm
     - os: linux
       dist: trusty
       sudo: required
