--- conflicted
+++ resolved
@@ -7,75 +7,6 @@
 ---
 
 
-<<<<<<< HEAD
-=======
-  <!-- Welcome
-  ================================================== -->
-  <div class="bs-docs-section">
-    <div class="page-header">
-      <h1 id="welcome">Welcome!</h1>
-    </div>
-    <p class="lead">You're looking at the official documentation for Bootstrap (v{{ site.version }}), a front-end framework for building on the Web. Before diving in, get the background story on Bootstrap, useful tidbits about the docs, helpful community links, and more.</p>
-
-    <h2 id="welcome-history">Brief history</h2>
-    <p>Bootstrap was created at Twitter in mid-2010 by <a href="https://twitter.com/mdo">@mdo</a> and <a href="https://twitter.com/fat">@fat</a>. Prior to being open-sourced framework, Bootstrap was known as Twitter Blueprint. A few months into development, Twitter held its <a href="https://blog.twitter.com/2010/hack-week">first Hack Week</a> and the project exploded. It served as the style guide for internal tools development at the company for over a year before its public release.</p>
-    <p>Originally <a href="https://dev.twitter.com/blog/bootstrap-twitter">released</a> on <a href="https://twitter.com/mdo/statuses/104620039650557952"><time datetime="2011-08-19 11:25">Friday, August 19, 2011</time></a>, we've had over <a href="https://github.com/twbs/bootstrap/releases">twenty releases</a>, including two major rewrites with v2 and v3. With Bootstrap 2, we added responsive functionality to the entire framework as an optional stylesheet. Building on that with Bootstrap 3, we rewrote the library once more to make it responsive by default with a mobile first approach.</p>
-
-    <h2 id="welcome-core-team">Core team</h2>
-    <p>Bootstrap is maintained by the founding team and a small group of invaluable core contributors, with the massive support and involvement of our community.</p>
-    <div class="list-group bs-team">
-      <a class="list-group-item team-member" href="https://github.com/mdo">
-        <iframe class="github-btn" src="http://ghbtns.com/github-btn.html?user=mdo&amp;type=follow" width="120" height="20"></iframe>
-        <img src="http://www.gravatar.com/avatar/bc4ab438f7a4ce1c406aadc688427f2c" alt="@mdo">
-        <strong>Mark Otto</strong> <small>@mdo</small>
-      </a>
-      <a class="list-group-item team-member" href="https://github.com/fat">
-        <iframe class="github-btn" src="http://ghbtns.com/github-btn.html?user=fat&amp;type=follow" width="120" height="20"></iframe>
-        <img src="http://www.gravatar.com/avatar/a98244cbdacaf1c0b55499466002f7a8" alt="@fat">
-        <strong>Jacob Thornton</strong> <small>@fat</small>
-      </a>
-      <a class="list-group-item team-member" href="https://github.com/cvrebert">
-        <iframe class="github-btn" src="http://ghbtns.com/github-btn.html?user=cvrebert&amp;type=follow" width="120" height="20"></iframe>
-        <img src="http://www.gravatar.com/avatar/edec428c425453955f770095a7d26c50" alt="@cvrebert">
-        <strong>Chris Rebert</strong> <small>@cvrebert</small>
-      </a>
-      <a class="list-group-item team-member" href="https://github.com/juthilo">
-        <iframe class="github-btn" src="http://ghbtns.com/github-btn.html?user=juthilo&amp;type=follow" width="120" height="20"></iframe>
-        <img src="http://www.gravatar.com/avatar/bc4ab438f7a4ce1c406aadc688427f2c" alt="@juthilo">
-        <strong>Julian Thilo</strong> <small>@juthilo</small>
-      </a>
-    </div>
-    <p>Get involved with Bootstrap development by <a href="https://github.com/twbs/bootstrap/issues/new">opening an issue</a> or submitting a pull request. Read our <a href="https://github.com/twbs/bootstrap/blob/master/CONTRIBUTING.md">contributing guidelines</a> for more information.</p>
-
-    <h2 id="welcome-callouts">Callouts</h2>
-    <p>We use callouts throughout the docs to direct attention to important contextual information. These callouts can be informative and optional (blue), warnings (yellow), or dangerously important (red).</p>
-    <div class="bs-callout bs-callout-info">
-      <h4>Extra information</h4>
-      <p>These are helpful notes that provide background information or additional context.</p>
-    </div>
-    <div class="bs-callout bs-callout-warning">
-      <h4>Heads up</h4>
-      <p>This is a warning used to highlight pertinent, though not necessarily required, information.</p>
-    </div>
-    <div class="bs-callout bs-callout-danger">
-      <h4>Potential danger ahead</h4>
-      <p>Pay attention to these for potentially dangerous or tricky requirements, bugs, and more.</p>
-    </div>
-    <p>See something worth calling out? Let us know with an <a href="https://github.com/twbs/bootstrap/issues/new">issue on GitHub</a>.</p>
-
-    <h2 id="welcome-community">Community</h2>
-    <p>Stay up to date on the development of Bootstrap and reach out to the community with these helpful resources.</p>
-    <ul>
-      <li>Read and subscribe to <a href="http://blog.getbootstrap.com/">The Official Bootstrap Blog</a>.</li>
-      <li>Have a question that's not a feature request or bug report? <a href="http://groups.google.com/group/twitter-bootstrap">Ask on the mailing list.</a></li>
-      <li>Chat with fellow Bootstrappers using IRC in the <code>irc.freenode.net</code> server, in the <a href="irc://irc.freenode.net/#twitter-bootstrap">##twitter-bootstrap channel</a>.</li>
-      <li>Find inspiring examples of people building with Bootstrap at the <a href="http://expo.getbootstrap.com">Bootstrap Expo</a>.</li>
-    </ul>
-    <p>You can also follow <a href="https://twitter.com/twbootstrap">@twbootstrap on Twitter</a> for the latest gossip and awesome music videos.</p>
-  </div>
-
-
->>>>>>> 70278a4e
   <!-- Getting started
   ================================================== -->
   <div class="bs-docs-section">
