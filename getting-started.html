---
layout: default
title: Getting started
slug: getting-started
lead: "An overview of Bootstrap, how to download and use, basic templates and examples, and more."
base_url: "../"
---


  <!-- Getting started
  ================================================== -->
  <div class="bs-docs-section">
    <div class="page-header">
      <h1 id="download">Download Bootstrap</h1>
    </div>
    <p class="lead">There are a few easy ways to quickly get started with Bootstrap, each one appealing to a different skill level and use case. Read through to see what suits your particular needs.</p>

    <h3 id="download-compiled">Compiled CSS, JS, and fonts</h3>
    <p class="lead">The fastest way to get Bootstrap is to download the compiled and minified versions of our CSS and JavaScript, along with the included fonts. No documentation or original source files are included.</p>
    <p><a class="btn btn-lg btn-primary" href="{{ site.download_dist }}" onclick="_gaq.push(['_trackEvent', 'Getting started', 'Download', 'Download compiled']);">Download Bootstrap</a></p>

    <h3 id="download-additional">Additional downloads</h3>
    <div class="bs-docs-dl-options">
      <h4>
        <a href="{{ site.download }}" onclick="_gaq.push(['_trackEvent', 'Getting started', 'Download', 'Download source']);">Download latest source code</a>
      </h4>
      <p>Get the original files for all CSS and JavaScript by downloading the latest version directly from GitHub.</p>
      <h4>
        <a href="{{ site.repo }}" onclick="_gaq.push(['_trackEvent', 'Getting started', 'Download', 'GitHub project']);">Clone or fork via GitHub</a>
      </h4>
      <p>Clone the entire project or fork your own version of Bootstrap to make it your own by visiting us on GitHub.</p>
      <h4>
        Install with <a href="http://bower.io">Bower</a>
      </h4>
      <p>Install and manage the original files for all CSS and JavaScript, along with a local copy of the docs, using <a href="http://bower.io">Bower</a>.</p>
      {% highlight bash %}$ bower install bootstrap{% endhighlight %}
    </div>

    <h3 id="download-cdn">Bootstrap CDN</h3>
    <p>The folks over at <a href="https://www.netdna.com/">NetDNA</a> have graciously provided CDN support for Bootstrap's CSS and JavaScript. To use, swap your local instances for the <a href="http://www.bootstrapcdn.com/">Bootstrap CDN</a> links listed below.</p>
{% highlight html linenos %}
<!-- Latest compiled and minified CSS -->
<link rel="stylesheet" href="{{ site.cdn_css }}">

<!-- Optional theme -->
<link rel="stylesheet" href="{{ site.cdn_theme_css }}">

<!-- Latest compiled and minified JavaScript -->
<script src="{{ site.cdn_js }}"></script>
{% endhighlight %}

    <div class="bs-callout bs-callout-warning" id="callout-less-compilation">
      <h4>LESS compilation</h4>
      <p>If you download the original files, you need to compile Bootstrap's LESS files into usable CSS. To do that, Bootstrap only officially supports <a href="http://twitter.github.io/recess/">Recess</a>, Twitter's CSS hinter built on top of <a href="http://lesscss.org">less.js</a>.</p>
    </div>
  </div>



  <!-- File structure
  ================================================== -->
  <div class="bs-docs-section">
    <div class="page-header">
      <h1 id="whats-included">What's included</h1>
    </div>
    <p class="lead">Within the download you'll find the following directories and files, logically grouping common assets and providing both compiled and minified variations.</p>
    <p>Once downloaded, unzip the compressed folder to see the structure of (the compiled) Bootstrap. You'll see something like this:</p>

{% highlight bash %}
bootstrap/
├── css/
│   ├── bootstrap.css
│   ├── bootstrap.min.css
│   ├── bootstrap-theme.css
│   ├── bootstrap-theme.min.css
├── js/
│   ├── bootstrap.js
│   ├── bootstrap.min.js
└── fonts/
    ├── glyphicons-halflings-regular.eot
    ├── glyphicons-halflings-regular.svg
    ├── glyphicons-halflings-regular.ttf
    └── glyphicons-halflings-regular.woff
{% endhighlight %}

    <p>This is the most basic form of Bootstrap: compiled files for quick drop-in usage in nearly any web project. We provide compiled CSS and JS (<code>bootstrap.*</code>), as well as compiled and minified CSS and JS (<code>bootstrap.min.*</code>). Fonts from Glyphicons are included, as is the optional Bootstrap theme.</p>
    <div class="bs-callout bs-callout-danger">
      <h4>jQuery required</h4>
      <p>Please note that <strong>all JavaScript plugins require jQuery</strong> to be included, as shown in the <a href="#template">starter template</a>.</p>
    </div>
  </div>



  <!-- Template
  ================================================== -->
  <div class="bs-docs-section">
    <div class="page-header">
      <h1 id="template">Basic template</h1>
    </div>
    <p class="lead">Make use of a super basic HTML template, or dive into a <a href="../getting-started#examples">few examples</a> we've started for you. We encourage folks to iterate on these examples and not simply use them as an end result.</p>

    <p>Copy and paste the HTML from below to get started with a bare bones Bootstrap document.</p>
{% highlight html %}
<!DOCTYPE html>
<html>
  <head>
    <title>Bootstrap 101 Template</title>
    <meta name="viewport" content="width=device-width, initial-scale=1.0">
    <!-- Bootstrap -->
    <link href="css/bootstrap.min.css" rel="stylesheet" media="screen">

    <!-- HTML5 shim and Respond.js IE8 support of HTML5 elements and media queries -->
    <!--[if lt IE 9]>
      <script src="../../assets/js/html5shiv.js"></script>
      <script src="../../assets/js/respond.min.js"></script>
    <![endif]-->
  </head>
  <body>
    <h1>Hello, world!</h1>

    <!-- jQuery (necessary for Bootstrap's JavaScript plugins) -->
    <script src="//code.jquery.com/jquery.js"></script>
    <!-- Include all compiled plugins (below), or include individual files as needed -->
    <script src="js/bootstrap.min.js"></script>
  </body>
</html>
{% endhighlight %}
  </div>



  <!-- Template
  ================================================== -->
  <div class="bs-docs-section">
    <div class="page-header">
      <h1 id="examples">Examples</h1>
    </div>
    <p class="lead">Build on the basic template above with Bootstrap's many components. Check out some of the more advanced tips for how to customize and build on top of them.</p>

    <div class="row bs-examples">
      <div class="col-xs-6 col-md-4">
        <a class="thumbnail" href="../examples/starter-template/">
          <img src="../examples/screenshots/starter-template.jpg" alt="">
        </a>
        <h4>Starter template</h4>
        <p>Nothing but the basics: compiled CSS and JavaScript along with a container.</p>
      </div>
      <div class="col-xs-6 col-md-4">
        <a class="thumbnail" href="../examples/grid/">
          <img src="../examples/screenshots/grid.jpg" alt="">
        </a>
        <h4>Grids</h4>
        <p>Multiple examples of grid layouts with all four tiers, nesting, and more.</p>
      </div>
      <div class="clearfix visible-xs"></div>

      <div class="col-xs-6 col-md-4">
        <a class="thumbnail" href="../examples/jumbotron/">
          <img src="../examples/screenshots/jumbotron.jpg" alt="">
        </a>
        <h4>Jumbotron</h4>
        <p>Build around the jumbotron with a navbar and some basic grid columns.</p>
      </div>
      <div class="col-xs-6 col-md-4">
        <a class="thumbnail" href="../examples/jumbotron-narrow/">
          <img src="../examples/screenshots/jumbotron-narrow.jpg" alt="">
        </a>
        <h4>Narrow jumbotron</h4>
        <p>Build a more custom page by narrowing the default container and jumbotron.</p>
      </div>
      <div class="clearfix visible-xs"></div>

      <div class="col-xs-6 col-md-4">
        <a class="thumbnail" href="../examples/navbar/">
          <img src="../examples/screenshots/navbar.jpg" alt="">
        </a>
        <h4>Navbar</h4>
        <p>Super basic template that includes the navbar along with some additional content.</p>
      </div>
      <div class="col-xs-6 col-md-4">
        <a class="thumbnail" href="../examples/navbar-static-top/">
          <img src="../examples/screenshots/navbar-static.jpg" alt="">
        </a>
        <h4>Static top navbar</h4>
        <p>Super basic template with a static top navbar along with some additional content.</p>
      </div>
      <div class="clearfix visible-xs"></div>

      <div class="col-xs-6 col-md-4">
        <a class="thumbnail" href="../examples/navbar-fixed-top/">
          <img src="../examples/screenshots/navbar-fixed.jpg" alt="">
        </a>
        <h4>Fixed navbar</h4>
        <p>Super basic template with a fixed top navbar along with some additional content.</p>
      </div>
      <div class="col-xs-6 col-md-4">
        <a class="thumbnail" href="../examples/signin/">
          <img src="../examples/screenshots/sign-in.jpg" alt="">
        </a>
        <h4>Sign-in page</h4>
        <p>Custom form layout and design for a simple sign in form.</p>
      </div>
      <div class="clearfix visible-xs"></div>

      <div class="col-xs-6 col-md-4">
        <a class="thumbnail" href="../examples/sticky-footer/">
          <img src="../examples/screenshots/sticky-footer.jpg" alt="">
        </a>
        <h4>Sticky footer</h4>
        <p>Attach a footer to the bottom of the viewport when the content is shorter than it.</p>
      </div>
      <div class="col-xs-6 col-md-4">
        <a class="thumbnail" href="../examples/sticky-footer-navbar/">
          <img src="../examples/screenshots/sticky-footer-navbar.jpg" alt="">
        </a>
        <h4>Sticky footer with navbar</h4>
        <p>Attach a footer to the bottom of the viewport with a fixed navbar at the top.</p>
      </div>
      <div class="clearfix visible-xs"></div>

      <div class="col-xs-6 col-md-4">
        <a class="thumbnail" href="../examples/justified-nav/">
          <img src="../examples/screenshots/justified-nav.jpg" alt="">
        </a>
        <h4>Justified nav</h4>
        <p>Expand on the default navbar and more to create justified navigation links.</p>
      </div>
      <div class="col-xs-6 col-md-4">
        <a class="thumbnail" href="../examples/offcanvas/">
          <img src="../examples/screenshots/offcanvas.jpg" alt="">
        </a>
        <h4>Offcanvas</h4>
        <p>Build a toggleable off-canvas navigation menu for use with Bootstrap.</p>
      </div>
      <div class="clearfix visible-xs"></div>

      <div class="col-xs-6 col-md-4">
        <a class="thumbnail" href="../examples/carousel/">
          <img src="../examples/screenshots/carousel.jpg" alt="">
        </a>
        <h4>Carousel</h4>
        <p>Customize the navbar and carousel, then add some new components.</p>
      </div>
      <div class="col-xs-6 col-md-4">
        <a class="thumbnail" href="../examples/non-responsive/">
          <img src="../examples/screenshots/non-responsive.jpg" alt="">
        </a>
        <h4>Non-responsive Bootstrap</h4>
        <p>Easily disable the responsiveness of Bootstrap <a href="../getting-started/#disable-responsive">per our docs</a>.</p>
      </div>
      <div class="clearfix visible-xs"></div>

      <div class="col-xs-6 col-md-4">
        <a class="thumbnail" href="../examples/theme/">
          <img src="../examples/screenshots/theme.jpg" alt="">
        </a>
        <h4>Bootstrap theme</h4>
        <p>Load the optional Bootstrap theme for a visually enhanced experience.</p>
      </div>
    </div>

  </div>



  <!-- Template
  ================================================== -->
  <div class="bs-docs-section">
    <div class="page-header">
      <h1 id="disable-responsive">Disabling responsiveness</h1>
    </div>
    <p class="lead">Don't want your site or application to be scaled on different devices? With a little bit of work, you can disable the responsive features of Bootstrap so that mobile users see your full desktop-version site. Read below or check out <a href="../examples/non-responsive/">the non-responsive example</a>.</p>

    <h3>Steps to disable responsive views</h3>
    <p>To disable responsive features, follow these steps. See it in action in the modified template below.</p>
    <ol>
      <li>Remove (or just don't add) the viewport <code>&lt;meta&gt;</code> mentioned in <a href="../css/#overview-mobile">the CSS docs</a></li>
      <li>Remove the <code>max-width</code> on the <code>.container</code> for all grid tiers with <code>max-width: none !important;</code> and set a regular width like <code>width: 970px;</code>. Be sure that this comes after the default Bootstrap CSS. You can optionally avoid the <code>!important</code> with media queries or some selector-fu.</li>
      <li>For grid layouts, make use of <code>.col-xs-*</code> classes in addition to or in place of the medium/large ones. Don't worry, the extra-small device grid scales up to all resolutions, so you're set there.</li>
    </ol>
    <p>You'll still need respond.js for IE8 (since our media queries are still there and need to be picked up). This just disables the "mobile site" of Bootstrap.</p>

    <h3>Bootstrap template with disabled responsive</h3>
    <p>We've taken the above steps and applied them to a basic template here. Note the steps above are called out in comments here, e.g. <code>&lt;-- 1. --&gt;</code>.</p>
{% highlight html %}
<!DOCTYPE html>
<html>
  <head>
    <title>Disabling responsiveness in Bootstrap</title>

    <!-- 1. Note there is no meta tag here -->

    <!-- Load default Bootstrap -->
    <link href="css/bootstrap.min.css" rel="stylesheet" media="screen">

    <!-- 2. Add our custom CSS to set the container's fixed width -->
    <style>
      .container {
        max-width: none !important;
        width: 970px;
      }
    </style>
  </head>
  <body>

    <h1>Hello, world!</h1>

    <!-- 3. When using grid columns, use the `.col-xs-*` classes -->
    <div class="row">
      <div class="col-xs-4">One third</div>
      <div class="col-xs-4">One third</div>
      <div class="col-xs-4">One third</div>
    </div>

    <!-- jQuery (necessary for Bootstrap's JavaScript plugins) -->
    <script src="//code.jquery.com/jquery.js"></script>

    <!-- Include all compiled plugins (below), or include individual files as needed -->
    <script src="js/bootstrap.min.js"></script>

    <!-- Enable responsive features in IE8 with Respond.js (https://github.com/scottjehl/Respond) -->
    <script src="js/respond.js"></script>
  </body>
</html>
{% endhighlight %}
  </div>



  <!-- Migration
  ================================================== -->
  <div class="bs-docs-section">
    <div class="page-header">
      <h1 id="migration">Migrating from 2.x to 3.0</h1>
    </div>
<<<<<<< HEAD
    <p class="lead">Folks looking to upgrade to v3 should use this section as a general upgrade guide. We've outlined some of the major changes and provided tables that highlight key changes. For an overview, <a href="http://blog.getbootstrap.com/2013/08/19/bootstrap-3-released/">read the announcement blog post</a>.</p>
=======
    <p class="lead">To help folks who are looking to upgrade to v3, we've put together a helpful guide that outlines some of the key changes since 2.x. We've outlined some of the major changes and provided tables that summarize additions, deletions, and changes in classes.</p>

    <h2 id="migration-overview">Overview of changes</h2>
    <p>With v3 being a near complete rewrite of all the things, it's important to call out a few of the big themes before diving into the specifics below.</p>
    <div class="row bs-migration-overview">
      <div class="col-sm-6">
        <h4>New design and an optional theme!</h4>
        <p>With v3 we've gone flat. Don't call it a trend—it's all about customization, folks. Since we simplified the aesthetics though, we thought it'd help to have an optional theme. To use it, check out the <a href="../examples/theme/">Bootstrap theme example</a>.</p>

        <h4>Mobile first and always responsive!</h4>
        <p>Nearly everything has been redesigned and rebuilt to start from your handheld devices and scale up.</p>

        <h4>Brand new Customizer!</h4>
        <p>It's been redesigned, is now compiled in the browser instead of Heroku, has better dependency support, and even has built-in error handling. Better yet, we now save your customizations to an anonymous Gist for easy reuse, sharing, and modifications.</p>

        <h4>Better box model by default.</h4>
        <p>Everything in Bootstrap gets <code>box-sizing: border-box</code>, making for easier sizing options and an enhanced grid system.</p>

        <h4>Super-powered grid system.</h4>
        <p>With four tiers of grid classes—phones, tablets, desktops, and large desktops—you can do some super crazy awesome layouts.</p>

        <h4>Rewritten JavaScript plugins.</h4>
        <p>All events are now namespaced, no conflict stuff works way better, and more.</p>

        <h4>New Glyphicons icon font!</h4>
        <p>While they were gone for awhile, we've since restored the Glyphicons to the main repo. In 2.x they were images, but now they're in font format and we've added 40 new glyphs.</p>
      </div>
      <div class="col-sm-6">
        <h4>Overhauled navbar.</h4>
        <p>It's now always responsive and comes with some super handy and re-arrangable subcomponents.</p>

        <h4>Modals are way more responsive.</h4>
        <p>We've overhauled the modal code to make it way more responsive on mobile devices. They now scroll the entire viewport instead of having a max-height.</p>

        <h4>Added some components!</h4>
        <p>New to the mix are panels and list groups.</p>

        <h4>Removed some components!</h4>
        <p>We've dropped the accordion (replaced with collapsible panels), submenus, typeahead, and a few more small items. (Worth celebrating as much as adding new ones.)</p>

        <h4>More consistent base and sizing classes.</h4>
        <p>Buttons, tables, forms, alerts, and more have been updated to have more consistent classes for easier customizer and extensibility.</p>

        <h4>Docs have been blown up, yo.</h4>
        <p>We've added a lot of new documentation, not only for our components, but for browser support (including gotchas and bugs), license FAQs, third party support (and workarounds), accessibility, and more.</p>

        <h4>Dropped Internet Explorer 7 and Firefox 3.6 support.</h4>
        <p>For Internet Explorer 8, you'll need to include Respond.js for all the media queries to work correctly.</p>
      </div>
    </div>
>>>>>>> c0f477a1


    <h2 id="migration-classes">Major class changes</h2>
    <p>Reference table for classes that have changed between v2.x and v3.0.</p>
    <div class="table-responsive">
      <table class="table table-bordered table-striped">
        <thead>
          <tr>
            <th>Bootstrap 2.x</th>
            <th>Bootstrap 3.0</th>
          </tr>
        </thead>
        <tbody>
          <tr>
            <td><code>.container-fluid</code></td>
            <td><code>.container</code></td>
          </tr>
          <tr>
            <td><code>.row-fluid</code></td>
            <td><code>.row</code></td>
          </tr>
          <tr>
            <td><code>.span*</code></td>
            <td><code>.col-md-*</code></td>
          </tr>
          <tr>
            <td><code>.offset*</code></td>
            <td><code>.col-md-offset-*</code></td>
          </tr>
          <tr>
            <td><code>.brand</code></td>
            <td><code>.navbar-brand</code></td>
          </tr>
          <tr>
            <td><code>.nav-collapse</code></td>
            <td><code>.navbar-collapse</code></td>
          </tr>
          <tr>
            <td><code>.nav-toggle</code></td>
            <td><code>.navbar-toggle</code></td>
          </tr>
          <tr>
            <td><code>.btn-navbar</code></td>
            <td><code>.navbar-btn</code></td>
          </tr>
          <tr>
            <td><code>.hero-unit</code></td>
            <td><code>.jumbotron</code></td>
          </tr>
          <tr>
            <td><code>.icon-*</code></td>
            <td><code>.glyphicon .glyphicon-*</code></td>
          </tr>
          <tr>
            <td><code>.btn</code></td>
            <td><code>.btn .btn-default</code></td>
          </tr>
          <tr>
            <td><code>.btn-mini</code></td>
            <td><code>.btn-xs</code></td>
          </tr>
          <tr>
            <td><code>.btn-small</code></td>
            <td><code>.btn-sm</code></td>
          </tr>
          <tr>
            <td><code>.btn-large</code></td>
            <td><code>.btn-lg</code></td>
          </tr>
          <tr>
            <td><code>.visible-phone</code></td>
            <td><code>.visible-sm</code></td>
          </tr>
          <tr>
            <td><code>.visible-tablet</code></td>
            <td><code>.visible-md</code></td>
          </tr>
          <tr>
            <td><code>.visible-desktop</code></td>
            <td><code>.visible-lg</code></td>
          </tr>
          <tr>
            <td><code>.hidden-phone</code></td>
            <td><code>.hidden-sm</code></td>
          </tr>
          <tr>
            <td><code>.hidden-tablet</code></td>
            <td><code>.hidden-md</code></td>
          </tr>
          <tr>
            <td><code>.hidden-desktop</code></td>
            <td><code>.hidden-lg</code></td>
          </tr>
          <tr>
            <td><code>.input-small</code></td>
            <td><code>.input-sm</code></td>
          </tr>
          <tr>
            <td><code>.input-large</code></td>
            <td><code>.input-lg</code></td>
          </tr>
          <tr>
            <td><code>.checkbox.inline</code> <code>.radio.inline</code></td>
            <td><code>.checkbox-inline</code> <code>.radio-inline</code></td>
          </tr>
          <tr>
            <td><code>.input-prepend</code> <code>.input-append</code></td>
            <td><code>.input-group</code></td>
          </tr>
          <tr>
            <td><code>.add-on</code></td>
            <td><code>.input-group-addon</code></td>
          </tr>
          <tr>
            <td><code>.thumbnail</code></td>
            <td><code>.img-thumbnail</code></td>
          </tr>
          <tr>
            <td><code>ul.unstyled</code></td>
            <td><code>.list-unstyled</code></td>
          </tr>
          <tr>
            <td><code>ul.inline</code></td>
            <td><code>.list-inline</code></td>
          </tr>
        </tbody>
      </table>
    </div><!-- /.table-responsive -->


    <h2 id="migration-new">What's new</h2>
    <p>We've added a few new elements and changed some existing ones. Here's their new or updated classes.</p>
    <div class="table-responsive">
      <table class="table table-bordered table-striped">
        <thead>
          <tr>
            <th>Element</th>
            <th>Description</th>
          </tr>
        </thead>
        <tbody>
          <tr>
            <td>Panels</td>
            <td><code>.panel .panel-default</code> <code>.panel-body</code> <code>.panel-title</code> <code>.panel-heading</code> <code>.panel-footer</code> <code>.panel-collapse</code></td>
          </tr>
          <tr>
            <td>List groups</td>
            <td><code>.list-group</code> <code>.list-group-item</code> <code>.list-group-item-text</code> <code>.list-group-item-heading</code></td>
          </tr>
          <tr>
            <td>Glyphicons</td>
            <td><code>.glyphicon</code></td>
          </tr>
          <tr>
            <td>Jumbotron</td>
            <td><code>.jumbotron</code></td>
          </tr>
          <tr>
            <td>Tiny grid (&lt;768 px)</td>
            <td><code>.col-xs-*</code></td>
          </tr>
          <tr>
            <td>Small grid (&gt;768 px)</td>
            <td><code>.col-sm-*</code></td>
          </tr>
          <tr>
            <td>Medium grid (&gt;992 px)</td>
            <td><code>.col-md-*</code></td>
          </tr>
          <tr>
            <td>Large grid (&gt;1200 px)</td>
            <td><code>.col-lg-*</code></td>
          </tr>
          <tr>
            <td>Offsets</td>
            <td><code>.col-sm-offset-*</code> <code>.col-md-offset-*</code> <code>.col-lg-offset-*</code></td>
          </tr>
          <tr>
            <td>Push</td>
            <td><code>.col-sm-push-*</code> <code>.col-md-push-*</code> <code>.col-lg-push-*</code></td>
          </tr>
          <tr>
            <td>Pull</td>
            <td><code>.col-sm-pull-*</code> <code>.col-md-pull-*</code> <code>.col-lg-pull-*</code></td>
          </tr>
          <tr>
            <td>Input groups</td>
            <td><code>.input-group</code> <code>.input-group-addon</code> <code>.input-group-btn</code></td>
          </tr>
          <tr>
            <td>Form controls</td>
            <td><code>.form-control</code> <code>.form-group</code></td>
          </tr>
          <tr>
            <td>Button group sizes</td>
            <td><code>.btn-group-xs</code> <code>.btn-group-sm</code> <code>.btn-group-lg</code></td>
          </tr>
          <tr>
            <td>Navbar text</td>
            <td><code>.navbar-text</code></td>
          </tr>
          <tr>
            <td>Navbar header</td>
            <td><code>.navbar-header</code></td>
          </tr>
          <tr>
            <td>Justified tabs / pills</td>
            <td><code>.nav-justified</code></td>
          </tr>
          <tr>
            <td>Responsive images</td>
            <td><code>.img-responsive</code></td>
          </tr>
          <tr>
            <td>Contextual table rows</td>
            <td><code>.success</code> <code>.danger</code> <code>.warning</code> <code>.active</code></td>
          </tr>
          <tr>
            <td>Contextual panels</td>
            <td><code>.panel-success</code> <code>.panel-danger</code> <code>.panel-warning</code> <code>.panel-info</code></td>
          </tr>
          <tr>
            <td>Modal</td>
            <td><code>.modal-dialog</code> <code>.modal-content</code></td>
          </tr>
          <tr>
            <td>Thumbnail image</td>
            <td><code>.img-thumbnail</code></td>
          </tr>
          <tr>
            <td>Well sizes</td>
            <td><code>.well-sm</code> <code>.well-lg</code></td>
          </tr>
          <tr>
            <td>Alert links</td>
            <td><code>.alert-link</code></td>
          </tr>
        </tbody>
      </table>
    </div><!-- /.table-responsive -->


    <h2 id="migration-dropped">What's removed</h2>
    <p>The following elements have been dropped or changed in v3.</p>
    <div class="table-responsive">
      <table class="table table-bordered table-striped">
        <thead>
          <tr>
            <th>Element</th>
            <th>Removed from 2.x</th>
            <th>3.0 Equivalent</th>
          </tr>
        </thead>
        <tbody>
          <tr>
            <td>Form actions</td>
            <td><code>.form-actions</code></td>
            <td>-</td>
          </tr>
          <tr>
            <td>Search form</td>
            <td><code>.form-search</code></td>
            <td>-</td>
          </tr>
          <tr>
            <td>Fluid container</td>
            <td><code>.container-fluid</code></td>
            <td><code>.container</code> (no more fixed grid)</td>
          </tr>
          <tr>
            <td>Fluid row</td>
            <td><code>.row-fluid</code></td>
            <td><code>.row</code> (no more fixed grid)</td>
          </tr>
          <tr>
            <td>Navbar inner</td>
            <td><code>.navbar-inner</code></td>
            <td>-</td>
          </tr>
          <tr>
            <td>Dropdown submenu</td>
            <td><code>.dropdown-submenu</code></td>
            <td>-</td>
          </tr>
          <tr>
            <td>Tab alignments</td>
            <td><code>.tabs-left</code> <code>.tabs-right</code> <code>.tabs-below</code></td>
            <td>-</td>
          </tr>
        </tbody>
      </table>
    </div><!-- /.table-responsive -->


    <h2 id="migration-notes">Additional notes</h2>
    <p>We've made many underlying changes in v3 that are not immediately apparent without closer inspection. Base classes, key styles, and behaviors have been adjusted for flexibility and our mobile first approach.</p>
    <ul>
      <li><code>.input-*</code> are 100% width. Wrap inputs inside <code>&lt;div class="col-*"&gt;&lt;/div&gt;</code> to control input widths.</li>
      <li><code>.badge</code> no longer has contextual (-success,-primary,etc..) classes</li>
      <li><code>.btn</code> must also use <code>.btn-default</code> to get the "default" button</li>
      <li><code>.container</code> and <code>.row</code> are now fluid (percentage-based)</li>
      <li>Images are not responsive by default. Use <code>.img-responsive</code> for fluid <code>&lt;img&gt;</code> size</li>
      <li>The icons, now <code>.glyphicon</code> are in a separate CSS file.</li>
      <li>Include <code>.glyphicon</code> base class in all icons (e.g. <code>.glyphicon .glyphicon-asterisk</code>).</li>
      <li>Typeahead has been dropped, in favor of using <a href="http://twitter.github.io/typeahead.js/">Twitter Typeahead</a>.</li>
      <li>Modal markup has changed <code>.modal-header</code> <code>.modal-body</code> <code>.modal-footer</code> now get wrapped in <code>.modal-content</code> and <code>.modal-dialog</code></li>
      <li>Events are namespaced. For example, to handle the modal "show" event, use <code>'show.bs.modal'</code>. For tabs "shown" use <code>'shown.bs.tab'</code>, etc..</li>
    </ul>

     <div class="bs-callout bs-callout-info">
       <h4>More Tools &amp; Examples</h4>
       <p>You may also find this <a href="https://github.com/iatek/bootstrap-3-upgrade">upgrade tool</a> and collection of <a href="http://bootply.com/tagged/bootstrap-3">code snippets at Bootply</a> useful for migrating to Bootstrap 3.</p>
     </div>
  </div>



  <!-- Browser support
  ================================================== -->
  <div class="bs-docs-section">
    <div class="page-header">
      <h1 id="browsers">Browser support</h1>
    </div>
    <p class="lead">Bootstrap is built to work best in the latest desktop and mobile browsers, meaning older and less advanced browsers might receive a less stylized, though fully functional, version of certain components.</p>

    <h3>Supported browsers</h3>
    <p>Specifically, we support the latest versions of the following:</p>
    <ul>
      <li>Chrome (Mac, Windows, iOS, and Android)</li>
      <li>Safari (Mac and iOS only, as Windows has more or less been discontinued)</li>
      <li>Firefox (Mac, Windows)</li>
      <li>Internet Explorer</li>
      <li>Opera (Mac, Windows)</li>
    </ul>
    <p>Unofficially, Bootstrap should look and behave well enough in Chromium for Linux and Internet Explorer 7, though they are not officially supported.</p>

    <h3>Internet Explorer 8 and 9</h3>
    <p>Internet Explorer 8 and 9 are also supported, however, please be aware that many CSS3 properties—e.g., rounded corners and shadows—are not supported by IE8. The <code>placeholder</code> attribute is also not supported in either of these versions.</p>
    <p>In addition, <strong>Internet Explorer 8 requires the use of <a href="https://github.com/scottjehl/Respond">respond.js</a> to enable media query support.</strong></p>

    <h3>IE Compatibility modes</h3>
    <p>Bootstrap is not supported in the old Internet Explorer compatibility modes. To be sure you're using the latest rendering mode for IE, consider including the appropriate <code>&lt;meta&gt;</code> tag in your pages:</p>
{% highlight html %}
<meta http-equiv="X-UA-Compatible" content="IE=edge">
{% endhighlight %}
    <p>See <a href="http://stackoverflow.com/questions/6771258/whats-the-difference-if-meta-http-equiv-x-ua-compatible-content-ie-edge">this StackOverflow question</a> for more information.</p>

    <h3>Windows Phone 8 and Internet Explorer 10</h3>
    <p>Internet Explorer 10 doesn't differentiate device width from viewport width, and thus doesn't properly apply the media queries in Bootstrap's CSS. To address this, you can optionally include the following CSS and JavaScript to work around this problem until Microsoft issues a fix.</p>
{% highlight css %}
@-webkit-viewport   { width: device-width; }
@-moz-viewport      { width: device-width; }
@-ms-viewport       { width: device-width; }
@-o-viewport        { width: device-width; }
@viewport           { width: device-width; }
{% endhighlight %}

{% highlight js %}
if (navigator.userAgent.match(/IEMobile\/10\.0/)) {
  var msViewportStyle = document.createElement("style")
  msViewportStyle.appendChild(
    document.createTextNode(
      "@-ms-viewport{width:auto!important}"
    )
  )
  document.getElementsByTagName("head")[0].appendChild(msViewportStyle)
}
{% endhighlight %}
    <p>For more information and usage guidelines, read <a href="http://timkadlec.com/2013/01/windows-phone-8-and-device-width/">Windows Phone 8 and Device-Width</a>.</p>

    <h3>Safari percent rounding</h3>
    <p>In the latest Safari for Mac, its rendering engine has a little trouble with the long decimal places of our <code>.col-*-1</code> grid classes, meaning if you have 12 individual columns you'll notice they come up short compared to other rows of columns. There's not much we can do here (<a href="https://github.com/twbs/bootstrap/issues/9282">see #9282</a>) but you do have some options:</p>
    <ul>
      <li>Add <code>.pull-right</code> to your last grid column to get the hard-right alignment</li>
      <li>Tweak your percentages manually to get the perfect rounding for Safari (more difficult than the first option)</li>
    </ul>
    <p>We'll keep an eye on this though and update our code if we have an easy solution.</p>

    <h3>Modals and mobile devices</h3>
    <h4>Overflow and scrolling</h4>
    <p>Support for <code>overflow: hidden</code> on the <code>&lt;body&gt;</code> element is quite limited in iOS and Android. To that end, when you scroll past the top or bottom of a modal in either of those devices' browsers, the <code>&lt;body&gt;</code> content will begin to scroll.</p>
    <h4>Virtual keyboards</h4>
    <p>Also, note that if you're using inputs in your modal – iOS has a rendering bug which doesn't update the position of fixed elements when the virtual keyboard is triggered. There are a few work arounds for this, including transforming your elements to <code>position: absolute</code> or invoking a timer on focus to try to correct the positioning manually. This is not handled by Bootstrap, so it is up to you to decide which solution is best for your application.</p>

    <h3>Browser zooming</h3>
    <p>Page zooming inevitably presents rendering artifacts in some components, both in Bootstrap and the rest of the web. Depending on the issue, we may be able to fix it (search first and then open an issue if need be). However, we tend to ignore these as they often have no direct solution other than hacky workarounds.</p>
  </div>



  <!-- Third party support
  ================================================== -->
  <div class="bs-docs-section">
    <div class="page-header">
      <h1 id="third-parties">Third party support</h1>
    </div>
    <p class="lead">While we don't officially support any third party plugins or add-ons, we do offer some useful advice to help avoid potential issues in your projects.</p>

    <h3>Google Maps</h3>
    <p>If you're using Google Maps on a Bootstrapped project, you might run into some display problems due to our use of <code>* { box-sizing: border-box; }</code>. Previously, you may have also ran into issues with the use of <code>max-width</code> on images. The following snippet should avoid all those problems.</p>
{% highlight css %}
/* Fix Google Maps canvas
 *
 * Wrap your Google Maps embed in a `.google-map-canvas` to reset Bootstrap's
 * global `box-sizing` changes. You may optionally need to reset the `max-width`
 * on images in case you've applied that anywhere else. (That shouldn't be as
 * necessary with Bootstrap 3 though as that behavior is relegated to the
 * `.img-responsive` class.)
 */

.google-map-canvas,
.google-map-canvas * { .box-sizing(content-box); }

/* Optional responsive image override */
img { max-width: none; }
{% endhighlight %}
  </div>



  <!-- Accessibility
  ================================================== -->
  <div class="bs-docs-section">
    <div class="page-header">
      <h1 id="accessibility">Accessibility</h1>
    </div>
    <p class="lead">Bootstrap follows common web standards, and with minimal extra effort, can be used to create sites that are accessibile to those using <abbr title="Assistive Technology" class="initialism">AT</abbr>.</p>

    <h3>Skip navigation</h3>
    <p>If your navigation contains many links and comes before the main content in the DOM, add a <code>Skip to content</code> link immediately after your opening <code>&lt;body&gt;</code> tag. <a href="http://a11yproject.com/posts/skip-nav-links/">(read why)</a></p>
{% highlight html %}
<body>
  <a href="#content" class="sr-only">Skip to content</a>
  <div class="container" id="content">
    The main page content.
  </div>
</body>
{% endhighlight %}

    <h3>Nested headers</h3>
    <p>Another "gotcha" has to do with how you nest your <code>&lt;header&gt;</code> elements. <a href="http://squizlabs.github.io/HTML_CodeSniffer/Standards/Section508/">Section 508</a> states that your largest header must be an <code>h1</code>, and the next header must be an <code>&lt;h2&gt;</code>, etc. This is hard to achieve in practice, but if the largest header on your site is smaller than Bootstrap's default 38px, you should consider modifying your stylesheets before using a smaller header element.</p>

    <h3>Additional resources</h3>
    <ul>
      <li><a href="https://github.com/squizlabs/HTML_CodeSniffer">"HTML Codesniffer" bookmarklet for identifying accessibility issues</a></li>
      <li><a href="http://a11yproject.com/">The A11Y Project</a></li>
      <li><a href="https://developer.mozilla.org/en-US/docs/Accessibility">MDN accessibility documentation</a></li>
    </ul>
  </div>



  <!-- License FAQs
  ================================================== -->
  <div class="bs-docs-section">
    <div class="page-header">
      <h1 id="license-faqs">License FAQs</h1>
    </div>
    <p class="lead">Bootstrap is released under the Apache 2 license and is copyright {{ site.time | date: "%Y" }} Twitter. Boiled down to smaller chunks, it can be described with the following conditions.</p>

    <div class="row">
      <div class="col-12 col-lg-6">
        <h4>It allows you to:</h4>
        <ul>
          <li>Freely download and use Bootstrap, in whole or in part, for personal, company internal or commercial purposes</li>
          <li>Use Bootstrap in packages or distributions that you create</li>
        </ul>
      </div>
      <div class="col-12 col-lg-6">
        <h4>It forbids you to:</h4>
        <ul>
          <li>Redistribute any piece of Bootstrap without proper attribution</li>
          <li>Use any marks owned by Twitter in any way that might state or imply that Twitter endorses your distribution</li>
          <li>Use any marks owned by Twitter in any way that might state or imply that you created the Twitter software in question</li>
        </ul>
      </div>
    </div>
    <div class="row">
      <div class="col-12 col-lg-6">
        <h4>It requires you to:</h4>
        <ul>
          <li>Include a copy of the license in any redistribution you may make that includes Bootstrap</li>
          <li>Provide clear attribution to Twitter for any distributions that include Bootstrap</li>
        </ul>
      </div>
      <div class="col-12 col-lg-6">
        <h4>It does not require you to:</h4>
        <ul>
          <li>Include the source of Bootstrap itself, or of any modifications you may have made to it, in any redistribution you may assemble that includes it</li>
          <li>Submit changes that you make to Bootstrap back to the Bootstrap project (though such feedback is encouraged)</li>
        </ul>
      </div>
    </div>
    <p>The full Bootstrap license is located <a href="{{ site.repo }}/blob/master/README.md">in the project repository</a> for more information.</p>
  </div><!-- /.bs-docs-section -->




  <div class="bs-docs-section">
    <div class="page-header">
      <h1 id="customizing">Customizing Bootstrap</h1>
    </div>
    <p class="lead">Customizing Bootstrap is best accomplished when you treat it as another dependency in your development stack. Doing so ensures future upgrades are as easy as possible while also familiarizing yourself to the intricacies of the framework.</p>

    <p>Once you've downloaded and included Bootstrap's CSS into your templates, you can move on to customizing the included components. To do so, create a new stylesheet (LESS, if you like, or just plain CSS) to house your customizations.</p>

    <div class="bs-callout bs-callout-info">
      <h4>Compiled or minified?</h4>
      <p>Unless you plan on reading a good chunk of the compiled CSS, go with the minified. It's the same code, just compacted. Less bandwidth is good, especially in production environments.</p>
    </div>

    <p>From there, include whatever Bootstrap components and HTML content you need to get your template setup. It's best to have a rough idea in mind of modifications to make and content to include, so be sure to spend a brief amount of time on that before moving on.</p>

    <h3>Customizing components</h3>
    <p>There are varying degrees to customizing components, but most fall into two camps: light customizations and complete visual overhauls. Luckily, there are plenty of examples of both.</p>
    <p>We define light customizations as mostly surface layer changes, things like a color and font changes to existing Bootstrap components. A great example of this is the the <a href="http://translate.twitter.com">Twitter Translation Center</a> (coded by @mdo). Let's look at how to implement the custom button we wrote for this site, <code>.btn-ttc</code>.</p>
    <p>Instead of using the provided Bootstrap buttons, which only require just one class to start, <code>.btn</code>, we'll add our own modifier class, <code>.btn-ttc</code>. This will give us a slightly custom look with minimal effort.</p>
{% highlight html %}
<button type="button" class="btn btn-ttc">Save changes</button>
{% endhighlight %}

  <p>In the custom stylesheet, add the following CSS:</p>

{% highlight css %}
/* Custom button
-------------------------------------------------- */

/* Override base .btn styles */
/* Apply text and background changes to three key states: default, hover, and active (click). */
.btn-ttc,
.btn-ttc:hover,
.btn-ttc:active {
  color: white;
  text-shadow: 0 -1px 0 rgba(0, 0, 0, 0.25);
  background-color: #007da7;
}

/* Apply the custom-colored gradients */
/* Note: you'll need to include all the appropriate gradients for various browsers and standards. */
.btn-ttc {
  background-repeat: repeat-x;
  background-image: linear-gradient(top, #009ED2 0%, #007DA7 100%);
  ...
}

/* Set the hover state */
/* An easy hover state is just to move the gradient up a small amount. Add other embellishments as you see fit. */
.btn-ttc:hover {
  background-position: 0 -15px;
}
{% endhighlight %}

    <p>Customizing Bootstrap components takes time, but should be straightforward. <strong>Look to the source code often and duplicate the selectors you need for your modifications.</strong> Placing them after the Bootstrap source makes for easy overriding without complication. <strong>To recap, here's the basic workflow:</strong></p>
    <ul>
      <li>For each element you want to customize, find its code in the compiled Bootstrap CSS. Copy and paste the selector for a component as-is. For instance, to customize the navbar background, just snag <code>.navbar</code>.</li>
      <li>Add all your custom CSS in a separate stylesheet using the selectors you just copied from the Bootstrap source. No need for prefacing with additional classes or using <code>!important</code> here.</li>
      <li>Rinse and repeat until you're happy with your customizations.</li>
    </ul>
    <p>Going beyond light customizations and into visual overhauls is just as straightforward as the above custom button. For a site like <a href="http://yourkarma.com">Karma</a>, which uses Bootstrap as a CSS reset with heavy modifications, more extensive work is involved, but well worth it in the end.</p>

    <div class="bs-callout bs-callout-info">
      <h4>Alternate customization methods</h4>
      <p>While not recommended for folks new to Bootstrap, you may use one of two alternate methods for customization. The first is modifying the source .less files (making upgrades super difficult), and the second is mapping source LESS code to <a href="http://ruby.bvision.com/blog/please-stop-embedding-bootstrap-classes-in-your-html">your own classes via mixins</a>. For the time being, neither of those options are documented here.</p>
    </div>

    <h3>Removing potential bloat</h3>
    <p>Not all sites and applications need to make use of everything Bootstrap has to offer, especially in production environments where bandwidth literally becomes a financial issue. We encourage folks to remove whatever is unused with our <a href="../customize/">Customizer</a>.</p>
    <p>Using the Customizer, simply uncheck any component, feature, or asset you don't need. Hit download and swap out the default Bootstrap files with these newly customized ones. You'll get vanilla Bootstrap, but without the features *you* deem unnecessary. All custom builds include compiled and minified versions, so use whichever works for you.</p>

  </div><|MERGE_RESOLUTION|>--- conflicted
+++ resolved
@@ -334,60 +334,7 @@
     <div class="page-header">
       <h1 id="migration">Migrating from 2.x to 3.0</h1>
     </div>
-<<<<<<< HEAD
     <p class="lead">Folks looking to upgrade to v3 should use this section as a general upgrade guide. We've outlined some of the major changes and provided tables that highlight key changes. For an overview, <a href="http://blog.getbootstrap.com/2013/08/19/bootstrap-3-released/">read the announcement blog post</a>.</p>
-=======
-    <p class="lead">To help folks who are looking to upgrade to v3, we've put together a helpful guide that outlines some of the key changes since 2.x. We've outlined some of the major changes and provided tables that summarize additions, deletions, and changes in classes.</p>
-
-    <h2 id="migration-overview">Overview of changes</h2>
-    <p>With v3 being a near complete rewrite of all the things, it's important to call out a few of the big themes before diving into the specifics below.</p>
-    <div class="row bs-migration-overview">
-      <div class="col-sm-6">
-        <h4>New design and an optional theme!</h4>
-        <p>With v3 we've gone flat. Don't call it a trend—it's all about customization, folks. Since we simplified the aesthetics though, we thought it'd help to have an optional theme. To use it, check out the <a href="../examples/theme/">Bootstrap theme example</a>.</p>
-
-        <h4>Mobile first and always responsive!</h4>
-        <p>Nearly everything has been redesigned and rebuilt to start from your handheld devices and scale up.</p>
-
-        <h4>Brand new Customizer!</h4>
-        <p>It's been redesigned, is now compiled in the browser instead of Heroku, has better dependency support, and even has built-in error handling. Better yet, we now save your customizations to an anonymous Gist for easy reuse, sharing, and modifications.</p>
-
-        <h4>Better box model by default.</h4>
-        <p>Everything in Bootstrap gets <code>box-sizing: border-box</code>, making for easier sizing options and an enhanced grid system.</p>
-
-        <h4>Super-powered grid system.</h4>
-        <p>With four tiers of grid classes—phones, tablets, desktops, and large desktops—you can do some super crazy awesome layouts.</p>
-
-        <h4>Rewritten JavaScript plugins.</h4>
-        <p>All events are now namespaced, no conflict stuff works way better, and more.</p>
-
-        <h4>New Glyphicons icon font!</h4>
-        <p>While they were gone for awhile, we've since restored the Glyphicons to the main repo. In 2.x they were images, but now they're in font format and we've added 40 new glyphs.</p>
-      </div>
-      <div class="col-sm-6">
-        <h4>Overhauled navbar.</h4>
-        <p>It's now always responsive and comes with some super handy and re-arrangable subcomponents.</p>
-
-        <h4>Modals are way more responsive.</h4>
-        <p>We've overhauled the modal code to make it way more responsive on mobile devices. They now scroll the entire viewport instead of having a max-height.</p>
-
-        <h4>Added some components!</h4>
-        <p>New to the mix are panels and list groups.</p>
-
-        <h4>Removed some components!</h4>
-        <p>We've dropped the accordion (replaced with collapsible panels), submenus, typeahead, and a few more small items. (Worth celebrating as much as adding new ones.)</p>
-
-        <h4>More consistent base and sizing classes.</h4>
-        <p>Buttons, tables, forms, alerts, and more have been updated to have more consistent classes for easier customizer and extensibility.</p>
-
-        <h4>Docs have been blown up, yo.</h4>
-        <p>We've added a lot of new documentation, not only for our components, but for browser support (including gotchas and bugs), license FAQs, third party support (and workarounds), accessibility, and more.</p>
-
-        <h4>Dropped Internet Explorer 7 and Firefox 3.6 support.</h4>
-        <p>For Internet Explorer 8, you'll need to include Respond.js for all the media queries to work correctly.</p>
-      </div>
-    </div>
->>>>>>> c0f477a1
 
 
     <h2 id="migration-classes">Major class changes</h2>
