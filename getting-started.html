---
layout: default
title: Getting started
slug: getting-started
lead: "An overview of Bootstrap, how to download and use, basic templates and examples, and more."
base_url: "../"
---


  <!-- Getting started
  ================================================== -->
  <div class="bs-docs-section">
    <div class="page-header">
      <h1 id="download">Download Bootstrap</h1>
    </div>
    <p class="lead">Bootstrap has a few easy ways to quickly get started, each one appealing to a different skill level and use case. Read through to see what suits your particular needs.</p>

    <h3 id="download-compiled">Compiled CSS, JS, and fonts</h3>
    <p>The fastest way to get Bootstrap is to download the precompiled and minified versions of our CSS, JavaScript, and fonts. No documentation or original source code files are included.</p>
    <p><a class="btn btn-lg btn-primary" href="{{ site.download_dist }}" onclick="_gaq.push(['_trackEvent', 'Getting started', 'Download', 'Download compiled']);" role="button">Download precompiled Bootstrap</a></p>

    <h3 id="download-additional">Additional downloads</h3>
    <div class="bs-docs-dl-options">
      <h4>
        <a href="{{ site.download_source }}" onclick="_gaq.push(['_trackEvent', 'Getting started', 'Download', 'Download source']);">Download source code</a>
      </h4>
      <p>Get the latest Bootstrap LESS and JavaScript source code by downloading it directly from GitHub.</p>
      <h4>
        <a href="{{ site.repo }}" onclick="_gaq.push(['_trackEvent', 'Getting started', 'Download', 'GitHub project']);">Clone or fork via GitHub</a>
      </h4>
      <p>Visit us on GitHub to clone or fork the Bootstrap project.</p>
      <h4>
        Install with <a href="http://bower.io">Bower</a>
      </h4>
      <p>Install and manage Bootstrap's styles, JavaScript, and documentation using <a href="http://bower.io">Bower</a>.</p>
      {% highlight bash %}$ bower install bootstrap{% endhighlight %}
    </div>

    <h3 id="download-cdn">Bootstrap CDN</h3>
    <p>The folks over at <a href="https://www.netdna.com/">NetDNA</a> graciously provide CDN support for Bootstrap's CSS and JavaScript. Just use these <a href="http://www.bootstrapcdn.com/">Bootstrap CDN</a> links.</p>
{% highlight html %}
<!-- Latest compiled and minified CSS -->
<link rel="stylesheet" href="{{ site.cdn_css }}">

<!-- Optional theme -->
<link rel="stylesheet" href="{{ site.cdn_theme_css }}">

<!-- Latest compiled and minified JavaScript -->
<script src="{{ site.cdn_js }}"></script>
{% endhighlight %}

    <div class="bs-callout bs-callout-warning" id="callout-less-compilation">
      <h4>Compiling Bootstrap's LESS files</h4>
      <p>If you work with Bootstrap's uncompiled source code, you need to compile the LESS files to produce usable CSS files. For compiling LESS files into CSS, we only officially support <a href="http://twitter.github.io/recess/">Recess</a>, which is Twitter's CSS hinter based on <a href="http://lesscss.org">less.js</a>.</p>
    </div>
  </div>

  <!-- File structure
  ================================================== -->
  <div class="bs-docs-section">
    <div class="page-header">
      <h1 id="whats-included">What's included</h1>
    </div>
    <p class="lead">Within the download you'll find the following directories and files, logically grouping common assets and providing both compiled and minified variations.</p>
    <p>Once downloaded, unzip the compressed folder to see the structure of (the compiled) Bootstrap. You'll see something like this:</p>

{% highlight bash %}
bootstrap/
├── css/
│   ├── bootstrap.css
│   ├── bootstrap.min.css
│   ├── bootstrap-theme.css
│   └── bootstrap-theme.min.css
├── js/
│   ├── bootstrap.js
│   └── bootstrap.min.js
└── fonts/
    ├── glyphicons-halflings-regular.eot
    ├── glyphicons-halflings-regular.svg
    ├── glyphicons-halflings-regular.ttf
    └── glyphicons-halflings-regular.woff
{% endhighlight %}

    <p>This is the most basic form of Bootstrap: precompiled files for quick drop-in usage in nearly any web project. We provide compiled CSS and JS (<code>bootstrap.*</code>), as well as compiled and minified CSS and JS (<code>bootstrap.min.*</code>). Fonts from Glyphicons are included, as is the optional Bootstrap theme.</p>
    <div class="bs-callout bs-callout-danger">
      <h4>jQuery required</h4>
      <p>Please note that <strong>all JavaScript plugins require jQuery</strong> to be included, as shown in the <a href="#template">starter template</a>.</p>
    </div>
  </div>


  <!-- Template
  ================================================== -->
  <div class="bs-docs-section">
    <div class="page-header">
      <h1 id="template">Basic template</h1>
    </div>
    <p class="lead">Start with this basic HTML template, or modify <a href="../getting-started#examples">these examples</a>. We hope you'll customize our templates and examples, adapting them to suit your needs.</p>

    <p>Copy the HTML below to begin working with a minimal Bootstrap document.</p>
{% highlight html %}
<!DOCTYPE html>
<html>
  <head>
    <title>Bootstrap 101 Template</title>
    <meta name="viewport" content="width=device-width, initial-scale=1.0">
    <!-- Bootstrap -->
    <link href="css/bootstrap.min.css" rel="stylesheet" media="screen">

    <!-- HTML5 shim and Respond.js IE8 support of HTML5 elements and media queries -->
    <!--[if lt IE 9]>
      <script src="../../assets/js/html5shiv.js"></script>
      <script src="../../assets/js/respond.min.js"></script>
    <![endif]-->
  </head>
  <body>
    <h1>Hello, world!</h1>

    <!-- jQuery (necessary for Bootstrap's JavaScript plugins) -->
    <script src="//code.jquery.com/jquery.js"></script>
    <!-- Include all compiled plugins (below), or include individual files as needed -->
    <script src="js/bootstrap.min.js"></script>
  </body>
</html>
{% endhighlight %}
  </div>


  <!-- Template
  ================================================== -->
  <div class="bs-docs-section">
    <div class="page-header">
      <h1 id="examples">Examples</h1>
    </div>
    <p class="lead">Build on the basic template above with Bootstrap's many components. See also <a href="#customizing">Customizing Bootstrap</a> for tips on maintaining your own Bootstrap variants.</p>

    <div class="row bs-examples">
      <div class="col-xs-6 col-md-4">
        <a class="thumbnail" href="../examples/starter-template/">
          <img src="../examples/screenshots/starter-template.jpg" alt="">
        </a>
        <h4>Starter template</h4>
        <p>Nothing but the basics: compiled CSS and JavaScript along with a container.</p>
      </div>
      <div class="col-xs-6 col-md-4">
        <a class="thumbnail" href="../examples/grid/">
          <img src="../examples/screenshots/grid.jpg" alt="">
        </a>
        <h4>Grids</h4>
        <p>Multiple examples of grid layouts with all four tiers, nesting, and more.</p>
      </div>
      <div class="clearfix visible-xs"></div>

      <div class="col-xs-6 col-md-4">
        <a class="thumbnail" href="../examples/jumbotron/">
          <img src="../examples/screenshots/jumbotron.jpg" alt="">
        </a>
        <h4>Jumbotron</h4>
        <p>Build around the jumbotron with a navbar and some basic grid columns.</p>
      </div>
      <div class="col-xs-6 col-md-4">
        <a class="thumbnail" href="../examples/jumbotron-narrow/">
          <img src="../examples/screenshots/jumbotron-narrow.jpg" alt="">
        </a>
        <h4>Narrow jumbotron</h4>
        <p>Build a more custom page by narrowing the default container and jumbotron.</p>
      </div>
      <div class="clearfix visible-xs"></div>

      <div class="col-xs-6 col-md-4">
        <a class="thumbnail" href="../examples/navbar/">
          <img src="../examples/screenshots/navbar.jpg" alt="">
        </a>
        <h4>Navbar</h4>
        <p>Super basic template that includes the navbar along with some additional content.</p>
      </div>
      <div class="col-xs-6 col-md-4">
        <a class="thumbnail" href="../examples/navbar-static-top/">
          <img src="../examples/screenshots/navbar-static.jpg" alt="">
        </a>
        <h4>Static top navbar</h4>
        <p>Super basic template with a static top navbar along with some additional content.</p>
      </div>
      <div class="clearfix visible-xs"></div>

      <div class="col-xs-6 col-md-4">
        <a class="thumbnail" href="../examples/navbar-fixed-top/">
          <img src="../examples/screenshots/navbar-fixed.jpg" alt="">
        </a>
        <h4>Fixed navbar</h4>
        <p>Super basic template with a fixed top navbar along with some additional content.</p>
      </div>
      <div class="col-xs-6 col-md-4">
        <a class="thumbnail" href="../examples/signin/">
          <img src="../examples/screenshots/sign-in.jpg" alt="">
        </a>
        <h4>Sign-in page</h4>
        <p>Custom form layout and design for a simple sign in form.</p>
      </div>
      <div class="clearfix visible-xs"></div>

      <div class="col-xs-6 col-md-4">
        <a class="thumbnail" href="../examples/sticky-footer/">
          <img src="../examples/screenshots/sticky-footer.jpg" alt="">
        </a>
        <h4>Sticky footer</h4>
        <p>Attach a footer to the bottom of the viewport when the content is shorter than it.</p>
      </div>
      <div class="col-xs-6 col-md-4">
        <a class="thumbnail" href="../examples/sticky-footer-navbar/">
          <img src="../examples/screenshots/sticky-footer-navbar.jpg" alt="">
        </a>
        <h4>Sticky footer with navbar</h4>
        <p>Attach a footer to the bottom of the viewport with a fixed navbar at the top.</p>
      </div>
      <div class="clearfix visible-xs"></div>

      <div class="col-xs-6 col-md-4">
        <a class="thumbnail" href="../examples/justified-nav/">
          <img src="../examples/screenshots/justified-nav.jpg" alt="">
        </a>
        <h4>Justified nav</h4>
        <p>Create a custom navbar with justified links. Heads up! <a href="../components/#nav-justified">Not too WebKit friendly.</a></p>
      </div>
      <div class="col-xs-6 col-md-4">
        <a class="thumbnail" href="../examples/offcanvas/">
          <img src="../examples/screenshots/offcanvas.jpg" alt="">
        </a>
        <h4>Offcanvas</h4>
        <p>Build a toggleable off-canvas navigation menu for use with Bootstrap.</p>
      </div>
      <div class="clearfix visible-xs"></div>

      <div class="col-xs-6 col-md-4">
        <a class="thumbnail" href="../examples/carousel/">
          <img src="../examples/screenshots/carousel.jpg" alt="">
        </a>
        <h4>Carousel</h4>
        <p>Customize the navbar and carousel, then add some new components.</p>
      </div>
      <div class="col-xs-6 col-md-4">
        <a class="thumbnail" href="../examples/non-responsive/">
          <img src="../examples/screenshots/non-responsive.jpg" alt="">
        </a>
        <h4>Non-responsive Bootstrap</h4>
        <p>Easily disable the responsiveness of Bootstrap <a href="../getting-started/#disable-responsive">per our docs</a>.</p>
      </div>
      <div class="clearfix visible-xs"></div>

      <div class="col-xs-6 col-md-4">
        <a class="thumbnail" href="../examples/theme/">
          <img src="../examples/screenshots/theme.jpg" alt="">
        </a>
        <h4>Bootstrap theme</h4>
        <p>Load the optional Bootstrap theme for a visually enhanced experience.</p>
      </div>
    </div>

  </div>


  <!-- Template
  ================================================== -->
  <div class="bs-docs-section">
    <div class="page-header">
      <h1 id="disable-responsive">Disabling responsiveness</h1>
    </div>
    <p class="lead">Bootstrap automatically adapts your pages for various screen sizes.
      Here's how to disable this feature so your page works like in <a href="../examples/non-responsive/">this non-responsive example</a>.</p>

    <h3>Steps to disable page responsiveness</h3>
    <ol>
      <li>Omit the viewport <code>&lt;meta&gt;</code> mentioned in <a href="../css/#overview-mobile">the CSS docs</a></li>
      <li>Override the <code>width</code> on the <code>.container</code> for each grid tier with a single width, for example <code>width: 970px !important;</code> Be sure that this comes after the default Bootstrap CSS. You can optionally avoid the <code>!important</code> with media queries or some selector-fu.</li>
      <li>If using navbars, remove all navbar collapsing and expanding behavior.</li>
      <li>For grid layouts, use <code>.col-xs-*</code> classes in addition to, or in place of, the medium/large ones. Don't worry, the extra-small device grid scales to all resolutions.</li>
    </ol>
    <p>You'll still need Respond.js for IE8 (since our media queries are still there and need to be processed).
      This disables the "mobile site" aspects of Bootstrap.</p>

    <h3>Bootstrap template with responsiveness disabled</h3>
    <p>We've applied these steps to an example. Read its source code to see the specific changes implemented.</p>
    <p>
      <a href="../examples/non-responsive/" class="btn btn-primary">View non-responsive example</a>
    </p>
  </div>


  <!-- Migration
  ================================================== -->
  <div class="bs-docs-section">
    <div class="page-header">
      <h1 id="migration">Migrating from 2.x to 3.0</h1>
    </div>
    <p class="lead">Bootstrap 3 is not backwards compatible with v2.x. Use this section as a general guide to upgrading from v2.x to v3.0. For a broader overview, see <a href="http://blog.getbootstrap.com/2013/08/19/bootstrap-3-released/">what's new</a> in the v3.0 release announcement.</p>

    <h2 id="migration-classes">Major class changes</h2>
    <p>This table shows the style changes between v2.x and v3.0.</p>
    <div class="table-responsive">
      <table class="table table-bordered table-striped">
        <thead>
          <tr>
            <th>Bootstrap 2.x</th>
            <th>Bootstrap 3.0</th>
          </tr>
        </thead>
        <tbody>
          <tr>
            <td><code>.container-fluid</code></td>
            <td><code>.container</code></td>
          </tr>
          <tr>
            <td><code>.row-fluid</code></td>
            <td><code>.row</code></td>
          </tr>
          <tr>
            <td><code>.span*</code></td>
            <td><code>.col-md-*</code></td>
          </tr>
          <tr>
            <td><code>.offset*</code></td>
            <td><code>.col-md-offset-*</code></td>
          </tr>
          <tr>
            <td><code>.brand</code></td>
            <td><code>.navbar-brand</code></td>
          </tr>
          <tr>
            <td><code>.nav-collapse</code></td>
            <td><code>.navbar-collapse</code></td>
          </tr>
          <tr>
            <td><code>.nav-toggle</code></td>
            <td><code>.navbar-toggle</code></td>
          </tr>
          <tr>
            <td><code>.btn-navbar</code></td>
            <td><code>.navbar-btn</code></td>
          </tr>
          <tr>
            <td><code>.hero-unit</code></td>
            <td><code>.jumbotron</code></td>
          </tr>
          <tr>
            <td><code>.icon-*</code></td>
            <td><code>.glyphicon .glyphicon-*</code></td>
          </tr>
          <tr>
            <td><code>.btn</code></td>
            <td><code>.btn .btn-default</code></td>
          </tr>
          <tr>
            <td><code>.btn-mini</code></td>
            <td><code>.btn-xs</code></td>
          </tr>
          <tr>
            <td><code>.btn-small</code></td>
            <td><code>.btn-sm</code></td>
          </tr>
          <tr>
            <td><code>.btn-large</code></td>
            <td><code>.btn-lg</code></td>
          </tr>
          <tr>
            <td><code>.alert-error</code></td>
            <td><code>.alert-danger</code></td>
          </tr>
          <tr>
            <td><code>.visible-phone</code></td>
            <td><code>.visible-xs</code></td>
          </tr>
          <tr>
            <td><code>.visible-tablet</code></td>
            <td><code>.visible-sm</code></td>
          </tr>
          <tr>
            <td><code>.visible-desktop</code></td>
            <td><code>.visible-md</code></td>
          </tr>
          <tr>
            <td><code>.hidden-phone</code></td>
            <td><code>.hidden-xs</code></td>
          </tr>
          <tr>
            <td><code>.hidden-tablet</code></td>
            <td><code>.hidden-sm</code></td>
          </tr>
          <tr>
            <td><code>.hidden-desktop</code></td>
            <td><code>.hidden-md</code></td>
          </tr>
          <tr>
            <td><code>.input-small</code></td>
            <td><code>.input-sm</code></td>
          </tr>
          <tr>
            <td><code>.input-large</code></td>
            <td><code>.input-lg</code></td>
          </tr>
          <tr>
            <td><code>.checkbox.inline</code> <code>.radio.inline</code></td>
            <td><code>.checkbox-inline</code> <code>.radio-inline</code></td>
          </tr>
          <tr>
            <td><code>.input-prepend</code> <code>.input-append</code></td>
            <td><code>.input-group</code></td>
          </tr>
          <tr>
            <td><code>.add-on</code></td>
            <td><code>.input-group-addon</code></td>
          </tr>
          <tr>
            <td><code>.thumbnail</code></td>
            <td><code>.img-thumbnail</code></td>
          </tr>
          <tr>
            <td><code>ul.unstyled</code></td>
            <td><code>.list-unstyled</code></td>
          </tr>
          <tr>
            <td><code>ul.inline</code></td>
            <td><code>.list-inline</code></td>
          </tr>
          <tr>
            <td><code>.muted</code></td>
            <td><code>.text-muted</code></td>
          </tr>
          <tr>
            <td><code>.text-error</code></td>
            <td><code>.text-danger</code></td>
          </tr>
          <tr>
            <td><code>.table .error</code></td>
            <td><code>.table .danger</code></td>
          </tr>
          <tr>
            <td><code>.bar</code></td>
            <td><code>.progress-bar</code></td>
          </tr>
          <tr>
            <td><code>.bar-*</code></td>
            <td><code>.progress-bar-*</code></td>
          </tr>
        </tbody>
      </table>
    </div><!-- /.table-responsive -->


    <h2 id="migration-new">What's new</h2>
    <p>We've added new elements and changed some existing ones. Here are the new or updated styles.</p>
    <div class="table-responsive">
      <table class="table table-bordered table-striped">
        <thead>
          <tr>
            <th>Element</th>
            <th>Description</th>
          </tr>
        </thead>
        <tbody>
          <tr>
            <td>Panels</td>
            <td><code>.panel .panel-default</code> <code>.panel-body</code> <code>.panel-title</code> <code>.panel-heading</code> <code>.panel-footer</code> <code>.panel-collapse</code></td>
          </tr>
          <tr>
            <td>List groups</td>
            <td><code>.list-group</code> <code>.list-group-item</code> <code>.list-group-item-text</code> <code>.list-group-item-heading</code></td>
          </tr>
          <tr>
            <td>Glyphicons</td>
            <td><code>.glyphicon</code></td>
          </tr>
          <tr>
            <td>Jumbotron</td>
            <td><code>.jumbotron</code></td>
          </tr>
          <tr>
            <td>Extra small grid (&lt;768px)</td>
            <td><code>.col-xs-*</code></td>
          </tr>
          <tr>
            <td>Small grid (&ge;768px)</td>
            <td><code>.col-sm-*</code></td>
          </tr>
          <tr>
            <td>Medium grid (&ge;992px)</td>
            <td><code>.col-md-*</code></td>
          </tr>
          <tr>
            <td>Large grid (&ge;1200px)</td>
            <td><code>.col-lg-*</code></td>
          </tr>
          <tr>
            <td>Responsive utility classes (&ge;1200px)</td>
            <td><code>.visible-lg</code> <code>.hidden-lg</code></td>
          </tr>
          <tr>
            <td>Offsets</td>
            <td><code>.col-sm-offset-*</code> <code>.col-md-offset-*</code> <code>.col-lg-offset-*</code></td>
          </tr>
          <tr>
            <td>Push</td>
            <td><code>.col-sm-push-*</code> <code>.col-md-push-*</code> <code>.col-lg-push-*</code></td>
          </tr>
          <tr>
            <td>Pull</td>
            <td><code>.col-sm-pull-*</code> <code>.col-md-pull-*</code> <code>.col-lg-pull-*</code></td>
          </tr>
          <tr>
            <td>Input groups</td>
            <td><code>.input-group</code> <code>.input-group-addon</code> <code>.input-group-btn</code></td>
          </tr>
          <tr>
            <td>Form controls</td>
            <td><code>.form-control</code> <code>.form-group</code></td>
          </tr>
          <tr>
            <td>Button group sizes</td>
            <td><code>.btn-group-xs</code> <code>.btn-group-sm</code> <code>.btn-group-lg</code></td>
          </tr>
          <tr>
            <td>Navbar text</td>
            <td><code>.navbar-text</code></td>
          </tr>
          <tr>
            <td>Navbar header</td>
            <td><code>.navbar-header</code></td>
          </tr>
          <tr>
            <td>Justified tabs / pills</td>
            <td><code>.nav-justified</code></td>
          </tr>
          <tr>
            <td>Responsive images</td>
            <td><code>.img-responsive</code></td>
          </tr>
          <tr>
            <td>Contextual table rows</td>
            <td><code>.success</code> <code>.danger</code> <code>.warning</code> <code>.active</code></td>
          </tr>
          <tr>
            <td>Contextual panels</td>
            <td><code>.panel-success</code> <code>.panel-danger</code> <code>.panel-warning</code> <code>.panel-info</code></td>
          </tr>
          <tr>
            <td>Modal</td>
            <td><code>.modal-dialog</code> <code>.modal-content</code></td>
          </tr>
          <tr>
            <td>Thumbnail image</td>
            <td><code>.img-thumbnail</code></td>
          </tr>
          <tr>
            <td>Well sizes</td>
            <td><code>.well-sm</code> <code>.well-lg</code></td>
          </tr>
          <tr>
            <td>Alert links</td>
            <td><code>.alert-link</code></td>
          </tr>
        </tbody>
      </table>
    </div><!-- /.table-responsive -->


    <h2 id="migration-dropped">What's removed</h2>
    <p>The following elements have been dropped or changed in v3.0.</p>
    <div class="table-responsive">
      <table class="table table-bordered table-striped">
        <thead>
          <tr>
            <th>Element</th>
            <th>Removed from 2.x</th>
            <th>3.0 Equivalent</th>
          </tr>
        </thead>
        <tbody>
          <tr>
            <td>Form actions</td>
            <td><code>.form-actions</code></td>
            <td class="text-muted">N/A</td>
          </tr>
          <tr>
            <td>Search form</td>
            <td><code>.form-search</code></td>
            <td class="text-muted">N/A</td>
          </tr>
          <tr>
            <td>Fluid container</td>
            <td><code>.container-fluid</code></td>
            <td><code>.container</code> (no more fixed grid)</td>
          </tr>
          <tr>
            <td>Fluid row</td>
            <td><code>.row-fluid</code></td>
            <td><code>.row</code> (no more fixed grid)</td>
          </tr>
          <tr>
            <td>Navbar inner</td>
            <td><code>.navbar-inner</code></td>
            <td class="text-muted">N/A</td>
          </tr>
          <tr>
            <td>Navbar vertical dividers</td>
            <td><code>.navbar .divider-vertical</code></td>
            <td class="text-muted">N/A</td>
          </tr>
          <tr>
            <td>Dropdown submenu</td>
            <td><code>.dropdown-submenu</code></td>
            <td class="text-muted">N/A</td>
          </tr>
          <tr>
            <td>Tab alignments</td>
            <td><code>.tabs-left</code> <code>.tabs-right</code> <code>.tabs-below</code></td>
            <td class="text-muted">N/A</td>
          </tr>
          <tr>
            <td>Nav lists</td>
            <td><code>.nav-list</code> <code>.nav-header</code></td>
            <td>No direct equivalent, but <a href="../components/#list-group">List groups</a> and <a href="../javascript/#collapse"><code>.panel-group</code>s</a> are similar.</td>
          </tr>
        </tbody>
      </table>
    </div><!-- /.table-responsive -->


    <h2 id="migration-notes">Additional notes</h2>
    <p>Other changes in v3.0 are not immediately apparent. Base classes, key styles, and behaviors have been adjusted for flexibility and our <em>mobile first</em> approach. Here's a partial list:</p>
    <ul>
      <li>Text-based form controls are now 100% wide. Wrap inputs inside <code>&lt;div class="col-*"&gt;&lt;/div&gt;</code> to control input widths.</li>
      <li><code>.badge</code> no longer has contextual (-success,-primary,etc..) classes.</li>
      <li><code>.btn</code> must also use <code>.btn-default</code> to get the "default" button.</li>
      <li><code>.container</code> and <code>.row</code> are now fluid (percentage-based).</li>
      <li>Images are no longer responsive by default. Use <code>.img-responsive</code> for fluid <code>&lt;img&gt;</code> size.</li>
      <li>The icons, now <code>.glyphicon</code>, are now font based. Icons also require a base and icon class (e.g. <code>.glyphicon .glyphicon-asterisk</code>).</li>
      <li>Typeahead has been dropped, in favor of using <a href="http://twitter.github.io/typeahead.js/">Twitter Typeahead</a>.</li>
      <li>Modal markup has changed significantly. The <code>.modal-header</code>, <code>.modal-body</code>, and <code>.modal-footer</code> sections are now wrapped in <code>.modal-content</code> and <code>.modal-dialog</code> for better mobile styling and behavior.</li>
      <li>JavaScript events are namespaced. For example, to handle the modal "show" event, use <code>'show.bs.modal'</code>. For tabs "shown" use <code>'shown.bs.tab'</code>, etc..</li>
    </ul>
    <p>For more information on upgrading to v3.0, and code snippets from the community, see <a href="http://bootply.com/">Bootply</a>.</p>
  </div>


  <!-- Browser support
  ================================================== -->
  <div class="bs-docs-section">
    <div class="page-header">
      <h1 id="browsers">Browser support</h1>
    </div>
    <p class="lead">Bootstrap is built to work best in the latest desktop and mobile browsers, meaning older browsers might display differently styled, though fully functional, renderings of certain components.</p>

    <h3>Supported browsers</h3>
    <p>Specifically, we support the latest versions of the following:</p>
    <ul>
      <li>Chrome (Mac, Windows, iOS, and Android)</li>
      <li>Safari (Mac and iOS only, as the Windows version is being abandoned)</li>
      <li>Firefox (Mac, Windows)</li>
      <li>Internet Explorer</li>
      <li>Opera (Mac, Windows)</li>
    </ul>
    <p>Unofficially, Bootstrap should look and behave well enough in Chromium for Linux, Firefox for Linux, and Internet Explorer 7, though they are not officially supported.</p>

    <h3>Internet Explorer 8 and 9</h3>
    <p>Internet Explorer 8 and 9 are also supported, however, please be aware that some CSS3 properties and HTML5 elements are not fully supported by these browsers. In addition, <strong>Internet Explorer 8 requires the use of <a href="https://github.com/scottjehl/Respond">respond.js</a> to enable media query support.</strong></p>
    <div class="table-responsive">
      <table class="table table-bordered table-striped">
        <thead>
          <tr>
            <th scope="col" class="col-xs-4">Feature</th>
            <th scope="col" class="col-xs-4">Internet Explorer 8</th>
            <th scope="col" class="col-xs-4">Internet Explorer 9</th>
          </tr>
        </thead>
        <tbody>
          <tr>
            <th scope="row"><code>border-radius</code></th>
            <td class="text-danger"><span class="glyphicon glyphicon-remove"></span> Not supported</td>
            <td class="text-success"><span class="glyphicon glyphicon-ok"></span> Supported</td>
          </tr>
          <tr>
            <th scope="row"><code>box-shadow</code></th>
            <td class="text-danger"><span class="glyphicon glyphicon-remove"></span> Not supported</td>
            <td class="text-success"><span class="glyphicon glyphicon-ok"></span> Supported</td>
          </tr>
          <tr>
            <th scope="row"><code>transform</code></th>
            <td class="text-danger"><span class="glyphicon glyphicon-remove"></span> Not supported</td>
            <td class="text-success"><span class="glyphicon glyphicon-ok"></span> Supported, with <code>-ms</code> prefix</td>
          </tr>
          <tr>
            <th scope="row"><code>transition</code></th>
            <td colspan="2" class="text-danger"><span class="glyphicon glyphicon-remove"></span> Not supported</td>
          </tr>
        </tbody>
        <tbody>
          <tr>
            <th scope="row"><code>placeholder</code></th>
            <td colspan="2" class="text-danger"><span class="glyphicon glyphicon-remove"></span> Not supported</td>
          </tr>
        </tbody>
      </table>
    </div>

    <p>Visit <a href="http://caniuse.com/">Can I use...</a> for details on browser support of CSS3 and HTML5 features.</p>

    <h3>Internet Explorer 8 and box-sizing</h3>
    <p>IE8 does not fully support <code>box-sizing: border-box;</code> when combined with <code>min-width</code>, <code>max-width</code>, <code>min-height</code>, or <code>max-height</code>. For that reason, as of v3.0.1, we no longer use <code>max-width</code> on <code>.container</code>s.</p>

    <h3>IE Compatibility modes</h3>
    <p>Bootstrap is not supported in the old Internet Explorer compatibility modes. To be sure you're using the latest rendering mode for IE, consider including the appropriate <code>&lt;meta&gt;</code> tag in your pages:</p>
{% highlight html %}
<meta http-equiv="X-UA-Compatible" content="IE=edge">
{% endhighlight %}
    <p>See <a href="http://stackoverflow.com/questions/6771258/whats-the-difference-if-meta-http-equiv-x-ua-compatible-content-ie-edge">this StackOverflow question</a> for more information.</p>

    <h3>Windows Phone 8 and Internet Explorer 10</h3>
    <p>Internet Explorer 10 doesn't differentiate device width from viewport width, and thus doesn't properly apply the media queries in Bootstrap's CSS. To address this, you can optionally include the following CSS and JavaScript to work around this problem until Microsoft issues a fix.</p>
{% highlight css %}
@-webkit-viewport   { width: device-width; }
@-moz-viewport      { width: device-width; }
@-ms-viewport       { width: device-width; }
@-o-viewport        { width: device-width; }
@viewport           { width: device-width; }
{% endhighlight %}

{% highlight js %}
if (navigator.userAgent.match(/IEMobile\/10\.0/)) {
  var msViewportStyle = document.createElement("style")
  msViewportStyle.appendChild(
    document.createTextNode(
      "@-ms-viewport{width:auto!important}"
    )
  )
  document.getElementsByTagName("head")[0].appendChild(msViewportStyle)
}
{% endhighlight %}
    <p>For more information and usage guidelines, read <a href="http://timkadlec.com/2013/01/windows-phone-8-and-device-width/">Windows Phone 8 and Device-Width</a>.</p>

    <h3>Safari percent rounding</h3>
    <p>In the latest Safari for Mac, its rendering engine has a little trouble with the long decimal places of our <code>.col-*-1</code> grid classes, meaning if you have 12 individual columns you'll notice they come up short compared to other rows of columns. We can't do much here (<a href="https://github.com/twbs/bootstrap/issues/9282">see #9282</a>) but you do have some options:</p>
    <ul>
      <li>Add <code>.pull-right</code> to your last grid column to get the hard-right alignment</li>
      <li>Tweak your percentages manually to get the perfect rounding for Safari (more difficult than the first option)</li>
    </ul>
    <p>We'll keep an eye on this though and update our code if we have an easy solution.</p>

    <h3>Modals and mobile devices</h3>
    <h4>Overflow and scrolling</h4>
    <p>Support for <code>overflow: hidden</code> on the <code>&lt;body&gt;</code> element is quite limited in iOS and Android. To that end, when you scroll past the top or bottom of a modal in either of those devices' browsers, the <code>&lt;body&gt;</code> content will begin to scroll.</p>
    <h4>Virtual keyboards</h4>
    <p>Also, note that if you're using inputs in your modal – iOS has a rendering bug that doesn't update the position of fixed elements when the virtual keyboard is triggered. A few work arounds for this include transforming your elements to <code>position: absolute</code> or invoking a timer on focus to try to correct the positioning manually. This is not handled by Bootstrap, so it is up to you to decide which solution is best for your application.</p>

    <h3>Browser zooming</h3>
    <p>Page zooming inevitably presents rendering artifacts in some components, both in Bootstrap and the rest of the web. Depending on the issue, we may be able to fix it (search first and then open an issue if need be). However, we tend to ignore these as they often have no direct solution other than hacky workarounds.</p>
  </div>


  <!-- Third party support
  ================================================== -->
  <div class="bs-docs-section">
    <div class="page-header">
      <h1 id="third-parties">Third party support</h1>
    </div>
    <p class="lead">While we don't officially support any third party plugins or add-ons, we do offer some useful advice to help avoid potential issues in your projects.</p>

    <h3>Box-sizing</h3>
    <p>Some third party software, including Google Maps and Google Custom Search Engine, conflict with Bootstrap due to <code>* { box-sizing: border-box; }</code>, a rule which makes it so <code>padding</code> does not affect the final computed width of an element. Learn more about <a href="http://css-tricks.com/box-sizing/">box model and sizing at CSS Tricks</a>.</p>
    <p>Depending on the context, you may override as-needed (Option 1) or reset the box-sizing for entire regions (Option 2).</p>
{% highlight css %}
/* Box-sizing resets
 *
 * Reset individual elements or override regions to avoid conflicts due to
 * global box model settings of Bootstrap. Two options, individual overrides and
 * region resets, are available as plain CSS and uncompiled LESS formats.
 */

/* Option 1A: Override a single element's box model via CSS */
.element {
  -webkit-box-sizing: content-box;
     -moz-box-sizing: content-box;
          box-sizing: content-box;
}

/* Option 1B: Override a single element's box model by using a Bootstrap LESS mixin */
.element {
  .box-sizing(content-box);
}

/* Option 2A: Reset an entire region via CSS */
.reset-box-sizing,
.reset-box-sizing *,
.reset-box-sizing *:before,
.reset-box-sizing *:after {
  -webkit-box-sizing: content-box;
     -moz-box-sizing: content-box;
          box-sizing: content-box;
}

/* Option 2B: Reset an entire region with a custom LESS mixin */
.reset-box-sizing {
  &,
  *,
  *:before,
  *:after {
    .box-sizing(content-box);
  }
}
.element {
  .reset-box-sizing();
}
{% endhighlight %}
  </div>


  <!-- Accessibility
  ================================================== -->
  <div class="bs-docs-section">
    <div class="page-header">
      <h1 id="accessibility">Accessibility</h1>
    </div>
    <p class="lead">Bootstrap follows common web standards, and with minimal extra effort, can be used to create sites that are accessibile to those using <abbr title="Assistive Technology" class="initialism">AT</abbr>.</p>

    <h3>Skip navigation</h3>
    <p>If your navigation contains many links and comes before the main content in the DOM, add a <code>Skip to content</code> link immediately after your opening <code>&lt;body&gt;</code> tag. <a href="http://a11yproject.com/posts/skip-nav-links/">(read why)</a></p>
{% highlight html %}
<body>
  <a href="#content" class="sr-only">Skip to content</a>
  <div class="container" id="content">
    The main page content.
  </div>
</body>
{% endhighlight %}

    <h3>Nested headings</h3>
    <p>When nesting headings (<code>&lt;h1&gt;</code> - <code>&lt;h6&gt;</code>), your primary document header should be an <code>&lt;h1&gt;</code>. Subsequent headings should make logical use of <code>&lt;h2&gt;</code> - <code>&lt;h6&gt;</code> such that screen readers can construct a table of contents for your pages.</p>
    <p>Learn more at <a href="http://squizlabs.github.io/HTML_CodeSniffer/Standards/Section508/">HTML CodeSniffer</a> and <a href="http://accessibility.psu.edu/headings">Penn State's AccessAbility</a>.</p>

    <h3>Additional resources</h3>
    <ul>
      <li><a href="https://github.com/squizlabs/HTML_CodeSniffer">"HTML Codesniffer" bookmarklet for identifying accessibility issues</a></li>
      <li><a href="http://a11yproject.com/">The A11Y Project</a></li>
      <li><a href="https://developer.mozilla.org/en-US/docs/Accessibility">MDN accessibility documentation</a></li>
    </ul>
  </div>


  <!-- License FAQs
  ================================================== -->
  <div class="bs-docs-section">
    <div class="page-header">
      <h1 id="license-faqs">License FAQs</h1>
    </div>
    <p class="lead">Bootstrap is released under the Apache 2 license and is copyright {{ site.time | date: "%Y" }} Twitter. Boiled down to smaller chunks, it can be described with the following conditions.</p>

    <div class="row">
      <div class="col-12 col-lg-6">
        <h4>It allows you to:</h4>
        <ul>
          <li>Freely download and use Bootstrap, in whole or in part, for personal, company internal or commercial purposes</li>
          <li>Use Bootstrap in packages or distributions that you create</li>
        </ul>
      </div>
      <div class="col-12 col-lg-6">
        <h4>It forbids you to:</h4>
        <ul>
          <li>Redistribute any piece of Bootstrap without proper attribution</li>
          <li>Use any marks owned by Twitter in any way that might state or imply that Twitter endorses your distribution</li>
          <li>Use any marks owned by Twitter in any way that might state or imply that you created the Twitter software in question</li>
        </ul>
      </div>
    </div>
    <div class="row">
      <div class="col-12 col-lg-6">
        <h4>It requires you to:</h4>
        <ul>
          <li>Include a copy of the license in any redistribution you may make that includes Bootstrap</li>
          <li>Provide clear attribution to Twitter for any distributions that include Bootstrap</li>
        </ul>
      </div>
      <div class="col-12 col-lg-6">
        <h4>It does not require you to:</h4>
        <ul>
          <li>Include the source of Bootstrap itself, or of any modifications you may have made to it, in any redistribution you may assemble that includes it</li>
          <li>Submit changes that you make to Bootstrap back to the Bootstrap project (though such feedback is encouraged)</li>
        </ul>
      </div>
    </div>
    <p>The full Bootstrap license is located <a href="{{ site.repo }}/blob/master/README.md">in the project repository</a> for more information.</p>
  </div><!-- /.bs-docs-section -->


  <div class="bs-docs-section">
    <div class="page-header">
      <h1 id="customizing">Customizing Bootstrap</h1>
    </div>
    <p class="lead">Bootstrap is best maintained when you treat it as a separate and independently-versioned dependency in your development environment. Doing this makes upgrading Bootstrap easier in the future.</p>

    <p>Once you've downloaded and included Bootstrap's styles and scripts, you can customize its components. Just create a new stylesheet (LESS, if you like, or just plain CSS) to house your customizations.</p>

    <div class="bs-callout bs-callout-info">
      <h4>Compiled or minified?</h4>
      <p>Unless you plan on reading the CSS, go with minified stylesheets. It's the same code, just compacted. Minified styles use less bandwidth, which is good, especially in production environments.</p>
    </div>

    <p>From there, include whatever Bootstrap components and HTML content you need to create templates for your site's pages.</p>

    <h3>Customizing components</h3>
    <p>You can customize components to varying degrees, but most fall into two camps: <em>light customizations</em> and <em>overhauls</em>. Plenty examples of both are available from third parties.</p>
    <p>We define <em>light customizations</em> as superficial changes, for example, color and font changes to existing Bootstrap components. A light customization example is the <a href="http://translate.twitter.com">Twitter Translation Center</a> (coded by <a href="https://twitter.com/mdo">@mdo</a>). Let's look at how to implement the custom button we wrote for this site, <code>.btn-ttc</code>.</p>
    <p>The stock Bootstrap buttons require just one class, <code>.btn</code>, to start.  Here we extend the <code>.btn</code> style with a new modifier class, <code>.btn-ttc</code>, that we will create. This gives us a distinct custom look with minimal effort.</p>
    <p>Our customized button will be coded like this:</p>
{% highlight html %}
<button type="button" class="btn btn-ttc">Save changes</button>
{% endhighlight %}
    <p>Note how <code>.btn-ttc</code> is added to the standard <code>.btn</code> class.</p>

    <p>To implement this, in the custom stylesheet, add the following CSS:</p>

{% highlight css %}
/* Custom button
-------------------------------------------------- */

/* Override base .btn styles */
/* Apply text and background changes to three key states: default, hover, and active (click). */
.btn-ttc,
.btn-ttc:hover,
.btn-ttc:active {
  color: white;
  text-shadow: 0 -1px 0 rgba(0, 0, 0, 0.25);
  background-color: #007da7;
}

/* Apply the custom-colored gradients */
/* Note: you'll need to include all the appropriate gradients for various browsers and standards. */
.btn-ttc {
  background-repeat: repeat-x;
  background-image: linear-gradient(top, #009ED2 0%, #007DA7 100%);
  ...
}

/* Set the hover state */
/* An easy hover state is just to move the gradient up a small amount. Add other embellishments as you see fit. */
.btn-ttc:hover {
  background-position: 0 -15px;
}
{% endhighlight %}

    <p>In short: Look to the style source and duplicate the selectors you need for your modifications.</p>
    <p><strong>In summary, here's the basic workflow:</strong></p>
    <ul>
      <li>For each element you want to customize, find its code in the compiled Bootstrap CSS.</li>
      <li>Copy the component's selector and styles and paste them in your custom stylesheet. For instance, to customize the navbar background, just copy the <code>.navbar</code> style specificaton.</li>
      <li>In your custom stylesheet, edit the CSS you just copied from the Bootstrap source. No need for prepending additional classes, or appending <code>!important</code> here.  Keep it simple.</li>
      <li>Rinse and repeat until you're happy with your customizations.</li>
    </ul>
    <p>Once you are comfortable performing light customizations, visual overhauls are just as straightforward. For a site like <a href="http://yourkarma.com">Karma</a>, which uses Bootstrap as a CSS reset with heavy modifications, more extensive work is involved.  But the same principle applies: include Bootstrap's default stylesheet first, then apply your custom stylesheet.</p>

    <div class="bs-callout bs-callout-info">
      <h4>Alternate customization methods</h4>
<<<<<<< HEAD
      <p>While not recommended for folks new to Bootstrap, you may use one of two alternate methods for customization. The first is modifying the source <code>.less</code> files (making upgrades super difficult), and the second is mapping source LESS code to <a href="http://ruby.bvision.com/blog/please-stop-embedding-bootstrap-classes-in-your-html">your own classes via mixins</a>. For the time being, neither of those options are documented here.</p>
=======
      <p>For more advanced Bootstrap developers, you could use one of two alternate methods for customization. The first is modifying the source LESS files (and potentially making upgrades super difficult), and the second is mapping source LESS code to <a href="http://ruby.bvision.com/blog/please-stop-embedding-bootstrap-classes-in-your-html">your own classes via mixins</a>. For the time being, neither of those options are documented here.</p>
>>>>>>> 00673991
    </div>

    <h3>Removing potential bloat</h3>
    <p>Not all sites and applications need to make use of everything Bootstrap has to offer, especially in production environments where optimizing bandwidth is an issue. We encourage you to remove whatever is unused with our <a href="../customize/">Customizer</a>.</p>
    <p>Using the Customizer, simply uncheck any component, feature, or asset you don't need. Hit download and swap out the default Bootstrap files with these newly customized ones. You'll get vanilla Bootstrap, but without the features *you* deem unnecessary. All custom builds include compiled and minified versions, so use whichever works for you.</p>

  </div><|MERGE_RESOLUTION|>--- conflicted
+++ resolved
@@ -957,11 +957,7 @@
 
     <div class="bs-callout bs-callout-info">
       <h4>Alternate customization methods</h4>
-<<<<<<< HEAD
       <p>While not recommended for folks new to Bootstrap, you may use one of two alternate methods for customization. The first is modifying the source <code>.less</code> files (making upgrades super difficult), and the second is mapping source LESS code to <a href="http://ruby.bvision.com/blog/please-stop-embedding-bootstrap-classes-in-your-html">your own classes via mixins</a>. For the time being, neither of those options are documented here.</p>
-=======
-      <p>For more advanced Bootstrap developers, you could use one of two alternate methods for customization. The first is modifying the source LESS files (and potentially making upgrades super difficult), and the second is mapping source LESS code to <a href="http://ruby.bvision.com/blog/please-stop-embedding-bootstrap-classes-in-your-html">your own classes via mixins</a>. For the time being, neither of those options are documented here.</p>
->>>>>>> 00673991
     </div>
 
     <h3>Removing potential bloat</h3>
