---
layout: default
title: Getting started
slug: getting-started
lead: "An overview of Bootstrap, how to download and use, basic templates and examples, and more."
base_url: "../"
---


  <!-- Getting started
  ================================================== -->
  <div class="bs-docs-section">
    <div class="page-header">
      <h1 id="download">Download Bootstrap</h1>
    </div>
    <p class="lead">There are a few easy ways to quickly get started with Bootstrap, each one appealing to a different skill level and use case. Read through to see what suits your particular needs.</p>

<<<<<<< HEAD
=======
    <h3 id="download-source">Download latest full source</h3>
    <p>Until Bootstrap 3.0.0 is finalized, download the latest full source code (includes compiled and minified versions of our CSS and JavaScript under the <code>dist/</code> directory).</p>
    <p><a class="btn btn-lg btn-primary" href="{{ site.download }}" onclick="_gaq.push(['_trackEvent', 'Getting started', 'Download', 'Download source']);">Download latest Bootstrap 3</a></p>
    <!--
>>>>>>> 1b814ddd
    <h3>Download compiled CSS and JS</h3>
    <p class="lead">The fastest way to get started is to get the compiled and minified versions of our CSS and JavaScript. No documentation or original source files are included.</p>
    <p><a class="btn btn-lg btn-primary" href="{{ site.download_dist }}" onclick="_gaq.push(['_trackEvent', 'Getting started', 'Download', 'Download compiled']);">Download Bootstrap</a></p>

    <h3 id="download-additional">Additional downloads</h3>
    <div class="bs-docs-dl-options">
      <h4>
        <a href="{{ site.download }}" onclick="_gaq.push(['_trackEvent', 'Getting started', 'Download', 'Download source']);">Download latest source code</a>
      </h4>
      <p>Get the original files for all CSS and JavaScript by downloading the latest version directly from GitHub.</p>
      <h4>
        <a href="{{ site.repo }}" onclick="_gaq.push(['_trackEvent', 'Getting started', 'Download', 'GitHub project']);">Clone or fork via GitHub</a>
      </h4>
      <p>Clone the entire project or fork your own version of Bootstrap to make it your own by visiting us on GitHub.</p>
      <h4>
        Install with <a href="http://bower.io">Bower</a>
      </h4>
      <p>Install and manage the original files for all CSS and JavaScript, along with a local copy of the docs, using <a href="http://bower.io">Bower</a>.</p>
      {% highlight bash %}$ bower install bootstrap{% endhighlight %}
    </div>

    <h3 id="download-cdn">Bootstrap CDN</h3>
    <p>The folks over at <a href="https://www.netdna.com/">NetDNA</a> have graciously provided CDN support for Bootstrap's CSS and JavaScript. To use, swap your local instances for the <a href="http://www.bootstrapcdn.com/">Bootstrap CDN</a> links listed below.</p>
{% highlight html linenos %}
<!-- Latest compiled and minified CSS -->
<link rel="stylesheet" href="{{ site.cdn_css }}">

<!-- Latest compiled and minified JavaScript -->
<script src="{{ site.cdn_js }}"></script>
{% endhighlight %}

    <div class="bs-callout bs-callout-warning" id="callout-less-compilation">
      <h4>LESS compilation</h4>
      <p>If you download the original files, you need to compile Bootstrap's LESS files into usable CSS. To do that, Bootstrap only officially supports <a href="http://twitter.github.io/recess/">Recess</a>, Twitter's CSS hinter built on top of <a href="http://lesscss.org">less.js</a>.</p>
    </div>
  </div>



  <!-- File structure
  ================================================== -->
  <div class="bs-docs-section">
    <div class="page-header">
      <h1 id="whats-included">What's included</h1>
    </div>
    <p class="lead">Within the download you'll find the following directories and files, logically grouping common assets and providing both compiled and minified variations.</p>
    <p>Once downloaded, unzip the compressed folder to see the structure of (the compiled) Bootstrap. You'll see something like this:</p>

{% highlight bash %}
bootstrap/
├── css/
│   ├── bootstrap.css
│   ├── bootstrap.min.css
├── js/
│   ├── bootstrap.js
│   ├── bootstrap.min.js
{% endhighlight %}

    <p>This is the most basic form of Bootstrap: compiled files for quick drop-in usage in nearly any web project. We provide compiled CSS and JS (<code>bootstrap.*</code>), as well as compiled and minified CSS and JS (<code>bootstrap.min.*</code>).</p>
    <div class="bs-callout bs-callout-danger">
      <h4>jQuery required</h4>
      <p>Please note that <strong>all JavaScript plugins require jQuery</strong> to be included, as shown in the <a href="#template">starter template</a>.</p>
    </div>
  </div>



  <!-- Template
  ================================================== -->
  <div class="bs-docs-section">
    <div class="page-header">
      <h1 id="template">Basic template</h1>
    </div>
    <p class="lead">Make use of a super basic HTML template, or dive into a <a href="../getting-started#examples">few examples</a> we've started for you. We encourage folks to iterate on these examples and not simply use them as an end result.</p>

    <p>Copy and paste the HTML from below to get started with a bare bones Bootstrap document.</p>
{% highlight html %}
<!DOCTYPE html>
<html>
  <head>
    <title>Bootstrap 101 Template</title>
    <meta name="viewport" content="width=device-width, initial-scale=1.0">
    <!-- Bootstrap -->
    <link href="css/bootstrap.min.css" rel="stylesheet" media="screen">
  </head>
  <body>
    <h1>Hello, world!</h1>

    <!-- jQuery (necessary for Bootstrap's JavaScript plugins) -->
    <script src="//code.jquery.com/jquery.js"></script>
    <!-- Include all compiled plugins (below), or include individual files as needed -->
    <script src="js/bootstrap.min.js"></script>

    <!-- Enable responsive features in IE8 with Respond.js (https://github.com/scottjehl/Respond) -->
    <script src="js/respond.js"></script>
  </body>
</html>
{% endhighlight %}
  </div>



  <!-- Template
  ================================================== -->
  <div class="bs-docs-section">
    <div class="page-header">
      <h1 id="examples">Examples</h1>
    </div>
    <p class="lead">Build on the basic template above with Bootstrap's many components. Check out some of the more advanced tips for how to customize and build on top of them.</p>

    <div class="row bs-examples">
      <div class="col-xs-6 col-md-4">
        <a class="thumbnail" href="../examples/starter-template/">
          <img src="../examples/screenshots/starter-template.jpg" alt="">
        </a>
        <h4>Starter template</h4>
        <p>Nothing but the basics: compiled CSS and JavaScript along with a container.</p>
      </div>
      <div class="col-xs-6 col-md-4">
        <a class="thumbnail" href="../examples/grid/">
          <img src="../examples/screenshots/grid.jpg" alt="">
        </a>
        <h4>Grids</h4>
        <p>Multiple examples of grid layouts with all four tiers, nesting, and more.</p>
      </div>
      <div class="clearfix visible-xs"></div>

      <div class="col-xs-6 col-md-4">
        <a class="thumbnail" href="../examples/jumbotron/">
          <img src="../examples/screenshots/jumbotron.jpg" alt="">
        </a>
        <h4>Jumbotron</h4>
        <p>Build around the jumbotron with a navbar and some basic grid columns.</p>
      </div>
      <div class="col-xs-6 col-md-4">
        <a class="thumbnail" href="../examples/jumbotron-narrow/">
          <img src="../examples/screenshots/jumbotron-narrow.jpg" alt="">
        </a>
        <h4>Narrow jumbotron</h4>
        <p>Build a more custom page by narrowing the default container and jumbotron.</p>
      </div>
      <div class="clearfix visible-xs"></div>

      <div class="col-xs-6 col-md-4">
        <a class="thumbnail" href="../examples/navbar/">
          <img src="../examples/screenshots/navbar.jpg" alt="">
        </a>
        <h4>Navbar</h4>
        <p>Super basic template that includes the navbar along with some additional content.</p>
      </div>
      <div class="col-xs-6 col-md-4">
        <a class="thumbnail" href="../examples/navbar-static-top/">
          <img src="../examples/screenshots/navbar-static.jpg" alt="">
        </a>
        <h4>Static top navbar</h4>
        <p>Super basic template with a static top navbar along with some additional content.</p>
      </div>
      <div class="clearfix visible-xs"></div>

      <div class="col-xs-6 col-md-4">
        <a class="thumbnail" href="../examples/navbar-fixed-top/">
          <img src="../examples/screenshots/navbar-fixed.jpg" alt="">
        </a>
        <h4>Fixed navbar</h4>
        <p>Super basic template with a fixed top navbar along with some additional content.</p>
      </div>
      <div class="col-xs-6 col-md-4">
        <a class="thumbnail" href="../examples/signin/">
          <img src="../examples/screenshots/sign-in.jpg" alt="">
        </a>
        <h4>Sign-in page</h4>
        <p>Custom form layout and design for a simple sign in form.</p>
      </div>
      <div class="clearfix visible-xs"></div>

      <div class="col-xs-6 col-md-4">
        <a class="thumbnail" href="../examples/sticky-footer/">
          <img src="../examples/screenshots/sticky-footer.jpg" alt="">
        </a>
        <h4>Sticky footer</h4>
        <p>Attach a footer to the bottom of the viewport when the content is shorter than it.</p>
      </div>
      <div class="col-xs-6 col-md-4">
        <a class="thumbnail" href="../examples/sticky-footer-navbar/">
          <img src="../examples/screenshots/sticky-footer-navbar.jpg" alt="">
        </a>
        <h4>Sticky footer with navbar</h4>
        <p>Attach a footer to the bottom of the viewport with a fixed navbar at the top.</p>
      </div>
      <div class="clearfix visible-xs"></div>

      <div class="col-xs-6 col-md-4">
        <a class="thumbnail" href="../examples/justified-nav/">
          <img src="../examples/screenshots/justified-nav.jpg" alt="">
        </a>
        <h4>Justified nav</h4>
        <p>Expand on the default navbar and more to create justified navigation links.</p>
      </div>
      <div class="col-xs-6 col-md-4">
        <a class="thumbnail" href="../examples/offcanvas/">
          <img src="../examples/screenshots/offcanvas.jpg" alt="">
        </a>
        <h4>Offcanvas</h4>
        <p>Build a toggleable off-canvas navigation menu for use with Bootstrap.</p>
      </div>
      <div class="clearfix visible-xs"></div>

      <div class="col-xs-6 col-md-4">
        <a class="thumbnail" href="../examples/carousel/">
          <img src="../examples/screenshots/carousel.jpg" alt="">
        </a>
        <h4>Carousel</h4>
        <p>Customize the navbar and carousel, then add some new components.</p>
      </div>

    </div>

  </div>



  <!-- Template
  ================================================== -->
  <div class="bs-docs-section">
    <div class="page-header">
      <h1 id="disable-responsive">Disabling responsiveness</h1>
    </div>
    <p class="lead">Don't want your site or application to be scale on different device? With a little bit of work, you can disable the responsive features of Bootstrap so that mobile users see your full desktop-version site.</p>

    <h3>Steps to disable responsive views</h3>
    <p>To disable responsive features, follow these steps. See it in action in the modified template below.</p>
    <ol>
      <li>Remove (or just don't add) the viewport <code>&lt;meta&gt;</code> mentioned in <a href="../css/#overview-mobile">the CSS docs</a></li>
      <li>Force a single <code>max-width</code> on the <code>.container</code> (e.g., <code>.container { max-width: 940px; }</code>). Be sure that this comes after the default Bootstrap CSS; otherwise, you'll need <code>!important</code>.</li>
      <li>For grid layouts, make use of <code>.col-xs-*</code> classes in addition to or in place of the medium/large ones. Don't worry, the extra-small device grid scales up to all resolutions, so you're set there.</li>
    </ol>
    <p>You'll still need respond.js for IE8 (since our media queries are still there and need to be picked up). This just disables the "mobile site" of Bootstrap.</p>

    <h3>Bootstrap template with disabled responsive</h3>
    <p>We've taken the above steps and applied them to a basic template here. Note the steps above are called out in comments here, e.g. <code>&lt;-- 1. --&gt;</code>.</p>
{% highlight html %}
<!DOCTYPE html>
<html>
  <head>
    <title>Disabling responsiveness in Bootstrap</title>

    <!-- 1. Note there is no meta tag here -->

    <!-- Load default Bootstrap -->
    <link href="css/bootstrap.min.css" rel="stylesheet" media="screen">

    <!-- 2. Add our custom CSS to set the container's fixed width -->
    <style>
      .container { max-width: 940px; }
    </style>
  </head>
  <body>

    <h1>Hello, world!</h1>

    <!-- 3. When using grid columns, use the `.col-xs-*` classes -->
    <div class="row">
      <div class="col-xs-4">One third</div>
      <div class="col-xs-4">One third</div>
      <div class="col-xs-4">One third</div>
    </div>

    <!-- jQuery (necessary for Bootstrap's JavaScript plugins) -->
    <script src="//code.jquery.com/jquery.js"></script>

    <!-- Include all compiled plugins (below), or include individual files as needed -->
    <script src="js/bootstrap.min.js"></script>

    <!-- Enable responsive features in IE8 with Respond.js (https://github.com/scottjehl/Respond) -->
    <script src="js/respond.js"></script>
  </body>
</html>
{% endhighlight %}
  </div>



  <!-- Browser support
  ================================================== -->
  <div class="bs-docs-section">
    <div class="page-header">
      <h1 id="browsers">Browser support</h1>
    </div>
    <p class="lead">Bootstrap is built to work best in the latest desktop and mobile browsers, meaning older and less advanced browsers might receive a less stylized, though fully functional, version of certain components.</p>

    <h3>Supported browsers</h3>
    <p>Specifically, we support the latest versions of the following:</p>
    <ul>
      <li>Chrome (Mac, Windows, iOS, and Android)</li>
      <li>Safari (Mac and iOS only, as Windows has more or less been discontinued)</li>
      <li>Firefox (Mac, Windows)</li>
      <li>Internet Explorer</li>
      <li>Opera (Mac, Windows)</li>
    </ul>
    <p>Unofficially, Bootstrap should look and behave well enough in Chromium for Linux and Internet Explorer 7, though they are not officially supported.</p>

    <h3>Internet Explorer 8 and 9</h3>
    <p>Internet Explorer 8 and 9 are also supported, however, please be aware that many CSS3 properties—e.g., rounded corners and shadows—are not supported by IE8. The <code>placeholder</code> attribute is also not supported in either of these versions.</p>
    <p>In addition, <strong>Internet Explorer 8 requires the use of <a href="https://github.com/scottjehl/Respond">respond.js</a> to enable media query support.</strong></p>

    <h3>IE Compatibility modes</h3>
    <p>Bootstrap is not supported in the old Internet Explorer compatibility modes. To be sure you're using the latest rendering mode for IE, consider including the appropriate <code>meta</code> tag in your pages:</p>
{% highlight html %}
<meta http-equiv="X-UA-Compatible" content="IE=edge">
{% endhighlight %}
    <p>See <a href="http://stackoverflow.com/questions/6771258/whats-the-difference-if-meta-http-equiv-x-ua-compatible-content-ie-edge">this StackOverflow question</a> for more information.</p>

    <h3>Windows Phone 8 and Internet Explorer 10</h3>
    <p>Internet Explorer 10 doesn't differentiate device width from viewport width, and thus doesn't properly apply the media queries in Bootstrap's CSS. To address this, you can optionally include the following CSS and JavaScript to work around this problem until Microsoft issues a fix.</p>
{% highlight css %}
@-webkit-viewport   { width: device-width; }
@-moz-viewport      { width: device-width; }
@-ms-viewport       { width: device-width; }
@-o-viewport        { width: device-width; }
@viewport           { width: device-width; }
{% endhighlight %}

{% highlight js %}
if (navigator.userAgent.match(/IEMobile\/10\.0/)) {
  var msViewportStyle = document.createElement("style")
  msViewportStyle.appendChild(
    document.createTextNode(
      "@-ms-viewport{width:auto!important}"
    )
  )
  document.getElementsByTagName("head")[0].appendChild(msViewportStyle)
}
{% endhighlight %}
    <p>For more information and usage guidelines, read <a href="http://timkadlec.com/2013/01/windows-phone-8-and-device-width/">Windows Phone 8 and Device-Width</a>.</p>

    <h3>Safari percent rounding</h3>
    <p>In the latest Safari for Mac, its rendering engine has a little trouble with the long decimal places of our <code>.col-*-1</code> grid classes, meaning if you have 12 individual columns you'll notice they come up short compared to other rows of columns. There's not much we can do here (<a href="https://github.com/twbs/bootstrap/issues/9282">see #9282</a>) but you do have some options:</p>
    <ul>
      <li>Add <code>.pull-right</code> to your last grid column to get the hard-right alignment</li>
      <li>Tweak your percentages manually to get the perfect rounding for Safari (more difficult than the first option)</li>
    </ul>
    <p>We'll keep an eye on this though and update our code if we have an easy solution.</p>

    <h3>Modals and mobile devices</h3>
    <p>Support for <code>overflow: hidden</code> on the <code>&lt;body&gt;</code> element is quite limited in iOS and Android. To that end, when you scroll past the top or bottom of a modal in either of those devices' browsers, the <code>&lt;body&gt;</code> content will begin to scroll.</p>
    <p>Also, note that if you're using inputs in your modal – iOS has a rendering bug which doesn't update the position of fixed elements when the virtual keyboard is triggered. There are a few work arounds for this including transforming your elements to position absolute or invoking a timer on focus to try to correct the positioning manually. This is not handled by Bootstrap, so it is up to you to decide which solution is best for your application.</p>

    <h3>Browser zooming</h3>
    <p>Page zooming inevitably presents rendering artifacts in some components, both in Bootstrap and the rest of the web. Depending on the issue, we may be able to fix it (search first and then open an issue if need be). However, we tend to ignore these as they often have no direct solution other than hacky workarounds.</p>
  </div>



  <!-- Third party support
  ================================================== -->
  <div class="bs-docs-section">
    <div class="page-header">
      <h1 id="third-parties">Third party support</h1>
    </div>
    <p class="lead">While we don't officially support any third party plugins or add-ons, we do offer some useful advice to help avoid potential issues in your projects.</p>

    <h3>Google Maps</h3>
    <p>If you're using Google Maps on a Bootstrapped project, you might run into some display problems due to our use of <code>* { box-sizing: border-box; }</code>. Previously, you may have also ran into issues with the use of <code>max-width</code> on images. The following snippet should avoid all those problems.</p>
{% highlight css %}
/* Fix Google Maps canvas
 *
 * Wrap your Google Maps embed in a `.google-map-canvas` to reset Bootstrap's
 * global `box-sizing` changes. You may optionally need to reset the `max-width`
 * on images in case you've applied that anywhere else. (That shouldn't be as
 * necessary with Bootstrap 3 though as that behavior is relegated to the
 * `.img-responsive` class.)
 */

.google-map-canvas,
.google-map-canvas * { .box-sizing(content-box); }

/* Optional responsive image override */
img { max-width: none; }
{% endhighlight %}
  </div>



  <!-- Accessibility
  ================================================== -->
  <div class="bs-docs-section">
    <div class="page-header">
      <h1 id="accessibility">Accessibility</h1>
    </div>
    <p class="lead">Bootstrap follows common web standards, and with minimal extra effort, can be used to create sites that are accessibile to those using <abbr title="Assistive Technology" class="initialism">AT</abbr>.</p>

    <h3>Skip navigation</h3>
    <p>If your navigation contains many links and comes before the main content in the DOM, add a <code>Skip to content</code> link immediately after your opening <code>&lt;body&gt;</code> tag. <a href="http://a11yproject.com/posts/skip-nav-links/">(read why)</a></p>
{% highlight html %}
<body>
  <a href="#content" class="sr-only">Skip to content</a>
  <div class="container" id="content">
    The main page content.
  </div>
</body>
{% endhighlight %}

    <h3>Nested headers</h3>
    <p>Another "gotcha" has to do with how you nest your <code>&lt;header&gt;</code> elements. <a href="http://squizlabs.github.io/HTML_CodeSniffer/Standards/Section508/">Section 508</a> states that your largest header must be an <code>h1</code>, and the next header must be an <code>&lt;h2&gt;</code>, etc. This is hard to achieve in practice, but if the largest header on your site is smaller than Bootstrap's default 38px, you should consider modifying your stylesheets before using a smaller header element.</p>

    <h3>Additional resources</h3>
    <ul>
      <li><a href="https://github.com/squizlabs/HTML_CodeSniffer">"HTML Codesniffer" bookmarklet for identifying accessibility issues</a></li>
      <li><a href="http://a11yproject.com/">The A11Y Project</a></li>
      <li><a href="https://developer.mozilla.org/en-US/docs/Accessibility">MDN accessibility documentation</a></li>
    </ul>
  </div>



  <!-- License FAQs
  ================================================== -->
  <div class="bs-docs-section">
    <div class="page-header">
      <h1 id="license-faqs">License FAQs</h1>
    </div>
    <p class="lead">Bootstrap is released under the Apache 2 license and is copyright {{ site.time | date: "%Y" }} Twitter. Boiled down to smaller chunks, it can be described with the following conditions.</p>

    <div class="row">
      <div class="col-12 col-lg-6">
        <h4>It allows you to:</h4>
        <ul>
          <li>Freely download and use Bootstrap, in whole or in part, for personal, company internal or commercial purposes</li>
          <li>Use Bootstrap in packages or distributions that you create</li>
        </ul>
      </div>
      <div class="col-12 col-lg-6">
        <h4>It forbids you to:</h4>
        <ul>
          <li>Redistribute any piece of Bootstrap without proper attribution</li>
          <li>Use any marks owned by Twitter in any way that might state or imply that Twitter endorses your distribution</li>
          <li>Use any marks owned by Twitter in any way that might state or imply that you created the Twitter software in question</li>
        </ul>
      </div>
    </div>
    <div class="row">
      <div class="col-12 col-lg-6">
        <h4>It requires you to:</h4>
        <ul>
          <li>Include a copy of the license in any redistribution you may make that includes Bootstrap</li>
          <li>Provide clear attribution to Twitter for any distributions that include Bootstrap</li>
        </ul>
      </div>
      <div class="col-12 col-lg-6">
        <h4>It does not require you to:</h4>
        <ul>
          <li>Include the source of Bootstrap itself, or of any modifications you may have made to it, in any redistribution you may assemble that includes it</li>
          <li>Submit changes that you make to Bootstrap back to the Bootstrap project (though such feedback is encouraged)</li>
        </ul>
      </div>
    </div>
    <p>The full Bootstrap license is located <a href="{{ site.repo }}/blob/master/README.md">in the project repository</a> for more information.</p>
  </div><!-- /.bs-docs-section -->




  <div class="bs-docs-section">
    <div class="page-header">
      <h1 id="customizing">Customizing Bootstrap</h1>
    </div>
    <p class="lead">Customizing Bootstrap is best accomplished when you treat it as another dependency in your development stack. Doing so ensures future upgrades are as easy as possible while also familiarizing yourself to the intricacies of the framework.</p>

    <p>Once you've downloaded and included Bootstrap's CSS into your templates, you can move on to customizing the included components. To do so, create a new stylesheet (LESS, if you like, or just plain CSS) to house your customizations.</p>

    <div class="bs-callout bs-callout-info">
      <h4>Compiled or minified?</h4>
      <p>Unless you plan on reading a good chunk of the compiled CSS, go with the minified. It's the same code, just compacted. Less bandwidth is good, especially in production environments.</p>
    </div>

    <p>From there, include whatever Bootstrap components and HTML content you need to get your template setup. It's best to have a rough idea in mind of modifications to make and content to include, so be sure to spend a brief amount of time on that before moving on.</p>

    <h3>Customizing components</h3>
    <p>There are varying degrees to customizing components, but most fall into two camps: light customizations and complete visual overhauls. Luckily, there are plenty of examples of both.</p>
    <p>We define light customizations as mostly surface layer changes, things like a color and font changes to existing Bootstrap components. A great example of this is the the <a href="http://translate.twitter.com">Twitter Translation Center</a> (coded by @mdo). Let's look at how to implement the custom button we wrote for this site, <code>.btn-ttc</code>.</p>
    <p>Instead of using the provided Bootstrap buttons, which only require just one class to start, <code>.btn</code>, we'll add our own modifier class, <code>.btn-ttc</code>. This will give us a slightly custom look with minimal effort.</p>
{% highlight html %}
<button type="button" class="btn btn-ttc">Save changes</button>
{% endhighlight %}

  <p>In the custom stylesheet, add the following CSS:</p>

{% highlight css %}
/* Custom button
-------------------------------------------------- */

/* Override base .btn styles */
/* Apply text and background changes to three key states: default, hover, and active (click). */
.btn-ttc,
.btn-ttc:hover,
.btn-ttc:active {
  color: white;
  text-shadow: 0 -1px 0 rgba(0, 0, 0, 0.25);
  background-color: #007da7;
}

/* Apply the custom-colored gradients */
/* Note: you'll need to include all the appropriate gradients for various browsers and standards. */
.btn-ttc {
  background-repeat: repeat-x;
  background-image: linear-gradient(top, #009ED2 0%, #007DA7 100%);
  ...
}

/* Set the hover state */
/* An easy hover state is just to move the gradient up a small amount. Add other embellishments as you see fit. */
.btn-ttc:hover {
  background-position: 0 -15px;
}
{% endhighlight %}

    <p>Customizing Bootstrap components takes time, but should be straightforward. <strong>Look to the source code often and duplicate the selectors you need for your modifications.</strong> Placing them after the Bootstrap source makes for easy overriding without complication. <strong>To recap, here's the basic workflow:</strong></p>
    <ul>
      <li>For each element you want to customize, find its code in the compiled Bootstrap CSS. Copy and paste the selector for a component as-is. For instance, to customize the navbar background, just snag <code>.navbar</code>.</li>
      <li>Add all your custom CSS in a separate stylesheet using the selectors you just copied from the Bootstrap source. No need for prefacing with additional classes or using <code>!important</code> here.</li>
      <li>Rinse and repeat until you're happy with your customizations.</li>
    </ul>
    <p>Going beyond light customizations and into visual overhauls is just as straightforward as the above custom button. For a site like <a href="http://yourkarma.com">Karma</a>, which uses Bootstrap as a CSS reset with heavy modifications, more extensive work is involved, but well worth it in the end.</p>

    <div class="bs-callout bs-callout-info">
      <h4>Alternate customization methods</h4>
      <p>While not recommended for folks new to Bootstrap, you may use one of two alternate methods for customization. The first is modifying the source .less files (making upgrades super difficult), and the second is mapping source LESS code to <a href="http://ruby.bvision.com/blog/please-stop-embedding-bootstrap-classes-in-your-html">your own classes via mixins</a>. For the time being, neither options are documented here.</p>
    </div>

    <h3>Removing potential bloat</h3>
    <p>Not all sites and applications need to make use of everything Bootstrap has to offer, especially in production environments where bandwidth literally becomes a financial issue. We encourage folks to remove whatever is unused with our <a href="../customize/">Customizer</a>.</p>
    <p>Using the Customizer, simply uncheck any component, feature, or asset you don't need. Hit download and swap out the default Bootstrap files with these newly customized ones. You'll get vanilla Bootstrap, but without the features *you* deem unnecessary. All custom builds include compiled and minified versions, so use whichever works for you.</p>

  </div><|MERGE_RESOLUTION|>--- conflicted
+++ resolved
@@ -15,13 +15,6 @@
     </div>
     <p class="lead">There are a few easy ways to quickly get started with Bootstrap, each one appealing to a different skill level and use case. Read through to see what suits your particular needs.</p>
 
-<<<<<<< HEAD
-=======
-    <h3 id="download-source">Download latest full source</h3>
-    <p>Until Bootstrap 3.0.0 is finalized, download the latest full source code (includes compiled and minified versions of our CSS and JavaScript under the <code>dist/</code> directory).</p>
-    <p><a class="btn btn-lg btn-primary" href="{{ site.download }}" onclick="_gaq.push(['_trackEvent', 'Getting started', 'Download', 'Download source']);">Download latest Bootstrap 3</a></p>
-    <!--
->>>>>>> 1b814ddd
     <h3>Download compiled CSS and JS</h3>
     <p class="lead">The fastest way to get started is to get the compiled and minified versions of our CSS and JavaScript. No documentation or original source files are included.</p>
     <p><a class="btn btn-lg btn-primary" href="{{ site.download_dist }}" onclick="_gaq.push(['_trackEvent', 'Getting started', 'Download', 'Download compiled']);">Download Bootstrap</a></p>
