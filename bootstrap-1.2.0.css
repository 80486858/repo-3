/*!
 * Bootstrap v1.2.0
 *
 * Copyright 2011 Twitter, Inc
 * Licensed under the Apache License v2.0
 * http://www.apache.org/licenses/LICENSE-2.0
 *
 * Designed and built with all the love in the world @twitter by @mdo and @fat.
<<<<<<< HEAD
 * Date: Fri Sep  2 20:59:16 PDT 2011
=======
 * Date: Fri Sep  2 21:04:38 PDT 2011
>>>>>>> 41242b5c
 */
/* Reset.less
 * Props to Eric Meyer (meyerweb.com) for his CSS reset file. We're using an adapted version here	that cuts out some of the reset HTML elements we will never need here (i.e., dfn, samp, etc).
 * ------------------------------------------------------------------------------------------------------------------------------------------------------------------------------------------- */
html, body {
  margin: 0;
  padding: 0;
}
h1,
h2,
h3,
h4,
h5,
h6,
p,
blockquote,
pre,
a,
abbr,
acronym,
address,
cite,
code,
del,
dfn,
em,
img,
q,
s,
samp,
small,
strike,
strong,
sub,
sup,
tt,
var,
dd,
dl,
dt,
li,
ol,
ul,
fieldset,
form,
label,
legend,
button,
table,
caption,
tbody,
tfoot,
thead,
tr,
th,
td {
  margin: 0;
  padding: 0;
  border: 0;
  font-weight: normal;
  font-style: normal;
  font-size: 100%;
  line-height: 1;
  font-family: inherit;
}
table {
  border-collapse: collapse;
  border-spacing: 0;
}
ol, ul {
  list-style: none;
}
q:before,
q:after,
blockquote:before,
blockquote:after {
  content: "";
}
html {
  overflow-y: scroll;
  font-size: 100%;
  -webkit-text-size-adjust: 100%;
  -ms-text-size-adjust: 100%;
}
a:focus {
  outline: thin dotted;
}
article,
aside,
details,
figcaption,
figure,
footer,
header,
hgroup,
nav,
section {
  display: block;
}
audio, canvas, video {
  display: inline-block;
  *display: inline;
  *zoom: 1;
}
audio:not([controls]) {
  display: none;
}
sub, sup {
  font-size: 75%;
  line-height: 0;
  position: relative;
  vertical-align: baseline;
}
sup {
  top: -0.5em;
}
sub {
  bottom: -0.25em;
}
img {
  border: 0;
  -ms-interpolation-mode: bicubic;
}
button,
input,
select,
textarea {
  font-size: 100%;
  margin: 0;
  vertical-align: baseline;
  *vertical-align: middle;
}
button, input {
  line-height: normal;
  *overflow: visible;
}
button::-moz-focus-inner, input::-moz-focus-inner {
  border: 0;
  padding: 0;
}
button,
input[type="button"],
input[type="reset"],
input[type="submit"] {
  cursor: pointer;
  -webkit-appearance: button;
}
input[type="search"] {
  -webkit-appearance: textfield;
  -webkit-box-sizing: content-box;
  -moz-box-sizing: content-box;
  box-sizing: content-box;
}
input[type="search"]::-webkit-search-decoration {
  -webkit-appearance: none;
}
textarea {
  overflow: auto;
  vertical-align: top;
}
/* Preboot.less
 * Variables and mixins to pre-ignite any new web development project
 * ------------------------------------------------------------------ */
.clearfix {
  zoom: 1;
}
.clearfix:before, .clearfix:after {
  display: table;
  content: "";
}
.clearfix:after {
  clear: both;
}
.center-block {
  display: block;
  margin-left: auto;
  margin-right: auto;
}
.container {
  width: 940px;
  margin: 0 auto;
  zoom: 1;
  margin-bottom: 18px;
}
.container:before, .container:after {
  display: table;
  content: "";
}
.container:after {
  clear: both;
}
.btn.danger,
.alert-message.danger,
.btn.danger:hover,
.alert-message.danger:hover,
.btn.error,
.alert-message.error,
.btn.error:hover,
.alert-message.error:hover,
.btn.success,
.alert-message.success,
.btn.success:hover,
.alert-message.success:hover,
.btn.info,
.alert-message.info,
.btn.info:hover,
.alert-message.info:hover {
  color: #ffffff;
}
.btn.danger,
.alert-message.danger,
.btn.error,
.alert-message.error {
  background-color: #c43c35;
  background-repeat: repeat-x;
  background-image: -khtml-gradient(linear, left top, left bottom, from(#ee5f5b), to(#c43c35));
  background-image: -moz-linear-gradient(top, #ee5f5b, #c43c35);
  background-image: -ms-linear-gradient(top, #ee5f5b, #c43c35);
  background-image: -webkit-gradient(linear, left top, left bottom, color-stop(0%, #ee5f5b), color-stop(100%, #c43c35));
  background-image: -webkit-linear-gradient(top, #ee5f5b, #c43c35);
  background-image: -o-linear-gradient(top, #ee5f5b, #c43c35);
  background-image: linear-gradient(top, #ee5f5b, #c43c35);
  filter: progid:DXImageTransform.Microsoft.gradient(startColorstr='#ee5f5b', endColorstr='#c43c35', GradientType=0);
  text-shadow: 0 -1px 0 rgba(0, 0, 0, 0.25);
  border-color: #c43c35 #c43c35 #882a25;
  border-color: rgba(0, 0, 0, 0.1) rgba(0, 0, 0, 0.1) rgba(0, 0, 0, 0.25);
}
.btn.success, .alert-message.success {
  background-color: #57a957;
  background-repeat: repeat-x;
  background-image: -khtml-gradient(linear, left top, left bottom, from(#62c462), to(#57a957));
  background-image: -moz-linear-gradient(top, #62c462, #57a957);
  background-image: -ms-linear-gradient(top, #62c462, #57a957);
  background-image: -webkit-gradient(linear, left top, left bottom, color-stop(0%, #62c462), color-stop(100%, #57a957));
  background-image: -webkit-linear-gradient(top, #62c462, #57a957);
  background-image: -o-linear-gradient(top, #62c462, #57a957);
  background-image: linear-gradient(top, #62c462, #57a957);
  filter: progid:DXImageTransform.Microsoft.gradient(startColorstr='#62c462', endColorstr='#57a957', GradientType=0);
  text-shadow: 0 -1px 0 rgba(0, 0, 0, 0.25);
  border-color: #57a957 #57a957 #3d773d;
  border-color: rgba(0, 0, 0, 0.1) rgba(0, 0, 0, 0.1) rgba(0, 0, 0, 0.25);
}
.btn.info, .alert-message.info {
  background-color: #339bb9;
  background-repeat: repeat-x;
  background-image: -khtml-gradient(linear, left top, left bottom, from(#5bc0de), to(#339bb9));
  background-image: -moz-linear-gradient(top, #5bc0de, #339bb9);
  background-image: -ms-linear-gradient(top, #5bc0de, #339bb9);
  background-image: -webkit-gradient(linear, left top, left bottom, color-stop(0%, #5bc0de), color-stop(100%, #339bb9));
  background-image: -webkit-linear-gradient(top, #5bc0de, #339bb9);
  background-image: -o-linear-gradient(top, #5bc0de, #339bb9);
  background-image: linear-gradient(top, #5bc0de, #339bb9);
  filter: progid:DXImageTransform.Microsoft.gradient(startColorstr='#5bc0de', endColorstr='#339bb9', GradientType=0);
  text-shadow: 0 -1px 0 rgba(0, 0, 0, 0.25);
  border-color: #339bb9 #339bb9 #22697d;
  border-color: rgba(0, 0, 0, 0.1) rgba(0, 0, 0, 0.1) rgba(0, 0, 0, 0.25);
}
/*
 * Scaffolding
 * Basic and global styles for generating a grid system, structural layout, and page templates
 * ------------------------------------------------------------------------------------------- */
.row {
  zoom: 1;
  margin-bottom: 18px;
  margin-left: -20px;
}
.row:before, .row:after {
  display: table;
  content: "";
}
.row:after {
  clear: both;
}
.row [class^="span"] {
  display: inline;
  float: left;
  margin-left: 20px;
}
.row .span1 {
  width: 40px;
}
.row .span2 {
  width: 100px;
}
.row .span3 {
  width: 160px;
}
.row .span4 {
  width: 220px;
}
.row .span5 {
  width: 280px;
}
.row .span6 {
  width: 340px;
}
.row .span7 {
  width: 400px;
}
.row .span8 {
  width: 460px;
}
.row .span9 {
  width: 520px;
}
.row .span10 {
  width: 580px;
}
.row .span11 {
  width: 640px;
}
.row .span12 {
  width: 700px;
}
.row .span13 {
  width: 760px;
}
.row .span14 {
  width: 820px;
}
.row .span15 {
  width: 880px;
}
.row .span16 {
  width: 940px;
}
.row .offset1 {
  margin-left: 80px;
}
.row .offset2 {
  margin-left: 140px;
}
.row .offset3 {
  margin-left: 200px;
}
.row .offset4 {
  margin-left: 260px;
}
.row .offset5 {
  margin-left: 320px;
}
.row .offset6 {
  margin-left: 380px;
}
.row .offset7 {
  margin-left: 440px;
}
.row .offset8 {
  margin-left: 500px;
}
.row .offset9 {
  margin-left: 560px;
}
.row .offset10 {
  margin-left: 620px;
}
.row .offset11 {
  margin-left: 680px;
}
.row .offset12 {
  margin-left: 740px;
}
.row .span-one-third {
  width: 300px;
}
.row .span-two-thirds {
  width: 620px;
}
.row .offset-one-third {
  margin-left: 340px;
}
.row .offset-two-thirds {
  margin-left: 660px;
}
html, body {
  background-color: #fff;
}
body {
  margin: 0;
  font-family: "Helvetica Neue", Helvetica, Arial, sans-serif;
  font-size: 13px;
  font-weight: normal;
  line-height: 18px;
  color: #808080;
}
.container {
  width: 940px;
  margin-left: auto;
  margin-right: auto;
}
.container-fluid {
  padding-left: 20px;
  padding-right: 20px;
  zoom: 1;
  margin-bottom: 18px;
}
.container-fluid:before, .container-fluid:after {
  display: table;
  content: "";
}
.container-fluid:after {
  clear: both;
}
.container-fluid > .sidebar {
  float: left;
  width: 220px;
}
.container-fluid > .content {
  min-width: 700px;
  max-width: 1180px;
  margin-left: 240px;
}
.hide {
  display: none;
}
.show {
  display: block;
}
a {
  color: #0069d6;
  text-decoration: none;
  line-height: inherit;
  font-weight: inherit;
}
a:hover {
  color: #0050a3;
  text-decoration: underline;
}
/* Typography.less
 * Headings, body text, lists, code, and more for a versatile and durable typography system
 * ---------------------------------------------------------------------------------------- */
p {
  font-size: 13px;
  font-weight: normal;
  line-height: 18px;
  margin-bottom: 9px;
}
p small {
  font-size: 11px;
  color: #bfbfbf;
}
h1,
h2,
h3,
h4,
h5,
h6 {
  font-weight: bold;
  color: #404040;
}
h1 small,
h2 small,
h3 small,
h4 small,
h5 small,
h6 small {
  color: #bfbfbf;
}
h1 {
  margin-bottom: 18px;
  font-size: 30px;
  line-height: 36px;
}
h1 small {
  font-size: 18px;
}
h2 {
  font-size: 24px;
  line-height: 36px;
}
h2 small {
  font-size: 14px;
}
h3,
h4,
h5,
h6 {
  line-height: 36px;
}
h3 {
  font-size: 18px;
}
h3 small {
  font-size: 14px;
}
h4 {
  font-size: 16px;
}
h4 small {
  font-size: 12px;
}
h5 {
  font-size: 14px;
}
h6 {
  font-size: 13px;
  color: #bfbfbf;
  text-transform: uppercase;
}
ul, ol {
  margin: 0 0 18px 25px;
}
ul ul,
ul ol,
ol ol,
ol ul {
  margin-bottom: 0;
}
ul {
  list-style: disc;
}
ol {
  list-style: decimal;
}
li {
  line-height: 18px;
  color: #808080;
}
ul.unstyled {
  list-style: none;
  margin-left: 0;
}
dl {
  margin-bottom: 18px;
}
dl dt, dl dd {
  line-height: 18px;
}
dl dt {
  font-weight: bold;
}
dl dd {
  margin-left: 9px;
}
hr {
  margin: 0 0 19px;
  border: 0;
  border-bottom: 1px solid #eee;
}
strong {
  font-style: inherit;
  font-weight: bold;
  line-height: inherit;
}
em {
  font-style: italic;
  font-weight: inherit;
  line-height: inherit;
}
.muted {
  color: #bfbfbf;
}
blockquote {
  margin-bottom: 18px;
  border-left: 5px solid #eee;
  padding-left: 15px;
}
blockquote p {
  font-size: 14px;
  font-weight: 300;
  line-height: 18px;
  margin-bottom: 0;
}
blockquote small {
  display: block;
  font-size: 12px;
  font-weight: 300;
  line-height: 18px;
  color: #bfbfbf;
}
blockquote small:before {
  content: '\2014 \00A0';
}
address {
  display: block;
  line-height: 18px;
  margin-bottom: 18px;
}
code, pre {
  padding: 0 3px 2px;
  font-family: Monaco, Andale Mono, Courier New, monospace;
  font-size: 12px;
  -webkit-border-radius: 3px;
  -moz-border-radius: 3px;
  border-radius: 3px;
}
code {
  background-color: #fee9cc;
  color: rgba(0, 0, 0, 0.75);
  padding: 1px 3px;
}
pre {
  background-color: #f5f5f5;
  display: block;
  padding: 17px;
  margin: 0 0 18px;
  line-height: 18px;
  font-size: 12px;
  border: 1px solid #ccc;
  border: 1px solid rgba(0, 0, 0, 0.15);
  -webkit-border-radius: 3px;
  -moz-border-radius: 3px;
  border-radius: 3px;
  white-space: pre;
  white-space: pre-wrap;
  word-wrap: break-word;
}
/* Forms.less
 * Base styles for various input types, form layouts, and states
 * ------------------------------------------------------------- */
form {
  margin-bottom: 18px;
}
fieldset {
  margin-bottom: 18px;
  padding-top: 18px;
}
fieldset legend {
  display: block;
  margin-left: 150px;
  font-size: 20px;
  line-height: 1;
  *margin: 0 0 5px 145px;
  /* IE6-7 */

  *line-height: 1.5;
  /* IE6-7 */

  color: #404040;
}
.clearfix {
  margin-bottom: 18px;
}
label,
input,
select,
textarea {
  font-family: "Helvetica Neue", Helvetica, Arial, sans-serif;
  font-size: 13px;
  font-weight: normal;
  line-height: normal;
}
label {
  padding-top: 6px;
  font-size: 13px;
  line-height: 18px;
  float: left;
  width: 130px;
  text-align: right;
  color: #404040;
}
div.input {
  margin-left: 150px;
}
input[type=checkbox], input[type=radio] {
  cursor: pointer;
}
input,
textarea,
select,
.uneditable-input {
  display: inline-block;
  width: 210px;
  height: 18px;
  padding: 4px;
  font-size: 13px;
  line-height: 18px;
  color: #808080;
  border: 1px solid #ccc;
  -webkit-border-radius: 3px;
  -moz-border-radius: 3px;
  border-radius: 3px;
}
/* mini reset for non-html5 file types */
input[type=checkbox], input[type=radio] {
  width: auto;
  height: auto;
  padding: 0;
  margin: 3px 0;
  *margin-top: 0;
  /* IE6-7 */

  line-height: normal;
  border: none;
}
input[type=file] {
  background-color: #fff;
  padding: initial;
  border: initial;
  line-height: initial;
  -webkit-box-shadow: none;
  -moz-box-shadow: none;
  box-shadow: none;
}
input[type=button], input[type=reset], input[type=submit] {
  width: auto;
  height: auto;
}
select, input[type=file] {
  height: 27px;
  line-height: 27px;
}
textarea {
  height: auto;
}
.uneditable-input {
  background-color: #eee;
  display: block;
  border-color: #ccc;
  -webkit-box-shadow: inset 0 1px 2px rgba(0, 0, 0, 0.075);
  -moz-box-shadow: inset 0 1px 2px rgba(0, 0, 0, 0.075);
  box-shadow: inset 0 1px 2px rgba(0, 0, 0, 0.075);
}
:-moz-placeholder {
  color: #bfbfbf;
}
::-webkit-input-placeholder {
  color: #bfbfbf;
}
input, select, textarea {
  -webkit-transition: border linear 0.2s, box-shadow linear 0.2s;
  -moz-transition: border linear 0.2s, box-shadow linear 0.2s;
  -ms-transition: border linear 0.2s, box-shadow linear 0.2s;
  -o-transition: border linear 0.2s, box-shadow linear 0.2s;
  transition: border linear 0.2s, box-shadow linear 0.2s;
  -webkit-box-shadow: inset 0 1px 3px rgba(0, 0, 0, 0.1);
  -moz-box-shadow: inset 0 1px 3px rgba(0, 0, 0, 0.1);
  box-shadow: inset 0 1px 3px rgba(0, 0, 0, 0.1);
}
input:focus, textarea:focus {
  outline: none;
  border-color: rgba(82, 168, 236, 0.8);
  -webkit-box-shadow: inset 0 1px 3px rgba(0, 0, 0, 0.1), 0 0 8px rgba(82, 168, 236, 0.6);
  -moz-box-shadow: inset 0 1px 3px rgba(0, 0, 0, 0.1), 0 0 8px rgba(82, 168, 236, 0.6);
  box-shadow: inset 0 1px 3px rgba(0, 0, 0, 0.1), 0 0 8px rgba(82, 168, 236, 0.6);
}
form div.error {
  background: #fae5e3;
  padding: 10px 0;
  margin: -10px 0 10px;
  -webkit-border-radius: 4px;
  -moz-border-radius: 4px;
  border-radius: 4px;
}
form div.error > label, form div.error span.help-inline, form div.error span.help-block {
  color: #9d261d;
}
form div.error input, form div.error textarea {
  border-color: #c87872;
  -webkit-box-shadow: 0 0 3px rgba(171, 41, 32, 0.25);
  -moz-box-shadow: 0 0 3px rgba(171, 41, 32, 0.25);
  box-shadow: 0 0 3px rgba(171, 41, 32, 0.25);
}
form div.error input:focus, form div.error textarea:focus {
  border-color: #b9554d;
  -webkit-box-shadow: 0 0 6px rgba(171, 41, 32, 0.5);
  -moz-box-shadow: 0 0 6px rgba(171, 41, 32, 0.5);
  box-shadow: 0 0 6px rgba(171, 41, 32, 0.5);
}
form div.error .input-prepend span.add-on, form div.error .input-append span.add-on {
  background: #f4c8c5;
  border-color: #c87872;
  color: #b9554d;
}
.input-mini,
input.mini,
textarea.mini,
select.mini {
  width: 60px;
}
.input-small,
input.small,
textarea.small,
select.small {
  width: 90px;
}
.input-medium,
input.medium,
textarea.medium,
select.medium {
  width: 150px;
}
.input-large,
input.large,
textarea.large,
select.large {
  width: 210px;
}
.input-xlarge,
input.xlarge,
textarea.xlarge,
select.xlarge {
  width: 270px;
}
.input-xxlarge,
input.xxlarge,
textarea.xxlarge,
select.xxlarge {
  width: 530px;
}
textarea.xxlarge {
  overflow-y: scroll;
}
input[readonly]:focus, textarea[readonly]:focus, input.disabled {
  background: #f5f5f5;
  border-color: #ddd;
  -webkit-box-shadow: none;
  -moz-box-shadow: none;
  box-shadow: none;
}
.actions {
  background: #f5f5f5;
  margin-top: 18px;
  margin-bottom: 18px;
  padding: 17px 20px 18px 150px;
  border-top: 1px solid #ddd;
  -webkit-border-radius: 0 0 3px 3px;
  -moz-border-radius: 0 0 3px 3px;
  border-radius: 0 0 3px 3px;
}
.actions .secondary-action {
  float: right;
}
.actions .secondary-action a {
  line-height: 30px;
}
.actions .secondary-action a:hover {
  text-decoration: underline;
}
.help-inline, .help-block {
  font-size: 12px;
  line-height: 18px;
  color: #bfbfbf;
}
.help-inline {
  padding-left: 5px;
  *position: relative;
  /* IE6-7 */

  *top: -5px;
  /* IE6-7 */

}
.help-block {
  display: block;
  max-width: 600px;
}
.inline-inputs {
  color: #808080;
}
.inline-inputs span, .inline-inputs input {
  display: inline-block;
}
.inline-inputs input.mini {
  width: 60px;
}
.inline-inputs input.small {
  width: 90px;
}
.inline-inputs span {
  padding: 0 2px 0 1px;
}
.input-prepend input, .input-append input {
  -webkit-border-radius: 0 3px 3px 0;
  -moz-border-radius: 0 3px 3px 0;
  border-radius: 0 3px 3px 0;
}
.input-prepend .add-on, .input-append .add-on {
  background: #f5f5f5;
  float: left;
  display: block;
  width: auto;
  min-width: 16px;
  padding: 4px 4px 4px 5px;
  color: #bfbfbf;
  font-weight: normal;
  line-height: 18px;
  height: 18px;
  text-align: center;
  text-shadow: 0 1px 0 #fff;
  border: 1px solid #ccc;
  border-right-width: 0;
  -webkit-border-radius: 3px 0 0 3px;
  -moz-border-radius: 3px 0 0 3px;
  border-radius: 3px 0 0 3px;
}
.input-prepend .active, .input-append .active {
  background: #a9dba9;
  border-color: #46a546;
}
.input-prepend .add-on {
  *margin-top: 1px;
  /* IE6-7 */

}
.input-append input {
  float: left;
  -webkit-border-radius: 3px 0 0 3px;
  -moz-border-radius: 3px 0 0 3px;
  border-radius: 3px 0 0 3px;
}
.input-append .add-on {
  -webkit-border-radius: 0 3px 3px 0;
  -moz-border-radius: 0 3px 3px 0;
  border-radius: 0 3px 3px 0;
  border-right-width: 1px;
  border-left-width: 0;
}
.inputs-list {
  margin: 0 0 5px;
  width: 100%;
}
.inputs-list li {
  display: block;
  padding: 0;
  width: 100%;
}
.inputs-list li label {
  display: block;
  float: none;
  width: auto;
  padding: 0;
  line-height: 18px;
  text-align: left;
  white-space: normal;
}
.inputs-list li label strong {
  color: #808080;
}
.inputs-list li label small {
  font-size: 12px;
  font-weight: normal;
}
.inputs-list li ul.inputs-list {
  margin-left: 25px;
  margin-bottom: 10px;
  padding-top: 0;
}
.inputs-list li:first-child {
  padding-top: 5px;
}
.inputs-list input[type=radio], .inputs-list input[type=checkbox] {
  margin-bottom: 0;
}
.form-stacked {
  padding-left: 20px;
}
.form-stacked fieldset {
  padding-top: 9px;
}
.form-stacked legend {
  margin-left: 0;
}
.form-stacked label {
  display: block;
  float: none;
  width: auto;
  font-weight: bold;
  text-align: left;
  line-height: 20px;
  padding-top: 0;
}
.form-stacked .clearfix {
  margin-bottom: 9px;
}
.form-stacked .clearfix div.input {
  margin-left: 0;
}
.form-stacked .inputs-list {
  margin-bottom: 0;
}
.form-stacked .inputs-list li {
  padding-top: 0;
}
.form-stacked .inputs-list li label {
  font-weight: normal;
  padding-top: 0;
}
.form-stacked div.error {
  padding-top: 10px;
  padding-bottom: 10px;
  padding-left: 10px;
  margin-top: 0;
  margin-left: -10px;
}
.form-stacked .actions {
  margin-left: -20px;
  padding-left: 20px;
}
/*
 * Tables.less
 * Tables for, you guessed it, tabular data
 * ---------------------------------------- */
table {
  width: 100%;
  margin-bottom: 18px;
  padding: 0;
  border-collapse: separate;
  font-size: 13px;
}
table th, table td {
  padding: 10px 10px 9px;
  line-height: 13.5px;
  text-align: left;
  vertical-align: middle;
  border-bottom: 1px solid #ddd;
}
table th {
  padding-top: 9px;
  font-weight: bold;
  border-bottom-width: 2px;
}
.zebra-striped tbody tr:nth-child(odd) td {
  background-color: #f9f9f9;
}
.zebra-striped tbody tr:hover td {
  background-color: #f5f5f5;
}
.zebra-striped .header {
  cursor: pointer;
}
.zebra-striped .header:after {
  content: "";
  float: right;
  margin-top: 7px;
  border-width: 0 4px 4px;
  border-style: solid;
  border-color: #000 transparent;
  visibility: hidden;
}
.zebra-striped .headerSortUp, .zebra-striped .headerSortDown {
  background-color: rgba(141, 192, 219, 0.25);
  text-shadow: 0 1px 1px rgba(255, 255, 255, 0.75);
  -webkit-border-radius: 3px 3px 0 0;
  -moz-border-radius: 3px 3px 0 0;
  border-radius: 3px 3px 0 0;
}
.zebra-striped .header:hover:after {
  visibility: visible;
}
.zebra-striped .headerSortDown:after, .zebra-striped .headerSortDown:hover:after {
  visibility: visible;
  filter: alpha(opacity=60);
  -khtml-opacity: 0.6;
  -moz-opacity: 0.6;
  opacity: 0.6;
}
.zebra-striped .headerSortUp:after {
  border-bottom: none;
  border-left: 4px solid transparent;
  border-right: 4px solid transparent;
  border-top: 4px solid #000;
  visibility: visible;
  -webkit-box-shadow: none;
  -moz-box-shadow: none;
  box-shadow: none;
  filter: alpha(opacity=60);
  -khtml-opacity: 0.6;
  -moz-opacity: 0.6;
  opacity: 0.6;
}
table .blue {
  color: #049cdb;
  border-bottom-color: #049cdb;
}
table .headerSortUp.blue, table .headerSortDown.blue {
  background-color: #ade6fe;
}
table .green {
  color: #46a546;
  border-bottom-color: #46a546;
}
table .headerSortUp.green, table .headerSortDown.green {
  background-color: #cdeacd;
}
table .red {
  color: #9d261d;
  border-bottom-color: #9d261d;
}
table .headerSortUp.red, table .headerSortDown.red {
  background-color: #f4c8c5;
}
table .yellow {
  color: #ffc40d;
  border-bottom-color: #ffc40d;
}
table .headerSortUp.yellow, table .headerSortDown.yellow {
  background-color: #fff6d9;
}
table .orange {
  color: #f89406;
  border-bottom-color: #f89406;
}
table .headerSortUp.orange, table .headerSortDown.orange {
  background-color: #fee9cc;
}
table .purple {
  color: #7a43b6;
  border-bottom-color: #7a43b6;
}
table .headerSortUp.purple, table .headerSortDown.purple {
  background-color: #e2d5f0;
}
/* Patterns.less
 * Repeatable UI elements outside the base styles provided from the scaffolding
 * ---------------------------------------------------------------------------- */
.topbar {
  height: 40px;
  position: fixed;
  top: 0;
  left: 0;
  right: 0;
  z-index: 10000;
  overflow: visible;
}
.topbar a {
  color: #bfbfbf;
  text-shadow: 0 -1px 0 rgba(0, 0, 0, 0.25);
}
.topbar a:hover, .topbar ul .active a {
  background-color: #333;
  background-color: rgba(255, 255, 255, 0.05);
  color: #ffffff;
  text-decoration: none;
}
.topbar h3 {
  position: relative;
}
.topbar h3 a {
  float: left;
  display: block;
  padding: 8px 20px 12px;
  margin-left: -20px;
  color: #ffffff;
  font-size: 20px;
  font-weight: 200;
  line-height: 1;
}
.topbar form {
  float: left;
  margin: 5px 0 0 0;
  position: relative;
  filter: alpha(opacity=100);
  -khtml-opacity: 1;
  -moz-opacity: 1;
  opacity: 1;
}
.topbar input {
  background-color: #444;
  background-color: rgba(255, 255, 255, 0.3);
  font-family: "Helvetica Neue", Helvetica, Arial, sans-serif;
  font-size: normal;
  font-weight: 13px;
  line-height: 1;
  padding: 4px 9px;
  color: #fff;
  color: rgba(255, 255, 255, 0.75);
  border: 1px solid #111;
  -webkit-border-radius: 4px;
  -moz-border-radius: 4px;
  border-radius: 4px;
  -webkit-box-shadow: inset 0 1px 2px rgba(0, 0, 0, 0.1), 0 1px 0px rgba(255, 255, 255, 0.25);
  -moz-box-shadow: inset 0 1px 2px rgba(0, 0, 0, 0.1), 0 1px 0px rgba(255, 255, 255, 0.25);
  box-shadow: inset 0 1px 2px rgba(0, 0, 0, 0.1), 0 1px 0px rgba(255, 255, 255, 0.25);
  -webkit-transition: none;
  -moz-transition: none;
  -ms-transition: none;
  -o-transition: none;
  transition: none;
}
.topbar input:-moz-placeholder {
  color: #e6e6e6;
}
.topbar input::-webkit-input-placeholder {
  color: #e6e6e6;
}
.topbar input:hover {
  background-color: #bfbfbf;
  background-color: rgba(255, 255, 255, 0.5);
  color: #fff;
}
.topbar input:focus, .topbar input.focused {
  outline: none;
  background-color: #fff;
  color: #404040;
  text-shadow: 0 1px 0 #fff;
  border: 0;
  padding: 5px 10px;
  -webkit-box-shadow: 0 0 3px rgba(0, 0, 0, 0.15);
  -moz-box-shadow: 0 0 3px rgba(0, 0, 0, 0.15);
  box-shadow: 0 0 3px rgba(0, 0, 0, 0.15);
}
.topbar-inner, .topbar .fill {
  background-color: #222;
  background-color: #222222;
  background-repeat: repeat-x;
  background-image: -khtml-gradient(linear, left top, left bottom, from(#333333), to(#222222));
  background-image: -moz-linear-gradient(top, #333333, #222222);
  background-image: -ms-linear-gradient(top, #333333, #222222);
  background-image: -webkit-gradient(linear, left top, left bottom, color-stop(0%, #333333), color-stop(100%, #222222));
  background-image: -webkit-linear-gradient(top, #333333, #222222);
  background-image: -o-linear-gradient(top, #333333, #222222);
  background-image: linear-gradient(top, #333333, #222222);
  filter: progid:DXImageTransform.Microsoft.gradient(startColorstr='#333333', endColorstr='#222222', GradientType=0);
  -webkit-box-shadow: 0 1px 3px rgba(0, 0, 0, 0.25), inset 0 -1px 0 rgba(0, 0, 0, 0.1);
  -moz-box-shadow: 0 1px 3px rgba(0, 0, 0, 0.25), inset 0 -1px 0 rgba(0, 0, 0, 0.1);
  box-shadow: 0 1px 3px rgba(0, 0, 0, 0.25), inset 0 -1px 0 rgba(0, 0, 0, 0.1);
}
.topbar div > ul, .nav {
  display: block;
  float: left;
  margin: 0 10px 0 0;
  position: relative;
  left: 0;
}
.topbar div > ul > li, .nav > li {
  display: block;
  float: left;
}
.topbar div > ul a, .nav a {
  display: block;
  float: none;
  padding: 10px 10px 11px;
  line-height: 19px;
  text-decoration: none;
}
.topbar div > ul a:hover, .nav a:hover {
  color: #fff;
  text-decoration: none;
}
.topbar div > ul .active a, .nav .active a {
  background-color: #222;
  background-color: rgba(0, 0, 0, 0.5);
}
.topbar div > ul.secondary-nav, .nav.secondary-nav {
  float: right;
  margin-left: 10px;
  margin-right: 0;
}
.topbar div > ul.secondary-nav .menu-dropdown,
.nav.secondary-nav .menu-dropdown,
.topbar div > ul.secondary-nav .dropdown-menu,
.nav.secondary-nav .dropdown-menu {
  right: 0;
}
.topbar div > ul a.menu:hover,
.nav a.menu:hover,
.topbar div > ul li.open .menu,
.nav li.open .menu,
.topbar div > ul .dropdown-toggle:hover,
.nav .dropdown-toggle:hover,
.topbar div > ul .dropdown.open .dropdown-toggle,
.nav .dropdown.open .dropdown-toggle {
  background: #444;
  background: rgba(255, 255, 255, 0.05);
}
.topbar div > ul .menu-dropdown,
.nav .menu-dropdown,
.topbar div > ul .dropdown-menu,
.nav .dropdown-menu {
  background-color: #333;
}
.topbar div > ul .menu-dropdown a.menu,
.nav .menu-dropdown a.menu,
.topbar div > ul .dropdown-menu a.menu,
.nav .dropdown-menu a.menu,
.topbar div > ul .menu-dropdown .dropdown-toggle,
.nav .menu-dropdown .dropdown-toggle,
.topbar div > ul .dropdown-menu .dropdown-toggle,
.nav .dropdown-menu .dropdown-toggle {
  color: #fff;
}
.topbar div > ul .menu-dropdown a.menu.open,
.nav .menu-dropdown a.menu.open,
.topbar div > ul .dropdown-menu a.menu.open,
.nav .dropdown-menu a.menu.open,
.topbar div > ul .menu-dropdown .dropdown-toggle.open,
.nav .menu-dropdown .dropdown-toggle.open,
.topbar div > ul .dropdown-menu .dropdown-toggle.open,
.nav .dropdown-menu .dropdown-toggle.open {
  background: #444;
  background: rgba(255, 255, 255, 0.05);
}
.topbar div > ul .menu-dropdown li a,
.nav .menu-dropdown li a,
.topbar div > ul .dropdown-menu li a,
.nav .dropdown-menu li a {
  color: #999;
  text-shadow: 0 1px 0 rgba(0, 0, 0, 0.5);
}
.topbar div > ul .menu-dropdown li a:hover,
.nav .menu-dropdown li a:hover,
.topbar div > ul .dropdown-menu li a:hover,
.nav .dropdown-menu li a:hover {
  background-color: #191919;
  background-repeat: repeat-x;
  background-image: -khtml-gradient(linear, left top, left bottom, from(#292929), to(#191919));
  background-image: -moz-linear-gradient(top, #292929, #191919);
  background-image: -ms-linear-gradient(top, #292929, #191919);
  background-image: -webkit-gradient(linear, left top, left bottom, color-stop(0%, #292929), color-stop(100%, #191919));
  background-image: -webkit-linear-gradient(top, #292929, #191919);
  background-image: -o-linear-gradient(top, #292929, #191919);
  background-image: linear-gradient(top, #292929, #191919);
  filter: progid:DXImageTransform.Microsoft.gradient(startColorstr='#292929', endColorstr='#191919', GradientType=0);
  color: #fff;
}
.topbar div > ul .menu-dropdown .divider,
.nav .menu-dropdown .divider,
.topbar div > ul .dropdown-menu .divider,
.nav .dropdown-menu .divider {
  background-color: #222;
  border-color: #444;
}
.topbar ul .menu-dropdown li a, .topbar ul .dropdown-menu li a {
  padding: 4px 15px;
}
li.menu, .dropdown {
  position: relative;
}
a.menu:after, .dropdown-toggle:after {
  width: 0;
  height: 0;
  display: inline-block;
  content: "&darr;";
  text-indent: -99999px;
  vertical-align: top;
  margin-top: 8px;
  margin-left: 4px;
  border-left: 4px solid transparent;
  border-right: 4px solid transparent;
  border-top: 4px solid #fff;
  filter: alpha(opacity=50);
  -khtml-opacity: 0.5;
  -moz-opacity: 0.5;
  opacity: 0.5;
}
.menu-dropdown, .dropdown-menu {
  background-color: #fff;
  float: left;
  display: none;
  position: absolute;
  top: 40px;
  min-width: 160px;
  max-width: 220px;
  _width: 160px;
  margin-left: 0;
  margin-right: 0;
  padding: 6px 0;
  zoom: 1;
  border-color: #999;
  border-color: rgba(0, 0, 0, 0.2);
  border-style: solid;
  border-width: 0 1px 1px;
  -webkit-border-radius: 0 0 6px 6px;
  -moz-border-radius: 0 0 6px 6px;
  border-radius: 0 0 6px 6px;
  -webkit-box-shadow: 0 2px 4px rgba(0, 0, 0, 0.2);
  -moz-box-shadow: 0 2px 4px rgba(0, 0, 0, 0.2);
  box-shadow: 0 2px 4px rgba(0, 0, 0, 0.2);
  -webkit-background-clip: padding-box;
  -moz-background-clip: padding-box;
  background-clip: padding-box;
}
.menu-dropdown li, .dropdown-menu li {
  float: none;
  display: block;
  background-color: none;
}
.menu-dropdown .divider, .dropdown-menu .divider {
  height: 1px;
  margin: 5px 0;
  overflow: hidden;
  background-color: #eee;
  border-bottom: 1px solid #fff;
}
.topbar .dropdown-menu a, .dropdown-menu a {
  display: block;
  padding: 4px 15px;
  clear: both;
  font-weight: normal;
  line-height: 18px;
  color: #808080;
  text-shadow: 0 1px 0 #fff;
}
.topbar .dropdown-menu a:hover, .dropdown-menu a:hover {
  background-color: #dddddd;
  background-repeat: repeat-x;
  background-image: -khtml-gradient(linear, left top, left bottom, from(#eeeeee), to(#dddddd));
  background-image: -moz-linear-gradient(top, #eeeeee, #dddddd);
  background-image: -ms-linear-gradient(top, #eeeeee, #dddddd);
  background-image: -webkit-gradient(linear, left top, left bottom, color-stop(0%, #eeeeee), color-stop(100%, #dddddd));
  background-image: -webkit-linear-gradient(top, #eeeeee, #dddddd);
  background-image: -o-linear-gradient(top, #eeeeee, #dddddd);
  background-image: linear-gradient(top, #eeeeee, #dddddd);
  filter: progid:DXImageTransform.Microsoft.gradient(startColorstr='#eeeeee', endColorstr='#dddddd', GradientType=0);
  color: #404040;
  text-decoration: none;
  -webkit-box-shadow: inset 0 1px 0 rgba(0, 0, 0, 0.025), inset 0 -1px rgba(0, 0, 0, 0.025);
  -moz-box-shadow: inset 0 1px 0 rgba(0, 0, 0, 0.025), inset 0 -1px rgba(0, 0, 0, 0.025);
  box-shadow: inset 0 1px 0 rgba(0, 0, 0, 0.025), inset 0 -1px rgba(0, 0, 0, 0.025);
}
.open .menu,
.dropdown.open .menu,
.open .dropdown-toggle,
.dropdown.open .dropdown-toggle {
  color: #fff;
  background: #ccc;
  background: rgba(0, 0, 0, 0.3);
}
.open .menu-dropdown,
.dropdown.open .menu-dropdown,
.open .dropdown-menu,
.dropdown.open .dropdown-menu {
  display: block;
}
.tabs, .pills {
  margin: 0 0 20px;
  padding: 0;
  list-style: none;
  zoom: 1;
  margin-bottom: 18px;
}
.tabs:before,
.pills:before,
.tabs:after,
.pills:after {
  display: table;
  content: "";
}
.tabs:after, .pills:after {
  clear: both;
}
.tabs > li, .pills > li {
  float: left;
}
.tabs > li > a, .pills > li > a {
  display: block;
}
.tabs {
  width: 100%;
  border-bottom: 1px solid #ddd;
}
.tabs > li {
  position: relative;
  top: 1px;
}
.tabs > li > a {
  margin-right: 2px;
  padding: 0 15px;
  line-height: 35px;
  -webkit-border-radius: 4px 4px 0 0;
  -moz-border-radius: 4px 4px 0 0;
  border-radius: 4px 4px 0 0;
}
.tabs > li > a:hover {
  background-color: #eee;
  border-bottom: 1px solid #ddd;
  text-decoration: none;
}
.tabs > li.active > a {
  background-color: #fff;
  padding: 0 14px;
  border: 1px solid #ddd;
  border-bottom: 0;
  color: #808080;
}
.tabs .menu-dropdown, .tabs .dropdown-menu {
  top: 35px;
  border-width: 1px;
  -webkit-border-radius: 0 6px 6px 6px;
  -moz-border-radius: 0 6px 6px 6px;
  border-radius: 0 6px 6px 6px;
}
.tabs a.menu:after, .tabs .dropdown-toggle:after {
  border-top-color: #999;
  margin-top: 15px;
  margin-left: 5px;
}
.tabs li.open a.menu:after, .tabs .dropdown.open .dropdown-toggle:after {
  border-top-color: #555;
}
.pills a {
  margin: 5px 3px 5px 0;
  padding: 0 15px;
  text-shadow: 0 1px 1px #fff;
  line-height: 30px;
  -webkit-border-radius: 15px;
  -moz-border-radius: 15px;
  border-radius: 15px;
}
.pills a:hover {
  background: #0050a3;
  color: #fff;
  text-decoration: none;
  text-shadow: 0 1px 1px rgba(0, 0, 0, 0.25);
}
.pills .active a {
  background: #0069d6;
  color: #fff;
  text-shadow: 0 1px 1px rgba(0, 0, 0, 0.25);
}
.hero-unit {
  background-color: #f5f5f5;
  margin-top: 60px;
  margin-bottom: 30px;
  padding: 60px;
  -webkit-border-radius: 6px;
  -moz-border-radius: 6px;
  border-radius: 6px;
}
.hero-unit h1 {
  margin-bottom: 0;
  font-size: 60px;
  line-height: 1;
  letter-spacing: -1px;
}
.hero-unit p {
  font-size: 18px;
  font-weight: 200;
  line-height: 27px;
}
footer {
  margin-top: 17px;
  padding-top: 17px;
  border-top: 1px solid #eee;
}
.page-header {
  margin-bottom: 17px;
  border-bottom: 1px solid #ddd;
  -webkit-box-shadow: 0 1px 0 rgba(255, 255, 255, 0.5);
  -moz-box-shadow: 0 1px 0 rgba(255, 255, 255, 0.5);
  box-shadow: 0 1px 0 rgba(255, 255, 255, 0.5);
}
.page-header h1 {
  margin-bottom: 8px;
}
.btn {
  cursor: pointer;
  display: inline-block;
  background-color: #e6e6e6;
  background-repeat: no-repeat;
  background-image: -webkit-gradient(linear, 0 0, 0 100%, from(#ffffff), color-stop(25%, #ffffff), to(#e6e6e6));
  background-image: -webkit-linear-gradient(#ffffff, #ffffff 25%, #e6e6e6);
  background-image: -moz-linear-gradient(top, #ffffff, #ffffff 25%, #e6e6e6);
  background-image: -ms-linear-gradient(#ffffff, #ffffff 25%, #e6e6e6);
  background-image: -o-linear-gradient(#ffffff, #ffffff 25%, #e6e6e6);
  background-image: linear-gradient(#ffffff, #ffffff 25%, #e6e6e6);
  filter: progid:DXImageTransform.Microsoft.gradient(startColorstr='#ffffff', endColorstr='#e6e6e6', GradientType=0);
  padding: 5px 14px 6px;
  text-shadow: 0 1px 1px rgba(255, 255, 255, 0.75);
  color: #333;
  font-size: 13px;
  line-height: normal;
  border: 1px solid #ccc;
  border-bottom-color: #bbb;
  -webkit-border-radius: 4px;
  -moz-border-radius: 4px;
  border-radius: 4px;
  -webkit-box-shadow: inset 0 1px 0 rgba(255, 255, 255, 0.2), 0 1px 2px rgba(0, 0, 0, 0.05);
  -moz-box-shadow: inset 0 1px 0 rgba(255, 255, 255, 0.2), 0 1px 2px rgba(0, 0, 0, 0.05);
  box-shadow: inset 0 1px 0 rgba(255, 255, 255, 0.2), 0 1px 2px rgba(0, 0, 0, 0.05);
  -webkit-transition: 0.1s linear all;
  -moz-transition: 0.1s linear all;
  -ms-transition: 0.1s linear all;
  -o-transition: 0.1s linear all;
  transition: 0.1s linear all;
}
.btn:hover {
  background-position: 0 -15px;
  color: #333;
  text-decoration: none;
}
.btn.primary {
  color: #fff;
  background-color: #0064cd;
  background-repeat: repeat-x;
  background-image: -khtml-gradient(linear, left top, left bottom, from(#049cdb), to(#0064cd));
  background-image: -moz-linear-gradient(top, #049cdb, #0064cd);
  background-image: -ms-linear-gradient(top, #049cdb, #0064cd);
  background-image: -webkit-gradient(linear, left top, left bottom, color-stop(0%, #049cdb), color-stop(100%, #0064cd));
  background-image: -webkit-linear-gradient(top, #049cdb, #0064cd);
  background-image: -o-linear-gradient(top, #049cdb, #0064cd);
  background-image: linear-gradient(top, #049cdb, #0064cd);
  filter: progid:DXImageTransform.Microsoft.gradient(startColorstr='#049cdb', endColorstr='#0064cd', GradientType=0);
  text-shadow: 0 -1px 0 rgba(0, 0, 0, 0.25);
  border-color: #0064cd #0064cd #003f81;
  border-color: rgba(0, 0, 0, 0.1) rgba(0, 0, 0, 0.1) rgba(0, 0, 0, 0.25);
}
.btn:active {
  -webkit-box-shadow: inset 0 2px 4px rgba(0, 0, 0, 0.25), 0 1px 2px rgba(0, 0, 0, 0.05);
  -moz-box-shadow: inset 0 2px 4px rgba(0, 0, 0, 0.25), 0 1px 2px rgba(0, 0, 0, 0.05);
  box-shadow: inset 0 2px 4px rgba(0, 0, 0, 0.25), 0 1px 2px rgba(0, 0, 0, 0.05);
}
.btn.disabled {
  cursor: default;
  background-image: none;
  filter: progid:DXImageTransform.Microsoft.gradient(enabled = false);
  filter: alpha(opacity=65);
  -khtml-opacity: 0.65;
  -moz-opacity: 0.65;
  opacity: 0.65;
  -webkit-box-shadow: none;
  -moz-box-shadow: none;
  box-shadow: none;
}
.btn[disabled] {
  cursor: default;
  background-image: none;
  filter: progid:DXImageTransform.Microsoft.gradient(enabled = false);
  filter: alpha(opacity=65);
  -khtml-opacity: 0.65;
  -moz-opacity: 0.65;
  opacity: 0.65;
  -webkit-box-shadow: none;
  -moz-box-shadow: none;
  box-shadow: none;
}
.btn.large {
  font-size: 16px;
  line-height: normal;
  padding: 9px 14px 9px;
  -webkit-border-radius: 6px;
  -moz-border-radius: 6px;
  border-radius: 6px;
}
.btn.small {
  padding: 7px 9px 7px;
  font-size: 11px;
}
:root .alert-message, :root .btn {
  border-radius: 0 \0;
}
button.btn::-moz-focus-inner, input[type=submit].btn::-moz-focus-inner {
  padding: 0;
  border: 0;
}
.alert-message {
  background-color: #eedc94;
  background-repeat: repeat-x;
  background-image: -khtml-gradient(linear, left top, left bottom, from(#fceec1), to(#eedc94));
  background-image: -moz-linear-gradient(top, #fceec1, #eedc94);
  background-image: -ms-linear-gradient(top, #fceec1, #eedc94);
  background-image: -webkit-gradient(linear, left top, left bottom, color-stop(0%, #fceec1), color-stop(100%, #eedc94));
  background-image: -webkit-linear-gradient(top, #fceec1, #eedc94);
  background-image: -o-linear-gradient(top, #fceec1, #eedc94);
  background-image: linear-gradient(top, #fceec1, #eedc94);
  filter: progid:DXImageTransform.Microsoft.gradient(startColorstr='#fceec1', endColorstr='#eedc94', GradientType=0);
  text-shadow: 0 -1px 0 rgba(0, 0, 0, 0.25);
  border-color: #eedc94 #eedc94 #e4c652;
  border-color: rgba(0, 0, 0, 0.1) rgba(0, 0, 0, 0.1) rgba(0, 0, 0, 0.25);
  margin-bottom: 18px;
  padding: 7px 14px;
  color: #404040;
  text-shadow: 0 1px 0 rgba(255, 255, 255, 0.5);
  border-width: 1px;
  border-style: solid;
  -webkit-border-radius: 4px;
  -moz-border-radius: 4px;
  border-radius: 4px;
  -webkit-box-shadow: inset 0 1px 0 rgba(255, 255, 255, 0.25);
  -moz-box-shadow: inset 0 1px 0 rgba(255, 255, 255, 0.25);
  box-shadow: inset 0 1px 0 rgba(255, 255, 255, 0.25);
}
.alert-message h5 {
  line-height: 18px;
}
.alert-message p {
  margin-bottom: 0;
}
.alert-message div {
  margin-top: 5px;
  margin-bottom: 2px;
  line-height: 28px;
}
.alert-message .btn {
  -webkit-box-shadow: 0 1px 0 rgba(255, 255, 255, 0.25);
  -moz-box-shadow: 0 1px 0 rgba(255, 255, 255, 0.25);
  box-shadow: 0 1px 0 rgba(255, 255, 255, 0.25);
}
.alert-message .close {
  float: right;
  margin-top: -2px;
  color: #000000;
  font-size: 20px;
  font-weight: bold;
  text-shadow: 0 1px 0 #ffffff;
  filter: alpha(opacity=20);
  -khtml-opacity: 0.2;
  -moz-opacity: 0.2;
  opacity: 0.2;
}
.alert-message .close:hover {
  color: #000000;
  text-decoration: none;
  filter: alpha(opacity=40);
  -khtml-opacity: 0.4;
  -moz-opacity: 0.4;
  opacity: 0.4;
}
.alert-message.block-message {
  background-image: none;
  background-color: #fdf5d9;
  filter: progid:DXImageTransform.Microsoft.gradient(enabled = false);
  padding: 14px;
  border-color: #fceec1;
  -webkit-box-shadow: none;
  -moz-box-shadow: none;
  box-shadow: none;
}
.alert-message.block-message p {
  margin-right: 30px;
}
.alert-message.block-message .alert-actions {
  margin-top: 5px;
}
.alert-message.block-message.error, .alert-message.block-message.success, .alert-message.block-message.info {
  color: #404040;
  text-shadow: 0 1px 0 rgba(255, 255, 255, 0.5);
}
.alert-message.block-message.error {
  background-color: #fddfde;
  border-color: #fbc7c6;
}
.alert-message.block-message.success {
  background-color: #d1eed1;
  border-color: #bfe7bf;
}
.alert-message.block-message.info {
  background-color: #ddf4fb;
  border-color: #c6edf9;
}
.pagination {
  height: 36px;
  margin: 18px 0;
}
.pagination ul {
  float: left;
  margin: 0;
  border: 1px solid #ddd;
  border: 1px solid rgba(0, 0, 0, 0.15);
  -webkit-border-radius: 3px;
  -moz-border-radius: 3px;
  border-radius: 3px;
  -webkit-box-shadow: 0 1px 2px rgba(0, 0, 0, 0.05);
  -moz-box-shadow: 0 1px 2px rgba(0, 0, 0, 0.05);
  box-shadow: 0 1px 2px rgba(0, 0, 0, 0.05);
}
.pagination li {
  display: inline;
}
.pagination a {
  float: left;
  padding: 0 14px;
  line-height: 34px;
  border-right: 1px solid;
  border-right-color: #ddd;
  border-right-color: rgba(0, 0, 0, 0.15);
  *border-right-color: #ddd;
  /* IE6-7 */

  text-decoration: none;
}
.pagination a:hover, .pagination .active a {
  background-color: #c7eefe;
}
.pagination .disabled a, .pagination .disabled a:hover {
  background-color: transparent;
  color: #bfbfbf;
}
.pagination .next a {
  border: 0;
}
.well {
  background-color: #f5f5f5;
  margin-bottom: 20px;
  padding: 19px;
  min-height: 20px;
  border: 1px solid #eee;
  border: 1px solid rgba(0, 0, 0, 0.05);
  -webkit-border-radius: 4px;
  -moz-border-radius: 4px;
  border-radius: 4px;
  -webkit-box-shadow: inset 0 1px 1px rgba(0, 0, 0, 0.05);
  -moz-box-shadow: inset 0 1px 1px rgba(0, 0, 0, 0.05);
  box-shadow: inset 0 1px 1px rgba(0, 0, 0, 0.05);
}
.modal-backdrop {
  background-color: #000;
  position: fixed;
  top: 0;
  left: 0;
  right: 0;
  bottom: 0;
  z-index: 1000;
}
.modal-backdrop.fade {
  opacity: 0;
}
.modal-backdrop, .modal-backdrop.fade.in {
  filter: alpha(opacity=50);
  -khtml-opacity: 0.5;
  -moz-opacity: 0.5;
  opacity: 0.5;
}
.modal {
  position: fixed;
  top: 50%;
  left: 50%;
  z-index: 2000;
  width: 560px;
  margin: -250px 0 0 -250px;
  background-color: #ffffff;
  border: 1px solid #999;
  border: 1px solid rgba(0, 0, 0, 0.3);
  *border: 1px solid #999;
  /* IE6-7 */

  -webkit-border-radius: 6px;
  -moz-border-radius: 6px;
  border-radius: 6px;
  -webkit-box-shadow: 0 3px 7px rgba(0, 0, 0, 0.3);
  -moz-box-shadow: 0 3px 7px rgba(0, 0, 0, 0.3);
  box-shadow: 0 3px 7px rgba(0, 0, 0, 0.3);
  -webkit-background-clip: padding-box;
  -moz-background-clip: padding-box;
  background-clip: padding-box;
}
.modal-header {
  border-bottom: 1px solid #eee;
  padding: 5px 20px;
}
.modal-header .close {
  position: absolute;
  right: 10px;
  top: 10px;
  color: #999;
  line-height: 10px;
  font-size: 18px;
}
.modal-body {
  padding: 20px;
}
.modal-footer {
  background-color: #f5f5f5;
  padding: 14px 20px 15px;
  border-top: 1px solid #ddd;
  -webkit-border-radius: 0 0 6px 6px;
  -moz-border-radius: 0 0 6px 6px;
  border-radius: 0 0 6px 6px;
  -webkit-box-shadow: inset 0 1px 0 #ffffff;
  -moz-box-shadow: inset 0 1px 0 #ffffff;
  box-shadow: inset 0 1px 0 #ffffff;
  zoom: 1;
  margin-bottom: 18px;
  margin-bottom: 0;
}
.modal-footer:before, .modal-footer:after {
  display: table;
  content: "";
}
.modal-footer:after {
  clear: both;
}
.modal-footer .btn {
  float: right;
  margin-left: 10px;
}
.twipsy {
  display: block;
  position: absolute;
  visibility: visible;
  padding: 5px;
  font-size: 11px;
  z-index: 1000;
  filter: alpha(opacity=80);
  -khtml-opacity: 0.8;
  -moz-opacity: 0.8;
  opacity: 0.8;
}
.twipsy.above .twipsy-arrow {
  bottom: 0;
  left: 50%;
  margin-left: -5px;
  border-left: 5px solid transparent;
  border-right: 5px solid transparent;
  border-top: 5px solid #000000;
}
.twipsy.left .twipsy-arrow {
  top: 50%;
  right: 0;
  margin-top: -5px;
  border-top: 5px solid transparent;
  border-bottom: 5px solid transparent;
  border-left: 5px solid #000000;
}
.twipsy.below .twipsy-arrow {
  top: 0;
  left: 50%;
  margin-left: -5px;
  border-left: 5px solid transparent;
  border-right: 5px solid transparent;
  border-bottom: 5px solid #000000;
}
.twipsy.right .twipsy-arrow {
  top: 50%;
  left: 0;
  margin-top: -5px;
  border-top: 5px solid transparent;
  border-bottom: 5px solid transparent;
  border-right: 5px solid #000000;
}
.twipsy-inner {
  padding: 3px 8px;
  background-color: #000;
  color: white;
  text-align: center;
  max-width: 200px;
  text-decoration: none;
  -webkit-border-radius: 4px;
  -moz-border-radius: 4px;
  border-radius: 4px;
}
.twipsy-arrow {
  position: absolute;
  width: 0;
  height: 0;
}
.popover {
  position: absolute;
  top: 0;
  left: 0;
  z-index: 1000;
  padding: 5px;
  display: none;
}
.popover.above .arrow {
  bottom: 0;
  left: 50%;
  margin-left: -5px;
  border-left: 5px solid transparent;
  border-right: 5px solid transparent;
  border-top: 5px solid #000000;
}
.popover.right .arrow {
  top: 50%;
  left: 0;
  margin-top: -5px;
  border-top: 5px solid transparent;
  border-bottom: 5px solid transparent;
  border-right: 5px solid #000000;
}
.popover.below .arrow {
  top: 0;
  left: 50%;
  margin-left: -5px;
  border-left: 5px solid transparent;
  border-right: 5px solid transparent;
  border-bottom: 5px solid #000000;
}
.popover.left .arrow {
  top: 50%;
  right: 0;
  margin-top: -5px;
  border-top: 5px solid transparent;
  border-bottom: 5px solid transparent;
  border-left: 5px solid #000000;
}
.popover .arrow {
  position: absolute;
  width: 0;
  height: 0;
}
.popover .inner {
  background: #333;
  background: rgba(0, 0, 0, 0.8);
  padding: 3px;
  overflow: hidden;
  width: 280px;
  -webkit-border-radius: 6px;
  -moz-border-radius: 6px;
  border-radius: 6px;
  -webkit-box-shadow: 0 3px 7px rgba(0, 0, 0, 0.3);
  -moz-box-shadow: 0 3px 7px rgba(0, 0, 0, 0.3);
  box-shadow: 0 3px 7px rgba(0, 0, 0, 0.3);
}
.popover .title {
  background-color: #f5f5f5;
  padding: 9px 15px;
  line-height: 1;
  -webkit-border-radius: 3px 3px 0 0;
  -moz-border-radius: 3px 3px 0 0;
  border-radius: 3px 3px 0 0;
  border-bottom: 1px solid #eee;
}
.popover .content {
  background-color: #ffffff;
  padding: 14px;
  -webkit-border-radius: 0 0 3px 3px;
  -moz-border-radius: 0 0 3px 3px;
  border-radius: 0 0 3px 3px;
  -webkit-background-clip: padding-box;
  -moz-background-clip: padding-box;
  background-clip: padding-box;
}
.popover .content p, .popover .content ul, .popover .content ol {
  margin-bottom: 0;
}
.fade {
  -webkit-transition: opacity 0.15s linear;
  -moz-transition: opacity 0.15s linear;
  -ms-transition: opacity 0.15s linear;
  -o-transition: opacity 0.15s linear;
  transition: opacity 0.15s linear;
  opacity: 0;
}
.fade.in {
  opacity: 1;
}<|MERGE_RESOLUTION|>--- conflicted
+++ resolved
@@ -6,11 +6,7 @@
  * http://www.apache.org/licenses/LICENSE-2.0
  *
  * Designed and built with all the love in the world @twitter by @mdo and @fat.
-<<<<<<< HEAD
- * Date: Fri Sep  2 20:59:16 PDT 2011
-=======
- * Date: Fri Sep  2 21:04:38 PDT 2011
->>>>>>> 41242b5c
+ * Date: Fri Sep  2 21:06:46 PDT 2011
  */
 /* Reset.less
  * Props to Eric Meyer (meyerweb.com) for his CSS reset file. We're using an adapted version here	that cuts out some of the reset HTML elements we will never need here (i.e., dfn, samp, etc).
