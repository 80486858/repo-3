--- conflicted
+++ resolved
@@ -1,10 +1,9 @@
-<<<<<<< HEAD
-## 1.1.5 (June 21, 2022)
+## 1.1.7 (June 21, 2022)
 
 IMPROVEMENTS:
 
 * Bump shared module version
-=======
+
 ## 1.1.6 (June 3, 2022). Tested on Artifactory 7.38.10 and Xray 3.50.3
 
 BUG FIX:
@@ -16,7 +15,6 @@
 IMPROVEMENTS:
 
 * Upgrade `gopkg.in/yaml.v3` to v3.0.0 for [CVE-2022-28948](https://nvd.nist.gov/vuln/detail/CVE-2022-28948) [GH-54](https://github.com/jfrog/terraform-provider-xray/pull/54)
->>>>>>> d7b839a8
 
 ## 1.1.4 (May 24, 2022). Tested on Artifactory 7.38.10 and Xray 3.49.0
 
