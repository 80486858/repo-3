--- conflicted
+++ resolved
@@ -1,8 +1,4 @@
-<<<<<<< HEAD
-## 2.11.1 (September 16, 2024). Tested on Artifactory 7.90.9 and Xray 3.104.8 with Terraform 1.9.5 and OpenTofu 1.8.2
-=======
-## 2.11.1 (September 13, 2024). Tested on Artifactory 7.90.9 and Xray 3.104.8 with Terraform 1.9.5 and OpenTofu 1.8.2
->>>>>>> 0d2fa1d9
+## 2.11.1 (September 16, 2024)
 
 IMPROVEMENTS:
 
