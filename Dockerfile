--- conflicted
+++ resolved
@@ -1,4 +1,3 @@
-<<<<<<< HEAD
 FROM debian:stable-slim as fetcher
 COPY build/fetch_binaries.sh /tmp/fetch_binaries.sh
 
@@ -8,10 +7,7 @@
 
 RUN /tmp/fetch_binaries.sh
 
-FROM alpine:3.9
-=======
 FROM alpine:3.11
->>>>>>> e76c982f
 
 RUN set -ex \
     && echo "http://nl.alpinelinux.org/alpine/edge/main" >> /etc/apk/repositories \
