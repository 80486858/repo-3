--- conflicted
+++ resolved
@@ -2,19 +2,6 @@
 .lit { color: #195f91; }
 .pun, .opn, .clo { color: #93a1a1; }
 .fun { color: #dc322f; }
-<<<<<<< HEAD
-.str, .atv { color: #268bd2; }
-.kwd, .tag { color: #195f91; }
-.typ, .atn, .dec, .var { color: #CB4B16; }
-.pln { color: #93a1a1; }
-.prettyprint {
-  background-color: #fefbf3;
-  padding: 9px;
-  border: 1px solid rgba(0,0,0,.2);
-  -webkit-box-shadow: 0 1px 2px rgba(0,0,0,.1);
-     -moz-box-shadow: 0 1px 2px rgba(0,0,0,.1);
-          box-shadow: 0 1px 2px rgba(0,0,0,.1);
-=======
 .str, .atv { color: #D14; }
 .kwd, .linenums .tag { color: #1e347b; }
 .typ, .atn, .dec, .var { color: teal; }
@@ -29,88 +16,10 @@
   -webkit-box-shadow: inset 40px 0 0 #fbfbfc, inset 41px 0 0 #ececf0;
      -moz-box-shadow: inset 40px 0 0 #fbfbfc, inset 41px 0 0 #ececf0;
           box-shadow: inset 40px 0 0 #fbfbfc, inset 41px 0 0 #ececf0;
->>>>>>> 4bd1ba4e
 }
 
 /* Specify class=linenums on a pre to get line numbering */
 ol.linenums {
-<<<<<<< HEAD
-  margin: 0 0 0 40px;
-}
-/* IE indents via margin-left */
-ol.linenums li {
-  padding: 0 5px;
-  color: rgba(0,0,0,.15);
-  line-height: 20px;
-  -webkit-border-radius: 2px;
-     -moz-border-radius: 2px;
-          border-radius: 2px;
-}
-/* Alternate shading for lines */
-li.L1, li.L3, li.L5, li.L7, li.L9 {  }
-
-/*
-$base03:    #002b36;
-$base02:    #073642;
-$base01:    #586e75;
-$base00:    #657b83;
-$base0:     #839496;
-$base1:     #93a1a1;
-$base2:     #eee8d5;
-$base3:     #fdf6e3;
-$yellow:    #b58900;
-$orange:    #cb4b16;
-$red:       #dc322f;
-$magenta:   #d33682;
-$violet:    #6c71c4;
-$blue:      #268bd2;
-$cyan:      #2aa198;
-$green:     #859900;
-*/
-
-
-/*
-#1d1f21 Background
-#282a2e Current Line
-#373b41 Selection
-#c5c8c6 Foreground
-#969896 Comment
-#cc6666 Red
-#de935f Orange
-#f0c674 Yellow
-#b5bd68 Green
-#8abeb7 Aqua
-#81a2be Blue
-#b294bb Purple
-*/
-
-
-/* DARK THEME */
-/* ---------- */
-
-.prettyprint-dark {
-  background-color: #1d1f21;
-  border: 0;
-  padding: 10px;
-}
-.prettyprint-dark .linenums li {
-  color: #444;
-}
-.prettyprint-dark .linenums li:hover {
-  background-color: #282a2e;
-}
-/* tags in html */
-.prettyprint-dark .kwd,
-.prettyprint-dark .tag { color: #cc6666; }
-/* html attr */
-.prettyprint-dark .typ,
-.prettyprint-dark .atn,
-.prettyprint-dark .dec,
-.prettyprint-dark .var { color: #de935f; }
-/* html attr values */
-.prettyprint-dark .str,
-.prettyprint-dark .atv { color: #b5bd68; }
-=======
   margin: 0 0 0 33px; /* IE indents via margin-left */
 } 
 ol.linenums li {
@@ -118,5 +27,4 @@
   color: #bebec5;
   line-height: 18px;
   text-shadow: 0 1px 0 #fff;
-}
->>>>>>> 4bd1ba4e
+}