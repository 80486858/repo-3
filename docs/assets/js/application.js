--- conflicted
+++ resolved
@@ -34,21 +34,12 @@
     })
 
     // add tipsies to grid for scaffolding
-<<<<<<< HEAD
-    // if ($('#gridSystem').length) {
-    //   $('#gridSystem').tooltip({
-    //       selector: '.show-grid > div:not(.tooltip)'
-    //     , title: function () { return $(this).width() + 'px' }
-    //   })
-    // }
-=======
     if ($('#gridSystem').length) {
       $('#gridSystem').tooltip({
           selector: '.show-grid > [class*="span"]'
         , title: function () { return $(this).width() + 'px' }
       })
     }
->>>>>>> baadc33c
 
     // tooltip demo
     $('.tooltip-demo').tooltip({
