// NOTICE!! DO NOT USE ANY OF THIS JAVASCRIPT
// IT'S ALL JUST JUNK FOR OUR DOCS!
// ++++++++++++++++++++++++++++++++++++++++++

!function ($) {

  $(function(){

    // Disable certain links in docs
    $('section [href^=#]').click(function (e) {
      e.preventDefault()
    })

    // make code pretty
    window.prettyPrint && prettyPrint()

    // add-ons
    $('.add-on :checkbox').on('click', function () {
      var $this = $(this)
        , method = $this.attr('checked') ? 'addClass' : 'removeClass'
      $(this).parents('.add-on')[method]('active')
    })

    // position static twipsies for components page
    if ($(".twipsies a").length) {
      $(window).on('load resize', function () {
        $(".twipsies a").each(function () {
          $(this)
            .tooltip({
              placement: $(this).attr('title')
            , trigger: 'manual'
            })
            .tooltip('show')
          })
      })
    }

    // add tipsies to grid for scaffolding
    if ($('#grid-system').length) {
      $('#grid-system').tooltip({
          selector: '.show-grid > div'
        , title: function () { return $(this).width() + 'px' }
      })
    }

    // fix sub nav on scroll
    var $win = $(window)
      , $nav = $('.subnav')
      , navTop = $('.subnav').length && $('.subnav').offset().top - 40
      , isFixed = 0

    processScroll()

    $win.on('scroll', processScroll)

    function processScroll() {
      var i, scrollTop = $win.scrollTop()
      if (scrollTop >= navTop && !isFixed) {
        isFixed = 1
        $nav.addClass('subnav-fixed')
      } else if (scrollTop <= navTop && isFixed) {
        isFixed = 0
        $nav.removeClass('subnav-fixed')
      }
    }

<<<<<<< HEAD
  // Copy code blocks in docs
  $(".copy-code").focus(function () {
    var el = this;
    // push select to event loop for chrome :{o
    setTimeout(function () { $(el).select(); }, 0);
  });


  // POSITION STATIC TWIPSIES
  // ========================

  $(window).bind( 'load resize', function () {
    $(".twipsies a").each(function () {
       $(this)
        .twipsy({
          live: false
        , placement: $(this).attr('title')
        , trigger: 'manual'
        , offset: 2
        })
        .twipsy('show')
=======
    // tooltip demo
    $('.tooltip-demo.well').tooltip({
      selector: "a[rel=tooltip]"
    })

    $('.tooltip-test').tooltip()
    $('.popover-test').popover()

    // popover demo
    $("a[rel=popover]")
      .popover()
      .click(function(e) {
        e.preventDefault()
>>>>>>> 4bd1ba4e
      })

    // button state demo
    $('#fat-btn')
      .click(function () {
        var btn = $(this)
        btn.button('loading')
        setTimeout(function () {
          btn.button('reset')
        }, 3000)
      })

    // carousel demo
    $('#myCarousel').carousel()

    // javascript build logic
    var inputsComponent = $("#components.download input")
      , inputsPlugin = $("#plugins.download input")
      , inputsVariables = $("#variables.download input")

    // toggle all plugin checkboxes
    $('#components.download .toggle-all').on('click', function (e) {
      e.preventDefault()
      inputsComponent.attr('checked', !inputsComponent.is(':checked'))
    })

    $('#plugins.download .toggle-all').on('click', function (e) {
      e.preventDefault()
      inputsPlugin.attr('checked', !inputsPlugin.is(':checked'))
    })

    $('#variables.download .toggle-all').on('click', function (e) {
      e.preventDefault()
      inputsVariables.val('')
    })

    // request built javascript
    $('.download-btn').on('click', function () {

      var css = $("#components.download input:checked")
            .map(function () { return this.value })
            .toArray()
        , js = $("#plugins.download input:checked")
            .map(function () { return this.value })
            .toArray()
        , vars = {}
        , img = ['glyphicons-halflings.png', 'glyphicons-halflings-white.png']

    $("#variables.download input")
      .each(function () {
        $(this).val() && (vars[ $(this).prev().text() ] = $(this).val())
      })

      $.ajax({
        type: 'POST'
      , url: 'http://bootstrap.herokuapp.com'
      , dataType: 'jsonpi'
      , params: {
          branch: '2.0-wip'
        , js: js
        , css: css
        , vars: vars
        , img: img
      }
      })
    })

  })

// Modified from the original jsonpi https://github.com/benvinegar/jquery-jsonpi
$.ajaxTransport('jsonpi', function(opts, originalOptions, jqXHR) {
  var url = opts.url;

  return {
    send: function(_, completeCallback) {
      var name = 'jQuery_iframe_' + jQuery.now()
        , iframe, form

      iframe = $('<iframe>')
        .attr('name', name)
        .appendTo('head')

      form = $('<form>')
        .attr('method', opts.type) // GET or POST
        .attr('action', url)
        .attr('target', name)

      $.each(opts.params, function(k, v) {

        $('<input>')
          .attr('type', 'hidden')
          .attr('name', k)
          .attr('value', typeof v == 'string' ? v : JSON.stringify(v))
          .appendTo(form)
      })

      form.appendTo('body').submit()
    }
  }
})

}(window.jQuery)<|MERGE_RESOLUTION|>--- conflicted
+++ resolved
@@ -64,29 +64,6 @@
       }
     }
 
-<<<<<<< HEAD
-  // Copy code blocks in docs
-  $(".copy-code").focus(function () {
-    var el = this;
-    // push select to event loop for chrome :{o
-    setTimeout(function () { $(el).select(); }, 0);
-  });
-
-
-  // POSITION STATIC TWIPSIES
-  // ========================
-
-  $(window).bind( 'load resize', function () {
-    $(".twipsies a").each(function () {
-       $(this)
-        .twipsy({
-          live: false
-        , placement: $(this).attr('title')
-        , trigger: 'manual'
-        , offset: 2
-        })
-        .twipsy('show')
-=======
     // tooltip demo
     $('.tooltip-demo.well').tooltip({
       selector: "a[rel=tooltip]"
@@ -100,7 +77,6 @@
       .popover()
       .click(function(e) {
         e.preventDefault()
->>>>>>> 4bd1ba4e
       })
 
     // button state demo
