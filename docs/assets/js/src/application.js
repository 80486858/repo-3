--- conflicted
+++ resolved
@@ -110,11 +110,7 @@
     })
 
     // Activate animated progress bar
-<<<<<<< HEAD
-    $('.bs-docs-activate-aniamted-progressbar').on('click', function () {
-=======
     $('.bs-docs-activate-animated-progressbar').on('click', function () {
->>>>>>> 66e140db
       $(this).siblings('.progress').find('.progress-bar-striped').toggleClass('active')
     })
 
