/*!
 * Bootstrap Docs (http://getbootstrap.com)
 * Copyright 2011-2014 Twitter, Inc.
 * Licensed under the Creative Commons Attribution 3.0 Unported License. For
 * details, see http://creativecommons.org/licenses/by/3.0/.
 */

// Dev notes
//
// Background information on nomenclature and architecture decisions here.
//
// - Bootstrap variables and mixins are included for easy reuse.
//   Doing so gives us access to the same core utilities provided by Bootstrap.
//   For example, consistent media queries through those mixins.
//
// - Bootstrap's docs variables are prefixed with `%bd-`.
//   These custom colors avoid collision with the components Bootstrap provides.
//
// - Classes are prefixed with `.bd-`.
//   These classes indicate custom-built or modified components for the design
//   and layout of the Bootstrap docs. They are not included in our builds.


<<<<<<< HEAD
  margin-right: 1.25rem;
  margin-bottom: 1.5rem;
  margin-left: 1.25rem;

  .form-control {
    height: 2.45rem;
    padding-top: .4rem;
    padding-bottom: .4rem;
    // color: rgba(255,255,255,.5);
    // background-color: lighten(#29262f, 10%);
    // border-color: lighten(#29262f, 15%);

    // &:focus {
    //   border-color: rgba(255,255,255,.25);
    //   box-shadow: 0 0 .5rem rgba(255,255,255,.25);
    // }
  }
}

.bs-docs-search-results {
  top: 108%;
  right: 0;
  display: block;
  padding: 0;
  overflow: hidden;
  font-size: .9rem;
  border: 0;

  > li > a {
    padding-left: .75rem;
    padding-right: .75rem;
  }

  > li:first-child { margin-top: .25rem; }
  > li:last-child { margin-bottom: .25rem; }

   > .no-results {
    padding: .75rem 1rem;
    color: #7a7a7a;
    text-align: center;
  }
}


.bs-docs-sidenav {
  display: none;
}

.bs-docs-toc-link {
  display: block;
  padding: .25rem 1.25rem;
  color: $gray;
  // font-size: 1rem;
  // color: #fff;
}
.bs-docs-toc-link:hover,
.bs-docs-toc-link:focus {
  // color: $bs-yellow;
  color: $brand-primary;
  text-decoration: none;
}
.active > .bs-docs-toc-link {
  font-weight: 500;
  color: $gray-dark;
  // color: $bs-yellow;
}
.active > .bs-docs-sidenav {
  display: block;
}

.bs-docs-toc-item.active {
  margin-top: 1rem;
  margin-bottom: 1rem;
}
.bs-docs-toc-item:first-child {
  margin-top: 0;
}
.bs-docs-toc-item:last-child {
  margin-bottom: 2rem;
}

// All levels of nav
.bs-docs-sidebar .nav > li > a {
  display: block;
  padding: .25rem 1.25rem;
  font-size: 90%;
  color: #99979c;
}
.bs-docs-sidebar .nav > li > a:hover,
.bs-docs-sidebar .nav > li > a:focus {
  color: $brand-primary;
  // color: $bs-yellow;
  text-decoration: none;
  background-color: transparent;
}
.bs-docs-sidebar .nav > .active > a,
.bs-docs-sidebar .nav > .active:hover > a,
.bs-docs-sidebar .nav > .active:focus > a {
  font-weight: 500;
  color: $gray-dark;
  // color: $bs-yellow;
  background-color: transparent;
}

// Nav: second level (shown on .active)
.bs-docs-sidebar .nav .nav {
  display: none; // Hide by default, but at >768px, show it
  padding-bottom: .75rem;
}
.bs-docs-sidebar .nav .nav > li > a {
  padding-top: 1px;
  padding-bottom: 1px;
  padding-left: 2rem;
  font-size: 75%;
  font-weight: normal;
}
.bs-docs-sidebar .nav .nav > .active > a,
.bs-docs-sidebar .nav .nav > .active:hover > a,
.bs-docs-sidebar .nav .nav > .active:focus > a {
  font-weight: 500;
}

.bs-docs-sidebar .nav > .active > .nav {
  display: block;
}
.bs-docs-sidebar .nav .nav > li > a {
  padding-top: .125rem;
  padding-bottom: .125rem;
  padding-left: 2rem;
  font-size: 80%;
}


//
// Docs sections
//

.bs-docs-content {
  > h2 {
    margin-top: 3rem;
    font-weight: normal;
  }

  > h3 {
    margin-top: 1.5rem;
  }
}

.bs-docs-title {
  @include media-breakpoint-up(sm) {
    margin-right: 23rem;
    font-size: 4rem;

    + p {
      font-size: 1.5rem;
      font-weight: 300;
      margin-right: 23rem;
    }
  }
}


//
// Callouts
//

.bs-callout {
  padding: 1.25rem;
  margin-top: 1.25rem;
  margin-bottom: 1.25rem;
  border: 1px solid #eee;
  border-left-width: .25rem;
  border-radius: .25rem;
}
.bs-callout h4 {
  margin-top: 0;
  margin-bottom: .25rem;
}
.bs-callout p:last-child {
  margin-bottom: 0;
}
.bs-callout code {
  border-radius: .25rem;
}

.bs-callout + .bs-callout {
  margin-top: -.25rem;
}

// Variations
@mixin bs-callout-variant($color) {
  border-left-color: $color;

  h4 { color: $color; }
}
.bs-callout-danger  { @include bs-callout-variant($bs-danger); }
.bs-callout-warning { @include bs-callout-variant($bs-warning); }
.bs-callout-info    { @include bs-callout-variant($bs-info); }


//
// Color swatches
//

.color-swatches {
  margin: 0 -5px;
  overflow: hidden; // clearfix
}

.color-swatch {
  float: left;
  width: 4rem;
  height: 4rem;
  margin-right: .25rem;
  margin-left: .25rem;
  border-radius: .25rem;

  @media (min-width: 768px) {
    width: 6rem;
    height: 6rem;
  }
}

// Docs colors
.color-swatches {
  .bs-purple {
    background-color: $bs-purple;
  }
  .bs-purple-light {
    background-color: $bs-purple-light;
  }
  .bs-purple-lighter {
    background-color: #e5e1ea;
  }
  .bs-gray {
    background-color: #f9f9f9;
  }
}


//
// Team members
//

.bs-team {
  .team-member {
    line-height: 2rem;
    color: #555;
  }
  .team-member:hover {
    color: #333;
    text-decoration: none;
  }
  .github-btn {
    float: right;
    width: 180px;
    height: 1.25rem;
    margin-top: .25rem;
  }
  img {
    float: left;
    width: 2rem;
    margin-right: .5rem;
    border-radius: .25rem;
  }
}


// Wall of Browser Bugs
//
// Better display for the responsive table on the Wall of Browser Bugs.

.bs-docs-browser-bugs {
  td p {
    margin-bottom: 0;
  }
  th:first-child {
    width: 18%;
  }
}

//
// Grid examples
//

.bs-example > .row {
  margin-bottom: 1rem;
}
.bs-example > .row > [class^="col-"] {
  padding-top: .75rem;
  padding-bottom: .75rem;
  background-color: rgba(86,61,124,.15);
  border: 1px solid rgba(86,61,124,.2);
}


//
// Docs examples
//

.bs-example {
  position: relative;
  padding: 1rem;
  margin: 1rem -1rem;
  border: solid #f7f7f9;
  border-width: .2rem 0 0;
  @include clearfix();

  @include media-breakpoint-up(sm) {
    margin-left: 0;
    margin-right: 0;
    margin-bottom: 0;
    padding: 1.5rem;
    border-width: .2rem;
  }

  + p {
    margin-top: 2rem;
  }

  // Undo width of container
  .container {
    width: auto;
  }

  // Card examples should be horizontal
  > .card {
    float: left;
    max-width: 15rem;
    margin: .25rem;
  }

  > .nav + .nav,
  > .alert + .alert,
  > .progress + .progress {
    margin-top: 1rem;
  }

  > .dropdown-menu:first-child {
    position: static;
    display: block;
  }
}


// Tweak content of examples for optimum awesome
.bs-example > *:last-child,
.bs-example > .table-responsive:last-child > .table {
  margin-bottom: 0 !important;
}
.bs-example > .close {
  float: none;
}

// Typography
.bs-example-type .table .type-info {
  color: #999;
  vertical-align: middle;
}
.bs-example-type .table td {
  padding: 1rem 0;
  border-color: #eee;
}
.bs-example-type .table tr:first-child td {
  border-top: 0;
}
.bs-example-type h1,
.bs-example-type h2,
.bs-example-type h3,
.bs-example-type h4,
.bs-example-type h5,
.bs-example-type h6 {
  margin: 0;
}

// Contextual background colors
.bs-example-bg-classes p {
  padding: 1rem;
}

// Images
.bs-example > img {
  + img {
    margin-left: .5rem;
  }
}
// .bs-example > .img-circle,
// .bs-example > .img-rounded,
// .bs-example > .img-thumbnail {
//   margin: .25rem;
// }

// Tables
// .bs-example > .table-responsive > .table {
//   background-color: #fff;
// }

// Buttons
.bs-example > .btn-group {
  margin-top: .25rem;
  margin-bottom: .25rem;
}
.bs-example > .btn-toolbar + .btn-toolbar {
  margin-top: .5rem;
}

// Forms
.bs-example-control-sizing select,
.bs-example-control-sizing input[type="text"] + input[type="text"] {
  margin-top: .5rem;
}
.bs-example-form .input-group {
  margin-bottom: .5rem;
}
.bs-example > textarea.form-control {
  resize: vertical;
}

// List groups
.bs-example > .list-group {
  max-width: 400px;
}

// Navbars
.bs-example .navbar:last-child {
  margin-bottom: 0;
}
.bs-navbar-top-example,
.bs-navbar-bottom-example {
  z-index: 1;
  padding: 0;
  overflow: hidden; // cut the drop shadows off
}
.bs-navbar-top-example .navbar-header,
.bs-navbar-bottom-example .navbar-header {
  margin-left: 0;
}
.bs-navbar-top-example .navbar-fixed-top,
.bs-navbar-bottom-example .navbar-fixed-bottom {
  position: relative;
  margin-right: 0;
  margin-left: 0;
}
.bs-navbar-top-example {
  padding-bottom: 45px;
}
.bs-navbar-top-example .navbar-fixed-top {
  top: -1px;
}
.bs-navbar-bottom-example {
  padding-top: 45px;
}
.bs-navbar-bottom-example .navbar-fixed-bottom {
  bottom: -1px;
}
.bs-navbar-bottom-example .navbar {
  margin-bottom: 0;
}
@media (min-width: 768px) {
  .bs-navbar-top-example .navbar-fixed-top,
  .bs-navbar-bottom-example .navbar-fixed-bottom {
    position: absolute;
  }
}

// Pagination
.bs-example .pagination {
  margin-top: .5rem;
  margin-bottom: .5rem;
}

// Pager
.bs-example > .pager {
  margin-top: 0;
}

// Example modals
.bs-example-modal {
  background-color: #f5f5f5;
}
.bs-example-modal .modal {
  position: relative;
  top: auto;
  right: auto;
  bottom: auto;
  left: auto;
  z-index: 1;
  display: block;
}
.bs-example-modal .modal-dialog {
  left: auto;
  margin-right: auto;
  margin-left: auto;
}

// Example dropdowns
.bs-example > .dropdown > .dropdown-toggle {
  float: left;
}
.bs-example > .dropdown > .dropdown-menu {
  position: static;
  display: block;
  margin-bottom: .25rem;
  clear: left;
}

// Example tabbable tabs
.bs-example-tabs .nav-tabs {
  margin-bottom: 1rem;
}

// Tooltips
.bs-example-tooltips {
  text-align: center;
}
.bs-example-tooltips > .btn {
  margin-top: .25rem;
  margin-bottom: .25rem;
}

// Popovers
.bs-example-popover {
  padding-bottom: 1.5rem;
  background-color: #f9f9f9;
}
.bs-example-popover .popover {
  position: relative;
  display: block;
  float: left;
  width: 260px;
  margin: 1.25rem;
}

// Tooltips
.bs-example-tooltip .tooltip {
  position: relative;
  display: inline-block;
  margin: 10px 20px;
  opacity: 1;
}

// Scrollspy demo on fixed height div
.scrollspy-example {
  position: relative;
  height: 200px;
  margin-top: .5rem;
  overflow: auto;
}

// Helpers
.bs-example > {
  .center-block:not(img) {
    max-width: 200px;
    padding: .5rem;
    background-color: #eee;
  }

  .bg-primary,
  .bg-success,
  .bg-info,
  .bg-warning,
  .bg-danger {
    padding: .5rem;
    margin-top: .5rem;
    margin-bottom: .5rem;
  }
}


//
// Code snippets
//

.highlight {
  padding: 1rem;
  margin: 0 -1rem 1rem;
  background-color: #f7f7f9;

  @include media-breakpoint-up(sm) {
    padding: 1.5rem;
    margin-right: 0;
    margin-left: 0;
  }
}
.highlight pre {
  padding: 0;
  margin-top: 0;
  margin-bottom: 0;
  background-color: transparent;
  border: 0;
}
.highlight pre code {
  font-size: inherit;
  color: $gray-dark; // Effectively the base text color
}


//
// Responsive tests
//

// Responsive (scrollable) doc tables
.table-responsive .highlight pre {
  white-space: normal;
}

// Utility classes table
.bs-table th small,
.responsive-utilities th small {
  display: block;
  font-weight: normal;
  color: #999;
}
.responsive-utilities tbody th {
  font-weight: normal;
}
.responsive-utilities td {
  text-align: center;
}
.responsive-utilities td.is-visible {
  color: #468847;
  background-color: #dff0d8 !important;
}
.responsive-utilities td.is-hidden {
  color: #ccc;
  background-color: #f9f9f9 !important;
}

// Responsive tests
.responsive-utilities-test {
  margin-top: .25rem;
}
.responsive-utilities-test .col-xs-6 {
  margin-bottom: .5rem;
}
.responsive-utilities-test span {
  display: block;
  padding: 1rem .5rem;
  font-size: 1rem;
  font-weight: bold;
  line-height: 1.1;
  text-align: center;
  border-radius: .25rem;
}
.visible-on,
.hidden-on {
  .col-xs-6 {
    > .not-visible {
      color: #999;
      border: 1px solid #ddd;
    }
  }
}
.visible-on,
.hidden-on {
  .col-xs-6 {
    .visible {
      color: #468847;
      background-color: #dff0d8;
      border: 1px solid #d6e9c6;
    }
  }
}

@include media-breakpoint-only(xs) {
  .hidden-xs-only {
    display: none !important;
  }
}
@include media-breakpoint-only(sm) {
  .hidden-sm-only {
    display: none !important;
  }
}
@include media-breakpoint-only(md) {
  .hidden-md-only {
    display: none !important;
  }
}
@include media-breakpoint-only(lg) {
  .hidden-lg-only {
    display: none !important;
  }
}
@include media-breakpoint-only(xl) {
  .hidden-xl-only {
    display: none !important;
  }
}

//
// Brand guidelines
//

// Logo series wrapper
.bs-brand-logos {
  display: table;
  width: 100%;
  margin-bottom: 1rem;
  overflow: hidden;
  color: #563d7c;
  background-color: #f9f9f9;
  border-radius: .25rem;
}

// Individual items
.bs-brand-item {
  padding: 4rem 0;
  text-align: center;
}
.bs-brand-item + .bs-brand-item {
  border-top: 1px solid #fff;
}
.bs-brand-logos .inverse {
  color: #fff;
  background-color: #563d7c;
}

// Heading content within
.bs-brand-item h1,
.bs-brand-item h3 {
  margin-top: 0;
  margin-bottom: 0;
}
.bs-brand-item .bs-docs-booticon {
  margin-right: auto;
  margin-left: auto;
}

// Make the icons stand out on what is/isn't okay
// .bs-brand-item .glyphicon {
//   width: 30px;
//   height: 30px;
//   margin: 10px auto -10px;
//   line-height: 30px;
//   color: #fff;
//   border-radius: 50%;
// }
// .bs-brand-item .glyphicon-ok {
//   background-color: #5cb85c;
// }
// .bs-brand-item .glyphicon-remove {
//   background-color: #d9534f;
// }

@media (min-width: 768px) {
  .bs-brand-item {
    display: table-cell;
    width: 1%;
  }
  .bs-brand-item + .bs-brand-item {
    border-top: 0;
    border-left: 1px solid #fff;
  }
  .bs-brand-item h1 {
    font-size: 4rem;
  }
}


//
// ZeroClipboard styles
//

.zero-clipboard {
  position: relative;
  display: none;
  float: right;
}
.btn-clipboard {
  position: absolute;
  top: 0;
  right: 0;
  z-index: 10;
  display: block;
  padding: .25rem .5rem;
  font-size: 75%;
  color: #818a91;
  cursor: pointer;
  background-color: #eceeef;
  border-radius: 0 .2rem 0 .2rem;
}
.btn-clipboard-hover {
  color: #fff;
  background-color: #027de7;
}

@media (min-width: 768px) {
  .zero-clipboard {
    display: block;
  }
}


//
// Miscellaneous
//
=======
// Load Bootstrap variables and mixins
@import "../../../scss/variables";
@import "../../../scss/mixins";
>>>>>>> 06c2862d

// Local docs variables
$bd-purple:       #563d7c;
$bd-purple-light: #cdbfe3;
$bd-yellow:       #ffe484;
$bd-danger:       #d9534f;
$bd-warning:      #f0ad4e;
$bd-info:         #5bc0de;

// Load docs components
@import "layout";
@import "sidebar";
@import "booticon";
@import "homepage";
@import "ads";
@import "footer";
@import "social-buttons";
@import "page-header";
@import "component-examples";
@import "responsive-tests";
@import "buttons";
@import "callouts";
@import "examples";
@import "team";
@import "browser-bugs";
@import "brand";
@import "zeroclipboard";

// Load docs dependencies
@import "syntax";
@import "anchor";<|MERGE_RESOLUTION|>--- conflicted
+++ resolved
@@ -21,809 +21,9 @@
 //   and layout of the Bootstrap docs. They are not included in our builds.
 
 
-<<<<<<< HEAD
-  margin-right: 1.25rem;
-  margin-bottom: 1.5rem;
-  margin-left: 1.25rem;
-
-  .form-control {
-    height: 2.45rem;
-    padding-top: .4rem;
-    padding-bottom: .4rem;
-    // color: rgba(255,255,255,.5);
-    // background-color: lighten(#29262f, 10%);
-    // border-color: lighten(#29262f, 15%);
-
-    // &:focus {
-    //   border-color: rgba(255,255,255,.25);
-    //   box-shadow: 0 0 .5rem rgba(255,255,255,.25);
-    // }
-  }
-}
-
-.bs-docs-search-results {
-  top: 108%;
-  right: 0;
-  display: block;
-  padding: 0;
-  overflow: hidden;
-  font-size: .9rem;
-  border: 0;
-
-  > li > a {
-    padding-left: .75rem;
-    padding-right: .75rem;
-  }
-
-  > li:first-child { margin-top: .25rem; }
-  > li:last-child { margin-bottom: .25rem; }
-
-   > .no-results {
-    padding: .75rem 1rem;
-    color: #7a7a7a;
-    text-align: center;
-  }
-}
-
-
-.bs-docs-sidenav {
-  display: none;
-}
-
-.bs-docs-toc-link {
-  display: block;
-  padding: .25rem 1.25rem;
-  color: $gray;
-  // font-size: 1rem;
-  // color: #fff;
-}
-.bs-docs-toc-link:hover,
-.bs-docs-toc-link:focus {
-  // color: $bs-yellow;
-  color: $brand-primary;
-  text-decoration: none;
-}
-.active > .bs-docs-toc-link {
-  font-weight: 500;
-  color: $gray-dark;
-  // color: $bs-yellow;
-}
-.active > .bs-docs-sidenav {
-  display: block;
-}
-
-.bs-docs-toc-item.active {
-  margin-top: 1rem;
-  margin-bottom: 1rem;
-}
-.bs-docs-toc-item:first-child {
-  margin-top: 0;
-}
-.bs-docs-toc-item:last-child {
-  margin-bottom: 2rem;
-}
-
-// All levels of nav
-.bs-docs-sidebar .nav > li > a {
-  display: block;
-  padding: .25rem 1.25rem;
-  font-size: 90%;
-  color: #99979c;
-}
-.bs-docs-sidebar .nav > li > a:hover,
-.bs-docs-sidebar .nav > li > a:focus {
-  color: $brand-primary;
-  // color: $bs-yellow;
-  text-decoration: none;
-  background-color: transparent;
-}
-.bs-docs-sidebar .nav > .active > a,
-.bs-docs-sidebar .nav > .active:hover > a,
-.bs-docs-sidebar .nav > .active:focus > a {
-  font-weight: 500;
-  color: $gray-dark;
-  // color: $bs-yellow;
-  background-color: transparent;
-}
-
-// Nav: second level (shown on .active)
-.bs-docs-sidebar .nav .nav {
-  display: none; // Hide by default, but at >768px, show it
-  padding-bottom: .75rem;
-}
-.bs-docs-sidebar .nav .nav > li > a {
-  padding-top: 1px;
-  padding-bottom: 1px;
-  padding-left: 2rem;
-  font-size: 75%;
-  font-weight: normal;
-}
-.bs-docs-sidebar .nav .nav > .active > a,
-.bs-docs-sidebar .nav .nav > .active:hover > a,
-.bs-docs-sidebar .nav .nav > .active:focus > a {
-  font-weight: 500;
-}
-
-.bs-docs-sidebar .nav > .active > .nav {
-  display: block;
-}
-.bs-docs-sidebar .nav .nav > li > a {
-  padding-top: .125rem;
-  padding-bottom: .125rem;
-  padding-left: 2rem;
-  font-size: 80%;
-}
-
-
-//
-// Docs sections
-//
-
-.bs-docs-content {
-  > h2 {
-    margin-top: 3rem;
-    font-weight: normal;
-  }
-
-  > h3 {
-    margin-top: 1.5rem;
-  }
-}
-
-.bs-docs-title {
-  @include media-breakpoint-up(sm) {
-    margin-right: 23rem;
-    font-size: 4rem;
-
-    + p {
-      font-size: 1.5rem;
-      font-weight: 300;
-      margin-right: 23rem;
-    }
-  }
-}
-
-
-//
-// Callouts
-//
-
-.bs-callout {
-  padding: 1.25rem;
-  margin-top: 1.25rem;
-  margin-bottom: 1.25rem;
-  border: 1px solid #eee;
-  border-left-width: .25rem;
-  border-radius: .25rem;
-}
-.bs-callout h4 {
-  margin-top: 0;
-  margin-bottom: .25rem;
-}
-.bs-callout p:last-child {
-  margin-bottom: 0;
-}
-.bs-callout code {
-  border-radius: .25rem;
-}
-
-.bs-callout + .bs-callout {
-  margin-top: -.25rem;
-}
-
-// Variations
-@mixin bs-callout-variant($color) {
-  border-left-color: $color;
-
-  h4 { color: $color; }
-}
-.bs-callout-danger  { @include bs-callout-variant($bs-danger); }
-.bs-callout-warning { @include bs-callout-variant($bs-warning); }
-.bs-callout-info    { @include bs-callout-variant($bs-info); }
-
-
-//
-// Color swatches
-//
-
-.color-swatches {
-  margin: 0 -5px;
-  overflow: hidden; // clearfix
-}
-
-.color-swatch {
-  float: left;
-  width: 4rem;
-  height: 4rem;
-  margin-right: .25rem;
-  margin-left: .25rem;
-  border-radius: .25rem;
-
-  @media (min-width: 768px) {
-    width: 6rem;
-    height: 6rem;
-  }
-}
-
-// Docs colors
-.color-swatches {
-  .bs-purple {
-    background-color: $bs-purple;
-  }
-  .bs-purple-light {
-    background-color: $bs-purple-light;
-  }
-  .bs-purple-lighter {
-    background-color: #e5e1ea;
-  }
-  .bs-gray {
-    background-color: #f9f9f9;
-  }
-}
-
-
-//
-// Team members
-//
-
-.bs-team {
-  .team-member {
-    line-height: 2rem;
-    color: #555;
-  }
-  .team-member:hover {
-    color: #333;
-    text-decoration: none;
-  }
-  .github-btn {
-    float: right;
-    width: 180px;
-    height: 1.25rem;
-    margin-top: .25rem;
-  }
-  img {
-    float: left;
-    width: 2rem;
-    margin-right: .5rem;
-    border-radius: .25rem;
-  }
-}
-
-
-// Wall of Browser Bugs
-//
-// Better display for the responsive table on the Wall of Browser Bugs.
-
-.bs-docs-browser-bugs {
-  td p {
-    margin-bottom: 0;
-  }
-  th:first-child {
-    width: 18%;
-  }
-}
-
-//
-// Grid examples
-//
-
-.bs-example > .row {
-  margin-bottom: 1rem;
-}
-.bs-example > .row > [class^="col-"] {
-  padding-top: .75rem;
-  padding-bottom: .75rem;
-  background-color: rgba(86,61,124,.15);
-  border: 1px solid rgba(86,61,124,.2);
-}
-
-
-//
-// Docs examples
-//
-
-.bs-example {
-  position: relative;
-  padding: 1rem;
-  margin: 1rem -1rem;
-  border: solid #f7f7f9;
-  border-width: .2rem 0 0;
-  @include clearfix();
-
-  @include media-breakpoint-up(sm) {
-    margin-left: 0;
-    margin-right: 0;
-    margin-bottom: 0;
-    padding: 1.5rem;
-    border-width: .2rem;
-  }
-
-  + p {
-    margin-top: 2rem;
-  }
-
-  // Undo width of container
-  .container {
-    width: auto;
-  }
-
-  // Card examples should be horizontal
-  > .card {
-    float: left;
-    max-width: 15rem;
-    margin: .25rem;
-  }
-
-  > .nav + .nav,
-  > .alert + .alert,
-  > .progress + .progress {
-    margin-top: 1rem;
-  }
-
-  > .dropdown-menu:first-child {
-    position: static;
-    display: block;
-  }
-}
-
-
-// Tweak content of examples for optimum awesome
-.bs-example > *:last-child,
-.bs-example > .table-responsive:last-child > .table {
-  margin-bottom: 0 !important;
-}
-.bs-example > .close {
-  float: none;
-}
-
-// Typography
-.bs-example-type .table .type-info {
-  color: #999;
-  vertical-align: middle;
-}
-.bs-example-type .table td {
-  padding: 1rem 0;
-  border-color: #eee;
-}
-.bs-example-type .table tr:first-child td {
-  border-top: 0;
-}
-.bs-example-type h1,
-.bs-example-type h2,
-.bs-example-type h3,
-.bs-example-type h4,
-.bs-example-type h5,
-.bs-example-type h6 {
-  margin: 0;
-}
-
-// Contextual background colors
-.bs-example-bg-classes p {
-  padding: 1rem;
-}
-
-// Images
-.bs-example > img {
-  + img {
-    margin-left: .5rem;
-  }
-}
-// .bs-example > .img-circle,
-// .bs-example > .img-rounded,
-// .bs-example > .img-thumbnail {
-//   margin: .25rem;
-// }
-
-// Tables
-// .bs-example > .table-responsive > .table {
-//   background-color: #fff;
-// }
-
-// Buttons
-.bs-example > .btn-group {
-  margin-top: .25rem;
-  margin-bottom: .25rem;
-}
-.bs-example > .btn-toolbar + .btn-toolbar {
-  margin-top: .5rem;
-}
-
-// Forms
-.bs-example-control-sizing select,
-.bs-example-control-sizing input[type="text"] + input[type="text"] {
-  margin-top: .5rem;
-}
-.bs-example-form .input-group {
-  margin-bottom: .5rem;
-}
-.bs-example > textarea.form-control {
-  resize: vertical;
-}
-
-// List groups
-.bs-example > .list-group {
-  max-width: 400px;
-}
-
-// Navbars
-.bs-example .navbar:last-child {
-  margin-bottom: 0;
-}
-.bs-navbar-top-example,
-.bs-navbar-bottom-example {
-  z-index: 1;
-  padding: 0;
-  overflow: hidden; // cut the drop shadows off
-}
-.bs-navbar-top-example .navbar-header,
-.bs-navbar-bottom-example .navbar-header {
-  margin-left: 0;
-}
-.bs-navbar-top-example .navbar-fixed-top,
-.bs-navbar-bottom-example .navbar-fixed-bottom {
-  position: relative;
-  margin-right: 0;
-  margin-left: 0;
-}
-.bs-navbar-top-example {
-  padding-bottom: 45px;
-}
-.bs-navbar-top-example .navbar-fixed-top {
-  top: -1px;
-}
-.bs-navbar-bottom-example {
-  padding-top: 45px;
-}
-.bs-navbar-bottom-example .navbar-fixed-bottom {
-  bottom: -1px;
-}
-.bs-navbar-bottom-example .navbar {
-  margin-bottom: 0;
-}
-@media (min-width: 768px) {
-  .bs-navbar-top-example .navbar-fixed-top,
-  .bs-navbar-bottom-example .navbar-fixed-bottom {
-    position: absolute;
-  }
-}
-
-// Pagination
-.bs-example .pagination {
-  margin-top: .5rem;
-  margin-bottom: .5rem;
-}
-
-// Pager
-.bs-example > .pager {
-  margin-top: 0;
-}
-
-// Example modals
-.bs-example-modal {
-  background-color: #f5f5f5;
-}
-.bs-example-modal .modal {
-  position: relative;
-  top: auto;
-  right: auto;
-  bottom: auto;
-  left: auto;
-  z-index: 1;
-  display: block;
-}
-.bs-example-modal .modal-dialog {
-  left: auto;
-  margin-right: auto;
-  margin-left: auto;
-}
-
-// Example dropdowns
-.bs-example > .dropdown > .dropdown-toggle {
-  float: left;
-}
-.bs-example > .dropdown > .dropdown-menu {
-  position: static;
-  display: block;
-  margin-bottom: .25rem;
-  clear: left;
-}
-
-// Example tabbable tabs
-.bs-example-tabs .nav-tabs {
-  margin-bottom: 1rem;
-}
-
-// Tooltips
-.bs-example-tooltips {
-  text-align: center;
-}
-.bs-example-tooltips > .btn {
-  margin-top: .25rem;
-  margin-bottom: .25rem;
-}
-
-// Popovers
-.bs-example-popover {
-  padding-bottom: 1.5rem;
-  background-color: #f9f9f9;
-}
-.bs-example-popover .popover {
-  position: relative;
-  display: block;
-  float: left;
-  width: 260px;
-  margin: 1.25rem;
-}
-
-// Tooltips
-.bs-example-tooltip .tooltip {
-  position: relative;
-  display: inline-block;
-  margin: 10px 20px;
-  opacity: 1;
-}
-
-// Scrollspy demo on fixed height div
-.scrollspy-example {
-  position: relative;
-  height: 200px;
-  margin-top: .5rem;
-  overflow: auto;
-}
-
-// Helpers
-.bs-example > {
-  .center-block:not(img) {
-    max-width: 200px;
-    padding: .5rem;
-    background-color: #eee;
-  }
-
-  .bg-primary,
-  .bg-success,
-  .bg-info,
-  .bg-warning,
-  .bg-danger {
-    padding: .5rem;
-    margin-top: .5rem;
-    margin-bottom: .5rem;
-  }
-}
-
-
-//
-// Code snippets
-//
-
-.highlight {
-  padding: 1rem;
-  margin: 0 -1rem 1rem;
-  background-color: #f7f7f9;
-
-  @include media-breakpoint-up(sm) {
-    padding: 1.5rem;
-    margin-right: 0;
-    margin-left: 0;
-  }
-}
-.highlight pre {
-  padding: 0;
-  margin-top: 0;
-  margin-bottom: 0;
-  background-color: transparent;
-  border: 0;
-}
-.highlight pre code {
-  font-size: inherit;
-  color: $gray-dark; // Effectively the base text color
-}
-
-
-//
-// Responsive tests
-//
-
-// Responsive (scrollable) doc tables
-.table-responsive .highlight pre {
-  white-space: normal;
-}
-
-// Utility classes table
-.bs-table th small,
-.responsive-utilities th small {
-  display: block;
-  font-weight: normal;
-  color: #999;
-}
-.responsive-utilities tbody th {
-  font-weight: normal;
-}
-.responsive-utilities td {
-  text-align: center;
-}
-.responsive-utilities td.is-visible {
-  color: #468847;
-  background-color: #dff0d8 !important;
-}
-.responsive-utilities td.is-hidden {
-  color: #ccc;
-  background-color: #f9f9f9 !important;
-}
-
-// Responsive tests
-.responsive-utilities-test {
-  margin-top: .25rem;
-}
-.responsive-utilities-test .col-xs-6 {
-  margin-bottom: .5rem;
-}
-.responsive-utilities-test span {
-  display: block;
-  padding: 1rem .5rem;
-  font-size: 1rem;
-  font-weight: bold;
-  line-height: 1.1;
-  text-align: center;
-  border-radius: .25rem;
-}
-.visible-on,
-.hidden-on {
-  .col-xs-6 {
-    > .not-visible {
-      color: #999;
-      border: 1px solid #ddd;
-    }
-  }
-}
-.visible-on,
-.hidden-on {
-  .col-xs-6 {
-    .visible {
-      color: #468847;
-      background-color: #dff0d8;
-      border: 1px solid #d6e9c6;
-    }
-  }
-}
-
-@include media-breakpoint-only(xs) {
-  .hidden-xs-only {
-    display: none !important;
-  }
-}
-@include media-breakpoint-only(sm) {
-  .hidden-sm-only {
-    display: none !important;
-  }
-}
-@include media-breakpoint-only(md) {
-  .hidden-md-only {
-    display: none !important;
-  }
-}
-@include media-breakpoint-only(lg) {
-  .hidden-lg-only {
-    display: none !important;
-  }
-}
-@include media-breakpoint-only(xl) {
-  .hidden-xl-only {
-    display: none !important;
-  }
-}
-
-//
-// Brand guidelines
-//
-
-// Logo series wrapper
-.bs-brand-logos {
-  display: table;
-  width: 100%;
-  margin-bottom: 1rem;
-  overflow: hidden;
-  color: #563d7c;
-  background-color: #f9f9f9;
-  border-radius: .25rem;
-}
-
-// Individual items
-.bs-brand-item {
-  padding: 4rem 0;
-  text-align: center;
-}
-.bs-brand-item + .bs-brand-item {
-  border-top: 1px solid #fff;
-}
-.bs-brand-logos .inverse {
-  color: #fff;
-  background-color: #563d7c;
-}
-
-// Heading content within
-.bs-brand-item h1,
-.bs-brand-item h3 {
-  margin-top: 0;
-  margin-bottom: 0;
-}
-.bs-brand-item .bs-docs-booticon {
-  margin-right: auto;
-  margin-left: auto;
-}
-
-// Make the icons stand out on what is/isn't okay
-// .bs-brand-item .glyphicon {
-//   width: 30px;
-//   height: 30px;
-//   margin: 10px auto -10px;
-//   line-height: 30px;
-//   color: #fff;
-//   border-radius: 50%;
-// }
-// .bs-brand-item .glyphicon-ok {
-//   background-color: #5cb85c;
-// }
-// .bs-brand-item .glyphicon-remove {
-//   background-color: #d9534f;
-// }
-
-@media (min-width: 768px) {
-  .bs-brand-item {
-    display: table-cell;
-    width: 1%;
-  }
-  .bs-brand-item + .bs-brand-item {
-    border-top: 0;
-    border-left: 1px solid #fff;
-  }
-  .bs-brand-item h1 {
-    font-size: 4rem;
-  }
-}
-
-
-//
-// ZeroClipboard styles
-//
-
-.zero-clipboard {
-  position: relative;
-  display: none;
-  float: right;
-}
-.btn-clipboard {
-  position: absolute;
-  top: 0;
-  right: 0;
-  z-index: 10;
-  display: block;
-  padding: .25rem .5rem;
-  font-size: 75%;
-  color: #818a91;
-  cursor: pointer;
-  background-color: #eceeef;
-  border-radius: 0 .2rem 0 .2rem;
-}
-.btn-clipboard-hover {
-  color: #fff;
-  background-color: #027de7;
-}
-
-@media (min-width: 768px) {
-  .zero-clipboard {
-    display: block;
-  }
-}
-
-
-//
-// Miscellaneous
-//
-=======
 // Load Bootstrap variables and mixins
 @import "../../../scss/variables";
 @import "../../../scss/mixins";
->>>>>>> 06c2862d
 
 // Local docs variables
 $bd-purple:       #563d7c;
