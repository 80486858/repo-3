//
// Main navbar
//

.bd-navbar {
<<<<<<< HEAD
  padding-right: 0;
  padding-left: 0;
  margin-bottom: 2rem;
  border-bottom: 1px solid rgba(0,0,0,.1);
  box-shadow: 0 6px 12px rgba(0,0,0,.05);

=======
>>>>>>> e1e621be
  .navbar-nav {
    .nav-link {
      color: $bd-graphite-light;

      &.active,
      &:hover,
      &:focus {
        color: $gray-dark;
        background-color: transparent;
      }

      &.active {
        font-weight: 500;
        color: darken($gray-dark, 15%);
      }
    }
  }

  .dropdown-menu {
    font-size: inherit;
  }
}<|MERGE_RESOLUTION|>--- conflicted
+++ resolved
@@ -3,15 +3,12 @@
 //
 
 .bd-navbar {
-<<<<<<< HEAD
-  padding-right: 0;
-  padding-left: 0;
+  // padding-right: 0;
+  // padding-left: 0;
   margin-bottom: 2rem;
   border-bottom: 1px solid rgba(0,0,0,.1);
   box-shadow: 0 6px 12px rgba(0,0,0,.05);
 
-=======
->>>>>>> e1e621be
   .navbar-nav {
     .nav-link {
       color: $bd-graphite-light;
