--- conflicted
+++ resolved
@@ -5,11 +5,6 @@
 //
 
 .bd-navbar {
-<<<<<<< HEAD
-  padding-right: 0;
-  padding-left: 0;
-  margin-bottom: 2rem;
-=======
   // @include media-breakpoint-up(md) {
   position: -webkit-sticky;
   position: sticky;
@@ -22,7 +17,6 @@
   // padding-left: 0;
   // margin-bottom: 2rem;
   background-color: #fff;
->>>>>>> 5d7db507
   border-bottom: 1px solid rgba(0,0,0,.1);
   box-shadow: 0 6px 12px rgba(0,0,0,.05);
 
