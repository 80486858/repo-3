--- conflicted
+++ resolved
@@ -6,9 +6,9 @@
 
 .bd-sidebar {
   @include media-breakpoint-up(md) {
-<<<<<<< HEAD
+    position: -webkit-sticky;
     position: sticky;
-    top: 2rem;
+    top: 5rem;
     max-height: calc(100vh - 4rem);
     overflow-y: auto;
   }
@@ -22,13 +22,6 @@
 
   @include media-breakpoint-up(md) {
     margin-right: 1.5rem;
-=======
-    position: -webkit-sticky;
-    position: sticky;
-    top: 5rem;
-    max-height: calc(100vh - 4rem);
-    overflow-y: auto;
->>>>>>> 5d7db507
   }
 }
 
@@ -85,15 +78,9 @@
 
 .bd-toc-link {
   display: block;
-<<<<<<< HEAD
   // padding-top: .25rem;
   // padding-bottom: .25rem;
   padding: .75rem 1rem;
-=======
-  padding-top: .25rem;
-  padding-bottom: .25rem;
-  // padding: .25rem .75rem;
->>>>>>> 5d7db507
   color: $gray;
 }
 .bd-toc-link:hover,
@@ -129,15 +116,9 @@
 // All levels of nav
 .bd-sidebar .nav > li > a {
   display: block;
-<<<<<<< HEAD
   // padding-top: .25rem;
   // padding-bottom: .25rem;
   padding: .25rem 1rem;
-=======
-  padding-top: .25rem;
-  padding-bottom: .25rem;
-  // padding: .25rem .75rem;
->>>>>>> 5d7db507
   font-size: 90%;
   color: #99979c;
 }
