--- conflicted
+++ resolved
@@ -315,140 +315,49 @@
   .row-fluid > .span2 {
     width: 14.364640883%;
   }
-<<<<<<< HEAD
+  .row-fluid > .span1 {
+    width: 5.801104972%;
+  }
   input,
   textarea,
   .uneditable-input {
     margin-left: 0;
   }
-  input.span1,
-  textarea.span1,
-  .uneditable-input.span1 {
+  input.span12, textarea.span12, .uneditable-input.span12 {
+    width: 714px;
+  }
+  input.span11, textarea.span11, .uneditable-input.span11 {
+    width: 652px;
+  }
+  input.span10, textarea.span10, .uneditable-input.span10 {
+    width: 590px;
+  }
+  input.span9, textarea.span9, .uneditable-input.span9 {
+    width: 528px;
+  }
+  input.span8, textarea.span8, .uneditable-input.span8 {
+    width: 466px;
+  }
+  input.span7, textarea.span7, .uneditable-input.span7 {
+    width: 404px;
+  }
+  input.span6, textarea.span6, .uneditable-input.span6 {
+    width: 342px;
+  }
+  input.span5, textarea.span5, .uneditable-input.span5 {
+    width: 280px;
+  }
+  input.span4, textarea.span4, .uneditable-input.span4 {
+    width: 218px;
+  }
+  input.span3, textarea.span3, .uneditable-input.span3 {
+    width: 156px;
+  }
+  input.span2, textarea.span2, .uneditable-input.span2 {
+    width: 94px;
+  }
+  input.span1, textarea.span1, .uneditable-input.span1 {
     width: 32px;
-  }
-  input.span2,
-  textarea.span2,
-  .uneditable-input.span2 {
-    width: 94px;
-  }
-  input.span3,
-  textarea.span3,
-  .uneditable-input.span3 {
-    width: 156px;
-  }
-  input.span4,
-  textarea.span4,
-  .uneditable-input.span4 {
-    width: 218px;
-  }
-  input.span5,
-  textarea.span5,
-  .uneditable-input.span5 {
-    width: 280px;
-  }
-  input.span6,
-  textarea.span6,
-  .uneditable-input.span6 {
-    width: 342px;
-  }
-  input.span7,
-  textarea.span7,
-  .uneditable-input.span7 {
-    width: 404px;
-  }
-  input.span8,
-  textarea.span8,
-  .uneditable-input.span8 {
-    width: 466px;
-  }
-  input.span9,
-  textarea.span9,
-  .uneditable-input.span9 {
-    width: 528px;
-  }
-  input.span10,
-  textarea.span10,
-  .uneditable-input.span10 {
-    width: 590px;
-  }
-  input.span11,
-  textarea.span11,
-  .uneditable-input.span11 {
-    width: 652px;
-  }
-  input.span12,
-  textarea.span12,
-  .uneditable-input.span12 {
-    width: 714px;
-=======
-  .row-fluid > .span1 {
-    width: 5.801104972%;
-  }
-  input,
-  textarea,
-  .uneditable-input {
-    margin-left: 0;
-  }
-  input > .span12,
-  textarea > .span12,
-  .uneditable-input > .span12 {
-    width: 714px;
-  }
-  input > .span11,
-  textarea > .span11,
-  .uneditable-input > .span11 {
-    width: 652px;
-  }
-  input > .span10,
-  textarea > .span10,
-  .uneditable-input > .span10 {
-    width: 590px;
-  }
-  input > .span9,
-  textarea > .span9,
-  .uneditable-input > .span9 {
-    width: 528px;
-  }
-  input > .span8,
-  textarea > .span8,
-  .uneditable-input > .span8 {
-    width: 466px;
-  }
-  input > .span7,
-  textarea > .span7,
-  .uneditable-input > .span7 {
-    width: 404px;
-  }
-  input > .span6,
-  textarea > .span6,
-  .uneditable-input > .span6 {
-    width: 342px;
-  }
-  input > .span5,
-  textarea > .span5,
-  .uneditable-input > .span5 {
-    width: 280px;
-  }
-  input > .span4,
-  textarea > .span4,
-  .uneditable-input > .span4 {
-    width: 218px;
-  }
-  input > .span3,
-  textarea > .span3,
-  .uneditable-input > .span3 {
-    width: 156px;
-  }
-  input > .span2,
-  textarea > .span2,
-  .uneditable-input > .span2 {
-    width: 94px;
-  }
-  input > .span1,
-  textarea > .span1,
-  .uneditable-input > .span1 {
-    width: 32px;
->>>>>>> 29c63fdb
   }
 }
 @media (max-width: 979px) {
@@ -711,140 +620,49 @@
   .row-fluid > .span2 {
     width: 14.529914530000001%;
   }
-<<<<<<< HEAD
+  .row-fluid > .span1 {
+    width: 5.982905983%;
+  }
   input,
   textarea,
   .uneditable-input {
     margin-left: 0;
   }
-  input.span1,
-  textarea.span1,
-  .uneditable-input.span1 {
+  input.span12, textarea.span12, .uneditable-input.span12 {
+    width: 1160px;
+  }
+  input.span11, textarea.span11, .uneditable-input.span11 {
+    width: 1060px;
+  }
+  input.span10, textarea.span10, .uneditable-input.span10 {
+    width: 960px;
+  }
+  input.span9, textarea.span9, .uneditable-input.span9 {
+    width: 860px;
+  }
+  input.span8, textarea.span8, .uneditable-input.span8 {
+    width: 760px;
+  }
+  input.span7, textarea.span7, .uneditable-input.span7 {
+    width: 660px;
+  }
+  input.span6, textarea.span6, .uneditable-input.span6 {
+    width: 560px;
+  }
+  input.span5, textarea.span5, .uneditable-input.span5 {
+    width: 460px;
+  }
+  input.span4, textarea.span4, .uneditable-input.span4 {
+    width: 360px;
+  }
+  input.span3, textarea.span3, .uneditable-input.span3 {
+    width: 260px;
+  }
+  input.span2, textarea.span2, .uneditable-input.span2 {
+    width: 160px;
+  }
+  input.span1, textarea.span1, .uneditable-input.span1 {
     width: 60px;
-  }
-  input.span2,
-  textarea.span2,
-  .uneditable-input.span2 {
-    width: 160px;
-  }
-  input.span3,
-  textarea.span3,
-  .uneditable-input.span3 {
-    width: 260px;
-  }
-  input.span4,
-  textarea.span4,
-  .uneditable-input.span4 {
-    width: 360px;
-  }
-  input.span5,
-  textarea.span5,
-  .uneditable-input.span5 {
-    width: 460px;
-  }
-  input.span6,
-  textarea.span6,
-  .uneditable-input.span6 {
-    width: 560px;
-  }
-  input.span7,
-  textarea.span7,
-  .uneditable-input.span7 {
-    width: 660px;
-  }
-  input.span8,
-  textarea.span8,
-  .uneditable-input.span8 {
-    width: 760px;
-  }
-  input.span9,
-  textarea.span9,
-  .uneditable-input.span9 {
-    width: 860px;
-  }
-  input.span10,
-  textarea.span10,
-  .uneditable-input.span10 {
-    width: 960px;
-  }
-  input.span11,
-  textarea.span11,
-  .uneditable-input.span11 {
-    width: 1060px;
-  }
-  input.span12,
-  textarea.span12,
-  .uneditable-input.span12 {
-    width: 1160px;
-=======
-  .row-fluid > .span1 {
-    width: 5.982905983%;
-  }
-  input,
-  textarea,
-  .uneditable-input {
-    margin-left: 0;
-  }
-  input > .span12,
-  textarea > .span12,
-  .uneditable-input > .span12 {
-    width: 1160px;
-  }
-  input > .span11,
-  textarea > .span11,
-  .uneditable-input > .span11 {
-    width: 1060px;
-  }
-  input > .span10,
-  textarea > .span10,
-  .uneditable-input > .span10 {
-    width: 960px;
-  }
-  input > .span9,
-  textarea > .span9,
-  .uneditable-input > .span9 {
-    width: 860px;
-  }
-  input > .span8,
-  textarea > .span8,
-  .uneditable-input > .span8 {
-    width: 760px;
-  }
-  input > .span7,
-  textarea > .span7,
-  .uneditable-input > .span7 {
-    width: 660px;
-  }
-  input > .span6,
-  textarea > .span6,
-  .uneditable-input > .span6 {
-    width: 560px;
-  }
-  input > .span5,
-  textarea > .span5,
-  .uneditable-input > .span5 {
-    width: 460px;
-  }
-  input > .span4,
-  textarea > .span4,
-  .uneditable-input > .span4 {
-    width: 360px;
-  }
-  input > .span3,
-  textarea > .span3,
-  .uneditable-input > .span3 {
-    width: 260px;
-  }
-  input > .span2,
-  textarea > .span2,
-  .uneditable-input > .span2 {
-    width: 160px;
-  }
-  input > .span1,
-  textarea > .span1,
-  .uneditable-input > .span1 {
-    width: 60px;
->>>>>>> 29c63fdb
   }
   .thumbnails {
     margin-left: -30px;
