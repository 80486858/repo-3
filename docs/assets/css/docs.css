--- conflicted
+++ resolved
@@ -147,39 +147,10 @@
   padding-top: 10px;
   padding-bottom: 10px;
   background-color: #eee;
-<<<<<<< HEAD
-=======
-  text-align: center;
-  -webkit-border-radius: 3px;
-     -moz-border-radius: 3px;
-          border-radius: 3px;
-  min-height: 40px;
-  line-height: 40px;
+  border: 1px solid #ddd;
 }
 .show-grid [class*="span"]:hover {
   background-color: #ddd;
-}
-.show-grid .show-grid {
-  margin-top: 0;
-  margin-bottom: 0;
-}
-.show-grid .show-grid [class*="span"] {
-  margin-top: 5px;
-}
-.show-grid [class*="span"] [class*="span"] {
-  background-color: #ccc;
-}
-.show-grid [class*="span"] [class*="span"] [class*="span"] {
-  background-color: #999;
-}
-
-
-
-/* Mini layout previews
--------------------------------------------------- */
-.mini-layout {
->>>>>>> baadc33c
-  border: 1px solid #ddd;
 }
 
 
