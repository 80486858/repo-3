/* Add additional stylesheets below
-------------------------------------------------- */
/*
  Bootstrap's documentation styles
  Special styles for presenting Bootstrap's documentation and examples
*/



/* Body and structure
-------------------------------------------------- */

body {
  position: relative;
  padding-top: 44px;
}

/* Code in headings */
h3 code {
  font-size: 14px;
  font-weight: normal;
}



/* Tweak navbar brand link to be super sleek
-------------------------------------------------- */

/* Change the docs' brand */
body > .navbar .brand {
  padding-right: 0;
  padding-left: 0;
  margin-left: 20px;
  float: right;
  font-weight: bold;
  color: #000;
  text-shadow: 0 1px 0 rgba(255,255,255,.1), 0 0 30px rgba(255,255,255,.125);
  -webkit-transition: all .2s linear;
     -moz-transition: all .2s linear;
          transition: all .2s linear;
}
body > .navbar .brand:hover {
  text-decoration: none;
  text-shadow: 0 1px 0 rgba(255,255,255,.1), 0 0 30px rgba(255,255,255,.4);
}


/* Sections
-------------------------------------------------- */

/* padding for in-page bookmarks and fixed navbar */
section {
  padding-top: 30px;
}
section > .page-header,
section > .lead {
  color: #5a5a5a;
}
section > ul li {
  margin-bottom: 5px;
}

/* Separators (hr) */
.bs-docs-separator {
  margin: 40px 0 39px;
}

/* Faded out hr */
hr.soften {
  height: 1px;
  margin: 70px 0;
  background-image: -webkit-linear-gradient(left, rgba(0,0,0,0), rgba(0,0,0,.1), rgba(0,0,0,0));
  background-image:    -moz-linear-gradient(left, rgba(0,0,0,0), rgba(0,0,0,.1), rgba(0,0,0,0));
  background-image:     -ms-linear-gradient(left, rgba(0,0,0,0), rgba(0,0,0,.1), rgba(0,0,0,0));
  background-image:      -o-linear-gradient(left, rgba(0,0,0,0), rgba(0,0,0,.1), rgba(0,0,0,0));
  border: 0;
}



/* Jumbotrons
-------------------------------------------------- */

/* Base class
------------------------- */
.jumbotron {
  position: relative;
  padding: 40px 0;
  color: #fff;
  text-align: center;
  text-shadow: 0 1px 3px rgba(0,0,0,.4), 0 0 30px rgba(0,0,0,.075);
  background: #020031; /* Old browsers */
  background: -moz-linear-gradient(45deg,  #020031 0%, #6d3353 100%); /* FF3.6+ */
  background: -webkit-gradient(linear, left bottom, right top, color-stop(0%,#020031), color-stop(100%,#6d3353)); /* Chrome,Safari4+ */
  background: -webkit-linear-gradient(45deg,  #020031 0%,#6d3353 100%); /* Chrome10+,Safari5.1+ */
  background: -o-linear-gradient(45deg,  #020031 0%,#6d3353 100%); /* Opera 11.10+ */
  background: -ms-linear-gradient(45deg,  #020031 0%,#6d3353 100%); /* IE10+ */
  background: linear-gradient(45deg,  #020031 0%,#6d3353 100%); /* W3C */
  filter: progid:DXImageTransform.Microsoft.gradient( startColorstr='#020031', endColorstr='#6d3353',GradientType=1 ); /* IE6-9 fallback on horizontal gradient */
  -webkit-box-shadow: inset 0 3px 7px rgba(0,0,0,.2), inset 0 -3px 7px rgba(0,0,0,.2);
     -moz-box-shadow: inset 0 3px 7px rgba(0,0,0,.2), inset 0 -3px 7px rgba(0,0,0,.2);
          box-shadow: inset 0 3px 7px rgba(0,0,0,.2), inset 0 -3px 7px rgba(0,0,0,.2);
}
.jumbotron h1 {
  font-size: 80px;
  font-weight: bold;
  letter-spacing: -1px;
  line-height: 1;
}
.jumbotron p {
  font-size: 24px;
  font-weight: 300;
  line-height: 1.25;
  margin-bottom: 30px;
}

/* Link styles (used on .masthead-links as well) */
.jumbotron a {
  color: #fff;
  color: rgba(255,255,255,.5);
  -webkit-transition: all .2s ease-in-out;
     -moz-transition: all .2s ease-in-out;
          transition: all .2s ease-in-out;
}
.jumbotron a:hover {
  color: #fff;
  text-shadow: 0 0 10px rgba(255,255,255,.25);
}

/* Download button */
.masthead .btn {
  padding: 19px 24px;
  font-size: 24px;
  font-weight: 200;
  color: #fff; /* redeclare to override the `.jumbotron a` */
  border: 0;
  -webkit-border-radius: 6px;
     -moz-border-radius: 6px;
          border-radius: 6px;
  -webkit-box-shadow: inset 0 1px 0 rgba(255,255,255,.1), 0 1px 5px rgba(0,0,0,.25);
     -moz-box-shadow: inset 0 1px 0 rgba(255,255,255,.1), 0 1px 5px rgba(0,0,0,.25);
          box-shadow: inset 0 1px 0 rgba(255,255,255,.1), 0 1px 5px rgba(0,0,0,.25);
  -webkit-transition: none;
     -moz-transition: none;
          transition: none;
}
.masthead .btn:hover {
  -webkit-box-shadow: inset 0 1px 0 rgba(255,255,255,.1), 0 1px 5px rgba(0,0,0,.25);
     -moz-box-shadow: inset 0 1px 0 rgba(255,255,255,.1), 0 1px 5px rgba(0,0,0,.25);
          box-shadow: inset 0 1px 0 rgba(255,255,255,.1), 0 1px 5px rgba(0,0,0,.25);
}
.masthead .btn:active {
  -webkit-box-shadow: inset 0 2px 4px rgba(0,0,0,.1), 0 1px 0 rgba(255,255,255,.1);
     -moz-box-shadow: inset 0 2px 4px rgba(0,0,0,.1), 0 1px 0 rgba(255,255,255,.1);
          box-shadow: inset 0 2px 4px rgba(0,0,0,.1), 0 1px 0 rgba(255,255,255,.1);
}


/* Pattern overlay
------------------------- */
.jumbotron .container {
  position: relative;
  z-index: 2;
}
.jumbotron:after {
  content: '';
  display: block;
  position: absolute;
  top: 0;
  right: 0;
  bottom: 0;
  left: 0;
  background: url(../img/bs-docs-masthead-pattern.png) repeat center center;
  opacity: .4;
}

/* Masthead (docs home)
------------------------- */
.masthead {
  padding: 70px 0 80px;
  margin-bottom: 0;
  color: #fff;
}
.masthead h1 {
  font-size: 120px;
  line-height: 1;
  letter-spacing: -2px;
}
.masthead p {
  font-size: 40px;
  font-weight: 200;
  line-height: 1.25;
}

/* Textual links in masthead */
.masthead-links {
  margin: 0;
  list-style: none;
}
.masthead-links li {
  display: inline;
  padding: 0 10px;
  color: rgba(255,255,255,.25);
}

/* Social proof buttons from GitHub & Twitter */
.bs-docs-social {
  padding: 15px 0;
  text-align: center;
  background-color: #f5f5f5;
  border-top: 1px solid #fff;
  border-bottom: 1px solid #ddd;
}

/* Quick links on Home */
.bs-docs-social-buttons {
  margin-left: 0;
  margin-bottom: 0;
  padding-left: 0;
  list-style: none;
}
.bs-docs-social-buttons li {
  display: inline-block;
  padding: 5px 8px;
  line-height: 1;
  *display: inline;
  *zoom: 1;
}

/* Subhead (other pages)
------------------------- */
.subhead {
  text-align: left;
  border-bottom: 1px solid #ddd;
}
.subhead h1 {
  font-size: 60px;
}
.subhead p {
  margin-bottom: 20px;
}
.subhead .navbar {
  display: none;
}



/* Marketing section of Overview
-------------------------------------------------- */

.marketing {
  text-align: center;
  color: #5a5a5a;
}
.marketing h1 {
  margin: 60px 0 10px;
  font-size: 60px;
  font-weight: 200;
  line-height: 1;
  letter-spacing: -1px;
}
.marketing h2 {
  font-weight: 200;
  margin-bottom: 5px;
}
.marketing p {
  font-size: 16px;
  line-height: 1.5;
}
.marketing .marketing-byline {
  margin-bottom: 40px;
  font-size: 20px;
  font-weight: 300;
  line-height: 1.25;
  color: #999;
}
.marketing img {
  display: block;
  margin: 0 auto 30px;
}



/* Footer
-------------------------------------------------- */

.footer {
  padding: 70px 0;
  margin-top: 70px;
  border-top: 1px solid #e5e5e5;
  background-color: #f5f5f5;
}
.footer p {
  margin-bottom: 0;
  color: #777;
}
.footer-links {
  margin: 10px 0;
}
.footer-links li {
  display: inline;
  padding: 0 2px;
}
.footer-links li:first-child {
  padding-left: 0;
}



/* Special grid styles
-------------------------------------------------- */

.show-grid {
  margin-top: 10px;
  margin-bottom: 20px;
}
.show-grid [class*="span"] {
  background-color: #eee;
  text-align: center;
  -webkit-border-radius: 3px;
     -moz-border-radius: 3px;
          border-radius: 3px;
  min-height: 40px;
  line-height: 40px;
}
.show-grid .show-grid {
  margin-top: 0;
  margin-bottom: 0;
}
.show-grid .show-grid [class*="span"] {
  margin-top: 5px;
}
.show-grid [class*="span"] [class*="span"] {
  background-color: #ccc;
}
.show-grid [class*="span"] [class*="span"] [class*="span"] {
  background-color: #999;
}

.show-grid [class*="span"]:nth-child(even) {
  background-color: #ddd;
}

.show-grid [class*="span"]:hover {
  background-color: #333;
  color: #fff;
  cursor: pointer;
}


/* Mini layout previews
-------------------------------------------------- */
.mini-layout {
  border: 1px solid #ddd;
  -webkit-border-radius: 6px;
     -moz-border-radius: 6px;
          border-radius: 6px;
  -webkit-box-shadow: 0 1px 2px rgba(0,0,0,.075);
     -moz-box-shadow: 0 1px 2px rgba(0,0,0,.075);
          box-shadow: 0 1px 2px rgba(0,0,0,.075);
}
.mini-layout,
.mini-layout .mini-layout-body,
.mini-layout.fluid .mini-layout-sidebar {
  height: 300px;
}
.mini-layout {
  margin-bottom: 20px;
  padding: 9px;
}
.mini-layout div {
  -webkit-border-radius: 3px;
     -moz-border-radius: 3px;
          border-radius: 3px;
}
.mini-layout .mini-layout-body {
  background-color: #dceaf4;
  margin: 0 auto;
  width: 70%;
}
.mini-layout.fluid .mini-layout-sidebar,
.mini-layout.fluid .mini-layout-header,
.mini-layout.fluid .mini-layout-body {
  float: left;
}
.mini-layout.fluid .mini-layout-sidebar {
  background-color: #bbd8e9;
  width: 20%;
}
.mini-layout.fluid .mini-layout-body {
  width: 77.5%;
  margin-left: 2.5%;
}



/* Download page
-------------------------------------------------- */

.download .page-header {
  margin-top: 36px;
}
.page-header .toggle-all {
  margin-top: 5px;
}

/* Space out h3s when following a section */
.download h3 {
  margin-bottom: 5px;
}
.download-builder input + h3,
.download-builder .checkbox + h3 {
  margin-top: 9px;
}

/* Fields for variables */
.download-builder input[type=text] {
  margin-bottom: 9px;
  font-family: Menlo, Monaco, "Courier New", monospace;
  font-size: 12px;
  color: #d14;
}
.download-builder input[type=text]:focus {
  background-color: #fff;
}

/* Custom, larger checkbox labels */
.download .checkbox {
  padding: 6px 10px 6px 25px;
  font-size: 13px;
  line-height: 18px;
  color: #555;
  background-color: #f9f9f9;
  -webkit-border-radius: 3px;
     -moz-border-radius: 3px;
          border-radius: 3px;
  cursor: pointer;
}
.download .checkbox:hover {
  color: #333;
  background-color: #f5f5f5;
}
.download .checkbox small {
  font-size: 12px;
  color: #777;
}

/* Variables section */
#variables label {
  margin-bottom: 0;
}

/* Giant download button */
.download-btn {
  margin: 36px 0 108px;
}
#download p,
#download h4 {
  max-width: 50%;
  margin: 0 auto;
  color: #999;
  text-align: center;
}
#download h4 {
  margin-bottom: 0;
}
#download p {
  margin-bottom: 18px;
}
.download-btn .btn {
  display: block;
  width: auto;
  padding: 19px 24px;
  margin-bottom: 27px;
  font-size: 30px;
  line-height: 1;
  text-align: center;
  -webkit-border-radius: 6px;
     -moz-border-radius: 6px;
          border-radius: 6px;
}



/* Misc
-------------------------------------------------- */

/* Make tables spaced out a bit more */
h2 + table,
h3 + table,
h4 + table,
h2 + .row {
  margin-top: 5px;
}

/* Example sites showcase */
.example-sites {
  xmargin-left: 20px;
}
.example-sites img {
  max-width: 100%;
  margin: 0 auto;
}

.scrollspy-example {
  height: 200px;
  overflow: auto;
  position: relative;
}


/* Fake the :focus state to demo it */
.focused {
  border-color: rgba(82,168,236,.8);
  -webkit-box-shadow: inset 0 1px 3px rgba(0,0,0,.1), 0 0 8px rgba(82,168,236,.6);
     -moz-box-shadow: inset 0 1px 3px rgba(0,0,0,.1), 0 0 8px rgba(82,168,236,.6);
          box-shadow: inset 0 1px 3px rgba(0,0,0,.1), 0 0 8px rgba(82,168,236,.6);
  outline: 0;
}

/* For input sizes, make them display block */
.docs-input-sizes select,
.docs-input-sizes input[type=text] {
  display: block;
  margin-bottom: 9px;
}

/* Icons
------------------------- */
.the-icons {
  margin-left: 0;
  list-style: none;
}
.the-icons li {
  float: left;
  width: 25%;
  line-height: 25px;
}
.the-icons [class^="glyphicon-"] {
  vertical-align: middle;
  margin-right: 3px;
}
.the-icons li:hover [class^="glyphicon-"] {
  background-color: rgba(255,0,0,.25);
}

/* Example page
------------------------- */
.bootstrap-examples p {
  font-size: 13px;
  line-height: 18px;
}
.bootstrap-examples .thumbnail {
  margin-bottom: 9px;
  background-color: #fff;
}



/* Bootstrap code examples
-------------------------------------------------- */

/* Base class */
.bs-docs-example {
  position: relative;
  margin: 15px 0;
  padding: 39px 19px 14px;
  *padding-top: 19px;
  background-color: #fff;
  border: 1px solid #ddd;
  -webkit-border-radius: 4px;
     -moz-border-radius: 4px;
          border-radius: 4px;
}

/* Echo out a label for the example */
.bs-docs-example:after {
  content: "Example";
  position: absolute;
  top: -1px;
  left: -1px;
  padding: 3px 7px;
  font-size: 12px;
  font-weight: bold;
  background-color: #f5f5f5;
  border: 1px solid #ddd;
  color: #9da0a4;
  -webkit-border-radius: 4px 0 4px 0;
     -moz-border-radius: 4px 0 4px 0;
          border-radius: 4px 0 4px 0;
}

/* Remove spacing between an example and it's code */
.bs-docs-example + .prettyprint {
  margin-top: -20px;
  padding-top: 15px;
}

/* Tweak examples
------------------------- */
.bs-docs-example > p:last-child {
  margin-bottom: 0;
}
.bs-docs-example .table,
.bs-docs-example .progress,
.bs-docs-example .well,
.bs-docs-example .alert,
.bs-docs-example .hero-unit,
.bs-docs-example .pagination,
.bs-docs-example .navbar,
.bs-docs-example > .nav,
.bs-docs-example blockquote {
  margin-bottom: 5px;
}
.bs-docs-example .pagination {
  margin-top: 0;
}
.bs-navbar-top-example,
.bs-navbar-bottom-example {
  z-index: 1;
  padding: 0;
  height: 90px;
  overflow: hidden; /* cut the drop shadows off */
}
.bs-navbar-top-example .navbar-fixed-top,
.bs-navbar-bottom-example .navbar-fixed-bottom {
  margin-left: 0;
  margin-right: 0;
}
.bs-navbar-top-example {
  -webkit-border-radius: 0 0 4px 4px;
     -moz-border-radius: 0 0 4px 4px;
          border-radius: 0 0 4px 4px;
}
.bs-navbar-top-example:after {
  top: auto;
  bottom: -1px;
  -webkit-border-radius: 0 4px 0 4px;
     -moz-border-radius: 0 4px 0 4px;
          border-radius: 0 4px 0 4px;
}
.bs-navbar-bottom-example {
  -webkit-border-radius: 4px 4px 0 0;
     -moz-border-radius: 4px 4px 0 0;
          border-radius: 4px 4px 0 0;
}
.bs-navbar-bottom-example .navbar {
  margin-bottom: 0;
}
form.bs-docs-example {
  padding-bottom: 19px;
}

/* Images */
.bs-docs-example-images img {
  margin: 10px;
  display: inline-block;
}

/* Tooltips */
.bs-docs-tooltip-examples {
  text-align: center;
  margin: 0 0 10px;
  list-style: none;
}
.bs-docs-tooltip-examples li {
  display: inline;
  padding: 0 10px;
}

/* Popovers */
.bs-docs-example-popover {
  padding-bottom: 24px;
  background-color: #f9f9f9;
}
.bs-docs-example-popover .popover {
  position: relative;
  display: block;
  float: left;
  width: 260px;
  margin: 20px;
}



/* Responsive docs
-------------------------------------------------- */

/* Utility classes table
------------------------- */
.responsive-utilities th small {
  display: block;
  font-weight: normal;
  color: #999;
}
.responsive-utilities tbody th {
  font-weight: normal;
}
.responsive-utilities td {
  text-align: center;
}
.responsive-utilities td.is-visible {
  color: #468847;
  background-color: #dff0d8 !important;
}
.responsive-utilities td.is-hidden {
  color: #ccc;
  background-color: #f9f9f9 !important;
}

/* Responsive tests
------------------------- */
.responsive-utilities-test {
  margin-top: 5px;
  margin-left: 0;
  list-style: none;
  overflow: hidden; /* clear floats */
}
.responsive-utilities-test li {
  position: relative;
  float: left;
  width: 25%;
  height: 43px;
  font-size: 14px;
  font-weight: bold;
  line-height: 43px;
  color: #999;
  text-align: center;
  border: 1px solid #ddd;
  -webkit-border-radius: 4px;
     -moz-border-radius: 4px;
          border-radius: 4px;
}
.responsive-utilities-test li + li {
  margin-left: 10px;
}
.responsive-utilities-test span {
  position: absolute;
  top:    -1px;
  left:   -1px;
  right:  -1px;
  bottom: -1px;
  -webkit-border-radius: 4px;
     -moz-border-radius: 4px;
          border-radius: 4px;
}
.responsive-utilities-test span {
  color: #468847;
  background-color: #dff0d8;
  border: 1px solid #d6e9c6;
}



/* Sidenav for Docs
-------------------------------------------------- */

.bs-docs-sidenav {
  width: 228px;
  margin: 30px 0 0;
}
/* Chevrons */
.bs-docs-sidenav .glyphicon-chevron-right {
  float: right;
  margin-top: -2px;
  margin-right: -6px;
  opacity: .25;
  color: #000;
}
<<<<<<< HEAD
.bs-docs-sidenav a:hover .icon-chevron-right {
=======
.bs-docs-sidenav > li > a:hover {
  background-color: #f5f5f5;
}
.bs-docs-sidenav a:hover .glyphicon-chevron-right {
>>>>>>> 4b3fb308
  opacity: .5;
}
.bs-docs-sidenav .active .glyphicon-chevron-right,
.bs-docs-sidenav .active a:hover .glyphicon-chevron-right {
  color: #fff;
  opacity: 1;
}
.bs-docs-sidenav.affix {
  top: 40px;
}
.bs-docs-sidenav.affix-bottom {
  position: absolute;
  top: auto;
  bottom: 270px;
}




/* Responsive
-------------------------------------------------- */

/* Desktop large
------------------------- */
@media (min-width: 1200px) {
  .bs-docs-container {
    max-width: 970px;
  }
  .bs-docs-sidenav {
    width: 258px;
  }
  .bs-docs-sidenav > li > a {
    width: 230px \9; /* Override the previous IE8-9 hack */
  }
}

/* Desktop
------------------------- */
@media (max-width: 980px) {
  /* Unfloat brand */
  body > .navbar-fixed-top .brand {
    float: left;
    margin-left: 0;
    padding-left: 10px;
    padding-right: 10px;
  }

  /* Inline-block quick links for more spacing */
  .quick-links li {
    display: inline-block;
    margin: 5px;
  }

  /* When affixed, space properly */
  .bs-docs-sidenav {
    top: 0;
    margin-top: 30px;
    margin-right: 0;
  }
}

/* Tablet to desktop
------------------------- */
@media (min-width: 768px) and (max-width: 980px) {
  /* Remove any padding from the body */
  body {
    padding-top: 0;
  }
  /* Widen masthead and social buttons to fill body padding */
  .jumbotron {
    margin-top: -20px; /* Offset bottom margin on .navbar */
  }
  /* Adjust sidenav width */
  .bs-docs-sidenav {
    width: 166px;
    margin-top: 20px;
  }
  .bs-docs-sidenav.affix {
    top: 0;
  }
}

/* Tablet
------------------------- */
@media (max-width: 767px) {
  /* Remove any padding from the body */
  body {
    padding-top: 0;
  }

  /* Widen masthead and social buttons to fill body padding */
  .jumbotron {
    padding: 40px 20px;
    margin-top:   -20px; /* Offset bottom margin on .navbar */
    margin-right: -20px;
    margin-left:  -20px;
  }
  .masthead h1 {
    font-size: 90px;
  }
  .masthead p,
  .masthead .btn {
    font-size: 24px;
  }
  .marketing .span4 {
    margin-bottom: 40px;
  }
  .bs-docs-social {
    margin: 0 -20px;
  }

  /* Space out the show-grid examples */
  .show-grid [class*="span"] {
    margin-bottom: 5px;
  }

  /* Sidenav */
  .bs-docs-sidenav {
    width: auto;
    margin-bottom: 20px;
  }
  .bs-docs-sidenav.affix {
    position: static;
    width: auto;
    top: 0;
  }

  /* Unfloat the back to top link in footer */
  .footer {
    margin-left: -20px;
    margin-right: -20px;
    padding-left: 20px;
    padding-right: 20px;
  }
  .footer p {
    margin-bottom: 9px;
  }
}

/* Landscape phones
------------------------- */
@media (max-width: 480px) {
  /* Remove padding above jumbotron */
  body {
    padding-top: 0;
  }

  /* Change up some type stuff */
  h2 small {
    display: block;
  }

  /* Downsize the jumbotrons */
  .jumbotron h1 {
    font-size: 45px;
  }
  .jumbotron p,
  .jumbotron .btn {
    font-size: 18px;
  }
  .jumbotron .btn {
    display: block;
    margin: 0 auto;
  }

  /* center align subhead text like the masthead */
  .subhead h1,
  .subhead p {
    text-align: center;
  }

  /* Marketing on home */
  .marketing h1 {
    font-size: 30px;
  }
  .marketing-byline {
    font-size: 18px;
  }

  /* center example sites */
  .example-sites {
    margin-left: 0;
  }
  .example-sites > li {
    float: none;
    display: block;
    max-width: 280px;
    margin: 0 auto 18px;
    text-align: center;
  }
  .example-sites .thumbnail > img {
    max-width: 270px;
  }

  /* Do our best to make tables work in narrow viewports */
  table code {
    white-space: normal;
    word-wrap: break-word;
    word-break: break-all;
  }

  /* Modal example */
  .modal-example .modal {
    position: relative;
    top: auto;
    right: auto;
    bottom: auto;
    left: auto;
  }

  /* Tighten up footer */
  .footer {
    padding-top: 20px;
    padding-bottom: 20px;
  }
  /* Unfloat the back to top in footer to prevent odd text wrapping */
  .footer .pull-right {
    float: none;
  }
}<|MERGE_RESOLUTION|>--- conflicted
+++ resolved
@@ -767,14 +767,7 @@
   opacity: .25;
   color: #000;
 }
-<<<<<<< HEAD
-.bs-docs-sidenav a:hover .icon-chevron-right {
-=======
-.bs-docs-sidenav > li > a:hover {
-  background-color: #f5f5f5;
-}
 .bs-docs-sidenav a:hover .glyphicon-chevron-right {
->>>>>>> 4b3fb308
   opacity: .5;
 }
 .bs-docs-sidenav .active .glyphicon-chevron-right,
