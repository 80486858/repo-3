--- conflicted
+++ resolved
@@ -1191,13 +1191,8 @@
   word-wrap: break-word; /* Help out IE10+ with class names */
 }
 .bs-glyphicons li:hover {
-<<<<<<< HEAD
   color: #fff;
   background-color: #563d7c;
-=======
-  background-color: rgb(86,61,124);
-  background-color: rgba(86,61,124,.1);
->>>>>>> 7f153974
 }
 
 @media (min-width: 768px) {
