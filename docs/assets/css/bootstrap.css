--- conflicted
+++ resolved
@@ -1842,7 +1842,6 @@
   margin-left: 0;
 }
 
-<<<<<<< HEAD
 .table tbody tr.success td {
   background-color: #dff0d8;
 }
@@ -1851,100 +1850,6 @@
   background-color: #f2dede;
 }
 
-=======
-.table td.span1,
-.table th.span1 {
-  float: none;
-  width: 44px;
-  margin-left: 0;
-}
-
-.table td.span2,
-.table th.span2 {
-  float: none;
-  width: 124px;
-  margin-left: 0;
-}
-
-.table td.span3,
-.table th.span3 {
-  float: none;
-  width: 204px;
-  margin-left: 0;
-}
-
-.table td.span4,
-.table th.span4 {
-  float: none;
-  width: 284px;
-  margin-left: 0;
-}
-
-.table td.span5,
-.table th.span5 {
-  float: none;
-  width: 364px;
-  margin-left: 0;
-}
-
-.table td.span6,
-.table th.span6 {
-  float: none;
-  width: 444px;
-  margin-left: 0;
-}
-
-.table td.span7,
-.table th.span7 {
-  float: none;
-  width: 524px;
-  margin-left: 0;
-}
-
-.table td.span8,
-.table th.span8 {
-  float: none;
-  width: 604px;
-  margin-left: 0;
-}
-
-.table td.span9,
-.table th.span9 {
-  float: none;
-  width: 684px;
-  margin-left: 0;
-}
-
-.table td.span10,
-.table th.span10 {
-  float: none;
-  width: 764px;
-  margin-left: 0;
-}
-
-.table td.span11,
-.table th.span11 {
-  float: none;
-  width: 844px;
-  margin-left: 0;
-}
-
-.table td.span12,
-.table th.span12 {
-  float: none;
-  width: 924px;
-  margin-left: 0;
-}
-
-.table tbody tr.success td {
-  background-color: #dff0d8;
-}
-
-.table tbody tr.error td {
-  background-color: #f2dede;
-}
-
->>>>>>> 7c9597f4
 .table tbody tr.warning td {
   background-color: #fcf8e3;
 }
@@ -3498,41 +3403,7 @@
   margin-top: 9px;
 }
 
-<<<<<<< HEAD
 .nav .divider {
-=======
-.nav-list {
-  padding-right: 15px;
-  padding-left: 15px;
-  margin-bottom: 0;
-}
-
-.nav-list > li > a,
-.nav-list .nav-header {
-  margin-right: -15px;
-  margin-left: -15px;
-  text-shadow: 0 1px 0 rgba(255, 255, 255, 0.5);
-}
-
-.nav-list > li > a {
-  padding: 3px 15px;
-}
-
-.nav-list > .active > a,
-.nav-list > .active > a:hover {
-  color: #ffffff;
-  text-shadow: 0 -1px 0 rgba(0, 0, 0, 0.2);
-  background-color: #0088cc;
-}
-
-.nav-list [class^="icon-"],
-.nav-list [class*=" icon-"] {
-  margin-right: 2px;
-}
-
-.nav-list .divider {
-  *width: 100%;
->>>>>>> 2.1.2-wip
   height: 1px;
   margin: 9px 1px;
   overflow: hidden;
@@ -3934,33 +3805,16 @@
   top: 0;
 }
 
-<<<<<<< HEAD
 .navbar-fixed-top,
 .navbar-static-top {
   -webkit-box-shadow: inset 0 -1px 0 rgba(0, 0, 0, 0.1), 0 1px 10px rgba(0, 0, 0, 0.1);
           box-shadow: inset 0 -1px 0 rgba(0, 0, 0, 0.1), 0 1px 10px rgba(0, 0, 0, 0.1);
-=======
-.navbar-fixed-top .navbar-inner,
-.navbar-static-top .navbar-inner {
-  -webkit-box-shadow: 0 1px 10px rgba(0, 0, 0, 0.1);
-     -moz-box-shadow: 0 1px 10px rgba(0, 0, 0, 0.1);
-          box-shadow: 0 1px 10px rgba(0, 0, 0, 0.1);
->>>>>>> 7c9597f4
 }
 
 .navbar-fixed-bottom {
   bottom: 0;
-<<<<<<< HEAD
   -webkit-box-shadow: inset 0 1px 0 rgba(0, 0, 0, 0.1), 0 -1px 10px rgba(0, 0, 0, 0.1);
           box-shadow: inset 0 1px 0 rgba(0, 0, 0, 0.1), 0 -1px 10px rgba(0, 0, 0, 0.1);
-=======
-}
-
-.navbar-fixed-bottom .navbar-inner {
-  -webkit-box-shadow: 0 -1px 10px rgba(0, 0, 0, 0.1);
-     -moz-box-shadow: 0 -1px 10px rgba(0, 0, 0, 0.1);
-          box-shadow: 0 -1px 10px rgba(0, 0, 0, 0.1);
->>>>>>> 7c9597f4
 }
 
 .navbar .nav {
@@ -4900,27 +4754,13 @@
 }
 
 .label {
-<<<<<<< HEAD
-  padding: 1px 4px 2px;
   border-radius: 3px;
-}
-
-.badge {
-  padding: 1px 9px 2px;
-  border-radius: 9px;
-=======
-  -webkit-border-radius: 3px;
-     -moz-border-radius: 3px;
-          border-radius: 3px;
 }
 
 .badge {
   padding-right: 9px;
   padding-left: 9px;
-  -webkit-border-radius: 9px;
-     -moz-border-radius: 9px;
-          border-radius: 9px;
->>>>>>> 7c9597f4
+  border-radius: 9px;
 }
 
 a.label:hover,
@@ -5917,8 +5757,11 @@
     width: auto;
     margin: 0;
   }
+  .modal.fade {
+    top: -100px;
+  }
   .modal.fade.in {
-    top: auto;
+    top: 20px;
   }
 }
 
