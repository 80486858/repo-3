/*!
 * Bootstrap v2.2.1
 *
 * Copyright 2012 Twitter, Inc
 * Licensed under the Apache License v2.0
 * http://www.apache.org/licenses/LICENSE-2.0
 *
 * Designed and built with all the love in the world @twitter by @mdo and @fat.
 */

article,
aside,
details,
figcaption,
figure,
footer,
header,
hgroup,
nav,
section {
  display: block;
}

audio,
canvas,
video {
  display: inline-block;
}

audio:not([controls]) {
  display: none;
}

html {
  font-size: 100%;
  -webkit-text-size-adjust: 100%;
      -ms-text-size-adjust: 100%;
}

a:focus {
  outline: thin dotted #333;
  outline: 5px auto -webkit-focus-ring-color;
  outline-offset: -2px;
}

a:hover,
a:active {
  outline: 0;
}

sub,
sup {
  position: relative;
  font-size: 75%;
  line-height: 0;
  vertical-align: baseline;
}

sup {
  top: -0.5em;
}

sub {
  bottom: -0.25em;
}

img {
  width: auto\9;
  height: auto;
  max-width: 100%;
  vertical-align: middle;
  border: 0;
  -ms-interpolation-mode: bicubic;
}

#map_canvas img,
.google-maps img {
  max-width: none;
}

button,
input,
select,
textarea {
  margin: 0;
  font-size: 100%;
  vertical-align: middle;
}

button,
input {
  line-height: normal;
}

button,
html input[type="button"],
input[type="reset"],
input[type="submit"] {
  cursor: pointer;
  -webkit-appearance: button;
}

label,
select,
button,
input[type="button"],
input[type="reset"],
input[type="submit"],
input[type="radio"],
input[type="checkbox"] {
  cursor: pointer;
}

input[type="search"] {
  -webkit-box-sizing: content-box;
     -moz-box-sizing: content-box;
          box-sizing: content-box;
  -webkit-appearance: textfield;
}

input[type="search"]::-webkit-search-decoration,
input[type="search"]::-webkit-search-cancel-button {
  -webkit-appearance: none;
}

textarea {
  overflow: auto;
  vertical-align: top;
}

@media print {
  * {
    color: #000 !important;
    text-shadow: none !important;
    background: transparent !important;
    box-shadow: none !important;
  }
  a,
  a:visited {
    text-decoration: underline;
  }
  a[href]:after {
    content: " (" attr(href) ")";
  }
  abbr[title]:after {
    content: " (" attr(title) ")";
  }
  .ir a:after,
  a[href^="javascript:"]:after,
  a[href^="#"]:after {
    content: "";
  }
  pre,
  blockquote {
    border: 1px solid #999;
    page-break-inside: avoid;
  }
  thead {
    display: table-header-group;
  }
  tr,
  img {
    page-break-inside: avoid;
  }
  img {
    max-width: 100% !important;
  }
  @page  {
    margin: 0.5cm;
  }
  p,
  h2,
  h3 {
    orphans: 3;
    widows: 3;
  }
  h2,
  h3 {
    page-break-after: avoid;
  }
}

body {
  margin: 0;
  font-family: "Helvetica Neue", Helvetica, Arial, sans-serif;
  font-size: 14px;
  line-height: 20px;
  color: #333333;
  background-color: #ffffff;
}

a {
  color: #0088cc;
  text-decoration: none;
}

a:hover {
  color: #005580;
  text-decoration: underline;
}

.img-rounded {
  border-radius: 6px;
}

.img-polaroid {
  padding: 4px;
  background-color: #fff;
  border: 1px solid #ccc;
  border: 1px solid rgba(0, 0, 0, 0.2);
  -webkit-box-shadow: 0 1px 3px rgba(0, 0, 0, 0.1);
          box-shadow: 0 1px 3px rgba(0, 0, 0, 0.1);
}

.img-circle {
  border-radius: 500px;
}

.container,
.navbar-fixed-top .container,
.navbar-fixed-bottom .container {
  width: 940px;
}

.row {
  margin-right: -10px;
  margin-left: -10px;
}

.row:before,
.row:after {
  display: table;
  line-height: 0;
  content: "";
}

.row:after {
  clear: both;
}

[class*="span"] {
  float: left;
  min-height: 1px;
  padding-right: 10px;
  padding-left: 10px;
  -webkit-box-sizing: border-box;
     -moz-box-sizing: border-box;
          box-sizing: border-box;
}

.span12 {
  width: 100%;
}

.span11 {
  width: 91.66666666666666%;
}

.span10 {
  width: 83.33333333333334%;
}

.span9 {
  width: 75%;
}

.span8 {
  width: 66.66666666666666%;
}

.span7 {
  width: 58.333333333333336%;
}

.span6 {
  width: 50%;
}

.span5 {
  width: 41.66666666666667%;
}

.span4 {
  width: 33.33333333333333%;
}

.span3 {
  width: 25%;
}

.span2 {
  width: 16.666666666666664%;
}

.span1 {
  width: 8.333333333333332%;
}

.offset12 {
  margin-left: 100%;
}

.offset11 {
  margin-left: 91.66666666666666%;
}

.offset10 {
  margin-left: 83.33333333333334%;
}

.offset9 {
  margin-left: 75%;
}

.offset8 {
  margin-left: 66.66666666666666%;
}

.offset7 {
  margin-left: 58.333333333333336%;
}

.offset6 {
  margin-left: 50%;
}

.offset5 {
  margin-left: 41.66666666666667%;
}

.offset4 {
  margin-left: 33.33333333333333%;
}

.offset3 {
  margin-left: 25%;
}

.offset2 {
  margin-left: 16.666666666666664%;
}

.offset1 {
  margin-left: 8.333333333333332%;
}

[class*="span"].hide {
  display: none;
}

[class*="span"].pull-right {
  float: right;
}

.container {
  margin-right: auto;
  margin-left: auto;
}

.container:before,
.container:after {
  display: table;
  line-height: 0;
  content: "";
}

.container:after {
  clear: both;
}

.container-fluid {
  padding-right: 20px;
  padding-left: 20px;
}

.container-fluid:before,
.container-fluid:after {
  display: table;
  line-height: 0;
  content: "";
}

.container-fluid:after {
  clear: both;
}

p {
  margin: 0 0 10px;
}

.lead {
  margin-bottom: 20px;
  font-size: 21px;
  font-weight: 200;
  line-height: 30px;
}

small {
  font-size: 85%;
}

strong {
  font-weight: bold;
}

em {
  font-style: italic;
}

cite {
  font-style: normal;
}

.muted {
  color: #999999;
}

a.muted:hover {
  color: #808080;
}

.text-warning {
  color: #c09853;
}

a.text-warning:hover {
  color: #a47e3c;
}

.text-error {
  color: #b94a48;
}

a.text-error:hover {
  color: #953b39;
}

.text-info {
  color: #3a87ad;
}

a.text-info:hover {
  color: #2d6987;
}

.text-success {
  color: #468847;
}

a.text-success:hover {
  color: #356635;
}

h1,
h2,
h3,
h4,
h5,
h6 {
  margin: 10px 0;
  font-family: inherit;
  font-weight: bold;
  line-height: 20px;
  text-rendering: optimizelegibility;
}

h1 small,
h2 small,
h3 small,
h4 small,
h5 small,
h6 small {
  font-weight: normal;
  line-height: 1;
  color: #999999;
}

h1,
h2,
h3 {
  line-height: 40px;
}

h1 {
  font-size: 38.5px;
}

h2 {
  font-size: 31.5px;
}

h3 {
  font-size: 24.5px;
}

h4 {
  font-size: 17.5px;
}

h5 {
  font-size: 14px;
}

h6 {
  font-size: 11.9px;
}

h1 small {
  font-size: 24.5px;
}

h2 small {
  font-size: 17.5px;
}

h3 small {
  font-size: 14px;
}

h4 small {
  font-size: 14px;
}

.page-header {
  padding-bottom: 9px;
  margin: 20px 0 30px;
  border-bottom: 1px solid #eeeeee;
}

ul,
ol {
  padding: 0;
  margin: 0 0 10px 25px;
}

ul ul,
ul ol,
ol ol,
ol ul {
  margin-bottom: 0;
}

li {
  line-height: 20px;
}

ul.unstyled,
ol.unstyled {
  margin-left: 0;
  list-style: none;
}

dl {
  margin-bottom: 20px;
}

dt,
dd {
  line-height: 20px;
}

dt {
  font-weight: bold;
}

dd {
  margin-left: 10px;
}

.dl-horizontal:before,
.dl-horizontal:after {
  display: table;
  line-height: 0;
  content: "";
}

.dl-horizontal:after {
  clear: both;
}

.dl-horizontal dt {
  float: left;
  width: 160px;
  overflow: hidden;
  clear: left;
  text-align: right;
  text-overflow: ellipsis;
  white-space: nowrap;
}

.dl-horizontal dd {
  margin-left: 180px;
}

hr {
  margin: 20px 0;
  border: 0;
  border-top: 1px solid #eeeeee;
  border-bottom: 1px solid #ffffff;
}

abbr[title],
abbr[data-original-title] {
  cursor: help;
  border-bottom: 1px dotted #999999;
}

abbr.initialism {
  font-size: 90%;
  text-transform: uppercase;
}

blockquote {
  padding: 0 0 0 15px;
  margin: 0 0 20px;
  border-left: 5px solid #eeeeee;
}

blockquote p {
  margin-bottom: 0;
  font-size: 16px;
  font-weight: 300;
  line-height: 25px;
}

blockquote small {
  display: block;
  line-height: 20px;
  color: #999999;
}

blockquote small:before {
  content: '\2014 \00A0';
}

blockquote.pull-right {
  float: right;
  padding-right: 15px;
  padding-left: 0;
  border-right: 5px solid #eeeeee;
  border-left: 0;
}

blockquote.pull-right p,
blockquote.pull-right small {
  text-align: right;
}

blockquote.pull-right small:before {
  content: '';
}

blockquote.pull-right small:after {
  content: '\00A0 \2014';
}

q:before,
q:after,
blockquote:before,
blockquote:after {
  content: "";
}

address {
  display: block;
  margin-bottom: 20px;
  font-style: normal;
  line-height: 20px;
}

code,
pre {
  padding: 0 3px 2px;
  font-family: Monaco, Menlo, Consolas, "Courier New", monospace;
  font-size: 12px;
  color: #333333;
  border-radius: 4px;
}

code {
  padding: 2px 4px;
  color: #d14;
  background-color: #f7f7f9;
  border: 1px solid #e1e1e8;
}

pre {
  display: block;
  padding: 9.5px;
  margin: 0 0 10px;
  font-size: 13px;
  line-height: 20px;
  word-break: break-all;
  word-wrap: break-word;
  white-space: pre;
  white-space: pre-wrap;
  background-color: #f5f5f5;
  border: 1px solid #ccc;
  border: 1px solid rgba(0, 0, 0, 0.15);
  border-radius: 4px;
}

pre.prettyprint {
  margin-bottom: 20px;
}

pre code {
  padding: 0;
  color: inherit;
  background-color: transparent;
  border: 0;
}

.pre-scrollable {
  max-height: 340px;
  overflow-y: scroll;
}

form {
  margin: 0 0 20px;
}

fieldset {
  padding: 0;
  margin: 0;
  border: 0;
}

legend {
  display: block;
  width: 100%;
  padding: 0;
  margin-bottom: 20px;
  font-size: 21px;
  line-height: 40px;
  color: #333333;
  border: 0;
  border-bottom: 1px solid #e5e5e5;
}

legend small {
  font-size: 15px;
  color: #999999;
}

label,
input,
button,
select,
textarea {
  font-size: 14px;
  font-weight: normal;
  line-height: 20px;
}

input,
button,
select,
textarea {
  font-family: "Helvetica Neue", Helvetica, Arial, sans-serif;
}

label {
  display: block;
  margin-bottom: 5px;
}

select,
textarea,
input[type="text"],
input[type="password"],
input[type="datetime"],
input[type="datetime-local"],
input[type="date"],
input[type="month"],
input[type="time"],
input[type="week"],
input[type="number"],
input[type="email"],
input[type="url"],
input[type="search"],
input[type="tel"],
input[type="color"],
.uneditable-input {
  display: inline-block;
  min-height: 34px;
  padding: 6px 9px;
  margin-bottom: 10px;
  font-size: 14px;
  line-height: 20px;
  color: #555555;
  vertical-align: middle;
  background-color: #ffffff;
  border-radius: 4px;
  -webkit-box-sizing: border-box;
     -moz-box-sizing: border-box;
          box-sizing: border-box;
}

input,
textarea,
.uneditable-input {
  width: 220px;
}

textarea {
  height: auto;
}

textarea,
input[type="text"],
input[type="password"],
input[type="datetime"],
input[type="datetime-local"],
input[type="date"],
input[type="month"],
input[type="time"],
input[type="week"],
input[type="number"],
input[type="email"],
input[type="url"],
input[type="search"],
input[type="tel"],
input[type="color"],
.uneditable-input {
  border: 1px solid #cccccc;
  -webkit-box-shadow: inset 0 1px 1px rgba(0, 0, 0, 0.075);
          box-shadow: inset 0 1px 1px rgba(0, 0, 0, 0.075);
  -webkit-transition: border linear 0.2s, box-shadow linear 0.2s;
     -moz-transition: border linear 0.2s, box-shadow linear 0.2s;
       -o-transition: border linear 0.2s, box-shadow linear 0.2s;
          transition: border linear 0.2s, box-shadow linear 0.2s;
}

textarea:focus,
input[type="text"]:focus,
input[type="password"]:focus,
input[type="datetime"]:focus,
input[type="datetime-local"]:focus,
input[type="date"]:focus,
input[type="month"]:focus,
input[type="time"]:focus,
input[type="week"]:focus,
input[type="number"]:focus,
input[type="email"]:focus,
input[type="url"]:focus,
input[type="search"]:focus,
input[type="tel"]:focus,
input[type="color"]:focus,
.uneditable-input:focus {
  border-color: rgba(82, 168, 236, 0.8);
  outline: 0;
  outline: thin dotted \9;
  /* IE6-9 */

  -webkit-box-shadow: inset 0 1px 1px rgba(0, 0, 0, 0.075), 0 0 8px rgba(82, 168, 236, 0.6);
          box-shadow: inset 0 1px 1px rgba(0, 0, 0, 0.075), 0 0 8px rgba(82, 168, 236, 0.6);
}

input[type="radio"],
input[type="checkbox"] {
  margin: 4px 0 0;
  margin-top: 1px \9;
  /* IE8-9 */

  line-height: normal;
}

input[type="file"],
input[type="image"],
input[type="submit"],
input[type="reset"],
input[type="button"],
input[type="radio"],
input[type="checkbox"] {
  width: auto;
}

select,
input[type="file"] {
  height: 34px;
  /* In IE7, the height of the select element cannot be changed by height, only font-size. TODO: Check if this is still needed when dropping IE7 support */

  line-height: 34px;
}

select {
  width: 220px;
  border: 1px solid #cccccc;
}

select[multiple],
select[size] {
  height: auto;
}

select:focus,
input[type="file"]:focus,
input[type="radio"]:focus,
input[type="checkbox"]:focus {
  outline: thin dotted #333;
  outline: 5px auto -webkit-focus-ring-color;
  outline-offset: -2px;
}

.uneditable-input,
.uneditable-textarea {
  color: #999999;
  cursor: not-allowed;
  background-color: #fcfcfc;
  border-color: #cccccc;
  -webkit-box-shadow: inset 0 1px 2px rgba(0, 0, 0, 0.025);
          box-shadow: inset 0 1px 2px rgba(0, 0, 0, 0.025);
}

.uneditable-input {
  overflow: hidden;
  white-space: nowrap;
}

.uneditable-textarea {
  width: auto;
  height: auto;
}

input:-moz-placeholder,
textarea:-moz-placeholder {
  color: #999999;
}

input:-ms-input-placeholder,
textarea:-ms-input-placeholder {
  color: #999999;
}

input::-webkit-input-placeholder,
textarea::-webkit-input-placeholder {
  color: #999999;
}

.radio,
.checkbox {
  min-height: 20px;
  padding-left: 20px;
}

.radio input[type="radio"],
.checkbox input[type="checkbox"] {
  float: left;
  margin-left: -20px;
}

.controls > .radio:first-child,
.controls > .checkbox:first-child {
  padding-top: 5px;
}

.radio.inline,
.checkbox.inline {
  display: inline-block;
  padding-top: 5px;
  margin-bottom: 0;
  vertical-align: middle;
}

.radio.inline + .radio.inline,
.checkbox.inline + .checkbox.inline {
  margin-left: 10px;
}

select.input-large,
textarea.input-large,
input[type="text"].input-large,
input[type="password"].input-large,
input[type="datetime"].input-large,
input[type="datetime-local"].input-large,
input[type="date"].input-large,
input[type="month"].input-large,
input[type="time"].input-large,
input[type="week"].input-large,
input[type="number"].input-large,
input[type="email"].input-large,
input[type="url"].input-large,
input[type="search"].input-large,
input[type="tel"].input-large,
input[type="color"].input-large,
.uneditable-input.input-large {
  padding: 11px 19px;
  padding-right: 14px;
  padding-left: 14px;
  font-size: 17.5px;
  border-radius: 6px;
}

select.input-small,
textarea.input-small,
input[type="text"].input-small,
input[type="password"].input-small,
input[type="datetime"].input-small,
input[type="datetime-local"].input-small,
input[type="date"].input-small,
input[type="month"].input-small,
input[type="time"].input-small,
input[type="week"].input-small,
input[type="number"].input-small,
input[type="email"].input-small,
input[type="url"].input-small,
input[type="search"].input-small,
input[type="tel"].input-small,
input[type="color"].input-small,
.uneditable-input.input-small {
  padding: 2px 10px;
  font-size: 11.9px;
  border-radius: 3px;
}

select.input-mini,
textarea.input-mini,
input[type="text"].input-mini,
input[type="password"].input-mini,
input[type="datetime"].input-mini,
input[type="datetime-local"].input-mini,
input[type="date"].input-mini,
input[type="month"].input-mini,
input[type="time"].input-mini,
input[type="week"].input-mini,
input[type="number"].input-mini,
input[type="email"].input-mini,
input[type="url"].input-mini,
input[type="search"].input-mini,
input[type="tel"].input-mini,
input[type="color"].input-mini,
.uneditable-input.input-mini {
  padding: 1px 6px;
  font-size: 10.5px;
  border-radius: 3px;
}

input[class*="span"],
select[class*="span"],
textarea[class*="span"],
.uneditable-input[class*="span"] {
  float: none;
  margin-right: 0;
  margin-left: 0;
}

.controls-row input.span12,
textarea.span12,
select.span12,
.uneditable-input.span12 {
  width: 97.87234042553192%;
  margin-right: 1.0638297872340425%;
  margin-left: 1.0638297872340425%;
}

.controls-row input.span11,
textarea.span11,
select.span11,
.uneditable-input.span11 {
  width: 89.53900709219857%;
  margin-right: 1.0638297872340425%;
  margin-left: 1.0638297872340425%;
}

.controls-row input.span10,
textarea.span10,
select.span10,
.uneditable-input.span10 {
  width: 81.20567375886526%;
  margin-right: 1.0638297872340425%;
  margin-left: 1.0638297872340425%;
}

.controls-row input.span9,
textarea.span9,
select.span9,
.uneditable-input.span9 {
  width: 72.87234042553192%;
  margin-right: 1.0638297872340425%;
  margin-left: 1.0638297872340425%;
}

.controls-row input.span8,
textarea.span8,
select.span8,
.uneditable-input.span8 {
  width: 64.53900709219857%;
  margin-right: 1.0638297872340425%;
  margin-left: 1.0638297872340425%;
}

.controls-row input.span7,
textarea.span7,
select.span7,
.uneditable-input.span7 {
  width: 56.20567375886525%;
  margin-right: 1.0638297872340425%;
  margin-left: 1.0638297872340425%;
}

.controls-row input.span6,
textarea.span6,
select.span6,
.uneditable-input.span6 {
  width: 47.87234042553192%;
  margin-right: 1.0638297872340425%;
  margin-left: 1.0638297872340425%;
}

.controls-row input.span5,
textarea.span5,
select.span5,
.uneditable-input.span5 {
  width: 39.53900709219859%;
  margin-right: 1.0638297872340425%;
  margin-left: 1.0638297872340425%;
}

.controls-row input.span4,
textarea.span4,
select.span4,
.uneditable-input.span4 {
  width: 31.205673758865245%;
  margin-right: 1.0638297872340425%;
  margin-left: 1.0638297872340425%;
}

.controls-row input.span3,
textarea.span3,
select.span3,
.uneditable-input.span3 {
  width: 22.872340425531917%;
  margin-right: 1.0638297872340425%;
  margin-left: 1.0638297872340425%;
}

.controls-row input.span2,
textarea.span2,
select.span2,
.uneditable-input.span2 {
  width: 14.53900709219858%;
  margin-right: 1.0638297872340425%;
  margin-left: 1.0638297872340425%;
}

.controls-row input.span1,
textarea.span1,
select.span1,
.uneditable-input.span1 {
  width: 6.205673758865247%;
  margin-right: 1.0638297872340425%;
  margin-left: 1.0638297872340425%;
}

.controls-row input.offset12,
textarea.offset12,
select.offset12,
uneditable-input.offset12 {
  margin-left: 101.06382978723404%;
}

.controls-row input.offset11,
textarea.offset11,
select.offset11,
uneditable-input.offset11 {
  margin-left: 92.7304964539007%;
}

.controls-row input.offset10,
textarea.offset10,
select.offset10,
uneditable-input.offset10 {
  margin-left: 84.39716312056738%;
}

.controls-row input.offset9,
textarea.offset9,
select.offset9,
uneditable-input.offset9 {
  margin-left: 76.06382978723404%;
}

.controls-row input.offset8,
textarea.offset8,
select.offset8,
uneditable-input.offset8 {
  margin-left: 67.7304964539007%;
}

.controls-row input.offset7,
textarea.offset7,
select.offset7,
uneditable-input.offset7 {
  margin-left: 59.39716312056738%;
}

.controls-row input.offset6,
textarea.offset6,
select.offset6,
uneditable-input.offset6 {
  margin-left: 51.06382978723404%;
}

.controls-row input.offset5,
textarea.offset5,
select.offset5,
uneditable-input.offset5 {
  margin-left: 42.73049645390071%;
}

.controls-row input.offset4,
textarea.offset4,
select.offset4,
uneditable-input.offset4 {
  margin-left: 34.39716312056737%;
}

.controls-row input.offset3,
textarea.offset3,
select.offset3,
uneditable-input.offset3 {
  margin-left: 26.06382978723404%;
}

.controls-row input.offset2,
textarea.offset2,
select.offset2,
uneditable-input.offset2 {
  margin-left: 17.730496453900706%;
}

.controls-row input.offset1,
textarea.offset1,
select.offset1,
uneditable-input.offset1 {
  margin-left: 9.397163120567374%;
}

.input-append input[class*="span"],
.input-append .uneditable-input[class*="span"],
.input-prepend input[class*="span"],
.input-prepend .uneditable-input[class*="span"] {
  display: inline-block;
}

input[class*="span"],
select[class*="span"],
textarea[class*="span"],
.uneditable-input[class*="span"] {
  height: 30px;
}

.controls-row:before,
.controls-row:after {
  display: table;
  line-height: 0;
  content: "";
}

.controls-row:after {
  clear: both;
}

.controls-row [class*="span"] {
  float: left;
}

.controls-row .checkbox[class*="span"],
.controls-row .radio[class*="span"] {
  padding-top: 5px;
}

input[disabled],
select[disabled],
textarea[disabled],
input[readonly],
select[readonly],
textarea[readonly] {
  cursor: not-allowed;
  background-color: #eeeeee;
}

input[type="radio"][disabled],
input[type="checkbox"][disabled],
input[type="radio"][readonly],
input[type="checkbox"][readonly] {
  background-color: transparent;
}

.control-group.warning > label,
.control-group.warning .help-block,
.control-group.warning .help-inline {
  color: #c09853;
}

.control-group.warning .checkbox,
.control-group.warning .radio,
.control-group.warning input,
.control-group.warning select,
.control-group.warning textarea {
  color: #c09853;
}

.control-group.warning input,
.control-group.warning select,
.control-group.warning textarea {
  border-color: #c09853;
  -webkit-box-shadow: inset 0 1px 1px rgba(0, 0, 0, 0.075);
          box-shadow: inset 0 1px 1px rgba(0, 0, 0, 0.075);
}

.control-group.warning input:focus,
.control-group.warning select:focus,
.control-group.warning textarea:focus {
  border-color: #a47e3c;
  -webkit-box-shadow: inset 0 1px 1px rgba(0, 0, 0, 0.075), 0 0 6px #dbc59e;
          box-shadow: inset 0 1px 1px rgba(0, 0, 0, 0.075), 0 0 6px #dbc59e;
}

.control-group.warning .input-prepend .add-on,
.control-group.warning .input-append .add-on {
  color: #c09853;
  background-color: #fcf8e3;
  border-color: #c09853;
}

.control-group.error > label,
.control-group.error .help-block,
.control-group.error .help-inline {
  color: #b94a48;
}

.control-group.error .checkbox,
.control-group.error .radio,
.control-group.error input,
.control-group.error select,
.control-group.error textarea {
  color: #b94a48;
}

.control-group.error input,
.control-group.error select,
.control-group.error textarea {
  border-color: #b94a48;
  -webkit-box-shadow: inset 0 1px 1px rgba(0, 0, 0, 0.075);
          box-shadow: inset 0 1px 1px rgba(0, 0, 0, 0.075);
}

.control-group.error input:focus,
.control-group.error select:focus,
.control-group.error textarea:focus {
  border-color: #953b39;
  -webkit-box-shadow: inset 0 1px 1px rgba(0, 0, 0, 0.075), 0 0 6px #d59392;
          box-shadow: inset 0 1px 1px rgba(0, 0, 0, 0.075), 0 0 6px #d59392;
}

.control-group.error .input-prepend .add-on,
.control-group.error .input-append .add-on {
  color: #b94a48;
  background-color: #f2dede;
  border-color: #b94a48;
}

.control-group.success > label,
.control-group.success .help-block,
.control-group.success .help-inline {
  color: #468847;
}

.control-group.success .checkbox,
.control-group.success .radio,
.control-group.success input,
.control-group.success select,
.control-group.success textarea {
  color: #468847;
}

.control-group.success input,
.control-group.success select,
.control-group.success textarea {
  border-color: #468847;
  -webkit-box-shadow: inset 0 1px 1px rgba(0, 0, 0, 0.075);
          box-shadow: inset 0 1px 1px rgba(0, 0, 0, 0.075);
}

.control-group.success input:focus,
.control-group.success select:focus,
.control-group.success textarea:focus {
  border-color: #356635;
  -webkit-box-shadow: inset 0 1px 1px rgba(0, 0, 0, 0.075), 0 0 6px #7aba7b;
          box-shadow: inset 0 1px 1px rgba(0, 0, 0, 0.075), 0 0 6px #7aba7b;
}

.control-group.success .input-prepend .add-on,
.control-group.success .input-append .add-on {
  color: #468847;
  background-color: #dff0d8;
  border-color: #468847;
}

.control-group.info > label,
.control-group.info .help-block,
.control-group.info .help-inline {
  color: #3a87ad;
}

.control-group.info .checkbox,
.control-group.info .radio,
.control-group.info input,
.control-group.info select,
.control-group.info textarea {
  color: #3a87ad;
}

.control-group.info input,
.control-group.info select,
.control-group.info textarea {
  border-color: #3a87ad;
  -webkit-box-shadow: inset 0 1px 1px rgba(0, 0, 0, 0.075);
          box-shadow: inset 0 1px 1px rgba(0, 0, 0, 0.075);
}

.control-group.info input:focus,
.control-group.info select:focus,
.control-group.info textarea:focus {
  border-color: #2d6987;
  -webkit-box-shadow: inset 0 1px 1px rgba(0, 0, 0, 0.075), 0 0 6px #7ab5d3;
          box-shadow: inset 0 1px 1px rgba(0, 0, 0, 0.075), 0 0 6px #7ab5d3;
}

.control-group.info .input-prepend .add-on,
.control-group.info .input-append .add-on {
  color: #3a87ad;
  background-color: #d9edf7;
  border-color: #3a87ad;
}

input:focus:required:invalid,
textarea:focus:required:invalid,
select:focus:required:invalid {
  color: #b94a48;
  border-color: #ee5f5b;
}

input:focus:required:invalid:focus,
textarea:focus:required:invalid:focus,
select:focus:required:invalid:focus {
  border-color: #e9322d;
  -webkit-box-shadow: 0 0 6px #f8b9b7;
          box-shadow: 0 0 6px #f8b9b7;
}

.form-actions {
  padding: 19px 20px 20px;
  margin-top: 20px;
  margin-bottom: 20px;
  background-color: #f5f5f5;
  border-top: 1px solid #e5e5e5;
}

.form-actions:before,
.form-actions:after {
  display: table;
  line-height: 0;
  content: "";
}

.form-actions:after {
  clear: both;
}

.help-block,
.help-inline {
  color: #595959;
}

.help-block {
  display: block;
  margin-bottom: 10px;
}

.help-inline {
  display: inline-block;
  padding-left: 5px;
  vertical-align: middle;
}

.input-append,
.input-prepend {
  margin-bottom: 5px;
  font-size: 0;
  white-space: nowrap;
}

.input-append input,
.input-prepend input,
.input-append select,
.input-prepend select,
.input-append .uneditable-input,
.input-prepend .uneditable-input,
.input-append .dropdown-menu,
.input-prepend .dropdown-menu {
  font-size: 14px;
}

.input-append input,
.input-prepend input,
.input-append select,
.input-prepend select,
.input-append .uneditable-input,
.input-prepend .uneditable-input {
  position: relative;
  float: none;
  margin: 0;
  font-size: 14px;
  vertical-align: top;
  border-radius: 0 4px 4px 0;
}

.input-append input:focus,
.input-prepend input:focus,
.input-append select:focus,
.input-prepend select:focus,
.input-append .uneditable-input:focus,
.input-prepend .uneditable-input:focus {
  z-index: 2;
}

.input-append input[class*="span"],
.input-prepend input[class*="span"],
.input-append select[class*="span"],
.input-prepend select[class*="span"],
.input-append .uneditable-input[class*="span"],
.input-prepend .uneditable-input[class*="span"] {
  margin: 0;
}

.input-append .add-on,
.input-prepend .add-on {
  display: inline-block;
  width: auto;
  height: 20px;
  min-width: 16px;
  padding: 6px;
  font-size: 14px;
  font-weight: normal;
  line-height: 20px;
  text-align: center;
  text-shadow: 0 1px 0 #ffffff;
  background-color: #eeeeee;
  border: 1px solid #ccc;
}

.input-append .add-on,
.input-prepend .add-on,
.input-append .btn,
.input-prepend .btn {
  vertical-align: top;
  border-radius: 0;
}

.input-append .active,
.input-prepend .active {
  background-color: #a9dba9;
  border-color: #46a546;
}

.input-prepend .add-on,
.input-prepend .btn {
  margin-right: -1px;
}

.input-prepend .add-on:first-child,
.input-prepend .btn:first-child {
  border-radius: 4px 0 0 4px;
}

.input-append input,
.input-append select,
.input-append .uneditable-input {
  border-radius: 4px 0 0 4px;
}

.input-append input + .btn-group .btn,
.input-append select + .btn-group .btn,
.input-append .uneditable-input + .btn-group .btn {
  border-radius: 0 4px 4px 0;
}

.input-append .add-on,
.input-append .btn,
.input-append .btn-group {
  margin-left: -1px;
}

.input-append .add-on:last-child,
.input-append .btn:last-child {
  border-radius: 0 4px 4px 0;
}

.input-prepend.input-append input,
.input-prepend.input-append select,
.input-prepend.input-append .uneditable-input {
  border-radius: 0;
}

.input-prepend.input-append input + .btn-group .btn,
.input-prepend.input-append select + .btn-group .btn,
.input-prepend.input-append .uneditable-input + .btn-group .btn {
  border-radius: 0 4px 4px 0;
}

.input-prepend.input-append .add-on:first-child,
.input-prepend.input-append .btn:first-child {
  margin-right: -1px;
  border-radius: 4px 0 0 4px;
}

.input-prepend.input-append .add-on:last-child,
.input-prepend.input-append .btn:last-child {
  margin-left: -1px;
  border-radius: 0 4px 4px 0;
}

.input-prepend.input-append .btn-group:first-child {
  margin-left: 0;
}

input.search-query {
  padding-right: 14px;
  padding-right: 4px \9;
  padding-left: 14px;
  padding-left: 4px \9;
  /* IE8 doesn't have border radius, so don't indent the padding */

  margin-bottom: 0;
  border-radius: 20px;
}

/* Allow for input prepend/append in search forms */

.form-search .input-append .search-query,
.form-search .input-prepend .search-query {
  border-radius: 0;
}

.form-search .input-append .search-query {
  border-radius: 20px 0 0 20px;
}

.form-search .input-append .btn {
  border-radius: 0 20px 20px 0;
}

.form-search .input-prepend .search-query {
  border-radius: 0 20px 20px 0;
}

.form-search .input-prepend .btn {
  border-radius: 20px 0 0 20px;
}

.form-search input,
.form-inline input,
.form-horizontal input,
.form-search textarea,
.form-inline textarea,
.form-horizontal textarea,
.form-search select,
.form-inline select,
.form-horizontal select,
.form-search .help-inline,
.form-inline .help-inline,
.form-horizontal .help-inline,
.form-search .uneditable-input,
.form-inline .uneditable-input,
.form-horizontal .uneditable-input,
.form-search .input-prepend,
.form-inline .input-prepend,
.form-horizontal .input-prepend,
.form-search .input-append,
.form-inline .input-append,
.form-horizontal .input-append {
  display: inline-block;
  margin-bottom: 0;
  vertical-align: middle;
}

.form-search .hide,
.form-inline .hide,
.form-horizontal .hide {
  display: none;
}

.form-search label,
.form-inline label,
.form-search .btn-group,
.form-inline .btn-group {
  display: inline-block;
}

.form-search .input-append,
.form-inline .input-append,
.form-search .input-prepend,
.form-inline .input-prepend {
  margin-bottom: 0;
}

.form-search .radio,
.form-search .checkbox,
.form-inline .radio,
.form-inline .checkbox {
  padding-left: 0;
  margin-bottom: 0;
  vertical-align: middle;
}

.form-search .radio input[type="radio"],
.form-search .checkbox input[type="checkbox"],
.form-inline .radio input[type="radio"],
.form-inline .checkbox input[type="checkbox"] {
  float: left;
  margin-right: 3px;
  margin-left: 0;
}

.control-group {
  margin-bottom: 10px;
}

legend + .control-group {
  margin-top: 20px;
  -webkit-margin-top-collapse: separate;
}

.form-horizontal .control-group {
  margin-bottom: 20px;
}

.form-horizontal .control-group:before,
.form-horizontal .control-group:after {
  display: table;
  line-height: 0;
  content: "";
}

.form-horizontal .control-group:after {
  clear: both;
}

.form-horizontal .control-label {
  float: left;
  width: 160px;
  padding-top: 5px;
  text-align: right;
}

.form-horizontal .controls {
  margin-left: 180px;
}

.form-horizontal .help-block {
  margin-bottom: 0;
}

.form-horizontal input + .help-block,
.form-horizontal select + .help-block,
.form-horizontal textarea + .help-block {
  margin-top: 10px;
}

.form-horizontal .form-actions {
  padding-left: 180px;
}

table {
  max-width: 100%;
  background-color: transparent;
  border-collapse: collapse;
  border-spacing: 0;
}

.table {
  width: 100%;
  margin-bottom: 20px;
}

.table th,
.table td {
  padding: 8px;
  line-height: 20px;
  text-align: left;
  vertical-align: top;
  border-top: 1px solid #dddddd;
}

.table th {
  font-weight: bold;
}

.table thead th {
  vertical-align: bottom;
}

.table caption + thead tr:first-child th,
.table caption + thead tr:first-child td,
.table colgroup + thead tr:first-child th,
.table colgroup + thead tr:first-child td,
.table thead:first-child tr:first-child th,
.table thead:first-child tr:first-child td {
  border-top: 0;
}

.table tbody + tbody {
  border-top: 2px solid #dddddd;
}

.table-condensed th,
.table-condensed td {
  padding: 4px 5px;
}

.table-bordered {
  border: 1px solid #dddddd;
  border-collapse: separate;
  border-left: 0;
  border-radius: 4px;
}

.table-bordered th,
.table-bordered td {
  border-left: 1px solid #dddddd;
}

.table-bordered caption + thead tr:first-child th,
.table-bordered caption + tbody tr:first-child th,
.table-bordered caption + tbody tr:first-child td,
.table-bordered colgroup + thead tr:first-child th,
.table-bordered colgroup + tbody tr:first-child th,
.table-bordered colgroup + tbody tr:first-child td,
.table-bordered thead:first-child tr:first-child th,
.table-bordered tbody:first-child tr:first-child th,
.table-bordered tbody:first-child tr:first-child td {
  border-top: 0;
}

.table-bordered thead:first-child tr:first-child th:first-child,
.table-bordered tbody:first-child tr:first-child td:first-child {
  -webkit-border-top-left-radius: 4px;
          border-top-left-radius: 4px;
  -moz-border-radius-topleft: 4px;
}

.table-bordered thead:first-child tr:first-child th:last-child,
.table-bordered tbody:first-child tr:first-child td:last-child {
  -webkit-border-top-right-radius: 4px;
          border-top-right-radius: 4px;
  -moz-border-radius-topright: 4px;
}

.table-bordered thead:last-child tr:last-child th:first-child,
.table-bordered tbody:last-child tr:last-child td:first-child,
.table-bordered tfoot:last-child tr:last-child td:first-child {
  -webkit-border-bottom-left-radius: 4px;
          border-bottom-left-radius: 4px;
  -moz-border-radius-bottomleft: 4px;
}

.table-bordered thead:last-child tr:last-child th:last-child,
.table-bordered tbody:last-child tr:last-child td:last-child,
.table-bordered tfoot:last-child tr:last-child td:last-child {
  -webkit-border-bottom-right-radius: 4px;
          border-bottom-right-radius: 4px;
  -moz-border-radius-bottomright: 4px;
}

.table-bordered caption + thead tr:first-child th:first-child,
.table-bordered caption + tbody tr:first-child td:first-child,
.table-bordered colgroup + thead tr:first-child th:first-child,
.table-bordered colgroup + tbody tr:first-child td:first-child {
  -webkit-border-top-left-radius: 4px;
          border-top-left-radius: 4px;
  -moz-border-radius-topleft: 4px;
}

.table-bordered caption + thead tr:first-child th:last-child,
.table-bordered caption + tbody tr:first-child td:last-child,
.table-bordered colgroup + thead tr:first-child th:last-child,
.table-bordered colgroup + tbody tr:first-child td:last-child {
  -webkit-border-top-right-radius: 4px;
          border-top-right-radius: 4px;
  -moz-border-radius-topright: 4px;
}

.table-striped tbody tr:nth-child(odd) td,
.table-striped tbody tr:nth-child(odd) th {
  background-color: #f9f9f9;
}

.table-hover tbody tr:hover td,
.table-hover tbody tr:hover th {
  background-color: #f5f5f5;
}

table td[class*="span"],
table th[class*="span"],
.row-fluid table td[class*="span"],
.row-fluid table th[class*="span"] {
  display: table-cell;
  float: none;
  margin-left: 0;
}

.table tbody tr.success td {
  background-color: #dff0d8;
}

.table tbody tr.error td {
  background-color: #f2dede;
}

.table tbody tr.warning td {
  background-color: #fcf8e3;
}

.table tbody tr.info td {
  background-color: #d9edf7;
}

.table-hover tbody tr.success:hover td {
  background-color: #d0e9c6;
}

.table-hover tbody tr.error:hover td {
  background-color: #ebcccc;
}

.table-hover tbody tr.warning:hover td {
  background-color: #faf2cc;
}

.table-hover tbody tr.info:hover td {
  background-color: #c4e3f3;
}

<<<<<<< HEAD
[class^="icon-"],
[class*=" icon-"] {
  display: inline-block;
  width: 14px;
  height: 14px;
  margin-top: 1px;
  line-height: 14px;
  vertical-align: text-top;
  background-image: url("../img/glyphicons-halflings.png");
  background-position: 14px 14px;
  background-repeat: no-repeat;
=======
@font-face {
  font-family: 'Glyphicons Halflings';
  font-style: normal;
  font-weight: normal;
  src: url('../fonts/glyphiconshalflings-regular.eot');
  src: url('../fonts/glyphiconshalflings-regular.eot?#iefix') format('embedded-opentype'), url('../fonts/glyphiconshalflings-regular.woff') format('woff'), url('../fonts/glyphiconshalflings-regular.ttf') format('truetype'), url('../fonts/glyphiconshalflings-regular.svg#glyphicons_halflingsregular') format('svg');
}

[class^="glyphicon-"]:before {
  font-family: 'Glyphicons Halflings';
  font-style: normal;
  line-height: 1;
}

.glyphicon-glass:before {
  content: "\e001";
}

.glyphicon-music:before {
  content: "\e002";
}

.glyphicon-search:before {
  content: "\e003";
>>>>>>> 4b3fb308
}

.glyphicon-envelope:before {
  content: "\2709";
}

.glyphicon-heart:before {
  content: "\e005";
}

.glyphicon-star:before {
  content: "\e006";
}

.glyphicon-star-empty:before {
  content: "\e007";
}

.glyphicon-user:before {
  content: "\e008";
}

.glyphicon-film:before {
  content: "\e009";
}

.glyphicon-th-large:before {
  content: "\e010";
}

.glyphicon-th:before {
  content: "\e011";
}

.glyphicon-th-list:before {
  content: "\e012";
}

.glyphicon-ok:before {
  content: "\e013";
}

.glyphicon-remove:before {
  content: "\e014";
}

.glyphicon-zoom-in:before {
  content: "\e015";
}

.glyphicon-zoom-out:before {
  content: "\e016";
}

.glyphicon-off:before {
  content: "\e017";
}

.glyphicon-signal:before {
  content: "\e018";
}

.glyphicon-cog:before {
  content: "\e019";
}

.glyphicon-trash:before {
  content: "\e020";
}

.glyphicon-home:before {
  content: "\e021";
}

.glyphicon-file:before {
  content: "\e022";
}

.glyphicon-time:before {
  content: "\e023";
}

.glyphicon-road:before {
  content: "\e024";
}

.glyphicon-download-alt:before {
  content: "\e025";
}

.glyphicon-download:before {
  content: "\e026";
}

.glyphicon-upload:before {
  content: "\e027";
}

.glyphicon-inbox:before {
  content: "\e028";
}

.glyphicon-play-circle:before {
  content: "\e029";
}

.glyphicon-repeat:before {
  content: "\e030";
}

.glyphicon-refresh:before {
  content: "\e031";
}

.glyphicon-list-alt:before {
  content: "\e032";
}

.glyphicon-lock:before {
  content: "\e033";
}

.glyphicon-flag:before {
  content: "\e034";
}

.glyphicon-headphones:before {
  content: "\e035";
}

.glyphicon-volume-off:before {
  content: "\e036";
}

.glyphicon-volume-down:before {
  content: "\e037";
}

.glyphicon-volume-up:before {
  content: "\e038";
}

.glyphicon-qrcode:before {
  content: "\e039";
}

.glyphicon-barcode:before {
  content: "\e040";
}

.glyphicon-tag:before {
  content: "\e041";
}

.glyphicon-tags:before {
  content: "\e042";
}

.glyphicon-book:before {
  content: "\e043";
}

.glyphicon-bookmark:before {
  content: "\e044";
}

.glyphicon-print:before {
  content: "\e045";
}

.glyphicon-camera:before {
  content: "\e046";
}

.glyphicon-font:before {
  content: "\e047";
}

.glyphicon-bold:before {
  content: "\e048";
}

.glyphicon-italic:before {
  content: "\e049";
}

.glyphicon-text-height:before {
  content: "\e050";
}

.glyphicon-text-width:before {
  content: "\e051";
}

.glyphicon-align-left:before {
  content: "\e052";
}

.glyphicon-align-center:before {
  content: "\e053";
}

.glyphicon-align-right:before {
  content: "\e054";
}

.glyphicon-align-justify:before {
  content: "\e055";
}

.glyphicon-list:before {
  content: "\e056";
}

.glyphicon-indent-left:before {
  content: "\e057";
}

.glyphicon-indent-right:before {
  content: "\e058";
}

.glyphicon-facetime-video:before {
  content: "\e059";
}

.glyphicon-picture:before {
  content: "\e060";
}

.glyphicon-pencil:before {
  content: "\270f";
}

.glyphicon-map-marker:before {
  content: "\e062";
}

.glyphicon-adjust:before {
  content: "\e063";
}

.glyphicon-tint:before {
  content: "\e064";
}

.glyphicon-edit:before {
  content: "\e065";
}

.glyphicon-share:before {
  content: "\e066";
}

.glyphicon-check:before {
  content: "\e067";
}

.glyphicon-move:before {
  content: "\e068";
}

.glyphicon-step-backward:before {
  content: "\e069";
}

.glyphicon-fast-backward:before {
  content: "\e070";
}

.glyphicon-backward:before {
  content: "\e071";
}

.glyphicon-play:before {
  content: "\e072";
}

.glyphicon-pause:before {
  content: "\e073";
}

.glyphicon-stop:before {
  content: "\e074";
}

.glyphicon-forward:before {
  content: "\e075";
}

.glyphicon-fast-forward:before {
  content: "\e076";
}

.glyphicon-step-forward:before {
  content: "\e077";
}

.glyphicon-eject:before {
  content: "\e078";
}

.glyphicon-chevron-left:before {
  content: "\e079";
}

.glyphicon-chevron-right:before {
  content: "\e080";
}

.glyphicon-plus-sign:before {
  content: "\e081";
}

.glyphicon-minus-sign:before {
  content: "\e082";
}

.glyphicon-remove-sign:before {
  content: "\e083";
}

.glyphicon-ok-sign:before {
  content: "\e084";
}

.glyphicon-question-sign:before {
  content: "\e085";
}

.glyphicon-info-sign:before {
  content: "\e086";
}

.glyphicon-screenshot:before {
  content: "\e087";
}

.glyphicon-remove-circle:before {
  content: "\e088";
}

.glyphicon-ok-circle:before {
  content: "\e089";
}

.glyphicon-ban-circle:before {
  content: "\e090";
}

.glyphicon-arrow-left:before {
  content: "\e091";
}

.glyphicon-arrow-right:before {
  content: "\e092";
}

.glyphicon-arrow-up:before {
  content: "\e093";
}

.glyphicon-arrow-down:before {
  content: "\e094";
}

.glyphicon-share-alt:before {
  content: "\e095";
}

.glyphicon-resize-full:before {
  content: "\e096";
}

.glyphicon-resize-small:before {
  content: "\e097";
}

.glyphicon-plus:before {
  content: "\002b";
}

.glyphicon-minus:before {
  content: "\2212";
}

.glyphicon-asterisk:before {
  content: "\002a";
}

.glyphicon-exclamation-sign:before {
  content: "\e101";
}

.glyphicon-gift:before {
  content: "\e102";
}

.glyphicon-leaf:before {
  content: "\e103";
}

.glyphicon-fire:before {
  content: "\e104";
}

.glyphicon-eye-open:before {
  content: "\e105";
}

.glyphicon-eye-close:before {
  content: "\e106";
}

.glyphicon-warning-sign:before {
  content: "\e107";
}

.glyphicon-plane:before {
  content: "\e108";
}

.glyphicon-calendar:before {
  content: "\e109";
}

.glyphicon-random:before {
  content: "\e110";
}

.glyphicon-comment:before {
  content: "\e111";
}

.glyphicon-magnet:before {
  content: "\e112";
}

.glyphicon-chevron-up:before {
  content: "\e113";
}

.glyphicon-chevron-down:before {
  content: "\e114";
}

.glyphicon-retweet:before {
  content: "\e115";
}

.glyphicon-shopping-cart:before {
  content: "\e116";
}

.glyphicon-folder-close:before {
  content: "\e117";
}

.glyphicon-folder-open:before {
  content: "\e118";
}

.glyphicon-resize-vertical:before {
  content: "\e119";
}

.glyphicon-resize-horizontal:before {
  content: "\e120";
}

.glyphicon-hdd:before {
  content: "\e121";
}

.glyphicon-bullhorn:before {
  content: "\e122";
}

.glyphicon-bell:before {
  content: "\e123";
}

.glyphicon-certificate:before {
  content: "\e124";
}

.glyphicon-thumbs-up:before {
  content: "\e125";
}

.glyphicon-thumbs-down:before {
  content: "\e126";
}

.glyphicon-hand-right:before {
  content: "\e127";
}

.glyphicon-hand-left:before {
  content: "\e128";
}

.glyphicon-hand-up:before {
  content: "\e129";
}

.glyphicon-hand-down:before {
  content: "\e130";
}

.glyphicon-circle-arrow-right:before {
  content: "\e131";
}

.glyphicon-circle-arrow-left:before {
  content: "\e132";
}

.glyphicon-circle-arrow-up:before {
  content: "\e133";
}

.glyphicon-circle-arrow-down:before {
  content: "\e134";
}

.glyphicon-globe:before {
  content: "\e135";
}

.glyphicon-wrench:before {
  content: "\e136";
}

.glyphicon-tasks:before {
  content: "\e137";
}

.glyphicon-filter:before {
  content: "\e138";
}

.glyphicon-briefcase:before {
  content: "\e139";
}

.glyphicon-fullscreen:before {
  content: "\e140";
}

.glyphicon-dashboard:before {
  content: "\e141";
}

.glyphicon-paperclip:before {
  content: "\e142";
}

.glyphicon-heart-empty:before {
  content: "\e143";
}

.glyphicon-link:before {
  content: "\e144";
}

.glyphicon-phone:before {
  content: "\e145";
}

.glyphicon-pushpin:before {
  content: "\e146";
}

.glyphicon-euro:before {
  content: "\20ac";
}

.glyphicon-usd:before {
  content: "\e148";
}

.glyphicon-gbp:before {
  content: "\e149";
}

.glyphicon-sort:before {
  content: "\e150";
}

.glyphicon-sort-by-alphabet:before {
  content: "\e151";
}

.glyphicon-sort-by-alphabet-alt:before {
  content: "\e152";
}

.glyphicon-sort-by-order:before {
  content: "\e153";
}

.glyphicon-sort-by-order-alt:before {
  content: "\e154";
}

.glyphicon-sort-by-attributes:before {
  content: "\e155";
}

.glyphicon-sort-by-attributes-alt:before {
  content: "\e156";
}

.glyphicon-unchecked:before {
  content: "\e157";
}

.glyphicon-expand:before {
  content: "\e158";
}

.glyphicon-collapse:before {
  content: "\e159";
}

.glyphicon-collapse-top:before {
  content: "\e160";
}

.dropup,
.dropdown {
  position: relative;
}

.dropdown-toggle:active,
.open .dropdown-toggle {
  outline: 0;
}

.caret {
  display: inline-block;
  width: 0;
  height: 0;
  vertical-align: top;
  border-top: 4px solid #000000;
  border-right: 4px solid transparent;
  border-left: 4px solid transparent;
  content: "";
}

.dropdown .caret {
  margin-top: 8px;
  margin-left: 2px;
}

.dropdown-menu {
  position: absolute;
  top: 100%;
  left: 0;
  z-index: 1000;
  display: none;
  float: left;
  min-width: 160px;
  padding: 5px 0;
  margin: 2px 0 0;
  list-style: none;
  background-color: #ffffff;
  border: 1px solid #ccc;
  border: 1px solid rgba(0, 0, 0, 0.2);
  border-radius: 4px;
  -webkit-box-shadow: 0 5px 10px rgba(0, 0, 0, 0.2);
          box-shadow: 0 5px 10px rgba(0, 0, 0, 0.2);
  -webkit-background-clip: padding-box;
     -moz-background-clip: padding-box;
          background-clip: padding-box;
}

.dropdown-menu.pull-right {
  right: 0;
  left: auto;
}

.dropdown-menu .divider {
  height: 1px;
  margin: 9px 1px;
  overflow: hidden;
  background-color: #e5e5e5;
  border-bottom: 1px solid #ffffff;
}

.dropdown-menu li > a {
  display: block;
  padding: 3px 20px;
  clear: both;
  font-weight: normal;
  line-height: 20px;
  color: #333333;
  white-space: nowrap;
}

.dropdown-menu li > a:hover,
.dropdown-menu li > a:focus,
.dropdown-submenu:hover > a {
  color: #ffffff;
  text-decoration: none;
  background-color: #0081c2;
  background-image: -moz-linear-gradient(top, #0088cc, #0077b3);
  background-image: -webkit-gradient(linear, 0 0, 0 100%, from(#0088cc), to(#0077b3));
  background-image: -webkit-linear-gradient(top, #0088cc, #0077b3);
  background-image: -o-linear-gradient(top, #0088cc, #0077b3);
  background-image: linear-gradient(to bottom, #0088cc, #0077b3);
  background-repeat: repeat-x;
  filter: progid:DXImageTransform.Microsoft.gradient(startColorstr='#ff0088cc', endColorstr='#ff0077b3', GradientType=0);
}

.dropdown-menu .active > a,
.dropdown-menu .active > a:hover {
  color: #ffffff;
  text-decoration: none;
  background-color: #0081c2;
  background-image: -moz-linear-gradient(top, #0088cc, #0077b3);
  background-image: -webkit-gradient(linear, 0 0, 0 100%, from(#0088cc), to(#0077b3));
  background-image: -webkit-linear-gradient(top, #0088cc, #0077b3);
  background-image: -o-linear-gradient(top, #0088cc, #0077b3);
  background-image: linear-gradient(to bottom, #0088cc, #0077b3);
  background-repeat: repeat-x;
  outline: 0;
  filter: progid:DXImageTransform.Microsoft.gradient(startColorstr='#ff0088cc', endColorstr='#ff0077b3', GradientType=0);
}

.dropdown-menu .disabled > a,
.dropdown-menu .disabled > a:hover {
  color: #999999;
}

.dropdown-menu .disabled > a:hover {
  text-decoration: none;
  cursor: default;
  background-color: transparent;
  background-image: none;
}

.open > .dropdown-menu {
  display: block;
}

.pull-right > .dropdown-menu {
  right: 0;
  left: auto;
}

.dropup .caret,
.navbar-fixed-bottom .dropdown .caret {
  border-top: 0;
  border-bottom: 4px solid #000000;
  content: "";
}

.dropup .dropdown-menu,
.navbar-fixed-bottom .dropdown .dropdown-menu {
  top: auto;
  bottom: 100%;
  margin-bottom: 1px;
}

.dropdown-submenu {
  position: relative;
}

.dropdown-submenu > .dropdown-menu {
  top: 0;
  left: 100%;
  margin-top: -6px;
  margin-left: -1px;
  border-radius: 0 4px 4px 4px;
}

.dropdown-submenu:hover > .dropdown-menu {
  display: block;
}

.dropup .dropdown-submenu > .dropdown-menu {
  top: auto;
  bottom: 0;
  margin-top: 0;
  margin-bottom: -2px;
  border-radius: 4px 4px 4px 0;
}

.dropdown-submenu > a:after {
  display: block;
  float: right;
  width: 0;
  height: 0;
  margin-top: 5px;
  margin-right: -10px;
  border-color: transparent;
  border-left-color: #cccccc;
  border-style: solid;
  border-width: 5px 0 5px 5px;
  content: " ";
}

.dropdown-submenu:hover > a:after {
  border-left-color: #ffffff;
}

.dropdown-submenu.pull-left {
  float: none;
}

.dropdown-submenu.pull-left > .dropdown-menu {
  left: -100%;
  margin-left: 10px;
  border-radius: 4px 0 4px 4px;
}

.dropdown .dropdown-menu .nav-header {
  padding-right: 20px;
  padding-left: 20px;
}

.typeahead {
  margin-top: 2px;
}

.well {
  min-height: 20px;
  padding: 19px;
  margin-bottom: 20px;
  background-color: #f5f5f5;
  border: 1px solid #e3e3e3;
  border-radius: 4px;
  -webkit-box-shadow: inset 0 1px 1px rgba(0, 0, 0, 0.05);
          box-shadow: inset 0 1px 1px rgba(0, 0, 0, 0.05);
}

.well blockquote {
  border-color: #ddd;
  border-color: rgba(0, 0, 0, 0.15);
}

.well-large {
  padding: 24px;
  border-radius: 6px;
}

.well-small {
  padding: 9px;
  border-radius: 3px;
}

.fade {
  opacity: 0;
  -webkit-transition: opacity 0.15s linear;
     -moz-transition: opacity 0.15s linear;
       -o-transition: opacity 0.15s linear;
          transition: opacity 0.15s linear;
}

.fade.in {
  opacity: 1;
}

.collapse {
  position: relative;
  height: 0;
  overflow: hidden;
  -webkit-transition: height 0.35s ease;
     -moz-transition: height 0.35s ease;
       -o-transition: height 0.35s ease;
          transition: height 0.35s ease;
}

.collapse.in {
  height: auto;
}

.close {
  float: right;
  font-size: 20px;
  font-weight: bold;
  line-height: 20px;
  color: #000000;
  text-shadow: 0 1px 0 #ffffff;
  opacity: 0.2;
  filter: alpha(opacity=20);
}

.close:hover {
  color: #000000;
  text-decoration: none;
  cursor: pointer;
  opacity: 0.4;
  filter: alpha(opacity=40);
}

button.close {
  padding: 0;
  cursor: pointer;
  background: transparent;
  border: 0;
  -webkit-appearance: none;
}

.btn {
  display: inline-block;
  padding: 6px 12px;
  margin-bottom: 0;
  font-size: 14px;
  line-height: 20px;
  color: #333333;
  text-align: center;
  text-shadow: 0 1px 1px rgba(255, 255, 255, 0.75);
  vertical-align: middle;
  cursor: pointer;
  background-color: #f5f5f5;
  background-image: -moz-linear-gradient(top, #ffffff, #e6e6e6);
  background-image: -webkit-gradient(linear, 0 0, 0 100%, from(#ffffff), to(#e6e6e6));
  background-image: -webkit-linear-gradient(top, #ffffff, #e6e6e6);
  background-image: -o-linear-gradient(top, #ffffff, #e6e6e6);
  background-image: linear-gradient(to bottom, #ffffff, #e6e6e6);
  background-repeat: repeat-x;
  border: 1px solid #bbbbbb;
  border-color: #e6e6e6 #e6e6e6 #bfbfbf;
  border-color: rgba(0, 0, 0, 0.1) rgba(0, 0, 0, 0.1) rgba(0, 0, 0, 0.25);
  border-bottom-color: #a2a2a2;
  border-radius: 4px;
  filter: progid:DXImageTransform.Microsoft.gradient(startColorstr='#ffffffff', endColorstr='#ffe6e6e6', GradientType=0);
  filter: progid:DXImageTransform.Microsoft.gradient(enabled=false);
  -webkit-box-shadow: inset 0 1px 0 rgba(255, 255, 255, 0.2), 0 1px 2px rgba(0, 0, 0, 0.05);
          box-shadow: inset 0 1px 0 rgba(255, 255, 255, 0.2), 0 1px 2px rgba(0, 0, 0, 0.05);
}

.btn:hover,
.btn:active,
.btn.active,
.btn.disabled,
.btn[disabled] {
  color: #333333;
  background-color: #e6e6e6;
}

.btn:active,
.btn.active {
  background-color: #cccccc \9;
}

.btn:hover {
  color: #333333;
  text-decoration: none;
  background-color: #e6e6e6;
  background-position: 0 -15px;
  -webkit-transition: background-position 0.1s linear;
     -moz-transition: background-position 0.1s linear;
       -o-transition: background-position 0.1s linear;
          transition: background-position 0.1s linear;
}

.btn:focus {
  outline: thin dotted #333;
  outline: 5px auto -webkit-focus-ring-color;
  outline-offset: -2px;
}

.btn.active,
.btn:active {
  background-color: #e6e6e6;
  background-color: #d9d9d9 \9;
  background-image: none;
  outline: 0;
  -webkit-box-shadow: inset 0 2px 4px rgba(0, 0, 0, 0.15), 0 1px 2px rgba(0, 0, 0, 0.05);
          box-shadow: inset 0 2px 4px rgba(0, 0, 0, 0.15), 0 1px 2px rgba(0, 0, 0, 0.05);
}

.btn.disabled,
.btn[disabled] {
  cursor: default;
  background-color: #e6e6e6;
  background-image: none;
  opacity: 0.65;
  filter: alpha(opacity=65);
  -webkit-box-shadow: none;
          box-shadow: none;
}

.btn-large {
  padding: 11px 19px;
  font-size: 17.5px;
  border-radius: 6px;
}

.btn-small {
  padding: 2px 10px;
  font-size: 11.9px;
  border-radius: 3px;
}

.btn-mini {
  padding: 0 6px;
  font-size: 10.5px;
  border-radius: 3px;
}

.btn [class^="glyphicon-"]::before {
  vertical-align: -2px;
}

.btn-small [class^="glyphicon-"]::before,
.btn-mini [class^="glyphicon-"]::before {
  vertical-align: -1px;
}

.btn-block {
  display: block;
  width: 100%;
  padding-right: 0;
  padding-left: 0;
  -webkit-box-sizing: border-box;
     -moz-box-sizing: border-box;
          box-sizing: border-box;
}

.btn-block + .btn-block {
  margin-top: 5px;
}

input[type="submit"].btn-block,
input[type="reset"].btn-block,
input[type="button"].btn-block {
  width: 100%;
}

.btn-primary.active,
.btn-warning.active,
.btn-danger.active,
.btn-success.active,
.btn-info.active,
.btn-inverse.active {
  color: rgba(255, 255, 255, 0.75);
}

.btn {
  border-color: #c5c5c5;
  border-color: rgba(0, 0, 0, 0.15) rgba(0, 0, 0, 0.15) rgba(0, 0, 0, 0.25);
}

.btn-primary {
  color: #ffffff;
  text-shadow: 0 -1px 0 rgba(0, 0, 0, 0.25);
  background-color: #006dcc;
  background-image: -moz-linear-gradient(top, #0088cc, #0044cc);
  background-image: -webkit-gradient(linear, 0 0, 0 100%, from(#0088cc), to(#0044cc));
  background-image: -webkit-linear-gradient(top, #0088cc, #0044cc);
  background-image: -o-linear-gradient(top, #0088cc, #0044cc);
  background-image: linear-gradient(to bottom, #0088cc, #0044cc);
  background-repeat: repeat-x;
  border-color: #0044cc #0044cc #002a80;
  border-color: rgba(0, 0, 0, 0.1) rgba(0, 0, 0, 0.1) rgba(0, 0, 0, 0.25);
  filter: progid:DXImageTransform.Microsoft.gradient(startColorstr='#ff0088cc', endColorstr='#ff0044cc', GradientType=0);
  filter: progid:DXImageTransform.Microsoft.gradient(enabled=false);
}

.btn-primary:hover,
.btn-primary:active,
.btn-primary.active,
.btn-primary.disabled,
.btn-primary[disabled] {
  color: #ffffff;
  background-color: #0044cc;
}

.btn-primary:active,
.btn-primary.active {
  background-color: #003399 \9;
}

.btn-warning {
  color: #ffffff;
  text-shadow: 0 -1px 0 rgba(0, 0, 0, 0.25);
  background-color: #faa732;
  background-image: -moz-linear-gradient(top, #fbb450, #f89406);
  background-image: -webkit-gradient(linear, 0 0, 0 100%, from(#fbb450), to(#f89406));
  background-image: -webkit-linear-gradient(top, #fbb450, #f89406);
  background-image: -o-linear-gradient(top, #fbb450, #f89406);
  background-image: linear-gradient(to bottom, #fbb450, #f89406);
  background-repeat: repeat-x;
  border-color: #f89406 #f89406 #ad6704;
  border-color: rgba(0, 0, 0, 0.1) rgba(0, 0, 0, 0.1) rgba(0, 0, 0, 0.25);
  filter: progid:DXImageTransform.Microsoft.gradient(startColorstr='#fffbb450', endColorstr='#fff89406', GradientType=0);
  filter: progid:DXImageTransform.Microsoft.gradient(enabled=false);
}

.btn-warning:hover,
.btn-warning:active,
.btn-warning.active,
.btn-warning.disabled,
.btn-warning[disabled] {
  color: #ffffff;
  background-color: #f89406;
}

.btn-warning:active,
.btn-warning.active {
  background-color: #c67605 \9;
}

.btn-danger {
  color: #ffffff;
  text-shadow: 0 -1px 0 rgba(0, 0, 0, 0.25);
  background-color: #da4f49;
  background-image: -moz-linear-gradient(top, #ee5f5b, #bd362f);
  background-image: -webkit-gradient(linear, 0 0, 0 100%, from(#ee5f5b), to(#bd362f));
  background-image: -webkit-linear-gradient(top, #ee5f5b, #bd362f);
  background-image: -o-linear-gradient(top, #ee5f5b, #bd362f);
  background-image: linear-gradient(to bottom, #ee5f5b, #bd362f);
  background-repeat: repeat-x;
  border-color: #bd362f #bd362f #802420;
  border-color: rgba(0, 0, 0, 0.1) rgba(0, 0, 0, 0.1) rgba(0, 0, 0, 0.25);
  filter: progid:DXImageTransform.Microsoft.gradient(startColorstr='#ffee5f5b', endColorstr='#ffbd362f', GradientType=0);
  filter: progid:DXImageTransform.Microsoft.gradient(enabled=false);
}

.btn-danger:hover,
.btn-danger:active,
.btn-danger.active,
.btn-danger.disabled,
.btn-danger[disabled] {
  color: #ffffff;
  background-color: #bd362f;
}

.btn-danger:active,
.btn-danger.active {
  background-color: #942a25 \9;
}

.btn-success {
  color: #ffffff;
  text-shadow: 0 -1px 0 rgba(0, 0, 0, 0.25);
  background-color: #5bb75b;
  background-image: -moz-linear-gradient(top, #62c462, #51a351);
  background-image: -webkit-gradient(linear, 0 0, 0 100%, from(#62c462), to(#51a351));
  background-image: -webkit-linear-gradient(top, #62c462, #51a351);
  background-image: -o-linear-gradient(top, #62c462, #51a351);
  background-image: linear-gradient(to bottom, #62c462, #51a351);
  background-repeat: repeat-x;
  border-color: #51a351 #51a351 #387038;
  border-color: rgba(0, 0, 0, 0.1) rgba(0, 0, 0, 0.1) rgba(0, 0, 0, 0.25);
  filter: progid:DXImageTransform.Microsoft.gradient(startColorstr='#ff62c462', endColorstr='#ff51a351', GradientType=0);
  filter: progid:DXImageTransform.Microsoft.gradient(enabled=false);
}

.btn-success:hover,
.btn-success:active,
.btn-success.active,
.btn-success.disabled,
.btn-success[disabled] {
  color: #ffffff;
  background-color: #51a351;
}

.btn-success:active,
.btn-success.active {
  background-color: #408140 \9;
}

.btn-info {
  color: #ffffff;
  text-shadow: 0 -1px 0 rgba(0, 0, 0, 0.25);
  background-color: #49afcd;
  background-image: -moz-linear-gradient(top, #5bc0de, #2f96b4);
  background-image: -webkit-gradient(linear, 0 0, 0 100%, from(#5bc0de), to(#2f96b4));
  background-image: -webkit-linear-gradient(top, #5bc0de, #2f96b4);
  background-image: -o-linear-gradient(top, #5bc0de, #2f96b4);
  background-image: linear-gradient(to bottom, #5bc0de, #2f96b4);
  background-repeat: repeat-x;
  border-color: #2f96b4 #2f96b4 #1f6377;
  border-color: rgba(0, 0, 0, 0.1) rgba(0, 0, 0, 0.1) rgba(0, 0, 0, 0.25);
  filter: progid:DXImageTransform.Microsoft.gradient(startColorstr='#ff5bc0de', endColorstr='#ff2f96b4', GradientType=0);
  filter: progid:DXImageTransform.Microsoft.gradient(enabled=false);
}

.btn-info:hover,
.btn-info:active,
.btn-info.active,
.btn-info.disabled,
.btn-info[disabled] {
  color: #ffffff;
  background-color: #2f96b4;
}

.btn-info:active,
.btn-info.active {
  background-color: #24748c \9;
}

.btn-inverse {
  color: #ffffff;
  text-shadow: 0 -1px 0 rgba(0, 0, 0, 0.25);
  background-color: #363636;
  background-image: -moz-linear-gradient(top, #444444, #222222);
  background-image: -webkit-gradient(linear, 0 0, 0 100%, from(#444444), to(#222222));
  background-image: -webkit-linear-gradient(top, #444444, #222222);
  background-image: -o-linear-gradient(top, #444444, #222222);
  background-image: linear-gradient(to bottom, #444444, #222222);
  background-repeat: repeat-x;
  border-color: #222222 #222222 #000000;
  border-color: rgba(0, 0, 0, 0.1) rgba(0, 0, 0, 0.1) rgba(0, 0, 0, 0.25);
  filter: progid:DXImageTransform.Microsoft.gradient(startColorstr='#ff444444', endColorstr='#ff222222', GradientType=0);
  filter: progid:DXImageTransform.Microsoft.gradient(enabled=false);
}

.btn-inverse:hover,
.btn-inverse:active,
.btn-inverse.active,
.btn-inverse.disabled,
.btn-inverse[disabled] {
  color: #ffffff;
  background-color: #222222;
}

.btn-inverse:active,
.btn-inverse.active {
  background-color: #080808 \9;
}

.btn-link,
.btn-link:active,
.btn-link[disabled] {
  background-color: transparent;
  background-image: none;
  -webkit-box-shadow: none;
          box-shadow: none;
}

.btn-link {
  color: #0088cc;
  cursor: pointer;
  border-color: transparent;
  border-radius: 0;
}

.btn-link:hover {
  color: #005580;
  text-decoration: underline;
  background-color: transparent;
}

.btn-link[disabled]:hover {
  color: #333333;
  text-decoration: none;
}

.btn-group {
  position: relative;
  display: inline-block;
  font-size: 0;
  white-space: nowrap;
  vertical-align: middle;
}

.btn-group + .btn-group {
  margin-left: 5px;
}

.btn-toolbar {
  margin-top: 10px;
  margin-bottom: 10px;
  font-size: 0;
}

.btn-toolbar .btn + .btn,
.btn-toolbar .btn-group + .btn,
.btn-toolbar .btn + .btn-group {
  margin-left: 5px;
}

.btn-group > .btn {
  position: relative;
  border-radius: 0;
}

.btn-group > .btn + .btn {
  margin-left: -1px;
}

.btn-group > .btn,
.btn-group > .dropdown-menu {
  font-size: 14px;
}

.btn-group > .btn-mini {
  font-size: 11px;
}

.btn-group > .btn-small {
  font-size: 12px;
}

.btn-group > .btn-large {
  font-size: 16px;
}

.btn-group > .btn:first-child {
  margin-left: 0;
  -webkit-border-bottom-left-radius: 4px;
          border-bottom-left-radius: 4px;
  -webkit-border-top-left-radius: 4px;
          border-top-left-radius: 4px;
  -moz-border-radius-bottomleft: 4px;
  -moz-border-radius-topleft: 4px;
}

.btn-group > .btn:last-child,
.btn-group > .dropdown-toggle {
  -webkit-border-top-right-radius: 4px;
          border-top-right-radius: 4px;
  -webkit-border-bottom-right-radius: 4px;
          border-bottom-right-radius: 4px;
  -moz-border-radius-topright: 4px;
  -moz-border-radius-bottomright: 4px;
}

.btn-group > .btn.large:first-child {
  margin-left: 0;
  -webkit-border-bottom-left-radius: 6px;
          border-bottom-left-radius: 6px;
  -webkit-border-top-left-radius: 6px;
          border-top-left-radius: 6px;
  -moz-border-radius-bottomleft: 6px;
  -moz-border-radius-topleft: 6px;
}

.btn-group > .btn.large:last-child,
.btn-group > .large.dropdown-toggle {
  -webkit-border-top-right-radius: 6px;
          border-top-right-radius: 6px;
  -webkit-border-bottom-right-radius: 6px;
          border-bottom-right-radius: 6px;
  -moz-border-radius-topright: 6px;
  -moz-border-radius-bottomright: 6px;
}

.btn-group > .btn:hover,
.btn-group > .btn:focus,
.btn-group > .btn:active,
.btn-group > .btn.active {
  z-index: 2;
}

.btn-group .dropdown-toggle:active,
.btn-group.open .dropdown-toggle {
  outline: 0;
}

.btn-group > .btn + .dropdown-toggle {
  padding-right: 8px;
  padding-left: 8px;
  -webkit-box-shadow: inset 1px 0 0 rgba(255, 255, 255, 0.125), inset 0 1px 0 rgba(255, 255, 255, 0.2), 0 1px 2px rgba(0, 0, 0, 0.05);
          box-shadow: inset 1px 0 0 rgba(255, 255, 255, 0.125), inset 0 1px 0 rgba(255, 255, 255, 0.2), 0 1px 2px rgba(0, 0, 0, 0.05);
}

.btn-group > .btn-mini + .dropdown-toggle {
  padding-right: 5px;
  padding-left: 5px;
}

.btn-group > .btn-large + .dropdown-toggle {
  padding-right: 12px;
  padding-left: 12px;
}

.btn-group.open .dropdown-toggle {
  background-image: none;
  -webkit-box-shadow: inset 0 2px 4px rgba(0, 0, 0, 0.15), 0 1px 2px rgba(0, 0, 0, 0.05);
          box-shadow: inset 0 2px 4px rgba(0, 0, 0, 0.15), 0 1px 2px rgba(0, 0, 0, 0.05);
}

.btn-group.open .btn.dropdown-toggle {
  background-color: #e6e6e6;
}

.btn-group.open .btn-primary.dropdown-toggle {
  background-color: #0044cc;
}

.btn-group.open .btn-warning.dropdown-toggle {
  background-color: #f89406;
}

.btn-group.open .btn-danger.dropdown-toggle {
  background-color: #bd362f;
}

.btn-group.open .btn-success.dropdown-toggle {
  background-color: #51a351;
}

.btn-group.open .btn-info.dropdown-toggle {
  background-color: #2f96b4;
}

.btn-group.open .btn-inverse.dropdown-toggle {
  background-color: #222222;
}

.btn .caret {
  margin-top: 8px;
  margin-left: 0;
}

.btn-mini .caret,
.btn-small .caret,
.btn-large .caret {
  margin-top: 6px;
}

.btn-large .caret {
  border-top-width: 5px;
  border-right-width: 5px;
  border-left-width: 5px;
}

.dropup .btn-large .caret {
  border-bottom-width: 5px;
}

.btn-primary .caret,
.btn-warning .caret,
.btn-danger .caret,
.btn-info .caret,
.btn-success .caret,
.btn-inverse .caret {
  border-top-color: #ffffff;
  border-bottom-color: #ffffff;
}

.btn-group-vertical {
  display: inline-block;
}

.btn-group-vertical .btn {
  display: block;
  float: none;
  width: 100%;
  border-radius: 0;
}

.btn-group-vertical .btn + .btn {
  margin-top: -1px;
  margin-left: 0;
}

.btn-group-vertical .btn:first-child {
  border-radius: 4px 4px 0 0;
}

.btn-group-vertical .btn:last-child {
  border-radius: 0 0 4px 4px;
}

.btn-group-vertical .btn-large:first-child {
  border-radius: 6px 6px 0 0;
}

.btn-group-vertical .btn-large:last-child {
  border-radius: 0 0 6px 6px;
}

.alert {
  padding: 8px 35px 8px 14px;
  margin-bottom: 20px;
  color: #c09853;
  text-shadow: 0 1px 0 rgba(255, 255, 255, 0.5);
  background-color: #fcf8e3;
  border: 1px solid #fbeed5;
  border-radius: 4px;
}

.alert h4 {
  margin: 0;
}

.alert .close {
  position: relative;
  top: -2px;
  right: -21px;
  line-height: 20px;
}

.alert-success {
  color: #468847;
  background-color: #dff0d8;
  border-color: #d6e9c6;
}

.alert-danger,
.alert-error {
  color: #b94a48;
  background-color: #f2dede;
  border-color: #eed3d7;
}

.alert-info {
  color: #3a87ad;
  background-color: #d9edf7;
  border-color: #bce8f1;
}

.alert-block {
  padding-top: 14px;
  padding-bottom: 14px;
}

.alert-block > p,
.alert-block > ul {
  margin-bottom: 0;
}

.alert-block p + p {
  margin-top: 5px;
}

.nav {
  margin-bottom: 20px;
  margin-left: 0;
  list-style: none;
}

.nav:before,
.nav:after {
  display: table;
  line-height: 0;
  content: "";
}

.nav:after {
  clear: both;
}

.nav > li {
  float: left;
}

.nav > li > a {
  display: block;
  padding: 8px 12px;
}

.nav > li > a:hover {
  text-decoration: none;
  background-color: #eeeeee;
}

.nav > .pull-right {
  float: right;
}

.nav-header {
  display: block;
  padding: 3px 15px;
  font-size: 11px;
  font-weight: bold;
  line-height: 20px;
  color: #999999;
  text-shadow: 0 1px 0 rgba(255, 255, 255, 0.5);
  text-transform: uppercase;
}

.nav li + .nav-header {
  margin-top: 9px;
}

.nav .divider {
  height: 1px;
  margin: 9px 1px;
  overflow: hidden;
  background-color: #e5e5e5;
  border-bottom: 1px solid #ffffff;
}

.nav-tabs {
  border-bottom: 1px solid #ddd;
}

.nav-tabs > li {
  margin-bottom: -1px;
}

.nav-tabs > li > a {
  margin-right: 2px;
  line-height: 20px;
  border: 1px solid transparent;
  border-radius: 4px 4px 0 0;
}

.nav-tabs > li > a:hover {
  border-color: #eeeeee #eeeeee #dddddd;
}

.nav-tabs > .active > a,
.nav-tabs > .active > a:hover {
  color: #555555;
  cursor: default;
  background-color: #ffffff;
  border: 1px solid #ddd;
  border-bottom-color: transparent;
}

.nav-list {
  background-color: #fff;
  border-radius: 6px;
  -webkit-box-shadow: 0 1px 4px rgba(0, 0, 0, 0.065);
          box-shadow: 0 1px 4px rgba(0, 0, 0, 0.065);
}

.nav-list > li {
  float: none;
}

.nav-list > li > a {
  margin-bottom: -1px;
  border: 1px solid #e5e5e5;
}

.nav-list > li > a:hover {
  background-color: #f5f5f5;
}

.nav-list > li:first-child > a {
  border-radius: 6px 6px 0 0;
}

.nav-list > li:last-child > a {
  border-radius: 0 0 6px 6px;
}

.nav-list > .active > a,
.nav-list > .active > a:hover {
  position: relative;
  z-index: 2;
  padding: 9px 15px;
  color: #fff;
  text-shadow: 0 1px 0 rgba(0, 0, 0, 0.15);
  background-color: #0088cc;
  border-width: 0;
  -webkit-box-shadow: inset 1px 0 0 rgba(0, 0, 0, 0.1), inset -1px 0 0 rgba(0, 0, 0, 0.1);
          box-shadow: inset 1px 0 0 rgba(0, 0, 0, 0.1), inset -1px 0 0 rgba(0, 0, 0, 0.1);
}

.nav-pills > li > a {
  border-radius: 5px;
}

.nav-pills > li + li > a {
  margin-left: 2px;
}

.nav-pills > .active > a,
.nav-pills > .active > a:hover {
  color: #ffffff;
  background-color: #0088cc;
}

.nav-stacked > li {
  float: none;
}

.nav-stacked > li + li > a {
  margin-top: 2px;
  margin-left: 0;
}

.nav-tabs .dropdown-menu {
  -webkit-border-top-right-radius: 0;
          border-top-right-radius: 0;
  -webkit-border-top-left-radius: 0;
          border-top-left-radius: 0;
  -moz-border-radius-topright: 0;
  -moz-border-radius-topleft: 0;
}

.nav .dropdown-toggle .caret {
  margin-top: 8px;
  border-top-color: #0088cc;
  border-bottom-color: #0088cc;
}

.nav .dropdown-toggle:hover .caret {
  border-top-color: #005580;
  border-bottom-color: #005580;
}

.nav .active .dropdown-toggle .caret {
  border-top-color: #fff;
  border-bottom-color: #fff;
}

.nav-tabs .active .dropdown-toggle .caret {
  border-top-color: #555555;
  border-bottom-color: #555555;
}

.nav > .dropdown.active > a:hover {
  cursor: pointer;
}

.nav-tabs .open .dropdown-toggle,
.nav-pills .open .dropdown-toggle,
.nav > li.dropdown.open.active > a:hover {
  color: #ffffff;
  background-color: #999999;
  border-color: #999999;
}

.nav li.dropdown.open .caret,
.nav li.dropdown.open.active .caret,
.nav li.dropdown.open a:hover .caret {
  border-top-color: #ffffff;
  border-bottom-color: #ffffff;
  opacity: 1;
  filter: alpha(opacity=100);
}

.tabs-stacked .open > a:hover {
  border-color: #999999;
}

.tabbable:before,
.tabbable:after {
  display: table;
  line-height: 0;
  content: "";
}

.tabbable:after {
  clear: both;
}

.tab-content {
  overflow: auto;
}

.tab-content > .tab-pane,
.pill-content > .pill-pane {
  display: none;
}

.tab-content > .active,
.pill-content > .active {
  display: block;
}

.nav > .disabled > a {
  color: #999999;
}

.nav > .disabled > a:hover {
  text-decoration: none;
  cursor: default;
  background-color: transparent;
}

.navbar {
  padding: 0 20px;
  margin-bottom: 20px;
  overflow: visible;
  color: #777777;
  background-color: #fafafa;
  background-image: -moz-linear-gradient(top, #ffffff, #f2f2f2);
  background-image: -webkit-gradient(linear, 0 0, 0 100%, from(#ffffff), to(#f2f2f2));
  background-image: -webkit-linear-gradient(top, #ffffff, #f2f2f2);
  background-image: -o-linear-gradient(top, #ffffff, #f2f2f2);
  background-image: linear-gradient(to bottom, #ffffff, #f2f2f2);
  background-repeat: repeat-x;
  border: 1px solid #d4d4d4;
  border-radius: 4px;
  filter: progid:DXImageTransform.Microsoft.gradient(startColorstr='#ffffffff', endColorstr='#fff2f2f2', GradientType=0);
  -webkit-box-shadow: 0 1px 4px rgba(0, 0, 0, 0.065);
          box-shadow: 0 1px 4px rgba(0, 0, 0, 0.065);
}

.navbar:before,
.navbar:after {
  display: table;
  line-height: 0;
  content: "";
}

.navbar:after {
  clear: both;
}

.navbar .container {
  width: auto;
}

.nav-collapse.collapse {
  height: auto;
  overflow: visible;
}

.navbar .brand {
  display: block;
  float: left;
  padding: 12px 20px 12px;
  margin-left: -20px;
  font-size: 20px;
  font-weight: 200;
  color: #777777;
  text-shadow: 0 1px 0 #ffffff;
}

.navbar .brand:hover {
  text-decoration: none;
}

.navbar-text {
  margin-bottom: 0;
  line-height: 44px;
}

.navbar-link {
  color: #777777;
}

.navbar-link:hover {
  color: #333333;
}

.navbar .divider-vertical {
  height: 44px;
  margin: 0 9px;
  border-right: 1px solid #ffffff;
  border-left: 1px solid #f2f2f2;
}

.navbar .btn,
.navbar .btn-group {
  margin-top: 7px;
}

.navbar .btn-group .btn,
.navbar .input-prepend .btn,
.navbar .input-append .btn {
  margin-top: 0;
}

.navbar-form {
  margin-bottom: 0;
}

.navbar-form:before,
.navbar-form:after {
  display: table;
  line-height: 0;
  content: "";
}

.navbar-form:after {
  clear: both;
}

.navbar-form input,
.navbar-form select,
.navbar-form .radio,
.navbar-form .checkbox {
  margin-top: 7px;
}

.navbar-form input,
.navbar-form select,
.navbar-form .btn {
  display: inline-block;
  margin-bottom: 0;
}

.navbar-form input[type="image"],
.navbar-form input[type="checkbox"],
.navbar-form input[type="radio"] {
  margin-top: 3px;
}

.navbar-form .input-append,
.navbar-form .input-prepend {
  margin-top: 6px;
  white-space: nowrap;
}

.navbar-form .input-append input,
.navbar-form .input-prepend input {
  margin-top: 0;
}

.navbar-search {
  position: relative;
  float: left;
  margin-top: 7px;
  margin-bottom: 0;
}

.navbar-search .search-query {
  padding: 4px 14px;
  margin-bottom: 0;
  font-family: "Helvetica Neue", Helvetica, Arial, sans-serif;
  font-size: 13px;
  font-weight: normal;
  line-height: 1;
  border-radius: 15px;
}

.navbar-static-top {
  position: static;
  margin-bottom: 0;
  border-radius: 0;
}

.navbar-fixed-top,
.navbar-fixed-bottom {
  position: fixed;
  right: 0;
  left: 0;
  z-index: 1030;
  padding-right: 0;
  padding-left: 0;
  margin-bottom: 0;
  border-width: 0 0 1px;
  border-radius: 0;
}

.navbar-fixed-bottom {
  border-width: 1px 0 0;
}

.navbar-static-top .container,
.navbar-fixed-top .container,
.navbar-fixed-bottom .container {
  width: 100%;
}

.navbar-fixed-top {
  top: 0;
}

.navbar-fixed-top,
.navbar-static-top {
  -webkit-box-shadow: inset 0 -1px 0 rgba(0, 0, 0, 0.1), 0 1px 10px rgba(0, 0, 0, 0.1);
          box-shadow: inset 0 -1px 0 rgba(0, 0, 0, 0.1), 0 1px 10px rgba(0, 0, 0, 0.1);
}

.navbar-fixed-bottom {
  bottom: 0;
  -webkit-box-shadow: inset 0 1px 0 rgba(0, 0, 0, 0.1), 0 -1px 10px rgba(0, 0, 0, 0.1);
          box-shadow: inset 0 1px 0 rgba(0, 0, 0, 0.1), 0 -1px 10px rgba(0, 0, 0, 0.1);
}

.navbar .nav {
  position: relative;
  left: 0;
  display: block;
  float: left;
  margin: 0 10px 0 0;
}

.navbar .nav.pull-right {
  float: right;
  margin-right: 0;
}

.navbar .nav > li {
  float: left;
}

.navbar .nav > li > a {
  float: none;
  padding: 12px 15px 12px;
  color: #777777;
  text-decoration: none;
  text-shadow: 0 1px 0 #ffffff;
}

.navbar .nav .dropdown-toggle .caret {
  margin-top: 8px;
}

.navbar .nav > li > a:focus,
.navbar .nav > li > a:hover {
  color: #333333;
  text-decoration: none;
  background-color: transparent;
}

.navbar .nav > .active > a,
.navbar .nav > .active > a:hover,
.navbar .nav > .active > a:focus {
  color: #555555;
  text-decoration: none;
  background-color: #e5e5e5;
  -webkit-box-shadow: inset 0 3px 8px rgba(0, 0, 0, 0.125);
          box-shadow: inset 0 3px 8px rgba(0, 0, 0, 0.125);
}

.navbar .btn-navbar {
  display: none;
  float: right;
  padding: 7px 10px;
  margin-right: 5px;
  margin-left: 5px;
  color: #ffffff;
  text-shadow: 0 -1px 0 rgba(0, 0, 0, 0.25);
  background-color: #ededed;
  background-image: -moz-linear-gradient(top, #f2f2f2, #e5e5e5);
  background-image: -webkit-gradient(linear, 0 0, 0 100%, from(#f2f2f2), to(#e5e5e5));
  background-image: -webkit-linear-gradient(top, #f2f2f2, #e5e5e5);
  background-image: -o-linear-gradient(top, #f2f2f2, #e5e5e5);
  background-image: linear-gradient(to bottom, #f2f2f2, #e5e5e5);
  background-repeat: repeat-x;
  border-color: #e5e5e5 #e5e5e5 #bfbfbf;
  border-color: rgba(0, 0, 0, 0.1) rgba(0, 0, 0, 0.1) rgba(0, 0, 0, 0.25);
  filter: progid:DXImageTransform.Microsoft.gradient(startColorstr='#fff2f2f2', endColorstr='#ffe5e5e5', GradientType=0);
  filter: progid:DXImageTransform.Microsoft.gradient(enabled=false);
  -webkit-box-shadow: inset 0 1px 0 rgba(255, 255, 255, 0.1), 0 1px 0 rgba(255, 255, 255, 0.075);
          box-shadow: inset 0 1px 0 rgba(255, 255, 255, 0.1), 0 1px 0 rgba(255, 255, 255, 0.075);
}

.navbar .btn-navbar:hover,
.navbar .btn-navbar:active,
.navbar .btn-navbar.active,
.navbar .btn-navbar.disabled,
.navbar .btn-navbar[disabled] {
  color: #ffffff;
  background-color: #e5e5e5;
}

.navbar .btn-navbar:active,
.navbar .btn-navbar.active {
  background-color: #cccccc \9;
}

.navbar .btn-navbar .icon-bar {
  display: block;
  width: 18px;
  height: 2px;
  background-color: #f5f5f5;
  border-radius: 1px;
  -webkit-box-shadow: 0 1px 0 rgba(0, 0, 0, 0.25);
          box-shadow: 0 1px 0 rgba(0, 0, 0, 0.25);
}

.btn-navbar .icon-bar + .icon-bar {
  margin-top: 3px;
}

.navbar .nav > li > .dropdown-menu:before {
  position: absolute;
  top: -7px;
  left: 9px;
  display: inline-block;
  border-right: 7px solid transparent;
  border-bottom: 7px solid #ccc;
  border-left: 7px solid transparent;
  border-bottom-color: rgba(0, 0, 0, 0.2);
  content: '';
}

.navbar .nav > li > .dropdown-menu:after {
  position: absolute;
  top: -6px;
  left: 10px;
  display: inline-block;
  border-right: 6px solid transparent;
  border-bottom: 6px solid #ffffff;
  border-left: 6px solid transparent;
  content: '';
}

.navbar-fixed-bottom .nav > li > .dropdown-menu:before {
  top: auto;
  bottom: -7px;
  border-top: 7px solid #ccc;
  border-bottom: 0;
  border-top-color: rgba(0, 0, 0, 0.2);
}

.navbar-fixed-bottom .nav > li > .dropdown-menu:after {
  top: auto;
  bottom: -6px;
  border-top: 6px solid #ffffff;
  border-bottom: 0;
}

.navbar .nav li.dropdown.open > .dropdown-toggle,
.navbar .nav li.dropdown.active > .dropdown-toggle,
.navbar .nav li.dropdown.open.active > .dropdown-toggle {
  color: #555555;
  background-color: #e5e5e5;
}

.navbar .nav li.dropdown > .dropdown-toggle .caret {
  border-top-color: #777777;
  border-bottom-color: #777777;
}

.navbar .nav li.dropdown.open > .dropdown-toggle .caret,
.navbar .nav li.dropdown.active > .dropdown-toggle .caret,
.navbar .nav li.dropdown.open.active > .dropdown-toggle .caret {
  border-top-color: #555555;
  border-bottom-color: #555555;
}

.navbar .pull-right > li > .dropdown-menu,
.navbar .nav > li > .dropdown-menu.pull-right {
  right: 0;
  left: auto;
}

.navbar .pull-right > li > .dropdown-menu:before,
.navbar .nav > li > .dropdown-menu.pull-right:before {
  right: 12px;
  left: auto;
}

.navbar .pull-right > li > .dropdown-menu:after,
.navbar .nav > li > .dropdown-menu.pull-right:after {
  right: 13px;
  left: auto;
}

.navbar .pull-right > li > .dropdown-menu .dropdown-menu,
.navbar .nav > li > .dropdown-menu.pull-right .dropdown-menu {
  right: 100%;
  left: auto;
  margin-right: -1px;
  margin-left: 0;
  border-radius: 6px 0 6px 6px;
}

.navbar-inverse {
  color: #999999;
  background-color: #1b1b1b;
  background-image: -moz-linear-gradient(top, #222222, #111111);
  background-image: -webkit-gradient(linear, 0 0, 0 100%, from(#222222), to(#111111));
  background-image: -webkit-linear-gradient(top, #222222, #111111);
  background-image: -o-linear-gradient(top, #222222, #111111);
  background-image: linear-gradient(to bottom, #222222, #111111);
  background-repeat: repeat-x;
  border-color: #111111;
  filter: progid:DXImageTransform.Microsoft.gradient(startColorstr='#ff222222', endColorstr='#ff111111', GradientType=0);
}

.navbar-inverse .brand,
.navbar-inverse .nav > li > a {
  color: #999999;
  text-shadow: 0 -1px 0 rgba(0, 0, 0, 0.25);
}

.navbar-inverse .brand:hover,
.navbar-inverse .nav > li > a:hover {
  color: #ffffff;
}

.navbar-inverse .nav > li > a:focus,
.navbar-inverse .nav > li > a:hover {
  color: #ffffff;
  background-color: transparent;
}

.navbar-inverse .nav .active > a,
.navbar-inverse .nav .active > a:hover,
.navbar-inverse .nav .active > a:focus {
  color: #ffffff;
  background-color: #111111;
}

.navbar-inverse .navbar-link {
  color: #999999;
}

.navbar-inverse .navbar-link:hover {
  color: #ffffff;
}

.navbar-inverse .divider-vertical {
  border-right-color: #222222;
  border-left-color: #111111;
}

.navbar-inverse .nav li.dropdown.open > .dropdown-toggle,
.navbar-inverse .nav li.dropdown.active > .dropdown-toggle,
.navbar-inverse .nav li.dropdown.open.active > .dropdown-toggle {
  color: #ffffff;
  background-color: #111111;
}

.navbar-inverse .nav li.dropdown > .dropdown-toggle .caret {
  border-top-color: #999999;
  border-bottom-color: #999999;
}

.navbar-inverse .nav li.dropdown.open > .dropdown-toggle .caret,
.navbar-inverse .nav li.dropdown.active > .dropdown-toggle .caret,
.navbar-inverse .nav li.dropdown.open.active > .dropdown-toggle .caret {
  border-top-color: #ffffff;
  border-bottom-color: #ffffff;
}

.navbar-inverse .navbar-search .search-query {
  color: #ffffff;
  background-color: #515151;
  border-color: #111111;
  -webkit-box-shadow: inset 0 1px 2px rgba(0, 0, 0, 0.1), 0 1px 0 rgba(255, 255, 255, 0.15);
          box-shadow: inset 0 1px 2px rgba(0, 0, 0, 0.1), 0 1px 0 rgba(255, 255, 255, 0.15);
  -webkit-transition: none;
     -moz-transition: none;
       -o-transition: none;
          transition: none;
}

.navbar-inverse .navbar-search .search-query:-moz-placeholder {
  color: #cccccc;
}

.navbar-inverse .navbar-search .search-query:-ms-input-placeholder {
  color: #cccccc;
}

.navbar-inverse .navbar-search .search-query::-webkit-input-placeholder {
  color: #cccccc;
}

.navbar-inverse .navbar-search .search-query:focus,
.navbar-inverse .navbar-search .search-query.focused {
  padding: 5px 15px;
  color: #333333;
  text-shadow: 0 1px 0 #ffffff;
  background-color: #ffffff;
  border: 0;
  outline: 0;
  -webkit-box-shadow: 0 0 3px rgba(0, 0, 0, 0.15);
          box-shadow: 0 0 3px rgba(0, 0, 0, 0.15);
}

.navbar-inverse .btn-navbar {
  color: #ffffff;
  text-shadow: 0 -1px 0 rgba(0, 0, 0, 0.25);
  background-color: #0e0e0e;
  background-image: -moz-linear-gradient(top, #151515, #040404);
  background-image: -webkit-gradient(linear, 0 0, 0 100%, from(#151515), to(#040404));
  background-image: -webkit-linear-gradient(top, #151515, #040404);
  background-image: -o-linear-gradient(top, #151515, #040404);
  background-image: linear-gradient(to bottom, #151515, #040404);
  background-repeat: repeat-x;
  border-color: #040404 #040404 #000000;
  border-color: rgba(0, 0, 0, 0.1) rgba(0, 0, 0, 0.1) rgba(0, 0, 0, 0.25);
  filter: progid:DXImageTransform.Microsoft.gradient(startColorstr='#ff151515', endColorstr='#ff040404', GradientType=0);
  filter: progid:DXImageTransform.Microsoft.gradient(enabled=false);
}

.navbar-inverse .btn-navbar:hover,
.navbar-inverse .btn-navbar:active,
.navbar-inverse .btn-navbar.active,
.navbar-inverse .btn-navbar.disabled,
.navbar-inverse .btn-navbar[disabled] {
  color: #ffffff;
  background-color: #040404;
}

.navbar-inverse .btn-navbar:active,
.navbar-inverse .btn-navbar.active {
  background-color: #000000 \9;
}

.breadcrumb {
  padding: 8px 15px;
  margin: 0 0 20px;
  list-style: none;
  background-color: #f5f5f5;
  border-radius: 4px;
}

.breadcrumb li {
  display: inline-block;
  text-shadow: 0 1px 0 #ffffff;
}

.breadcrumb li:after {
  display: inline-block;
  padding: 0 5px;
  color: #ccc;
  content: "\00a0 /";
}

.breadcrumb .active {
  color: #999999;
}

.pagination {
  margin: 20px 0;
}

.pagination ul {
  display: inline-block;
  margin-bottom: 0;
  margin-left: 0;
  border-radius: 4px;
  -webkit-box-shadow: 0 1px 2px rgba(0, 0, 0, 0.05);
          box-shadow: 0 1px 2px rgba(0, 0, 0, 0.05);
}

.pagination ul > li {
  display: inline;
}

.pagination ul > li > a,
.pagination ul > li > span {
  float: left;
  padding: 4px 12px;
  line-height: 20px;
  text-decoration: none;
  background-color: #ffffff;
  border: 1px solid #dddddd;
  border-left-width: 0;
}

.pagination ul > li > a:hover,
.pagination ul > .active > a,
.pagination ul > .active > span {
  background-color: #f5f5f5;
}

.pagination ul > .active > a,
.pagination ul > .active > span {
  color: #999999;
  cursor: default;
}

.pagination ul > .disabled > span,
.pagination ul > .disabled > a,
.pagination ul > .disabled > a:hover {
  color: #999999;
  cursor: default;
  background-color: transparent;
}

.pagination ul > li:first-child > a,
.pagination ul > li:first-child > span {
  border-left-width: 1px;
  -webkit-border-bottom-left-radius: 4px;
          border-bottom-left-radius: 4px;
  -webkit-border-top-left-radius: 4px;
          border-top-left-radius: 4px;
  -moz-border-radius-bottomleft: 4px;
  -moz-border-radius-topleft: 4px;
}

.pagination ul > li:last-child > a,
.pagination ul > li:last-child > span {
  -webkit-border-top-right-radius: 4px;
          border-top-right-radius: 4px;
  -webkit-border-bottom-right-radius: 4px;
          border-bottom-right-radius: 4px;
  -moz-border-radius-topright: 4px;
  -moz-border-radius-bottomright: 4px;
}

.pagination-centered {
  text-align: center;
}

.pagination-right {
  text-align: right;
}

.pagination-large ul > li > a,
.pagination-large ul > li > span {
  padding: 11px 19px;
  font-size: 17.5px;
}

.pagination-large ul > li:first-child > a,
.pagination-large ul > li:first-child > span {
  -webkit-border-bottom-left-radius: 6px;
          border-bottom-left-radius: 6px;
  -webkit-border-top-left-radius: 6px;
          border-top-left-radius: 6px;
  -moz-border-radius-bottomleft: 6px;
  -moz-border-radius-topleft: 6px;
}

.pagination-large ul > li:last-child > a,
.pagination-large ul > li:last-child > span {
  -webkit-border-top-right-radius: 6px;
          border-top-right-radius: 6px;
  -webkit-border-bottom-right-radius: 6px;
          border-bottom-right-radius: 6px;
  -moz-border-radius-topright: 6px;
  -moz-border-radius-bottomright: 6px;
}

.pagination-mini ul > li:first-child > a,
.pagination-small ul > li:first-child > a,
.pagination-mini ul > li:first-child > span,
.pagination-small ul > li:first-child > span {
  -webkit-border-bottom-left-radius: 3px;
          border-bottom-left-radius: 3px;
  -webkit-border-top-left-radius: 3px;
          border-top-left-radius: 3px;
  -moz-border-radius-bottomleft: 3px;
  -moz-border-radius-topleft: 3px;
}

.pagination-mini ul > li:last-child > a,
.pagination-small ul > li:last-child > a,
.pagination-mini ul > li:last-child > span,
.pagination-small ul > li:last-child > span {
  -webkit-border-top-right-radius: 3px;
          border-top-right-radius: 3px;
  -webkit-border-bottom-right-radius: 3px;
          border-bottom-right-radius: 3px;
  -moz-border-radius-topright: 3px;
  -moz-border-radius-bottomright: 3px;
}

.pagination-small ul > li > a,
.pagination-small ul > li > span {
  padding: 2px 10px;
  font-size: 11.9px;
}

.pagination-mini ul > li > a,
.pagination-mini ul > li > span {
  padding: 0 6px;
  font-size: 10.5px;
}

.pager {
  margin: 20px 0;
  text-align: center;
  list-style: none;
}

.pager:before,
.pager:after {
  display: table;
  line-height: 0;
  content: "";
}

.pager:after {
  clear: both;
}

.pager li {
  display: inline;
}

.pager li > a,
.pager li > span {
  display: inline-block;
  padding: 5px 14px;
  background-color: #fff;
  border: 1px solid #ddd;
  border-radius: 15px;
}

.pager li > a:hover {
  text-decoration: none;
  background-color: #f5f5f5;
}

.pager .next > a,
.pager .next > span {
  float: right;
}

.pager .previous > a,
.pager .previous > span {
  float: left;
}

.pager .disabled > a,
.pager .disabled > a:hover,
.pager .disabled > span {
  color: #999999;
  cursor: default;
  background-color: #fff;
}

.modal-backdrop {
  position: fixed;
  top: 0;
  right: 0;
  bottom: 0;
  left: 0;
  z-index: 1040;
  background-color: #000000;
}

.modal-backdrop.fade {
  opacity: 0;
}

.modal-backdrop,
.modal-backdrop.fade.in {
  opacity: 0.8;
  filter: alpha(opacity=80);
}

.modal {
  position: fixed;
  top: 10%;
  left: 50%;
  z-index: 1050;
  width: 560px;
  margin-left: -280px;
  background-color: #ffffff;
  border: 1px solid #999;
  border: 1px solid rgba(0, 0, 0, 0.3);
  border-radius: 6px;
  outline: none;
  -webkit-box-shadow: 0 3px 7px rgba(0, 0, 0, 0.3);
          box-shadow: 0 3px 7px rgba(0, 0, 0, 0.3);
  -webkit-background-clip: padding-box;
     -moz-background-clip: padding-box;
          background-clip: padding-box;
}

.modal.fade {
  top: -25%;
  -webkit-transition: opacity 0.3s linear, top 0.3s ease-out;
     -moz-transition: opacity 0.3s linear, top 0.3s ease-out;
       -o-transition: opacity 0.3s linear, top 0.3s ease-out;
          transition: opacity 0.3s linear, top 0.3s ease-out;
}

.modal.fade.in {
  top: 10%;
}

.modal-header {
  padding: 9px 15px;
  border-bottom: 1px solid #eee;
}

.modal-header .close {
  margin-top: 2px;
}

.modal-header h3 {
  margin: 0;
  line-height: 30px;
}

.modal-body {
  max-height: 400px;
  padding: 15px;
  overflow-y: auto;
}

.modal-form {
  margin-bottom: 0;
}

.modal-footer {
  padding: 14px 15px 15px;
  margin-bottom: 0;
  text-align: right;
  background-color: #f5f5f5;
  border-top: 1px solid #ddd;
  border-radius: 0 0 6px 6px;
  -webkit-box-shadow: inset 0 1px 0 #ffffff;
          box-shadow: inset 0 1px 0 #ffffff;
}

.modal-footer:before,
.modal-footer:after {
  display: table;
  line-height: 0;
  content: "";
}

.modal-footer:after {
  clear: both;
}

.modal-footer .btn + .btn {
  margin-bottom: 0;
  margin-left: 5px;
}

.modal-footer .btn-group .btn + .btn {
  margin-left: -1px;
}

.modal-footer .btn-block + .btn-block {
  margin-left: 0;
}

.tooltip {
  position: absolute;
  z-index: 1030;
  display: block;
  padding: 5px;
  font-size: 11px;
  opacity: 0;
  filter: alpha(opacity=0);
  visibility: visible;
}

.tooltip.in {
  opacity: 1;
  filter: alpha(opacity=100);
}

.tooltip.top {
  margin-top: -3px;
}

.tooltip.right {
  margin-left: 3px;
}

.tooltip.bottom {
  margin-top: 3px;
}

.tooltip.left {
  margin-left: -3px;
}

.tooltip-inner {
  max-width: 200px;
  padding: 3px 8px;
  color: #ffffff;
  text-align: center;
  text-decoration: none;
  background-color: rgba(0, 0, 0, 0.9);
  border-radius: 4px;
}

.tooltip-arrow {
  position: absolute;
  width: 0;
  height: 0;
  border-color: transparent;
  border-style: solid;
}

.tooltip.top .tooltip-arrow {
  bottom: 0;
  left: 50%;
  margin-left: -5px;
  border-top-color: rgba(0, 0, 0, 0.9);
  border-width: 5px 5px 0;
}

.tooltip.right .tooltip-arrow {
  top: 50%;
  left: 0;
  margin-top: -5px;
  border-right-color: rgba(0, 0, 0, 0.9);
  border-width: 5px 5px 5px 0;
}

.tooltip.left .tooltip-arrow {
  top: 50%;
  right: 0;
  margin-top: -5px;
  border-left-color: rgba(0, 0, 0, 0.9);
  border-width: 5px 0 5px 5px;
}

.tooltip.bottom .tooltip-arrow {
  top: 0;
  left: 50%;
  margin-left: -5px;
  border-bottom-color: rgba(0, 0, 0, 0.9);
  border-width: 0 5px 5px;
}

.popover {
  position: absolute;
  top: 0;
  left: 0;
  z-index: 1010;
  display: none;
  width: 236px;
  padding: 1px;
  white-space: normal;
  background-color: #ffffff;
  border: 1px solid #ccc;
  border: 1px solid rgba(0, 0, 0, 0.2);
  border-radius: 6px;
  -webkit-box-shadow: 0 5px 10px rgba(0, 0, 0, 0.2);
          box-shadow: 0 5px 10px rgba(0, 0, 0, 0.2);
  -webkit-background-clip: padding-box;
     -moz-background-clip: padding;
          background-clip: padding-box;
}

.popover.top {
  margin-top: -10px;
}

.popover.right {
  margin-left: 10px;
}

.popover.bottom {
  margin-top: 10px;
}

.popover.left {
  margin-left: -10px;
}

.popover-title {
  padding: 8px 14px;
  margin: 0;
  font-size: 14px;
  font-weight: normal;
  line-height: 18px;
  background-color: #f7f7f7;
  border-bottom: 1px solid #ebebeb;
  border-radius: 5px 5px 0 0;
}

.popover-content {
  padding: 9px 14px;
}

.popover-content p,
.popover-content ul,
.popover-content ol {
  margin-bottom: 0;
}

.popover .arrow,
.popover .arrow:after {
  position: absolute;
  display: inline-block;
  width: 0;
  height: 0;
  border-color: transparent;
  border-style: solid;
}

.popover .arrow:after {
  z-index: -1;
  content: "";
}

.popover.top .arrow {
  bottom: -10px;
  left: 50%;
  margin-left: -10px;
  border-top-color: #ffffff;
  border-width: 10px 10px 0;
}

.popover.top .arrow:after {
  bottom: -1px;
  left: -11px;
  border-top-color: rgba(0, 0, 0, 0.25);
  border-width: 11px 11px 0;
}

.popover.right .arrow {
  top: 50%;
  left: -10px;
  margin-top: -10px;
  border-right-color: #ffffff;
  border-width: 10px 10px 10px 0;
}

.popover.right .arrow:after {
  bottom: -11px;
  left: -1px;
  border-right-color: rgba(0, 0, 0, 0.25);
  border-width: 11px 11px 11px 0;
}

.popover.bottom .arrow {
  top: -10px;
  left: 50%;
  margin-left: -10px;
  border-bottom-color: #ffffff;
  border-width: 0 10px 10px;
}

.popover.bottom .arrow:after {
  top: -1px;
  left: -11px;
  border-bottom-color: rgba(0, 0, 0, 0.25);
  border-width: 0 11px 11px;
}

.popover.left .arrow {
  top: 50%;
  right: -10px;
  margin-top: -10px;
  border-left-color: #ffffff;
  border-width: 10px 0 10px 10px;
}

.popover.left .arrow:after {
  right: -1px;
  bottom: -11px;
  border-left-color: rgba(0, 0, 0, 0.25);
  border-width: 11px 0 11px 11px;
}

.thumbnail {
  display: block;
  padding: 4px;
  line-height: 20px;
  border: 1px solid #ddd;
  border-radius: 4px;
  -webkit-box-shadow: 0 1px 3px rgba(0, 0, 0, 0.055);
          box-shadow: 0 1px 3px rgba(0, 0, 0, 0.055);
  -webkit-transition: all 0.2s ease-in-out;
     -moz-transition: all 0.2s ease-in-out;
       -o-transition: all 0.2s ease-in-out;
          transition: all 0.2s ease-in-out;
}

a.thumbnail:hover {
  border-color: #0088cc;
  -webkit-box-shadow: 0 1px 4px rgba(0, 105, 214, 0.25);
          box-shadow: 0 1px 4px rgba(0, 105, 214, 0.25);
}

.thumbnail > img {
  display: block;
  max-width: 100%;
  margin-right: auto;
  margin-left: auto;
}

.thumbnail .caption {
  padding: 9px;
  color: #555555;
}

.media,
.media-body {
  overflow: hidden;
  zoom: 1;
}

.media,
.media .media {
  margin-top: 15px;
}

.media:first-child {
  margin-top: 0;
}

.media-object {
  display: block;
}

.media-heading {
  margin: 0 0 5px;
}

.media .pull-left {
  margin-right: 10px;
}

.media .pull-right {
  margin-left: 10px;
}

.media-list {
  margin-left: 0;
  list-style: none;
}

.label,
.badge {
  display: inline-block;
  padding: 2px 4px;
  font-size: 11.844px;
  font-weight: bold;
  line-height: 14px;
  color: #ffffff;
  text-shadow: 0 -1px 0 rgba(0, 0, 0, 0.25);
  white-space: nowrap;
  vertical-align: baseline;
  background-color: #999999;
}

.label {
  border-radius: 3px;
}

.badge {
  padding-right: 9px;
  padding-left: 9px;
  border-radius: 9px;
}

.label:empty,
.badge:empty {
  display: none;
}

a.label:hover,
a.badge:hover {
  color: #ffffff;
  text-decoration: none;
  cursor: pointer;
}

.label-important,
.badge-important {
  background-color: #b94a48;
}

.label-important[href],
.badge-important[href] {
  background-color: #953b39;
}

.label-warning,
.badge-warning {
  background-color: #f89406;
}

.label-warning[href],
.badge-warning[href] {
  background-color: #c67605;
}

.label-success,
.badge-success {
  background-color: #468847;
}

.label-success[href],
.badge-success[href] {
  background-color: #356635;
}

.label-info,
.badge-info {
  background-color: #3a87ad;
}

.label-info[href],
.badge-info[href] {
  background-color: #2d6987;
}

.label-inverse,
.badge-inverse {
  background-color: #333333;
}

.label-inverse[href],
.badge-inverse[href] {
  background-color: #1a1a1a;
}

.btn .label,
.btn .badge {
  position: relative;
  top: -1px;
}

.btn-mini .label,
.btn-mini .badge {
  top: 0;
}

@-webkit-keyframes progress-bar-stripes {
  from {
    background-position: 40px 0;
  }
  to {
    background-position: 0 0;
  }
}

@-moz-keyframes progress-bar-stripes {
  from {
    background-position: 40px 0;
  }
  to {
    background-position: 0 0;
  }
}

@-ms-keyframes progress-bar-stripes {
  from {
    background-position: 40px 0;
  }
  to {
    background-position: 0 0;
  }
}

@-o-keyframes progress-bar-stripes {
  from {
    background-position: 0 0;
  }
  to {
    background-position: 40px 0;
  }
}

@keyframes progress-bar-stripes {
  from {
    background-position: 40px 0;
  }
  to {
    background-position: 0 0;
  }
}

.progress {
  height: 20px;
  margin-bottom: 20px;
  overflow: hidden;
  background-color: #f7f7f7;
  background-image: -moz-linear-gradient(top, #f5f5f5, #f9f9f9);
  background-image: -webkit-gradient(linear, 0 0, 0 100%, from(#f5f5f5), to(#f9f9f9));
  background-image: -webkit-linear-gradient(top, #f5f5f5, #f9f9f9);
  background-image: -o-linear-gradient(top, #f5f5f5, #f9f9f9);
  background-image: linear-gradient(to bottom, #f5f5f5, #f9f9f9);
  background-repeat: repeat-x;
  border-radius: 4px;
  filter: progid:DXImageTransform.Microsoft.gradient(startColorstr='#fff5f5f5', endColorstr='#fff9f9f9', GradientType=0);
  -webkit-box-shadow: inset 0 1px 2px rgba(0, 0, 0, 0.1);
          box-shadow: inset 0 1px 2px rgba(0, 0, 0, 0.1);
}

.progress .bar {
  float: left;
  width: 0;
  height: 100%;
  font-size: 12px;
  color: #ffffff;
  text-align: center;
  text-shadow: 0 -1px 0 rgba(0, 0, 0, 0.25);
  background-color: #0e90d2;
  background-image: -moz-linear-gradient(top, #149bdf, #0480be);
  background-image: -webkit-gradient(linear, 0 0, 0 100%, from(#149bdf), to(#0480be));
  background-image: -webkit-linear-gradient(top, #149bdf, #0480be);
  background-image: -o-linear-gradient(top, #149bdf, #0480be);
  background-image: linear-gradient(to bottom, #149bdf, #0480be);
  background-repeat: repeat-x;
  filter: progid:DXImageTransform.Microsoft.gradient(startColorstr='#ff149bdf', endColorstr='#ff0480be', GradientType=0);
  -webkit-box-shadow: inset 0 -1px 0 rgba(0, 0, 0, 0.15);
          box-shadow: inset 0 -1px 0 rgba(0, 0, 0, 0.15);
  -webkit-box-sizing: border-box;
     -moz-box-sizing: border-box;
          box-sizing: border-box;
  -webkit-transition: width 0.6s ease;
     -moz-transition: width 0.6s ease;
       -o-transition: width 0.6s ease;
          transition: width 0.6s ease;
}

.progress .bar + .bar {
  -webkit-box-shadow: inset 1px 0 0 rgba(0, 0, 0, 0.15), inset 0 -1px 0 rgba(0, 0, 0, 0.15);
          box-shadow: inset 1px 0 0 rgba(0, 0, 0, 0.15), inset 0 -1px 0 rgba(0, 0, 0, 0.15);
}

.progress-striped .bar {
  background-color: #149bdf;
  background-image: -webkit-gradient(linear, 0 100%, 100% 0, color-stop(0.25, rgba(255, 255, 255, 0.15)), color-stop(0.25, transparent), color-stop(0.5, transparent), color-stop(0.5, rgba(255, 255, 255, 0.15)), color-stop(0.75, rgba(255, 255, 255, 0.15)), color-stop(0.75, transparent), to(transparent));
  background-image: -webkit-linear-gradient(45deg, rgba(255, 255, 255, 0.15) 25%, transparent 25%, transparent 50%, rgba(255, 255, 255, 0.15) 50%, rgba(255, 255, 255, 0.15) 75%, transparent 75%, transparent);
  background-image: -moz-linear-gradient(45deg, rgba(255, 255, 255, 0.15) 25%, transparent 25%, transparent 50%, rgba(255, 255, 255, 0.15) 50%, rgba(255, 255, 255, 0.15) 75%, transparent 75%, transparent);
  background-image: -o-linear-gradient(45deg, rgba(255, 255, 255, 0.15) 25%, transparent 25%, transparent 50%, rgba(255, 255, 255, 0.15) 50%, rgba(255, 255, 255, 0.15) 75%, transparent 75%, transparent);
  background-image: linear-gradient(45deg, rgba(255, 255, 255, 0.15) 25%, transparent 25%, transparent 50%, rgba(255, 255, 255, 0.15) 50%, rgba(255, 255, 255, 0.15) 75%, transparent 75%, transparent);
  -webkit-background-size: 40px 40px;
     -moz-background-size: 40px 40px;
       -o-background-size: 40px 40px;
          background-size: 40px 40px;
}

.progress.active .bar {
  -webkit-animation: progress-bar-stripes 2s linear infinite;
     -moz-animation: progress-bar-stripes 2s linear infinite;
      -ms-animation: progress-bar-stripes 2s linear infinite;
       -o-animation: progress-bar-stripes 2s linear infinite;
          animation: progress-bar-stripes 2s linear infinite;
}

.progress-danger .bar,
.progress .bar-danger {
  background-color: #dd514c;
  background-image: -moz-linear-gradient(top, #ee5f5b, #c43c35);
  background-image: -webkit-gradient(linear, 0 0, 0 100%, from(#ee5f5b), to(#c43c35));
  background-image: -webkit-linear-gradient(top, #ee5f5b, #c43c35);
  background-image: -o-linear-gradient(top, #ee5f5b, #c43c35);
  background-image: linear-gradient(to bottom, #ee5f5b, #c43c35);
  background-repeat: repeat-x;
  filter: progid:DXImageTransform.Microsoft.gradient(startColorstr='#ffee5f5b', endColorstr='#ffc43c35', GradientType=0);
}

.progress-danger.progress-striped .bar,
.progress-striped .bar-danger {
  background-color: #ee5f5b;
  background-image: -webkit-gradient(linear, 0 100%, 100% 0, color-stop(0.25, rgba(255, 255, 255, 0.15)), color-stop(0.25, transparent), color-stop(0.5, transparent), color-stop(0.5, rgba(255, 255, 255, 0.15)), color-stop(0.75, rgba(255, 255, 255, 0.15)), color-stop(0.75, transparent), to(transparent));
  background-image: -webkit-linear-gradient(45deg, rgba(255, 255, 255, 0.15) 25%, transparent 25%, transparent 50%, rgba(255, 255, 255, 0.15) 50%, rgba(255, 255, 255, 0.15) 75%, transparent 75%, transparent);
  background-image: -moz-linear-gradient(45deg, rgba(255, 255, 255, 0.15) 25%, transparent 25%, transparent 50%, rgba(255, 255, 255, 0.15) 50%, rgba(255, 255, 255, 0.15) 75%, transparent 75%, transparent);
  background-image: -o-linear-gradient(45deg, rgba(255, 255, 255, 0.15) 25%, transparent 25%, transparent 50%, rgba(255, 255, 255, 0.15) 50%, rgba(255, 255, 255, 0.15) 75%, transparent 75%, transparent);
  background-image: linear-gradient(45deg, rgba(255, 255, 255, 0.15) 25%, transparent 25%, transparent 50%, rgba(255, 255, 255, 0.15) 50%, rgba(255, 255, 255, 0.15) 75%, transparent 75%, transparent);
}

.progress-success .bar,
.progress .bar-success {
  background-color: #5eb95e;
  background-image: -moz-linear-gradient(top, #62c462, #57a957);
  background-image: -webkit-gradient(linear, 0 0, 0 100%, from(#62c462), to(#57a957));
  background-image: -webkit-linear-gradient(top, #62c462, #57a957);
  background-image: -o-linear-gradient(top, #62c462, #57a957);
  background-image: linear-gradient(to bottom, #62c462, #57a957);
  background-repeat: repeat-x;
  filter: progid:DXImageTransform.Microsoft.gradient(startColorstr='#ff62c462', endColorstr='#ff57a957', GradientType=0);
}

.progress-success.progress-striped .bar,
.progress-striped .bar-success {
  background-color: #62c462;
  background-image: -webkit-gradient(linear, 0 100%, 100% 0, color-stop(0.25, rgba(255, 255, 255, 0.15)), color-stop(0.25, transparent), color-stop(0.5, transparent), color-stop(0.5, rgba(255, 255, 255, 0.15)), color-stop(0.75, rgba(255, 255, 255, 0.15)), color-stop(0.75, transparent), to(transparent));
  background-image: -webkit-linear-gradient(45deg, rgba(255, 255, 255, 0.15) 25%, transparent 25%, transparent 50%, rgba(255, 255, 255, 0.15) 50%, rgba(255, 255, 255, 0.15) 75%, transparent 75%, transparent);
  background-image: -moz-linear-gradient(45deg, rgba(255, 255, 255, 0.15) 25%, transparent 25%, transparent 50%, rgba(255, 255, 255, 0.15) 50%, rgba(255, 255, 255, 0.15) 75%, transparent 75%, transparent);
  background-image: -o-linear-gradient(45deg, rgba(255, 255, 255, 0.15) 25%, transparent 25%, transparent 50%, rgba(255, 255, 255, 0.15) 50%, rgba(255, 255, 255, 0.15) 75%, transparent 75%, transparent);
  background-image: linear-gradient(45deg, rgba(255, 255, 255, 0.15) 25%, transparent 25%, transparent 50%, rgba(255, 255, 255, 0.15) 50%, rgba(255, 255, 255, 0.15) 75%, transparent 75%, transparent);
}

.progress-info .bar,
.progress .bar-info {
  background-color: #4bb1cf;
  background-image: -moz-linear-gradient(top, #5bc0de, #339bb9);
  background-image: -webkit-gradient(linear, 0 0, 0 100%, from(#5bc0de), to(#339bb9));
  background-image: -webkit-linear-gradient(top, #5bc0de, #339bb9);
  background-image: -o-linear-gradient(top, #5bc0de, #339bb9);
  background-image: linear-gradient(to bottom, #5bc0de, #339bb9);
  background-repeat: repeat-x;
  filter: progid:DXImageTransform.Microsoft.gradient(startColorstr='#ff5bc0de', endColorstr='#ff339bb9', GradientType=0);
}

.progress-info.progress-striped .bar,
.progress-striped .bar-info {
  background-color: #5bc0de;
  background-image: -webkit-gradient(linear, 0 100%, 100% 0, color-stop(0.25, rgba(255, 255, 255, 0.15)), color-stop(0.25, transparent), color-stop(0.5, transparent), color-stop(0.5, rgba(255, 255, 255, 0.15)), color-stop(0.75, rgba(255, 255, 255, 0.15)), color-stop(0.75, transparent), to(transparent));
  background-image: -webkit-linear-gradient(45deg, rgba(255, 255, 255, 0.15) 25%, transparent 25%, transparent 50%, rgba(255, 255, 255, 0.15) 50%, rgba(255, 255, 255, 0.15) 75%, transparent 75%, transparent);
  background-image: -moz-linear-gradient(45deg, rgba(255, 255, 255, 0.15) 25%, transparent 25%, transparent 50%, rgba(255, 255, 255, 0.15) 50%, rgba(255, 255, 255, 0.15) 75%, transparent 75%, transparent);
  background-image: -o-linear-gradient(45deg, rgba(255, 255, 255, 0.15) 25%, transparent 25%, transparent 50%, rgba(255, 255, 255, 0.15) 50%, rgba(255, 255, 255, 0.15) 75%, transparent 75%, transparent);
  background-image: linear-gradient(45deg, rgba(255, 255, 255, 0.15) 25%, transparent 25%, transparent 50%, rgba(255, 255, 255, 0.15) 50%, rgba(255, 255, 255, 0.15) 75%, transparent 75%, transparent);
}

.progress-warning .bar,
.progress .bar-warning {
  background-color: #faa732;
  background-image: -moz-linear-gradient(top, #fbb450, #f89406);
  background-image: -webkit-gradient(linear, 0 0, 0 100%, from(#fbb450), to(#f89406));
  background-image: -webkit-linear-gradient(top, #fbb450, #f89406);
  background-image: -o-linear-gradient(top, #fbb450, #f89406);
  background-image: linear-gradient(to bottom, #fbb450, #f89406);
  background-repeat: repeat-x;
  filter: progid:DXImageTransform.Microsoft.gradient(startColorstr='#fffbb450', endColorstr='#fff89406', GradientType=0);
}

.progress-warning.progress-striped .bar,
.progress-striped .bar-warning {
  background-color: #fbb450;
  background-image: -webkit-gradient(linear, 0 100%, 100% 0, color-stop(0.25, rgba(255, 255, 255, 0.15)), color-stop(0.25, transparent), color-stop(0.5, transparent), color-stop(0.5, rgba(255, 255, 255, 0.15)), color-stop(0.75, rgba(255, 255, 255, 0.15)), color-stop(0.75, transparent), to(transparent));
  background-image: -webkit-linear-gradient(45deg, rgba(255, 255, 255, 0.15) 25%, transparent 25%, transparent 50%, rgba(255, 255, 255, 0.15) 50%, rgba(255, 255, 255, 0.15) 75%, transparent 75%, transparent);
  background-image: -moz-linear-gradient(45deg, rgba(255, 255, 255, 0.15) 25%, transparent 25%, transparent 50%, rgba(255, 255, 255, 0.15) 50%, rgba(255, 255, 255, 0.15) 75%, transparent 75%, transparent);
  background-image: -o-linear-gradient(45deg, rgba(255, 255, 255, 0.15) 25%, transparent 25%, transparent 50%, rgba(255, 255, 255, 0.15) 50%, rgba(255, 255, 255, 0.15) 75%, transparent 75%, transparent);
  background-image: linear-gradient(45deg, rgba(255, 255, 255, 0.15) 25%, transparent 25%, transparent 50%, rgba(255, 255, 255, 0.15) 50%, rgba(255, 255, 255, 0.15) 75%, transparent 75%, transparent);
}

.accordion {
  margin-bottom: 20px;
}

.accordion-group {
  margin-bottom: 2px;
  border: 1px solid #e5e5e5;
  border-radius: 4px;
}

.accordion-heading {
  border-bottom: 0;
}

.accordion-heading .accordion-toggle {
  display: block;
  padding: 8px 15px;
}

.accordion-toggle {
  cursor: pointer;
}

.accordion-inner {
  padding: 9px 15px;
  border-top: 1px solid #e5e5e5;
}

.carousel {
  position: relative;
  margin-bottom: 20px;
  line-height: 1;
}

.carousel-inner {
  position: relative;
  width: 100%;
  overflow: hidden;
}

.carousel .item {
  position: relative;
  display: none;
  -webkit-transition: 0.6s ease-in-out left;
     -moz-transition: 0.6s ease-in-out left;
       -o-transition: 0.6s ease-in-out left;
          transition: 0.6s ease-in-out left;
}

.carousel .item > img {
  display: block;
  line-height: 1;
}

.carousel .active,
.carousel .next,
.carousel .prev {
  display: block;
}

.carousel .active {
  left: 0;
}

.carousel .next,
.carousel .prev {
  position: absolute;
  top: 0;
  width: 100%;
}

.carousel .next {
  left: 100%;
}

.carousel .prev {
  left: -100%;
}

.carousel .next.left,
.carousel .prev.right {
  left: 0;
}

.carousel .active.left {
  left: -100%;
}

.carousel .active.right {
  left: 100%;
}

.carousel-control {
  position: absolute;
  top: 0;
  bottom: 0;
  left: 0;
  width: 120px;
  opacity: 0.5;
  filter: alpha(opacity=50);
}

.carousel-control.left {
  background-color: rgba(0, 0, 0, 0.001);
  background-color: transparent;
  background-image: -moz-linear-gradient(left, rgba(0, 0, 0, 0.75), rgba(0, 0, 0, 0.001));
  background-image: -webkit-gradient(linear, 0 0, 100% 0, from(rgba(0, 0, 0, 0.75)), to(rgba(0, 0, 0, 0.001)));
  background-image: -webkit-linear-gradient(left, rgba(0, 0, 0, 0.75), rgba(0, 0, 0, 0.001));
  background-image: -o-linear-gradient(left, rgba(0, 0, 0, 0.75), rgba(0, 0, 0, 0.001));
  background-image: linear-gradient(to right, rgba(0, 0, 0, 0.75), rgba(0, 0, 0, 0.001));
  background-repeat: repeat-x;
  filter: progid:DXImageTransform.Microsoft.gradient(startColorstr='#bf000000', endColorstr='#00000000', GradientType=1);
}

.carousel-control.right {
  right: 0;
  left: auto;
  background-color: rgba(0, 0, 0, 0.75);
  background-color: transparent;
  background-image: -moz-linear-gradient(left, rgba(0, 0, 0, 0.001), rgba(0, 0, 0, 0.75));
  background-image: -webkit-gradient(linear, 0 0, 100% 0, from(rgba(0, 0, 0, 0.001)), to(rgba(0, 0, 0, 0.75)));
  background-image: -webkit-linear-gradient(left, rgba(0, 0, 0, 0.001), rgba(0, 0, 0, 0.75));
  background-image: -o-linear-gradient(left, rgba(0, 0, 0, 0.001), rgba(0, 0, 0, 0.75));
  background-image: linear-gradient(to right, rgba(0, 0, 0, 0.001), rgba(0, 0, 0, 0.75));
  background-repeat: repeat-x;
  filter: progid:DXImageTransform.Microsoft.gradient(startColorstr='#00000000', endColorstr='#bf000000', GradientType=1);
}

.carousel-control:hover {
  color: #ffffff;
  text-decoration: none;
  opacity: 0.9;
  filter: alpha(opacity=90);
}

.carousel-control .control {
  position: absolute;
  top: 50%;
  z-index: 5;
  display: block;
  margin-top: -35px;
  margin-left: 30px;
  font-size: 80px;
  font-weight: 100;
  color: #fff;
  text-shadow: 0 1px 2px rgba(0, 0, 0, 0.6);
}

.carousel-control.right .control {
  margin-left: 70px;
}

.carousel-caption {
  position: absolute;
  right: 0;
  bottom: 0;
  left: 0;
  z-index: 10;
  max-width: 60%;
  padding: 40px;
  text-shadow: 0 1px 2px rgba(0, 0, 0, 0.6);
}

.carousel-caption h3,
.carousel-caption p {
  line-height: 20px;
  color: #ffffff;
}

.carousel-caption h3 {
  margin: 0 0 5px;
}

.carousel-caption p {
  margin-bottom: 0;
}

.hero-unit {
  padding: 60px;
  margin-bottom: 30px;
  font-size: 18px;
  font-weight: 200;
  line-height: 30px;
  color: inherit;
  background-color: #eeeeee;
  border-radius: 6px;
}

.hero-unit h1 {
  margin-bottom: 0;
  font-size: 60px;
  line-height: 1;
  letter-spacing: -1px;
  color: inherit;
}

.hero-unit li {
  line-height: 30px;
}

.clear:before,
.clear:after {
  display: table;
  line-height: 0;
  content: "";
}

.clear:after {
  clear: both;
}

.pull-right {
  float: right;
}

.pull-left {
  float: left;
}

.hide {
  display: none;
}

.show {
  display: block;
}

.invisible {
  visibility: hidden;
}

.text-hide {
  font: 0/0 a;
  color: transparent;
  text-shadow: none;
  background-color: transparent;
  border: 0;
}

.affix {
  position: fixed;
}

.control-block-level {
  display: block;
  width: 100%;
}

.hidden {
  display: none;
  visibility: hidden;
}

.visible-phone {
  display: none !important;
}

.visible-tablet {
  display: none !important;
}

.hidden-desktop {
  display: none !important;
}

.visible-desktop {
  display: inherit !important;
}

@media (min-width: 768px) and (max-width: 979px) {
  .hidden-desktop {
    display: inherit !important;
  }
  .visible-desktop {
    display: none !important ;
  }
  .visible-tablet {
    display: inherit !important;
  }
  .hidden-tablet {
    display: none !important;
  }
}

@media (max-width: 767px) {
  .hidden-desktop {
    display: inherit !important;
  }
  .visible-desktop {
    display: none !important;
  }
  .visible-phone {
    display: inherit !important;
  }
  .hidden-phone {
    display: none !important;
  }
}

@media (min-width: 1200px) {
  .container,
  .navbar-fixed-top .container,
  .navbar-fixed-bottom .container {
    width: 1170px;
  }
  .row {
    margin-right: -15px;
    margin-left: -15px;
  }
  .row:before,
  .row:after {
    display: table;
    line-height: 0;
    content: "";
  }
  .row:after {
    clear: both;
  }
  [class*="span"] {
    float: left;
    min-height: 1px;
    padding-right: 15px;
    padding-left: 15px;
    -webkit-box-sizing: border-box;
       -moz-box-sizing: border-box;
            box-sizing: border-box;
  }
  .span12 {
    width: 100%;
  }
  .span11 {
    width: 91.66666666666666%;
  }
  .span10 {
    width: 83.33333333333334%;
  }
  .span9 {
    width: 75%;
  }
  .span8 {
    width: 66.66666666666666%;
  }
  .span7 {
    width: 58.333333333333336%;
  }
  .span6 {
    width: 50%;
  }
  .span5 {
    width: 41.66666666666667%;
  }
  .span4 {
    width: 33.33333333333333%;
  }
  .span3 {
    width: 25%;
  }
  .span2 {
    width: 16.666666666666664%;
  }
  .span1 {
    width: 8.333333333333332%;
  }
  .offset12 {
    margin-left: 100%;
  }
  .offset11 {
    margin-left: 91.66666666666666%;
  }
  .offset10 {
    margin-left: 83.33333333333334%;
  }
  .offset9 {
    margin-left: 75%;
  }
  .offset8 {
    margin-left: 66.66666666666666%;
  }
  .offset7 {
    margin-left: 58.333333333333336%;
  }
  .offset6 {
    margin-left: 50%;
  }
  .offset5 {
    margin-left: 41.66666666666667%;
  }
  .offset4 {
    margin-left: 33.33333333333333%;
  }
  .offset3 {
    margin-left: 25%;
  }
  .offset2 {
    margin-left: 16.666666666666664%;
  }
  .offset1 {
    margin-left: 8.333333333333332%;
  }
  input.span12,
  textarea.span12,
  select.span12,
  .uneditable-input.span12 {
    width: 97.43589743589743%;
    margin-right: 1.282051282051282%;
    margin-left: 1.282051282051282%;
  }
  input.span11,
  textarea.span11,
  select.span11,
  .uneditable-input.span11 {
    width: 89.10256410256409%;
    margin-right: 1.282051282051282%;
    margin-left: 1.282051282051282%;
  }
  input.span10,
  textarea.span10,
  select.span10,
  .uneditable-input.span10 {
    width: 80.76923076923077%;
    margin-right: 1.282051282051282%;
    margin-left: 1.282051282051282%;
  }
  input.span9,
  textarea.span9,
  select.span9,
  .uneditable-input.span9 {
    width: 72.43589743589743%;
    margin-right: 1.282051282051282%;
    margin-left: 1.282051282051282%;
  }
  input.span8,
  textarea.span8,
  select.span8,
  .uneditable-input.span8 {
    width: 64.10256410256409%;
    margin-right: 1.282051282051282%;
    margin-left: 1.282051282051282%;
  }
  input.span7,
  textarea.span7,
  select.span7,
  .uneditable-input.span7 {
    width: 55.769230769230774%;
    margin-right: 1.282051282051282%;
    margin-left: 1.282051282051282%;
  }
  input.span6,
  textarea.span6,
  select.span6,
  .uneditable-input.span6 {
    width: 47.43589743589744%;
    margin-right: 1.282051282051282%;
    margin-left: 1.282051282051282%;
  }
  input.span5,
  textarea.span5,
  select.span5,
  .uneditable-input.span5 {
    width: 39.10256410256411%;
    margin-right: 1.282051282051282%;
    margin-left: 1.282051282051282%;
  }
  input.span4,
  textarea.span4,
  select.span4,
  .uneditable-input.span4 {
    width: 30.769230769230766%;
    margin-right: 1.282051282051282%;
    margin-left: 1.282051282051282%;
  }
  input.span3,
  textarea.span3,
  select.span3,
  .uneditable-input.span3 {
    width: 22.435897435897438%;
    margin-right: 1.282051282051282%;
    margin-left: 1.282051282051282%;
  }
  input.span2,
  textarea.span2,
  select.span2,
  .uneditable-input.span2 {
    width: 14.1025641025641%;
    margin-right: 1.282051282051282%;
    margin-left: 1.282051282051282%;
  }
  input.span1,
  textarea.span1,
  select.span1,
  .uneditable-input.span1 {
    width: 5.769230769230768%;
    margin-right: 1.282051282051282%;
    margin-left: 1.282051282051282%;
  }
  input.offset12,
  textarea.offset12,
  select.offset12,
  uneditable-input.offset12 {
    margin-left: 101.28205128205128%;
  }
  input.offset11,
  textarea.offset11,
  select.offset11,
  uneditable-input.offset11 {
    margin-left: 92.94871794871794%;
  }
  input.offset10,
  textarea.offset10,
  select.offset10,
  uneditable-input.offset10 {
    margin-left: 84.61538461538463%;
  }
  input.offset9,
  textarea.offset9,
  select.offset9,
  uneditable-input.offset9 {
    margin-left: 76.28205128205128%;
  }
  input.offset8,
  textarea.offset8,
  select.offset8,
  uneditable-input.offset8 {
    margin-left: 67.94871794871794%;
  }
  input.offset7,
  textarea.offset7,
  select.offset7,
  uneditable-input.offset7 {
    margin-left: 59.61538461538462%;
  }
  input.offset6,
  textarea.offset6,
  select.offset6,
  uneditable-input.offset6 {
    margin-left: 51.282051282051285%;
  }
  input.offset5,
  textarea.offset5,
  select.offset5,
  uneditable-input.offset5 {
    margin-left: 42.948717948717956%;
  }
  input.offset4,
  textarea.offset4,
  select.offset4,
  uneditable-input.offset4 {
    margin-left: 34.61538461538461%;
  }
  input.offset3,
  textarea.offset3,
  select.offset3,
  uneditable-input.offset3 {
    margin-left: 26.28205128205128%;
  }
  input.offset2,
  textarea.offset2,
  select.offset2,
  uneditable-input.offset2 {
    margin-left: 17.948717948717945%;
  }
  input.offset1,
  textarea.offset1,
  select.offset1,
  uneditable-input.offset1 {
    margin-left: 9.615384615384613%;
  }
}

@media (min-width: 768px) and (max-width: 979px) {
  .row {
    margin-right: -10px;
    margin-left: -10px;
  }
  .row:before,
  .row:after {
    display: table;
    line-height: 0;
    content: "";
  }
  .row:after {
    clear: both;
  }
  [class*="span"] {
    float: left;
    min-height: 1px;
    padding-right: 10px;
    padding-left: 10px;
    -webkit-box-sizing: border-box;
       -moz-box-sizing: border-box;
            box-sizing: border-box;
  }
  .span12 {
    width: 100%;
  }
  .span11 {
    width: 91.66666666666666%;
  }
  .span10 {
    width: 83.33333333333334%;
  }
  .span9 {
    width: 75%;
  }
  .span8 {
    width: 66.66666666666666%;
  }
  .span7 {
    width: 58.333333333333336%;
  }
  .span6 {
    width: 50%;
  }
  .span5 {
    width: 41.66666666666667%;
  }
  .span4 {
    width: 33.33333333333333%;
  }
  .span3 {
    width: 25%;
  }
  .span2 {
    width: 16.666666666666664%;
  }
  .span1 {
    width: 8.333333333333332%;
  }
  .offset12 {
    margin-left: 100%;
  }
  .offset11 {
    margin-left: 91.66666666666666%;
  }
  .offset10 {
    margin-left: 83.33333333333334%;
  }
  .offset9 {
    margin-left: 75%;
  }
  .offset8 {
    margin-left: 66.66666666666666%;
  }
  .offset7 {
    margin-left: 58.333333333333336%;
  }
  .offset6 {
    margin-left: 50%;
  }
  .offset5 {
    margin-left: 41.66666666666667%;
  }
  .offset4 {
    margin-left: 33.33333333333333%;
  }
  .offset3 {
    margin-left: 25%;
  }
  .offset2 {
    margin-left: 16.666666666666664%;
  }
  .offset1 {
    margin-left: 8.333333333333332%;
  }
}

@media (max-width: 767px) {
  body {
    padding-right: 20px;
    padding-left: 20px;
  }
  .navbar-fixed-top,
  .navbar-fixed-bottom,
  .navbar-static-top {
    margin-right: -20px;
    margin-left: -20px;
  }
  .container-fluid {
    padding: 0;
  }
  .dl-horizontal dt {
    float: none;
    width: auto;
    clear: none;
    text-align: left;
  }
  .dl-horizontal dd {
    margin-left: 0;
  }
  .container {
    width: auto;
  }
  [class*="span"],
  .uneditable-input[class*="span"] {
    display: block;
    float: none;
    width: 100%;
    margin-left: 0;
  }
  input[class*="span"],
  select[class*="span"],
  textarea[class*="span"],
  .uneditable-input {
    display: block;
    width: 100%;
  }
  .input-prepend input,
  .input-append input,
  .input-prepend input[class*="span"],
  .input-append input[class*="span"] {
    display: inline-block;
    width: auto;
  }
  .controls-row [class*="span"] + [class*="span"] {
    margin-left: 0;
  }
  .modal {
    position: fixed;
    top: 20px;
    right: 20px;
    left: 20px;
    width: auto;
    margin: 0;
  }
  .modal.fade {
    top: -100px;
  }
  .modal.fade.in {
    top: 20px;
  }
}

@media (max-width: 480px) {
  .nav-collapse {
    -webkit-transform: translate3d(0, 0, 0);
  }
  .page-header h1 small {
    display: block;
    line-height: 20px;
  }
  input[type="checkbox"],
  input[type="radio"] {
    border: 1px solid #ccc;
  }
  .form-horizontal .control-label {
    float: none;
    width: auto;
    padding-top: 0;
    text-align: left;
  }
  .form-horizontal .controls {
    margin-left: 0;
  }
  .form-horizontal .control-list {
    padding-top: 0;
  }
  .form-horizontal .form-actions {
    padding-right: 10px;
    padding-left: 10px;
  }
  .media .pull-left,
  .media .pull-right {
    display: block;
    float: none;
    margin-bottom: 10px;
  }
  .media-object {
    margin-right: 0;
    margin-left: 0;
  }
  .modal {
    top: 10px;
    right: 10px;
    left: 10px;
  }
  .modal-header .close {
    padding: 10px;
    margin: -10px;
  }
  .carousel-caption {
    position: static;
  }
}

@media (max-width: 979px) {
  body {
    padding-top: 0;
  }
  .navbar-fixed-top,
  .navbar-fixed-bottom {
    position: static;
  }
  .navbar-fixed-top {
    margin-bottom: 20px;
  }
  .navbar-fixed-bottom {
    margin-top: 20px;
  }
  .navbar-fixed-top,
  .navbar-fixed-bottom {
    padding: 5px;
  }
  .navbar .container {
    width: auto;
    padding: 0;
  }
  .navbar .brand {
    padding-right: 10px;
    padding-left: 10px;
    margin: 0 0 0 -5px;
  }
  .nav-collapse {
    clear: both;
  }
  .nav-collapse .nav {
    float: none;
    margin: 0 0 10px;
  }
  .nav-collapse .nav > li {
    float: none;
  }
  .nav-collapse .nav > li > a {
    margin-bottom: 2px;
  }
  .nav-collapse .nav > .divider-vertical {
    display: none;
  }
  .nav-collapse .nav .nav-header {
    color: #777777;
    text-shadow: none;
  }
  .nav-collapse .nav > li > a,
  .nav-collapse .dropdown-menu a {
    padding: 9px 15px;
    font-weight: bold;
    color: #777777;
    border-radius: 3px;
  }
  .nav-collapse .btn {
    padding: 4px 10px 4px;
    font-weight: normal;
    border-radius: 4px;
  }
  .nav-collapse .dropdown-menu li + li a {
    margin-bottom: 2px;
  }
  .nav-collapse .nav > li > a:hover,
  .nav-collapse .dropdown-menu a:hover {
    background-color: #f2f2f2;
  }
  .navbar-inverse .nav-collapse .nav > li > a,
  .navbar-inverse .nav-collapse .dropdown-menu a {
    color: #999999;
  }
  .navbar-inverse .nav-collapse .nav > li > a:hover,
  .navbar-inverse .nav-collapse .dropdown-menu a:hover {
    background-color: #111111;
  }
  .nav-collapse.in .btn-group {
    padding: 0;
    margin-top: 5px;
  }
  .nav-collapse .dropdown-menu {
    position: static;
    top: auto;
    left: auto;
    display: none;
    float: none;
    max-width: none;
    padding: 0;
    margin: 0 15px;
    background-color: transparent;
    border: none;
    border-radius: 0;
    -webkit-box-shadow: none;
            box-shadow: none;
  }
  .nav-collapse .open > .dropdown-menu {
    display: block;
  }
  .nav-collapse .dropdown-menu:before,
  .nav-collapse .dropdown-menu:after {
    display: none;
  }
  .nav-collapse .dropdown-menu .divider {
    display: none;
  }
  .nav-collapse .nav > li > .dropdown-menu:before,
  .nav-collapse .nav > li > .dropdown-menu:after {
    display: none;
  }
  .nav-collapse .navbar-form,
  .nav-collapse .navbar-search {
    float: none;
    padding: 10px 15px;
    margin: 10px 0;
    border-top: 1px solid #f2f2f2;
    border-bottom: 1px solid #f2f2f2;
    -webkit-box-shadow: inset 0 1px 0 rgba(255, 255, 255, 0.1), 0 1px 0 rgba(255, 255, 255, 0.1);
            box-shadow: inset 0 1px 0 rgba(255, 255, 255, 0.1), 0 1px 0 rgba(255, 255, 255, 0.1);
  }
  .navbar-inverse .nav-collapse .navbar-form,
  .navbar-inverse .nav-collapse .navbar-search {
    border-top-color: #111111;
    border-bottom-color: #111111;
  }
  .navbar .nav-collapse .nav.pull-right {
    float: none;
    margin-left: 0;
  }
  .nav-collapse,
  .nav-collapse.collapse {
    height: 0;
    overflow: hidden;
  }
  .navbar .btn-navbar {
    display: block;
  }
  .navbar-static {
    padding-right: 10px;
    padding-left: 10px;
  }
}

@media (min-width: 980px) {
  .nav-collapse.collapse {
    height: auto !important;
    overflow: visible !important;
  }
}<|MERGE_RESOLUTION|>--- conflicted
+++ resolved
@@ -1031,7 +1031,7 @@
 input[type="tel"].input-mini,
 input[type="color"].input-mini,
 .uneditable-input.input-mini {
-  padding: 1px 6px;
+  padding: 0 6px;
   font-size: 10.5px;
   border-radius: 3px;
 }
@@ -1944,19 +1944,6 @@
   background-color: #c4e3f3;
 }
 
-<<<<<<< HEAD
-[class^="icon-"],
-[class*=" icon-"] {
-  display: inline-block;
-  width: 14px;
-  height: 14px;
-  margin-top: 1px;
-  line-height: 14px;
-  vertical-align: text-top;
-  background-image: url("../img/glyphicons-halflings.png");
-  background-position: 14px 14px;
-  background-repeat: no-repeat;
-=======
 @font-face {
   font-family: 'Glyphicons Halflings';
   font-style: normal;
@@ -1981,7 +1968,6 @@
 
 .glyphicon-search:before {
   content: "\e003";
->>>>>>> 4b3fb308
 }
 
 .glyphicon-envelope:before {
