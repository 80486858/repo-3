--- conflicted
+++ resolved
@@ -6,11 +6,7 @@
  * http://www.apache.org/licenses/LICENSE-2.0
  *
  * Designed and built with all the love in the world @twitter by @mdo and @fat.
-<<<<<<< HEAD
- * Date: Fri Jan 27 13:19:35 PST 2012
-=======
- * Date: Fri Jan 27 11:07:13 PST 2012
->>>>>>> 3b3dbd72
+ * Date: Fri Jan 27 13:20:51 PST 2012
  */
 article,
 aside,
