/*!
<<<<<<< HEAD
 * Bootstrap v3.0.0
=======
 * Bootstrap v2.3.0
>>>>>>> 4b34f494
 *
 * Copyright 2012 Twitter, Inc
 * Licensed under the Apache License v2.0
 * http://www.apache.org/licenses/LICENSE-2.0
 *
 * Designed and built with all the love in the world by @mdo and @fat.
 */

/*! normalize.css v2.0.1 | MIT License | git.io/normalize */

article,
aside,
details,
figcaption,
figure,
footer,
header,
hgroup,
nav,
section,
summary {
  display: block;
}

audio,
canvas,
video {
  display: inline-block;
}

audio:not([controls]) {
  display: none;
  height: 0;
}

[hidden] {
  display: none;
}

html {
  font-family: sans-serif;
  -webkit-text-size-adjust: 100%;
      -ms-text-size-adjust: 100%;
}

body {
  margin: 0;
}

a:focus {
  outline: thin dotted;
}

a:active,
a:hover {
  outline: 0;
}

h1 {
  font-size: 2em;
}

abbr[title] {
  border-bottom: 1px dotted;
}

b,
strong {
  font-weight: bold;
}

dfn {
  font-style: italic;
}

mark {
  color: #000;
  background: #ff0;
}

code,
kbd,
pre,
samp {
  font-family: monospace, serif;
  font-size: 1em;
}

pre {
  word-wrap: break-word;
  white-space: pre;
  white-space: pre-wrap;
}

q {
  quotes: "\201C" "\201D" "\2018" "\2019";
}

small {
  font-size: 80%;
}

sub,
sup {
  position: relative;
  font-size: 75%;
  line-height: 0;
  vertical-align: baseline;
}

sup {
  top: -0.5em;
}

sub {
  bottom: -0.25em;
}

img {
  border: 0;
}

svg:not(:root) {
  overflow: hidden;
}

figure {
  margin: 0;
}

fieldset {
  padding: 0.35em 0.625em 0.75em;
  margin: 0 2px;
  border: 1px solid #c0c0c0;
}

legend {
  padding: 0;
  border: 0;
}

button,
input,
select,
textarea {
  margin: 0;
  font-family: inherit;
  font-size: 100%;
}

button,
input {
  line-height: normal;
}

button,
html input[type="button"],
input[type="reset"],
input[type="submit"] {
  cursor: pointer;
  -webkit-appearance: button;
}

button[disabled],
html input[disabled] {
  cursor: default;
}

input[type="checkbox"],
input[type="radio"] {
  padding: 0;
  box-sizing: border-box;
}

input[type="search"] {
  -webkit-box-sizing: content-box;
     -moz-box-sizing: content-box;
          box-sizing: content-box;
  -webkit-appearance: textfield;
}

input[type="search"]::-webkit-search-cancel-button,
input[type="search"]::-webkit-search-decoration {
  -webkit-appearance: none;
}

button::-moz-focus-inner,
input::-moz-focus-inner {
  padding: 0;
  border: 0;
}

textarea {
  overflow: auto;
  vertical-align: top;
}

table {
  border-collapse: collapse;
  border-spacing: 0;
}

body {
  margin: 0;
  color: #333333;
  background-color: #ffffff;
}

body,
input,
button,
select,
textarea {
  font-family: "Helvetica Neue", Helvetica, Arial, sans-serif;
  font-size: 14px;
  line-height: 20px;
}

a {
  color: #428bca;
  text-decoration: none;
}

a:hover {
  color: #2a6496;
  text-decoration: underline;
}

a:focus {
  outline: thin dotted #333;
  outline: 5px auto -webkit-focus-ring-color;
  outline-offset: -2px;
}

img {
  width: auto\9;
  height: auto;
  max-width: 100%;
  vertical-align: middle;
}

.img-rounded {
  border-radius: 6px;
}

.img-polaroid {
  padding: 4px;
  background-color: #fff;
  border: 1px solid #ccc;
  border: 1px solid rgba(0, 0, 0, 0.2);
  -webkit-box-shadow: 0 1px 3px rgba(0, 0, 0, 0.1);
          box-shadow: 0 1px 3px rgba(0, 0, 0, 0.1);
}

.img-circle {
  border-radius: 500px;
}

@media print {
  * {
    color: #000 !important;
    text-shadow: none !important;
    background: transparent !important;
    box-shadow: none !important;
  }
  a,
  a:visited {
    text-decoration: underline;
  }
  a[href]:after {
    content: " (" attr(href) ")";
  }
  abbr[title]:after {
    content: " (" attr(title) ")";
  }
  .ir a:after,
  a[href^="javascript:"]:after,
  a[href^="#"]:after {
    content: "";
  }
  pre,
  blockquote {
    border: 1px solid #999;
    page-break-inside: avoid;
  }
  thead {
    display: table-header-group;
  }
  tr,
  img {
    page-break-inside: avoid;
  }
  img {
    max-width: 100% !important;
  }
  @page  {
    margin: 0.5cm;
  }
  p,
  h2,
  h3 {
    orphans: 3;
    widows: 3;
  }
  h2,
  h3 {
    page-break-after: avoid;
  }
}

.container {
  max-width: 940px;
  margin-right: auto;
  margin-left: auto;
}

.container:before,
.container:after {
  display: table;
  content: " ";
}

.container:after {
  clear: both;
}

.row {
  margin-right: -10px;
  margin-left: -10px;
}

.row:before,
.row:after {
  display: table;
  content: " ";
}

.row:after {
  clear: both;
}

[class*="span"] {
  float: left;
  min-height: 1px;
  padding-right: 10px;
  padding-left: 10px;
  -webkit-box-sizing: border-box;
     -moz-box-sizing: border-box;
          box-sizing: border-box;
}

.span12 {
  width: 100%;
}

.span11 {
  width: 91.66666666666666%;
}

.span10 {
  width: 83.33333333333334%;
}

.span9 {
  width: 75%;
}

.span8 {
  width: 66.66666666666666%;
}

.span7 {
  width: 58.333333333333336%;
}

.span6 {
  width: 50%;
}

.span5 {
  width: 41.66666666666667%;
}

.span4 {
  width: 33.33333333333333%;
}

.span3 {
  width: 25%;
}

.span2 {
  width: 16.666666666666664%;
}

.span1 {
  width: 8.333333333333332%;
}

.offset12 {
  margin-left: 100%;
}

.offset11 {
  margin-left: 91.66666666666666%;
}

.offset10 {
  margin-left: 83.33333333333334%;
}

.offset9 {
  margin-left: 75%;
}

.offset8 {
  margin-left: 66.66666666666666%;
}

.offset7 {
  margin-left: 58.333333333333336%;
}

.offset6 {
  margin-left: 50%;
}

.offset5 {
  margin-left: 41.66666666666667%;
}

.offset4 {
  margin-left: 33.33333333333333%;
}

.offset3 {
  margin-left: 25%;
}

.offset2 {
  margin-left: 16.666666666666664%;
}

.offset1 {
  margin-left: 8.333333333333332%;
}

[class*="span"].pull-right {
  float: right;
}

p {
  margin: 0 0 10px;
}

.lead {
  margin-bottom: 20px;
  font-size: 21px;
  font-weight: 200;
  line-height: 30px;
}

small {
  font-size: 85%;
}

strong {
  font-weight: bold;
}

em {
  font-style: italic;
}

cite {
  font-style: normal;
}

.muted {
  color: #999999;
}

a.muted:hover {
  color: #808080;
}

.text-warning {
  color: #c09853;
}

a.text-warning:hover {
  color: #a47e3c;
}

.text-error {
  color: #b94a48;
}

a.text-error:hover {
  color: #953b39;
}

.text-success {
  color: #468847;
}

a.text-success:hover {
  color: #356635;
}

.text-left {
  text-align: left;
}

.text-right {
  text-align: right;
}

.text-center {
  text-align: center;
}

h1,
h2,
h3,
h4,
h5,
h6 {
  margin: 10px 0;
  font-family: inherit;
  font-weight: bold;
  line-height: 20px;
  text-rendering: optimizelegibility;
}

h1 small,
h2 small,
h3 small,
h4 small,
h5 small,
h6 small {
  font-weight: normal;
  line-height: 1;
  color: #999999;
}

h1,
h2,
h3 {
  line-height: 40px;
}

h1 {
  font-size: 38.5px;
}

h2 {
  font-size: 31.5px;
}

h3 {
  font-size: 24.5px;
}

h4 {
  font-size: 17.5px;
}

h5 {
  font-size: 14px;
}

h6 {
  font-size: 11.9px;
}

h1 small {
  font-size: 24.5px;
}

h2 small {
  font-size: 17.5px;
}

h3 small {
  font-size: 14px;
}

h4 small {
  font-size: 14px;
}

.page-header {
  padding-bottom: 9px;
  margin: 20px 0 30px;
  border-bottom: 1px solid #eeeeee;
}

ul,
ol {
  padding: 0;
  margin: 0 0 10px 25px;
}

ul ul,
ul ol,
ol ol,
ol ul {
  margin-bottom: 0;
}

li {
  line-height: 20px;
}

.list-unstyled,
.list-inline {
  margin-left: 0;
  list-style: none;
}

.list-inline > li {
  display: inline-block;
  padding-right: 5px;
  padding-left: 5px;
}

dl {
  margin-bottom: 20px;
}

dt,
dd {
  line-height: 20px;
}

dt {
  font-weight: bold;
}

dd {
  margin-left: 10px;
}

.dl-horizontal:before,
.dl-horizontal:after {
  display: table;
  content: " ";
}

.dl-horizontal:after {
  clear: both;
}

.dl-horizontal dt {
  float: left;
  width: 160px;
  overflow: hidden;
  clear: left;
  text-align: right;
  text-overflow: ellipsis;
  white-space: nowrap;
}

.dl-horizontal dd {
  margin-left: 180px;
}

hr {
  margin: 20px 0;
  border: 0;
  border-top: 1px solid #eeeeee;
  border-bottom: 1px solid #fff;
}

abbr[title],
abbr[data-original-title] {
  cursor: help;
  border-bottom: 1px dotted #999999;
}

abbr.initialism {
  font-size: 90%;
  text-transform: uppercase;
}

blockquote {
  padding: 0 0 0 15px;
  margin: 0 0 20px;
  border-left: 5px solid #eeeeee;
}

blockquote p {
  margin-bottom: 0;
  font-size: 17.5px;
  font-weight: 300;
  line-height: 1.25;
}

blockquote small {
  display: block;
  line-height: 20px;
  color: #999999;
}

blockquote small:before {
  content: '\2014 \00A0';
}

blockquote.pull-right {
  float: right;
  padding-right: 15px;
  padding-left: 0;
  border-right: 5px solid #eeeeee;
  border-left: 0;
}

blockquote.pull-right p,
blockquote.pull-right small {
  text-align: right;
}

blockquote.pull-right small:before {
  content: '';
}

blockquote.pull-right small:after {
  content: '\00A0 \2014';
}

q:before,
q:after,
blockquote:before,
blockquote:after {
  content: "";
}

address {
  display: block;
  margin-bottom: 20px;
  font-style: normal;
  line-height: 20px;
}

code,
pre {
  padding: 0 3px 2px;
  font-family: Monaco, Menlo, Consolas, "Courier New", monospace;
  font-size: 12px;
  color: #333333;
  border-radius: 4px;
}

code {
  padding: 2px 4px;
  color: #d14;
  white-space: nowrap;
  background-color: #f7f7f9;
  border: 1px solid #e1e1e8;
}

pre {
  display: block;
  padding: 9.5px;
  margin: 0 0 10px;
  font-size: 13px;
  line-height: 20px;
  word-break: break-all;
  word-wrap: break-word;
  white-space: pre;
  white-space: pre-wrap;
  background-color: #f5f5f5;
  border: 1px solid #ccc;
  border: 1px solid rgba(0, 0, 0, 0.15);
  border-radius: 4px;
}

pre.prettyprint {
  margin-bottom: 20px;
}

pre code {
  padding: 0;
  color: inherit;
  white-space: pre;
  white-space: pre-wrap;
  background-color: transparent;
  border: 0;
}

.pre-scrollable {
  max-height: 340px;
  overflow-y: scroll;
}

form {
  margin: 0 0 20px;
}

fieldset {
  padding: 0;
  margin: 0;
  border: 0;
}

legend {
  display: block;
  width: 100%;
  padding: 0;
  margin-bottom: 20px;
  font-size: 21px;
  line-height: 40px;
  color: #333333;
  border: 0;
  border-bottom: 1px solid #e5e5e5;
}

label {
  display: inline-block;
  margin-bottom: 5px;
  font-weight: bold;
}

select,
textarea,
input[type="text"],
input[type="password"],
input[type="datetime"],
input[type="datetime-local"],
input[type="date"],
input[type="month"],
input[type="time"],
input[type="week"],
input[type="number"],
input[type="email"],
input[type="url"],
input[type="search"],
input[type="tel"],
input[type="color"],
.uneditable-input {
  display: inline-block;
  min-height: 34px;
  padding: 6px 9px;
  margin-bottom: 10px;
  font-size: 14px;
  line-height: 20px;
  color: #555555;
  vertical-align: middle;
  background-color: #ffffff;
  border: 1px solid #cccccc;
  border-radius: 4px;
  -webkit-box-sizing: border-box;
     -moz-box-sizing: border-box;
          box-sizing: border-box;
  -webkit-transition: border linear 0.2s, box-shadow linear 0.2s;
     -moz-transition: border linear 0.2s, box-shadow linear 0.2s;
       -o-transition: border linear 0.2s, box-shadow linear 0.2s;
          transition: border linear 0.2s, box-shadow linear 0.2s;
}

input,
select,
textarea,
.uneditable-input {
  width: 100%;
}

input[type="file"],
input[type="image"],
input[type="submit"],
input[type="reset"],
input[type="button"],
input[type="radio"],
input[type="checkbox"] {
  width: auto;
}

textarea {
  height: auto;
}

textarea:focus,
input[type="text"]:focus,
input[type="password"]:focus,
input[type="datetime"]:focus,
input[type="datetime-local"]:focus,
input[type="date"]:focus,
input[type="month"]:focus,
input[type="time"]:focus,
input[type="week"]:focus,
input[type="number"]:focus,
input[type="email"]:focus,
input[type="url"]:focus,
input[type="search"]:focus,
input[type="tel"]:focus,
input[type="color"]:focus,
.uneditable-input:focus {
  border-color: rgba(82, 168, 236, 0.8);
  outline: 0;
  outline: thin dotted \9;
  /* IE6-9 */

  -webkit-box-shadow: 0 0 8px rgba(82, 168, 236, 0.6);
          box-shadow: 0 0 8px rgba(82, 168, 236, 0.6);
}

input[type="radio"],
input[type="checkbox"] {
  margin: 4px 0 0;
  margin-top: 1px \9;
  /* IE8-9 */

  line-height: normal;
}

select,
input[type="file"] {
  height: 34px;
  /* In IE7, the height of the select element cannot be changed by height, only font-size. TODO: Check if this is still needed when dropping IE7 support */

  line-height: 34px;
}

select {
  border: 1px solid #cccccc;
}

select[multiple],
select[size] {
  height: auto;
}

select:focus,
input[type="file"]:focus,
input[type="radio"]:focus,
input[type="checkbox"]:focus {
  outline: thin dotted #333;
  outline: 5px auto -webkit-focus-ring-color;
  outline-offset: -2px;
}

.uneditable-input,
.uneditable-textarea {
  color: #999999;
  cursor: not-allowed;
  background-color: #fcfcfc;
  border-color: #cccccc;
  -webkit-box-shadow: inset 0 1px 2px rgba(0, 0, 0, 0.025);
          box-shadow: inset 0 1px 2px rgba(0, 0, 0, 0.025);
}

.uneditable-input {
  overflow: hidden;
  white-space: nowrap;
}

.uneditable-textarea {
  width: auto;
  height: auto;
}

input:-moz-placeholder,
textarea:-moz-placeholder {
  color: #999999;
}

input:-ms-input-placeholder,
textarea:-ms-input-placeholder {
  color: #999999;
}

input::-webkit-input-placeholder,
textarea::-webkit-input-placeholder {
  color: #999999;
}

.radio,
.checkbox {
  display: block;
  min-height: 20px;
  padding-left: 20px;
}

.radio label,
.checkbox label {
  margin-bottom: 0;
  font-weight: normal;
}

.radio input[type="radio"],
.checkbox input[type="checkbox"] {
  float: left;
  margin-left: -20px;
}

.controls > .radio:first-child,
.controls > .checkbox:first-child {
  padding-top: 5px;
}

.radio.inline,
.checkbox.inline {
  display: inline-block;
  padding-top: 5px;
  margin-bottom: 0;
  vertical-align: middle;
}

.radio.inline + .radio.inline,
.checkbox.inline + .checkbox.inline {
  margin-left: 10px;
}

select.input-large,
textarea.input-large,
input[type="text"].input-large,
input[type="password"].input-large,
input[type="datetime"].input-large,
input[type="datetime-local"].input-large,
input[type="date"].input-large,
input[type="month"].input-large,
input[type="time"].input-large,
input[type="week"].input-large,
input[type="number"].input-large,
input[type="email"].input-large,
input[type="url"].input-large,
input[type="search"].input-large,
input[type="tel"].input-large,
input[type="color"].input-large,
.uneditable-input.input-large {
  padding: 11px 19px;
  padding-right: 14px;
  padding-left: 14px;
  font-size: 17.5px;
  border-radius: 6px;
}

select.input-small,
textarea.input-small,
input[type="text"].input-small,
input[type="password"].input-small,
input[type="datetime"].input-small,
input[type="datetime-local"].input-small,
input[type="date"].input-small,
input[type="month"].input-small,
input[type="time"].input-small,
input[type="week"].input-small,
input[type="number"].input-small,
input[type="email"].input-small,
input[type="url"].input-small,
input[type="search"].input-small,
input[type="tel"].input-small,
input[type="color"].input-small,
.uneditable-input.input-small {
  padding: 2px 10px;
  font-size: 11.9px;
  border-radius: 3px;
}

select.input-mini,
textarea.input-mini,
input[type="text"].input-mini,
input[type="password"].input-mini,
input[type="datetime"].input-mini,
input[type="datetime-local"].input-mini,
input[type="date"].input-mini,
input[type="month"].input-mini,
input[type="time"].input-mini,
input[type="week"].input-mini,
input[type="number"].input-mini,
input[type="email"].input-mini,
input[type="url"].input-mini,
input[type="search"].input-mini,
input[type="tel"].input-mini,
input[type="color"].input-mini,
.uneditable-input.input-mini {
  padding: 0 6px;
  font-size: 10.5px;
  border-radius: 3px;
}

input[class*="span"],
select[class*="span"],
textarea[class*="span"],
.uneditable-input[class*="span"] {
  float: none;
  margin-right: 0;
  margin-left: 0;
}

.input-append input[class*="span"],
.input-append .uneditable-input[class*="span"],
.input-prepend input[class*="span"],
.input-prepend .uneditable-input[class*="span"] {
  display: inline-block;
}

input[class*="span"],
select[class*="span"],
textarea[class*="span"],
.uneditable-input[class*="span"] {
  height: 34px;
}

input[disabled],
select[disabled],
textarea[disabled],
input[readonly],
select[readonly],
textarea[readonly],
fieldset[disabled] input,
fieldset[disabled] select,
fieldset[disabled] textarea {
  cursor: not-allowed;
  background-color: #eeeeee;
}

input[type="radio"][disabled],
input[type="checkbox"][disabled],
input[type="radio"][readonly],
input[type="checkbox"][readonly],
fieldset[disabled] input[type="radio"],
fieldset[disabled] input[type="checkbox"] {
  background-color: transparent;
}

.has-warning .control-label {
  color: #c09853;
}

.has-warning .input-with-feedback {
  padding-right: 32px;
  border-color: #c09853;
  -webkit-box-shadow: inset 0 1px 1px rgba(0, 0, 0, 0.075);
          box-shadow: inset 0 1px 1px rgba(0, 0, 0, 0.075);
}

.has-warning .input-with-feedback:focus {
  border-color: #a47e3c;
  -webkit-box-shadow: inset 0 1px 1px rgba(0, 0, 0, 0.075), 0 0 6px #dbc59e;
          box-shadow: inset 0 1px 1px rgba(0, 0, 0, 0.075), 0 0 6px #dbc59e;
}

.has-error .control-label {
  color: #b94a48;
}

.has-error .input-with-feedback {
  padding-right: 32px;
  border-color: #b94a48;
  -webkit-box-shadow: inset 0 1px 1px rgba(0, 0, 0, 0.075);
          box-shadow: inset 0 1px 1px rgba(0, 0, 0, 0.075);
}

.has-error .input-with-feedback:focus {
  border-color: #953b39;
  -webkit-box-shadow: inset 0 1px 1px rgba(0, 0, 0, 0.075), 0 0 6px #d59392;
          box-shadow: inset 0 1px 1px rgba(0, 0, 0, 0.075), 0 0 6px #d59392;
}

.has-success .control-label {
  color: #468847;
}

.has-success .input-with-feedback {
  padding-right: 32px;
  border-color: #468847;
  -webkit-box-shadow: inset 0 1px 1px rgba(0, 0, 0, 0.075);
          box-shadow: inset 0 1px 1px rgba(0, 0, 0, 0.075);
}

.has-success .input-with-feedback:focus {
  border-color: #356635;
  -webkit-box-shadow: inset 0 1px 1px rgba(0, 0, 0, 0.075), 0 0 6px #7aba7b;
          box-shadow: inset 0 1px 1px rgba(0, 0, 0, 0.075), 0 0 6px #7aba7b;
}

input:focus:invalid,
textarea:focus:invalid,
select:focus:invalid {
  color: #b94a48;
  border-color: #ee5f5b;
}

input:focus:invalid:focus,
textarea:focus:invalid:focus,
select:focus:invalid:focus {
  border-color: #e9322d;
  -webkit-box-shadow: 0 0 6px #f8b9b7;
          box-shadow: 0 0 6px #f8b9b7;
}

.form-actions {
  padding: 19px 20px 20px;
  margin-top: 20px;
  margin-bottom: 20px;
  background-color: #f5f5f5;
  border-top: 1px solid #e5e5e5;
}

.form-actions:before,
.form-actions:after {
  display: table;
  content: " ";
}

.form-actions:after {
  clear: both;
}

.help-block,
.help-inline {
  color: #737373;
}

.help-block {
  display: block;
  margin-bottom: 10px;
}

.help-inline {
  display: inline-block;
  padding-left: 5px;
  vertical-align: middle;
}

<<<<<<< HEAD
.input-group {
  display: table;
=======
.input-append,
.input-prepend {
  display: inline-block;
  margin-bottom: 10px;
  font-size: 0;
  white-space: nowrap;
  vertical-align: middle;
>>>>>>> 4b34f494
}

.input-group[class*="span"] {
  float: none;
  padding: 0;
}

.input-group input,
.input-group select,
.input-group .uneditable-input {
  width: 100%;
}

.input-group-addon,
.input-group-btn,
.input-group input,
.input-group .uneditable-input {
  display: table-cell;
  margin: 0;
  border-radius: 0;
}

.input-group-addon,
.input-group-btn {
  width: 1%;
  vertical-align: middle;
}

.input-group-addon {
  padding: 6px 8px;
  font-size: 14px;
  font-weight: normal;
  line-height: 20px;
  text-align: center;
  text-shadow: 0 1px 0 #fff;
  background-color: #eeeeee;
  border: 1px solid #ccc;
  -webkit-box-sizing: border-box;
     -moz-box-sizing: border-box;
          box-sizing: border-box;
}

.input-group input:first-child,
.input-group .uneditable-input:first-child,
.input-group-addon:first-child {
  border-bottom-left-radius: 4px;
  border-top-left-radius: 4px;
}

.input-group-addon:first-child {
  border-right: 0;
}

.input-group input:last-child,
.input-group .uneditable-input:last-child,
.input-group-addon:last-child {
  border-top-right-radius: 4px;
  border-bottom-right-radius: 4px;
}

.input-group-addon:last-child {
  border-left: 0;
}

.input-group-btn,
.input-group-btn .btn {
  white-space: nowrap;
}

.input-group-btn > .btn {
  float: left;
  border-radius: 0;
}

.input-group-btn > .btn + .btn {
  border-left: 0;
}

.input-group-btn.btn-group {
  display: table-cell;
}

.input-group-btn:first-child > .btn,
.input-group-btn.btn-group:first-child > .btn {
  border-right: 0;
}

.input-group-btn:first-child > .btn,
.input-group-btn.btn-group:first-child > .btn {
  border-radius: 4px 0 0 4px;
}

.input-group-btn:last-child > .btn,
.input-group-btn.btn-group:last-child > .btn:first-child {
  border-left: 0;
}

.input-group-btn:last-child > .btn,
.input-group-btn.btn-group:last-child > .btn {
  border-radius: 0 4px 4px 0;
}

.form-horizontal .control-group {
  position: relative;
  margin-bottom: 20px;
}

.form-horizontal .control-group:before,
.form-horizontal .control-group:after {
  display: table;
  content: " ";
}

.form-horizontal .control-group:after {
  clear: both;
}

.form-horizontal .control-group input,
.form-horizontal .control-group select,
.form-horizontal .control-group textarea,
.form-horizontal .control-group .uneditable-input {
  margin-bottom: 0;
}

.form-horizontal .control-group > .control-label {
  float: left;
  width: 160px;
  padding-top: 6px;
  text-align: right;
}

.form-horizontal .control-group > .controls {
  margin-left: 180px;
}

table {
  max-width: 100%;
  background-color: transparent;
  border-collapse: collapse;
  border-spacing: 0;
}

.table {
  width: 100%;
  margin-bottom: 20px;
}

.table th,
.table td {
  padding: 8px;
  line-height: 20px;
  text-align: left;
  vertical-align: top;
  border-top: 1px solid #dddddd;
}

.table th {
  font-weight: bold;
}

.table thead th {
  vertical-align: bottom;
}

.table caption + thead tr:first-child th,
.table caption + thead tr:first-child td,
.table colgroup + thead tr:first-child th,
.table colgroup + thead tr:first-child td,
.table thead:first-child tr:first-child th,
.table thead:first-child tr:first-child td {
  border-top: 0;
}

.table tbody + tbody {
  border-top: 2px solid #dddddd;
}

.table .table {
  background-color: #ffffff;
}

.table-condensed th,
.table-condensed td {
  padding: 4px 5px;
}

.table-bordered {
  border: 1px solid #dddddd;
  border-collapse: separate;
  border-left: 0;
  border-radius: 4px;
}

.table-bordered th,
.table-bordered td {
  border-left: 1px solid #dddddd;
}

.table-bordered caption + thead tr:first-child th,
.table-bordered caption + tbody tr:first-child th,
.table-bordered caption + tbody tr:first-child td,
.table-bordered colgroup + thead tr:first-child th,
.table-bordered colgroup + tbody tr:first-child th,
.table-bordered colgroup + tbody tr:first-child td,
.table-bordered thead:first-child tr:first-child th,
.table-bordered tbody:first-child tr:first-child th,
.table-bordered tbody:first-child tr:first-child td {
  border-top: 0;
}

.table-bordered thead:first-child tr:first-child > th:first-child,
<<<<<<< HEAD
.table-bordered tbody:first-child tr:first-child > td:first-child {
  border-top-left-radius: 4px;
}

.table-bordered thead:first-child tr:first-child > th:last-child,
.table-bordered tbody:first-child tr:first-child > td:last-child {
  border-top-right-radius: 4px;
=======
.table-bordered tbody:first-child tr:first-child > td:first-child,
.table-bordered tbody:first-child tr:first-child > th:first-child {
  -webkit-border-top-left-radius: 4px;
          border-top-left-radius: 4px;
  -moz-border-radius-topleft: 4px;
}

.table-bordered thead:first-child tr:first-child > th:last-child,
.table-bordered tbody:first-child tr:first-child > td:last-child,
.table-bordered tbody:first-child tr:first-child > th:last-child {
  -webkit-border-top-right-radius: 4px;
          border-top-right-radius: 4px;
  -moz-border-radius-topright: 4px;
>>>>>>> 4b34f494
}

.table-bordered thead:last-child tr:last-child > th:first-child,
.table-bordered tbody:last-child tr:last-child > td:first-child,
<<<<<<< HEAD
.table-bordered tfoot:last-child tr:last-child > td:first-child {
  border-bottom-left-radius: 4px;
=======
.table-bordered tbody:last-child tr:last-child > th:first-child,
.table-bordered tfoot:last-child tr:last-child > td:first-child,
.table-bordered tfoot:last-child tr:last-child > th:first-child {
  -webkit-border-bottom-left-radius: 4px;
          border-bottom-left-radius: 4px;
  -moz-border-radius-bottomleft: 4px;
>>>>>>> 4b34f494
}

.table-bordered thead:last-child tr:last-child > th:last-child,
.table-bordered tbody:last-child tr:last-child > td:last-child,
<<<<<<< HEAD
.table-bordered tfoot:last-child tr:last-child > td:last-child {
  border-bottom-right-radius: 4px;
=======
.table-bordered tbody:last-child tr:last-child > th:last-child,
.table-bordered tfoot:last-child tr:last-child > td:last-child,
.table-bordered tfoot:last-child tr:last-child > th:last-child {
  -webkit-border-bottom-right-radius: 4px;
          border-bottom-right-radius: 4px;
  -moz-border-radius-bottomright: 4px;
>>>>>>> 4b34f494
}

.table-bordered tfoot + tbody:last-child tr:last-child > td:first-child {
  border-bottom-left-radius: 0;
}

.table-bordered tfoot + tbody:last-child tr:last-child > td:last-child {
  border-bottom-right-radius: 0;
}

.table-bordered caption + thead tr:first-child th:first-child,
.table-bordered caption + tbody tr:first-child td:first-child,
.table-bordered colgroup + thead tr:first-child th:first-child,
.table-bordered colgroup + tbody tr:first-child td:first-child {
  border-top-left-radius: 4px;
}

.table-bordered caption + thead tr:first-child th:last-child,
.table-bordered caption + tbody tr:first-child td:last-child,
.table-bordered colgroup + thead tr:first-child th:last-child,
.table-bordered colgroup + tbody tr:first-child td:last-child {
  border-top-right-radius: 4px;
}

.table-striped tbody > tr:nth-child(odd) > td,
.table-striped tbody > tr:nth-child(odd) > th {
  background-color: #f9f9f9;
}

.table-hover tbody tr:hover > td,
.table-hover tbody tr:hover > th {
  background-color: #f5f5f5;
}

table td[class*="span"],
table th[class*="span"] {
  display: table-cell;
  float: none;
  margin-left: 0;
}

.table tbody tr.success td {
  background-color: #dff0d8;
}

.table tbody tr.error td {
  background-color: #f2dede;
}

.table tbody tr.warning td {
  background-color: #fcf8e3;
}

.table tbody tr.info td {
  background-color: #d9edf7;
}

.table-hover tbody tr.success:hover td {
  background-color: #d0e9c6;
}

.table-hover tbody tr.error:hover td {
  background-color: #ebcccc;
}

.table-hover tbody tr.warning:hover td {
  background-color: #faf2cc;
}

.table-hover tbody tr.info:hover td {
  background-color: #c4e3f3;
}

@font-face {
  font-family: 'Glyphicons Halflings';
  font-style: normal;
  font-weight: normal;
  src: url('../fonts/glyphiconshalflings-regular.eot');
  src: url('../fonts/glyphiconshalflings-regular.eot?#iefix') format('embedded-opentype'), url('../fonts/glyphiconshalflings-regular.woff') format('woff'), url('../fonts/glyphiconshalflings-regular.ttf') format('truetype'), url('../fonts/glyphiconshalflings-regular.svg#glyphicons_halflingsregular') format('svg');
}

[class^="glyphicon-"]:before {
  font-family: 'Glyphicons Halflings';
  font-style: normal;
  line-height: 1;
}

.glyphicon-glass:before {
  content: "\e001";
}

.glyphicon-music:before {
  content: "\e002";
}

.glyphicon-search:before {
  content: "\e003";
}

.glyphicon-envelope:before {
  content: "\2709";
}

.glyphicon-heart:before {
  content: "\e005";
}

.glyphicon-star:before {
  content: "\e006";
}

.glyphicon-star-empty:before {
  content: "\e007";
}

.glyphicon-user:before {
  content: "\e008";
}

.glyphicon-film:before {
  content: "\e009";
}

.glyphicon-th-large:before {
  content: "\e010";
}

<<<<<<< HEAD
.glyphicon-th:before {
  content: "\e011";
}

.glyphicon-th-list:before {
  content: "\e012";
}

.glyphicon-ok:before {
  content: "\e013";
}

.glyphicon-remove:before {
  content: "\e014";
}

.glyphicon-zoom-in:before {
  content: "\e015";
}

.glyphicon-zoom-out:before {
  content: "\e016";
}

.glyphicon-off:before {
  content: "\e017";
}

.glyphicon-signal:before {
  content: "\e018";
=======
.table tbody tr.success > td {
  background-color: #dff0d8;
}

.table tbody tr.error > td {
  background-color: #f2dede;
}

.table tbody tr.warning > td {
  background-color: #fcf8e3;
}

.table tbody tr.info > td {
  background-color: #d9edf7;
}

.table-hover tbody tr.success:hover > td {
  background-color: #d0e9c6;
}

.table-hover tbody tr.error:hover > td {
  background-color: #ebcccc;
}

.table-hover tbody tr.warning:hover > td {
  background-color: #faf2cc;
}

.table-hover tbody tr.info:hover > td {
  background-color: #c4e3f3;
>>>>>>> 4b34f494
}

.glyphicon-cog:before {
  content: "\e019";
}

.glyphicon-trash:before {
  content: "\e020";
}

.glyphicon-home:before {
  content: "\e021";
}

.glyphicon-file:before {
  content: "\e022";
}

.glyphicon-time:before {
  content: "\e023";
}

.glyphicon-road:before {
  content: "\e024";
}

.glyphicon-download-alt:before {
  content: "\e025";
}

.glyphicon-download:before {
  content: "\e026";
}

.glyphicon-upload:before {
  content: "\e027";
}

.glyphicon-inbox:before {
  content: "\e028";
}

.glyphicon-play-circle:before {
  content: "\e029";
}

.glyphicon-repeat:before {
  content: "\e030";
}

.glyphicon-refresh:before {
  content: "\e031";
}

.glyphicon-list-alt:before {
  content: "\e032";
}

.glyphicon-lock:before {
  content: "\e033";
}

.glyphicon-flag:before {
  content: "\e034";
}

.glyphicon-headphones:before {
  content: "\e035";
}

.glyphicon-volume-off:before {
  content: "\e036";
}

.glyphicon-volume-down:before {
  content: "\e037";
}

.glyphicon-volume-up:before {
  content: "\e038";
}

.glyphicon-qrcode:before {
  content: "\e039";
}

.glyphicon-barcode:before {
  content: "\e040";
}

.glyphicon-tag:before {
  content: "\e041";
}

.glyphicon-tags:before {
  content: "\e042";
}

.glyphicon-book:before {
  content: "\e043";
}

.glyphicon-bookmark:before {
  content: "\e044";
}

.glyphicon-print:before {
  content: "\e045";
}

.glyphicon-camera:before {
  content: "\e046";
}

.glyphicon-font:before {
  content: "\e047";
}

.glyphicon-bold:before {
  content: "\e048";
}

.glyphicon-italic:before {
  content: "\e049";
}

.glyphicon-text-height:before {
  content: "\e050";
}

.glyphicon-text-width:before {
  content: "\e051";
}

.glyphicon-align-left:before {
  content: "\e052";
}

.glyphicon-align-center:before {
  content: "\e053";
}

.glyphicon-align-right:before {
  content: "\e054";
}

.glyphicon-align-justify:before {
  content: "\e055";
}

.glyphicon-list:before {
  content: "\e056";
}

.glyphicon-indent-left:before {
  content: "\e057";
}

.glyphicon-indent-right:before {
  content: "\e058";
}

.glyphicon-facetime-video:before {
  content: "\e059";
}

.glyphicon-picture:before {
  content: "\e060";
}

.glyphicon-pencil:before {
  content: "\270f";
}

.glyphicon-map-marker:before {
  content: "\e062";
}

.glyphicon-adjust:before {
  content: "\e063";
}

.glyphicon-tint:before {
  content: "\e064";
}

.glyphicon-edit:before {
  content: "\e065";
}

.glyphicon-share:before {
  content: "\e066";
}

.glyphicon-check:before {
  content: "\e067";
}

.glyphicon-move:before {
  content: "\e068";
}

.glyphicon-step-backward:before {
  content: "\e069";
}

.glyphicon-fast-backward:before {
  content: "\e070";
}

.glyphicon-backward:before {
  content: "\e071";
}

.glyphicon-play:before {
  content: "\e072";
}

.glyphicon-pause:before {
  content: "\e073";
}

.glyphicon-stop:before {
  content: "\e074";
}

.glyphicon-forward:before {
  content: "\e075";
}

.glyphicon-fast-forward:before {
  content: "\e076";
}

.glyphicon-step-forward:before {
  content: "\e077";
}

.glyphicon-eject:before {
  content: "\e078";
}

.glyphicon-chevron-left:before {
  content: "\e079";
}

.glyphicon-chevron-right:before {
  content: "\e080";
}

.glyphicon-plus-sign:before {
  content: "\e081";
}

.glyphicon-minus-sign:before {
  content: "\e082";
}

.glyphicon-remove-sign:before {
  content: "\e083";
}

.glyphicon-ok-sign:before {
  content: "\e084";
}

.glyphicon-question-sign:before {
  content: "\e085";
}

.glyphicon-info-sign:before {
  content: "\e086";
}

.glyphicon-screenshot:before {
  content: "\e087";
}

.glyphicon-remove-circle:before {
  content: "\e088";
}

.glyphicon-ok-circle:before {
  content: "\e089";
}

.glyphicon-ban-circle:before {
  content: "\e090";
}

.glyphicon-arrow-left:before {
  content: "\e091";
}

.glyphicon-arrow-right:before {
  content: "\e092";
}

.glyphicon-arrow-up:before {
  content: "\e093";
}

.glyphicon-arrow-down:before {
  content: "\e094";
}

.glyphicon-share-alt:before {
  content: "\e095";
}

.glyphicon-resize-full:before {
  content: "\e096";
}

.glyphicon-resize-small:before {
  content: "\e097";
}

.glyphicon-plus:before {
  content: "\002b";
}

.glyphicon-minus:before {
  content: "\2212";
}

.glyphicon-asterisk:before {
  content: "\002a";
}

.glyphicon-exclamation-sign:before {
  content: "\e101";
}

.glyphicon-gift:before {
  content: "\e102";
}

.glyphicon-leaf:before {
  content: "\e103";
}

.glyphicon-fire:before {
  content: "\e104";
}

.glyphicon-eye-open:before {
  content: "\e105";
}

.glyphicon-eye-close:before {
  content: "\e106";
}

.glyphicon-warning-sign:before {
  content: "\e107";
}

.glyphicon-plane:before {
  content: "\e108";
}

.glyphicon-calendar:before {
  content: "\e109";
}

.glyphicon-random:before {
  content: "\e110";
}

.glyphicon-comment:before {
  content: "\e111";
}

.glyphicon-magnet:before {
  content: "\e112";
}

.glyphicon-chevron-up:before {
  content: "\e113";
}

.glyphicon-chevron-down:before {
  content: "\e114";
}

.glyphicon-retweet:before {
  content: "\e115";
}

.glyphicon-shopping-cart:before {
  content: "\e116";
}

.glyphicon-folder-close:before {
  content: "\e117";
}

.glyphicon-folder-open:before {
  content: "\e118";
}

.glyphicon-resize-vertical:before {
  content: "\e119";
}

.glyphicon-resize-horizontal:before {
  content: "\e120";
}

.glyphicon-hdd:before {
  content: "\e121";
}

.glyphicon-bullhorn:before {
  content: "\e122";
}

.glyphicon-bell:before {
  content: "\e123";
}

.glyphicon-certificate:before {
  content: "\e124";
}

.glyphicon-thumbs-up:before {
  content: "\e125";
}

.glyphicon-thumbs-down:before {
  content: "\e126";
}

.glyphicon-hand-right:before {
  content: "\e127";
}

.glyphicon-hand-left:before {
  content: "\e128";
}

.glyphicon-hand-up:before {
  content: "\e129";
}

.glyphicon-hand-down:before {
  content: "\e130";
}

.glyphicon-circle-arrow-right:before {
  content: "\e131";
}

.glyphicon-circle-arrow-left:before {
  content: "\e132";
}

.glyphicon-circle-arrow-up:before {
  content: "\e133";
}

.glyphicon-circle-arrow-down:before {
  content: "\e134";
}

.glyphicon-globe:before {
  content: "\e135";
}

.glyphicon-wrench:before {
  content: "\e136";
}

.glyphicon-tasks:before {
  content: "\e137";
}

.glyphicon-filter:before {
  content: "\e138";
}

.glyphicon-briefcase:before {
  content: "\e139";
}

.glyphicon-fullscreen:before {
  content: "\e140";
}

.glyphicon-dashboard:before {
  content: "\e141";
}

.glyphicon-paperclip:before {
  content: "\e142";
}

.glyphicon-heart-empty:before {
  content: "\e143";
}

.glyphicon-link:before {
  content: "\e144";
}

.glyphicon-phone:before {
  content: "\e145";
}

.glyphicon-pushpin:before {
  content: "\e146";
}

.glyphicon-euro:before {
  content: "\20ac";
}

.glyphicon-usd:before {
  content: "\e148";
}

.glyphicon-gbp:before {
  content: "\e149";
}

.glyphicon-sort:before {
  content: "\e150";
}

.glyphicon-sort-by-alphabet:before {
  content: "\e151";
}

.glyphicon-sort-by-alphabet-alt:before {
  content: "\e152";
}

.glyphicon-sort-by-order:before {
  content: "\e153";
}

.glyphicon-sort-by-order-alt:before {
  content: "\e154";
}

.glyphicon-sort-by-attributes:before {
  content: "\e155";
}

.glyphicon-sort-by-attributes-alt:before {
  content: "\e156";
}

.glyphicon-unchecked:before {
  content: "\e157";
}

.glyphicon-expand:before {
  content: "\e158";
}

.glyphicon-collapse:before {
  content: "\e159";
}

.glyphicon-collapse-top:before {
  content: "\e160";
}

.dropup,
.dropdown {
  position: relative;
}

.dropdown-toggle:active,
.open .dropdown-toggle {
  outline: 0;
}

.caret {
  display: inline-block;
  width: 0;
  height: 0;
  vertical-align: top;
  border-top: 4px solid #000;
  border-right: 4px solid transparent;
  border-left: 4px solid transparent;
  content: "";
}

.dropdown .caret {
  margin-top: 8px;
  margin-left: 2px;
}

.dropdown-menu {
  position: absolute;
  top: 100%;
  left: 0;
  z-index: 1000;
  display: none;
  float: left;
  min-width: 160px;
  padding: 5px 0;
  margin: 2px 0 0;
  list-style: none;
  background-color: #ffffff;
  border: 1px solid #ccc;
  border: 1px solid rgba(0, 0, 0, 0.15);
  border-radius: 4px;
  -webkit-box-shadow: 0 6px 12px rgba(0, 0, 0, 0.175);
          box-shadow: 0 6px 12px rgba(0, 0, 0, 0.175);
  -webkit-background-clip: padding-box;
     -moz-background-clip: padding-box;
          background-clip: padding-box;
}

.dropdown-menu.pull-right {
  right: 0;
  left: auto;
}

.dropdown-menu .divider {
  height: 1px;
  margin: 9px 1px;
  overflow: hidden;
  background-color: #e5e5e5;
  border-bottom: 1px solid #ffffff;
}

.dropdown-menu > li > a {
  display: block;
  padding: 3px 20px;
  clear: both;
  font-weight: normal;
  line-height: 20px;
  color: #333333;
  white-space: nowrap;
}

.dropdown-menu li > a:hover,
.dropdown-menu li > a:focus {
  color: #ffffff;
  text-decoration: none;
  background-color: #357ebd;
  background-image: -moz-linear-gradient(top, #428bca, #357ebd);
  background-image: -webkit-gradient(linear, 0 0, 0 100%, from(#428bca), to(#357ebd));
  background-image: -webkit-linear-gradient(top, #428bca, #357ebd);
  background-image: -o-linear-gradient(top, #428bca, #357ebd);
  background-image: linear-gradient(to bottom, #428bca, #357ebd);
  background-repeat: repeat-x;
  filter: progid:DXImageTransform.Microsoft.gradient(startColorstr='#ff428bca', endColorstr='#ff357ebd', GradientType=0);
}

.dropdown-menu > .active > a,
.dropdown-menu > .active > a:hover {
  color: #ffffff;
  text-decoration: none;
  background-color: #357ebd;
  background-image: -moz-linear-gradient(top, #428bca, #357ebd);
  background-image: -webkit-gradient(linear, 0 0, 0 100%, from(#428bca), to(#357ebd));
  background-image: -webkit-linear-gradient(top, #428bca, #357ebd);
  background-image: -o-linear-gradient(top, #428bca, #357ebd);
  background-image: linear-gradient(to bottom, #428bca, #357ebd);
  background-repeat: repeat-x;
  outline: 0;
  filter: progid:DXImageTransform.Microsoft.gradient(startColorstr='#ff428bca', endColorstr='#ff357ebd', GradientType=0);
}

.dropdown-menu > .disabled > a,
.dropdown-menu > .disabled > a:hover {
  color: #999999;
}

.dropdown-menu > .disabled > a:hover {
  text-decoration: none;
  cursor: default;
  background-color: transparent;
  background-image: none;
  filter: progid:DXImageTransform.Microsoft.gradient(enabled=false);
}

.open > .dropdown-menu {
  display: block;
}

.pull-right > .dropdown-menu {
  right: 0;
  left: auto;
}

.dropup .caret,
.navbar-fixed-bottom .dropdown .caret {
  border-top: 0;
  border-bottom: 4px solid #000;
  content: "";
}

.dropup .dropdown-menu,
.navbar-fixed-bottom .dropdown .dropdown-menu {
  top: auto;
  bottom: 100%;
  margin-bottom: 1px;
}

.dropdown .dropdown-menu .nav-header {
  padding-right: 20px;
  padding-left: 20px;
}

.typeahead {
  z-index: 1051;
}

.well {
  min-height: 20px;
  padding: 19px;
  margin-bottom: 20px;
  background-color: #f5f5f5;
  border: 1px solid #e3e3e3;
  border-radius: 4px;
  -webkit-box-shadow: inset 0 1px 1px rgba(0, 0, 0, 0.05);
          box-shadow: inset 0 1px 1px rgba(0, 0, 0, 0.05);
}

.well blockquote {
  border-color: #ddd;
  border-color: rgba(0, 0, 0, 0.15);
}

.well-large {
  padding: 24px;
  border-radius: 6px;
}

.well-small {
  padding: 9px;
  border-radius: 3px;
}

.fade {
  opacity: 0;
  -webkit-transition: opacity 0.15s linear;
     -moz-transition: opacity 0.15s linear;
       -o-transition: opacity 0.15s linear;
          transition: opacity 0.15s linear;
}

.fade.in {
  opacity: 1;
}

.collapse {
  position: relative;
  height: 0;
  overflow: hidden;
  -webkit-transition: height 0.35s ease;
     -moz-transition: height 0.35s ease;
       -o-transition: height 0.35s ease;
          transition: height 0.35s ease;
}

.collapse.in {
  height: auto;
}

.close {
  float: right;
  font-size: 20px;
  font-weight: bold;
  line-height: 20px;
  color: #000;
  text-shadow: 0 1px 0 #ffffff;
  opacity: 0.2;
  filter: alpha(opacity=20);
}

.close:hover {
  color: #000;
  text-decoration: none;
  cursor: pointer;
  opacity: 0.4;
  filter: alpha(opacity=40);
}

button.close {
  padding: 0;
  cursor: pointer;
  background: transparent;
  border: 0;
  -webkit-appearance: none;
}

.btn {
  display: inline-block;
  padding: 6px 12px;
  margin-bottom: 0;
  font-size: 14px;
  font-weight: bold;
  line-height: 20px;
  text-align: center;
  vertical-align: middle;
  cursor: pointer;
<<<<<<< HEAD
  border: 1px solid #a7a9aa;
  border-radius: 4px;
=======
  background-color: #f5f5f5;
  *background-color: #e6e6e6;
  background-image: -moz-linear-gradient(top, #ffffff, #e6e6e6);
  background-image: -webkit-gradient(linear, 0 0, 0 100%, from(#ffffff), to(#e6e6e6));
  background-image: -webkit-linear-gradient(top, #ffffff, #e6e6e6);
  background-image: -o-linear-gradient(top, #ffffff, #e6e6e6);
  background-image: linear-gradient(to bottom, #ffffff, #e6e6e6);
  background-repeat: repeat-x;
  border: 1px solid #cccccc;
  *border: 0;
  border-color: #e6e6e6 #e6e6e6 #bfbfbf;
  border-color: rgba(0, 0, 0, 0.1) rgba(0, 0, 0, 0.1) rgba(0, 0, 0, 0.25);
  border-bottom-color: #b3b3b3;
  -webkit-border-radius: 4px;
     -moz-border-radius: 4px;
          border-radius: 4px;
  filter: progid:DXImageTransform.Microsoft.gradient(startColorstr='#ffffffff', endColorstr='#ffe6e6e6', GradientType=0);
  filter: progid:DXImageTransform.Microsoft.gradient(enabled=false);
  *zoom: 1;
  -webkit-box-shadow: inset 0 1px 0 rgba(255, 255, 255, 0.2), 0 1px 2px rgba(0, 0, 0, 0.05);
     -moz-box-shadow: inset 0 1px 0 rgba(255, 255, 255, 0.2), 0 1px 2px rgba(0, 0, 0, 0.05);
          box-shadow: inset 0 1px 0 rgba(255, 255, 255, 0.2), 0 1px 2px rgba(0, 0, 0, 0.05);
}

.btn:hover,
.btn:active,
.btn.active,
.btn.disabled,
.btn[disabled] {
  color: #333333;
  background-color: #e6e6e6;
  *background-color: #d9d9d9;
}

.btn:active,
.btn.active {
  background-color: #cccccc \9;
}

.btn:first-child {
  *margin-left: 0;
}

.btn:hover {
  color: #333333;
  text-decoration: none;
  background-position: 0 -15px;
  -webkit-transition: background-position 0.1s linear;
     -moz-transition: background-position 0.1s linear;
       -o-transition: background-position 0.1s linear;
          transition: background-position 0.1s linear;
>>>>>>> 4b34f494
}

.btn:focus {
  outline: thin dotted #333;
  outline: 5px auto -webkit-focus-ring-color;
  outline-offset: -2px;
}

.btn:hover {
  color: #fff;
  text-decoration: none;
}

.btn:active,
.btn.active {
  background-image: none;
  outline: 0;
  -webkit-box-shadow: inset 0 3px 5px rgba(0, 0, 0, 0.125);
          box-shadow: inset 0 3px 5px rgba(0, 0, 0, 0.125);
}

.btn.disabled,
.btn[disabled],
fieldset[disabled] .btn {
  cursor: default;
  opacity: 0.65;
  filter: alpha(opacity=65);
  -webkit-box-shadow: none;
          box-shadow: none;
}

.btn-large {
  padding: 11px 19px;
  font-size: 17.5px;
  border-radius: 6px;
}

.btn-small {
  padding: 2px 10px;
  font-size: 11.9px;
  border-radius: 3px;
}

.btn-mini [class^="icon-"],
.btn-mini [class*=" icon-"] {
  margin-top: -1px;
}

.btn-mini {
  padding: 0 6px;
  font-size: 10.5px;
  border-radius: 3px;
}

.btn [class^="glyphicon-"]::before {
  vertical-align: -2px;
}

.btn-small [class^="glyphicon-"]::before,
.btn-mini [class^="glyphicon-"]::before {
  vertical-align: -1px;
}

.btn-block {
  display: block;
  width: 100%;
  padding-right: 0;
  padding-left: 0;
  -webkit-box-sizing: border-box;
     -moz-box-sizing: border-box;
          box-sizing: border-box;
}

.btn-block + .btn-block {
  margin-top: 5px;
}

input[type="submit"].btn-block,
input[type="reset"].btn-block,
input[type="button"].btn-block {
  width: 100%;
}

.btn {
  color: #fff;
  background-color: #a7a9aa;
  border-color: #a7a9aa;
}

<<<<<<< HEAD
.btn:hover,
.btn:focus,
.btn:active {
  background-color: #9a9c9d;
  border-color: #8d9091;
}

=======
>>>>>>> 4b34f494
.btn-primary {
  background-color: #428bca;
  border-color: #428bca;
}

.btn-primary:hover,
.btn-primary:focus,
.btn-primary:active {
  background-color: #357ebd;
  border-color: #3071a9;
}

.btn-warning {
  background-color: #f0ad4e;
  border-color: #f0ad4e;
}

.btn-warning:hover,
.btn-warning:focus,
.btn-warning:active {
  background-color: #eea236;
  border-color: #ec971f;
}

.btn-danger {
  background-color: #d9534f;
  border-color: #d9534f;
}

.btn-danger:hover,
.btn-danger:focus,
.btn-danger:active {
  background-color: #d43f3a;
  border-color: #c9302c;
}

.btn-success {
  background-color: #5cb85c;
  border-color: #5cb85c;
}

.btn-success:hover,
.btn-success:focus,
.btn-success:active {
  background-color: #4cae4c;
  border-color: #449d44;
}

.btn-link,
.btn-link:active,
.btn-link[disabled],
fieldset[disabled] .btn-link {
  background-color: transparent;
  background-image: none;
  -webkit-box-shadow: none;
          box-shadow: none;
}

.btn-link,
.btn-link:hover,
.btn-link:active {
  border-color: transparent;
}

.btn-link {
  font-weight: normal;
  color: #428bca;
  cursor: pointer;
  border-radius: 0;
}

.btn-link:hover {
  color: #2a6496;
  text-decoration: underline;
  background-color: transparent;
}

.btn-link[disabled]:hover,
fieldset[disabled] .btn-link:hover {
  color: #333333;
  text-decoration: none;
}

.caret {
  border-top-color: #fff;
  border-bottom-color: #fff;
}

.btn-group {
  position: relative;
  display: inline-block;
  vertical-align: middle;
}

.btn-group > .btn {
  float: left;
}

.btn-toolbar:before,
.btn-toolbar:after {
  display: table;
  content: " ";
}

.btn-toolbar:after {
  clear: both;
}

.btn-toolbar .btn-group {
  float: left;
}

.btn-toolbar > .btn + .btn,
.btn-toolbar > .btn-group + .btn,
.btn-toolbar > .btn + .btn-group,
.btn-toolbar > .btn-group + .btn-group {
  margin-left: 5px;
}

.btn-group > .btn {
  position: relative;
  border-radius: 0;
}

.btn-group > .btn + .btn {
  margin-left: 1px;
}

.btn-group > .btn:first-child {
  margin-left: 0;
  border-bottom-left-radius: 4px;
  border-top-left-radius: 4px;
}

.btn-group > .btn:last-child,
.btn-group > .dropdown-toggle {
  border-top-right-radius: 4px;
  border-bottom-right-radius: 4px;
}

.btn-group > .btn.large:first-child {
  margin-left: 0;
  border-bottom-left-radius: 6px;
  border-top-left-radius: 6px;
}

.btn-group > .btn.large:last-child,
.btn-group > .large.dropdown-toggle {
  border-top-right-radius: 6px;
  border-bottom-right-radius: 6px;
}

.btn-group .dropdown-toggle:active,
.btn-group.open .dropdown-toggle {
  outline: 0;
}

.btn-group > .btn + .dropdown-toggle {
  padding-right: 8px;
  padding-left: 8px;
}

.btn-group > .btn-mini + .dropdown-toggle {
  padding-right: 5px;
  padding-left: 5px;
}

.btn-group > .btn-large + .dropdown-toggle {
  padding-right: 12px;
  padding-left: 12px;
}

.btn-group.open .dropdown-toggle {
  -webkit-box-shadow: inset 0 3px 5px rgba(0, 0, 0, 0.125);
          box-shadow: inset 0 3px 5px rgba(0, 0, 0, 0.125);
}

.btn .caret {
  margin-top: 8px;
  margin-left: 0;
}

.btn-large .caret {
  margin-top: 6px;
}

.btn-large .caret {
  border-width: 5px;
}

.btn-mini .caret,
.btn-small .caret {
  margin-top: 8px;
}

.dropup .btn-large .caret {
  border-bottom-width: 5px;
}

.btn-group-vertical > .btn {
  display: block;
  float: none;
  max-width: 100%;
  border-radius: 0;
}

.btn-group-vertical > .btn + .btn {
  margin-top: 1px;
  margin-left: 0;
}

.btn-group-vertical .btn:first-child {
  border-radius: 4px 4px 0 0;
}

.btn-group-vertical .btn:last-child {
  border-radius: 0 0 4px 4px;
}

.btn-group-vertical .btn-large:first-child {
  border-radius: 6px 6px 0 0;
}

.btn-group-vertical .btn-large:last-child {
  border-radius: 0 0 6px 6px;
}

.alert {
  padding: 8px 35px 8px 14px;
  margin-bottom: 20px;
  text-shadow: 0 1px 0 rgba(255, 255, 255, 0.5);
  background-color: #fcf8e3;
  border: 1px solid #fbeed5;
  border-radius: 4px;
}

.alert,
.alert h4 {
  color: #c09853;
}

.alert h4 {
  margin: 0;
}

.alert .close {
  position: relative;
  top: -2px;
  right: -21px;
  line-height: 20px;
}

.alert-success {
  color: #468847;
  background-color: #dff0d8;
  border-color: #d6e9c6;
}

.alert-success h4 {
  color: #468847;
}

.alert-danger,
.alert-error {
  color: #b94a48;
  background-color: #f2dede;
  border-color: #eed3d7;
}

.alert-danger h4,
.alert-error h4 {
  color: #b94a48;
}

.alert-info {
  color: #3a87ad;
  background-color: #d9edf7;
  border-color: #bce8f1;
}

.alert-info h4 {
  color: #3a87ad;
}

.alert-block {
  padding-top: 14px;
  padding-bottom: 14px;
}

.alert-block > p,
.alert-block > ul {
  margin-bottom: 0;
}

.alert-block p + p {
  margin-top: 5px;
}

.nav {
  margin-bottom: 20px;
  margin-left: 0;
  list-style: none;
}

.nav:before,
.nav:after {
  display: table;
  content: " ";
}

.nav:after {
  clear: both;
}

.nav > li {
  float: left;
}

.nav > li > a {
  display: block;
  padding: 8px 12px;
}

.nav > li > a:hover {
  text-decoration: none;
  background-color: #eeeeee;
}

.nav > li > a > img {
  max-width: none;
}

.nav > .pull-right {
  float: right;
}

.nav-header {
  display: block;
  padding: 3px 15px;
  font-size: 11px;
  font-weight: bold;
  line-height: 20px;
  color: #999999;
  text-shadow: 0 1px 0 rgba(255, 255, 255, 0.5);
  text-transform: uppercase;
}

.nav li + .nav-header {
  margin-top: 9px;
}

.nav .divider {
  height: 1px;
  margin: 9px 1px;
  overflow: hidden;
  background-color: #e5e5e5;
  border-bottom: 1px solid #ffffff;
}

.nav-tabs {
  border-bottom: 1px solid #ddd;
}

.nav-tabs > li {
  margin-bottom: -1px;
}

.nav-tabs > li > a {
  margin-right: 2px;
  line-height: 20px;
  border: 1px solid transparent;
  border-radius: 4px 4px 0 0;
}

.nav-tabs > li > a:hover {
  border-color: #eeeeee #eeeeee #dddddd;
}

.nav-tabs > .active > a,
.nav-tabs > .active > a:hover {
  color: #555555;
  cursor: default;
  background-color: #ffffff;
  border: 1px solid #ddd;
  border-bottom-color: transparent;
}

.nav-pills > li > a {
  border-radius: 5px;
}

.nav-pills > li + li > a {
  margin-left: 2px;
}

.nav-pills > .active > a,
.nav-pills > .active > a:hover {
  color: #fff;
  background-color: #428bca;
}

.nav-stacked > li {
  float: none;
}

.nav-stacked > li + li > a {
  margin-top: 2px;
  margin-left: 0;
}

.nav-justified {
  max-height: 37px;
}

.nav-justified > li {
  display: table-cell;
  float: none;
  width: 1%;
  text-align: center;
}

.nav-list {
  background-color: #fff;
  border-radius: 6px;
  -webkit-box-shadow: 0 1px 4px rgba(0, 0, 0, 0.065);
          box-shadow: 0 1px 4px rgba(0, 0, 0, 0.065);
}

.nav-list > li {
  float: none;
}

.nav-list > li > a {
  margin-bottom: -1px;
  border: 1px solid #e5e5e5;
}

.nav-list > li > a:hover {
  background-color: #f5f5f5;
}

.nav-list > li:first-child > a {
  border-radius: 6px 6px 0 0;
}

.nav-list > li:last-child > a {
  border-radius: 0 0 6px 6px;
}

.nav-list > .active > a,
.nav-list > .active > a:hover {
  position: relative;
  z-index: 2;
  padding: 9px 15px;
  color: #fff;
  text-shadow: 0 1px 0 rgba(0, 0, 0, 0.15);
  background-color: #428bca;
  border-width: 0;
  -webkit-box-shadow: inset 1px 0 0 rgba(0, 0, 0, 0.1), inset -1px 0 0 rgba(0, 0, 0, 0.1);
          box-shadow: inset 1px 0 0 rgba(0, 0, 0, 0.1), inset -1px 0 0 rgba(0, 0, 0, 0.1);
}

.nav-tabs .dropdown-menu {
  border-top-right-radius: 0;
  border-top-left-radius: 0;
}

.nav .dropdown-toggle .caret {
  margin-top: 8px;
  border-top-color: #428bca;
  border-bottom-color: #428bca;
}

.nav .dropdown-toggle:hover .caret {
  border-top-color: #2a6496;
  border-bottom-color: #2a6496;
}

.nav .active .dropdown-toggle .caret {
  border-top-color: #fff;
  border-bottom-color: #fff;
}

.nav-tabs .active .dropdown-toggle .caret {
  border-top-color: #555555;
  border-bottom-color: #555555;
}

.nav > .dropdown.active > a:hover {
  cursor: pointer;
}

.nav-tabs .open .dropdown-toggle,
.nav-pills .open .dropdown-toggle,
.nav > li.dropdown.open.active > a:hover {
  color: #fff;
  background-color: #999999;
  border-color: #999999;
}

.nav li.dropdown.open .caret,
.nav li.dropdown.open.active .caret,
.nav li.dropdown.open a:hover .caret {
  border-top-color: #fff;
  border-bottom-color: #fff;
  opacity: 1;
  filter: alpha(opacity=100);
}

.tabs-stacked .open > a:hover {
  border-color: #999999;
}

.tabbable:before,
.tabbable:after {
  display: table;
  content: " ";
}

.tabbable:after {
  clear: both;
}

.tab-content > .tab-pane,
.pill-content > .pill-pane {
  display: none;
}

.tab-content > .active,
.pill-content > .active {
  display: block;
}

.nav > .disabled > a {
  color: #999999;
}

.nav > .disabled > a:hover {
  text-decoration: none;
  cursor: default;
  background-color: transparent;
}

.navbar {
  padding: 0 20px;
  margin-bottom: 20px;
  overflow: visible;
  background-color: #f2f2f2;
  border-radius: 4px;
}

.navbar:before,
.navbar:after {
  display: table;
  content: " ";
}

.navbar:after {
  clear: both;
}

.navbar .container {
  width: auto;
}

.nav-collapse.collapse {
  height: auto;
  overflow: visible;
}

.navbar .brand {
  display: block;
  float: left;
  padding: 12px 20px 12px;
  margin-left: -20px;
  font-size: 20px;
  font-weight: 200;
  color: #777777;
  text-shadow: 0 1px 0 #ffffff;
}

.navbar .brand:hover {
  text-decoration: none;
}

.navbar-text {
  margin-bottom: 0;
  line-height: 44px;
  color: #777777;
}

.navbar-link {
  color: #777777;
}

.navbar-link:hover {
  color: #333333;
}

.navbar .divider-vertical {
  height: 44px;
  margin: 0 9px;
  border-right: 1px solid #ffffff;
  border-left: 1px solid #f2f2f2;
}

.navbar .btn,
.navbar .btn-group {
  margin-top: 7px;
}

.navbar .btn-group .btn,
.navbar .input-prepend .btn,
.navbar .input-append .btn {
  margin-top: 0;
}

.navbar-form {
  margin-bottom: 0;
}

.navbar-form:before,
.navbar-form:after {
  display: table;
  content: " ";
}

.navbar-form:after {
  clear: both;
}

.navbar-form input,
.navbar-form select,
.navbar-form .radio,
.navbar-form .checkbox {
  margin-top: 7px;
}

.navbar-form input,
.navbar-form select,
.navbar-form .btn {
  display: inline-block;
  margin-bottom: 0;
}

.navbar-form input[type="image"],
.navbar-form input[type="checkbox"],
.navbar-form input[type="radio"] {
  margin-top: 3px;
}

.navbar-form .input-append,
.navbar-form .input-prepend {
  margin-top: 5px;
  white-space: nowrap;
}

.navbar-form .input-append input,
.navbar-form .input-prepend input {
  margin-top: 0;
}

.navbar-search {
  position: relative;
  float: left;
  margin-top: 7px;
  margin-bottom: 0;
}

.navbar-search .search-query {
  padding: 4px 14px;
  margin-bottom: 0;
  font-family: "Helvetica Neue", Helvetica, Arial, sans-serif;
  font-size: 13px;
  font-weight: normal;
  line-height: 1;
  border-radius: 15px;
}

.navbar-static-top {
  position: static;
  margin-bottom: 0;
  border-radius: 0;
}

.navbar-fixed-top,
.navbar-fixed-bottom {
  position: fixed;
  right: 0;
  left: 0;
  z-index: 1030;
  margin-bottom: 0;
  border-radius: 0;
}

.navbar-static-top .container,
.navbar-fixed-top .container,
.navbar-fixed-bottom .container {
  width: 100%;
}

.navbar-fixed-top {
  top: 0;
}

.navbar-fixed-bottom {
  bottom: 0;
}

.navbar .nav {
  position: relative;
  left: 0;
  display: block;
  float: left;
  margin: 0 10px 0 0;
}

.navbar .nav.pull-right {
  float: right;
  margin-right: 0;
}

.navbar .nav > li {
  float: left;
}

.navbar .nav > li > a {
  float: none;
  padding: 12px 15px 12px;
  color: #777777;
  text-decoration: none;
  text-shadow: 0 1px 0 #ffffff;
}

.navbar .nav .dropdown-toggle .caret {
  margin-top: 8px;
}

.navbar .nav > li > a:focus,
.navbar .nav > li > a:hover {
  color: #333333;
  text-decoration: none;
  background-color: transparent;
}

.navbar .nav > .active > a,
.navbar .nav > .active > a:hover,
.navbar .nav > .active > a:focus {
  color: #555555;
  text-decoration: none;
  background-color: #e5e5e5;
}

.navbar .btn-navbar {
  display: none;
  float: right;
  padding: 7px 10px;
  margin-right: 5px;
  margin-left: 5px;
  color: #ffffff;
  text-shadow: 0 -1px 0 rgba(0, 0, 0, 0.25);
  background-color: #e5e5e5;
  background-image: -moz-linear-gradient(top, #f2f2f2, #e5e5e5);
  background-image: -webkit-gradient(linear, 0 0, 0 100%, from(#f2f2f2), to(#e5e5e5));
  background-image: -webkit-linear-gradient(top, #f2f2f2, #e5e5e5);
  background-image: -o-linear-gradient(top, #f2f2f2, #e5e5e5);
  background-image: linear-gradient(to bottom, #f2f2f2, #e5e5e5);
  background-repeat: repeat-x;
  border-color: #d2d2d2;
  filter: progid:DXImageTransform.Microsoft.gradient(startColorstr='#fff2f2f2', endColorstr='#ffe5e5e5', GradientType=0);
  -webkit-box-shadow: inset 0 1px 0 rgba(255, 255, 255, 0.1), 0 1px 0 rgba(255, 255, 255, 0.075);
          box-shadow: inset 0 1px 0 rgba(255, 255, 255, 0.1), 0 1px 0 rgba(255, 255, 255, 0.075);
}

.navbar .btn-navbar:hover,
.navbar .btn-navbar:active,
.navbar .btn-navbar.active {
  color: #ffffff;
  background-color: #e5e5e5;
  background-position: 0 -15px;
}

.navbar .btn-navbar:active,
.navbar .btn-navbar.active,
.navbar .btn-navbar[disabled],
.navbar .btn-navbar.disabled,
fieldset[disabled] .navbar .btn-navbar {
  background-image: none;
}

.navbar .btn-navbar .icon-bar {
  display: block;
  width: 18px;
  height: 2px;
  background-color: #f5f5f5;
  border-radius: 1px;
  -webkit-box-shadow: 0 1px 0 rgba(0, 0, 0, 0.25);
          box-shadow: 0 1px 0 rgba(0, 0, 0, 0.25);
}

.btn-navbar .icon-bar + .icon-bar {
  margin-top: 3px;
}

.navbar .nav > li > .dropdown-menu:before {
  position: absolute;
  top: -7px;
  left: 9px;
  display: inline-block;
  border-right: 7px solid transparent;
  border-bottom: 7px solid #ccc;
  border-left: 7px solid transparent;
  border-bottom-color: rgba(0, 0, 0, 0.15);
  content: '';
}

.navbar .nav > li > .dropdown-menu:after {
  position: absolute;
  top: -6px;
  left: 10px;
  display: inline-block;
  border-right: 6px solid transparent;
  border-bottom: 6px solid #ffffff;
  border-left: 6px solid transparent;
  content: '';
}

.navbar-fixed-bottom .nav > li > .dropdown-menu:before {
  top: auto;
  bottom: -7px;
  border-top: 7px solid #ccc;
  border-bottom: 0;
  border-top-color: rgba(0, 0, 0, 0.15);
}

.navbar-fixed-bottom .nav > li > .dropdown-menu:after {
  top: auto;
  bottom: -6px;
  border-top: 6px solid #ffffff;
  border-bottom: 0;
}

.navbar .nav li.dropdown > a:hover .caret {
  border-top-color: #333333;
  border-bottom-color: #333333;
}

.navbar .nav li.dropdown.open > .dropdown-toggle,
.navbar .nav li.dropdown.active > .dropdown-toggle,
.navbar .nav li.dropdown.open.active > .dropdown-toggle {
  color: #555555;
  background-color: #e5e5e5;
}

.navbar .nav li.dropdown > .dropdown-toggle .caret {
  border-top-color: #777777;
  border-bottom-color: #777777;
}

.navbar .nav li.dropdown.open > .dropdown-toggle .caret,
.navbar .nav li.dropdown.active > .dropdown-toggle .caret,
.navbar .nav li.dropdown.open.active > .dropdown-toggle .caret {
  border-top-color: #555555;
  border-bottom-color: #555555;
}

.navbar .pull-right > li > .dropdown-menu,
.navbar .nav > li > .dropdown-menu.pull-right {
  right: 0;
  left: auto;
}

.navbar .pull-right > li > .dropdown-menu:before,
.navbar .nav > li > .dropdown-menu.pull-right:before {
  right: 12px;
  left: auto;
}

.navbar .pull-right > li > .dropdown-menu:after,
.navbar .nav > li > .dropdown-menu.pull-right:after {
  right: 13px;
  left: auto;
}

.navbar .pull-right > li > .dropdown-menu .dropdown-menu,
.navbar .nav > li > .dropdown-menu.pull-right .dropdown-menu {
  right: 100%;
  left: auto;
  margin-right: -1px;
  margin-left: 0;
  border-radius: 6px 0 6px 6px;
}

.navbar-inverse {
  background-color: #222222;
}

.navbar-inverse .brand,
.navbar-inverse .nav > li > a {
  color: #999999;
  text-shadow: 0 -1px 0 rgba(0, 0, 0, 0.25);
}

.navbar-inverse .brand:hover,
.navbar-inverse .nav > li > a:hover {
  color: #ffffff;
}

.navbar-inverse .brand {
  color: #999999;
}

.navbar-inverse .navbar-text {
  color: #999999;
}

.navbar-inverse .nav > li > a:focus,
.navbar-inverse .nav > li > a:hover {
  color: #ffffff;
  background-color: transparent;
}

.navbar-inverse .nav .active > a,
.navbar-inverse .nav .active > a:hover,
.navbar-inverse .nav .active > a:focus {
  color: #ffffff;
  background-color: #222222;
}

.navbar-inverse .navbar-link {
  color: #999999;
}

.navbar-inverse .navbar-link:hover {
  color: #ffffff;
}

.navbar-inverse .divider-vertical {
  border-right-color: #222222;
  border-left-color: #222222;
}

.navbar-inverse .nav li.dropdown.open > .dropdown-toggle,
.navbar-inverse .nav li.dropdown.active > .dropdown-toggle,
.navbar-inverse .nav li.dropdown.open.active > .dropdown-toggle {
  color: #ffffff;
  background-color: #222222;
}

.navbar-inverse .nav li.dropdown > a:hover .caret {
  border-top-color: #ffffff;
  border-bottom-color: #ffffff;
}

.navbar-inverse .nav li.dropdown > .dropdown-toggle .caret {
  border-top-color: #999999;
  border-bottom-color: #999999;
}

.navbar-inverse .nav li.dropdown.open > .dropdown-toggle .caret,
.navbar-inverse .nav li.dropdown.active > .dropdown-toggle .caret,
.navbar-inverse .nav li.dropdown.open.active > .dropdown-toggle .caret {
  border-top-color: #ffffff;
  border-bottom-color: #ffffff;
}

.navbar-inverse .navbar-search .search-query {
  color: #fff;
  background-color: #626262;
  border-color: #222222;
  -webkit-box-shadow: inset 0 1px 2px rgba(0, 0, 0, 0.1), 0 1px 0 rgba(255, 255, 255, 0.15);
          box-shadow: inset 0 1px 2px rgba(0, 0, 0, 0.1), 0 1px 0 rgba(255, 255, 255, 0.15);
  -webkit-transition: none;
     -moz-transition: none;
       -o-transition: none;
          transition: none;
}

.navbar-inverse .navbar-search .search-query:-moz-placeholder {
  color: #cccccc;
}

.navbar-inverse .navbar-search .search-query:-ms-input-placeholder {
  color: #cccccc;
}

.navbar-inverse .navbar-search .search-query::-webkit-input-placeholder {
  color: #cccccc;
}

.navbar-inverse .navbar-search .search-query:focus,
.navbar-inverse .navbar-search .search-query.focused {
  padding: 5px 15px;
  color: #333333;
  text-shadow: 0 1px 0 #fff;
  background-color: #ffffff;
  border: 0;
  outline: 0;
  -webkit-box-shadow: 0 0 3px rgba(0, 0, 0, 0.15);
          box-shadow: 0 0 3px rgba(0, 0, 0, 0.15);
}

.navbar-inverse .btn-navbar {
  color: #ffffff;
  text-shadow: 0 -1px 0 rgba(0, 0, 0, 0.25);
  background-color: #151515;
  background-image: -moz-linear-gradient(top, #151515, #151515);
  background-image: -webkit-gradient(linear, 0 0, 0 100%, from(#151515), to(#151515));
  background-image: -webkit-linear-gradient(top, #151515, #151515);
  background-image: -o-linear-gradient(top, #151515, #151515);
  background-image: linear-gradient(to bottom, #151515, #151515);
  background-repeat: repeat-x;
  border-color: #020202;
  filter: progid:DXImageTransform.Microsoft.gradient(startColorstr='#ff151515', endColorstr='#ff151515', GradientType=0);
}

.navbar-inverse .btn-navbar:hover,
.navbar-inverse .btn-navbar:active,
.navbar-inverse .btn-navbar.active {
  color: #ffffff;
  background-color: #151515;
  background-position: 0 -15px;
}

.navbar-inverse .btn-navbar:active,
.navbar-inverse .btn-navbar.active,
.navbar-inverse .btn-navbar[disabled],
.navbar-inverse .btn-navbar.disabled,
fieldset[disabled] .navbar-inverse .btn-navbar {
  background-image: none;
}

.breadcrumb {
  padding: 8px 15px;
  margin: 0 0 20px;
  list-style: none;
  background-color: #f5f5f5;
  border-radius: 4px;
}

.breadcrumb > li {
  display: inline-block;
  text-shadow: 0 1px 0 #fff;
}

.breadcrumb > li:after {
  display: inline-block;
  padding: 0 5px;
  color: #ccc;
  content: "\00a0 /";
}

.breadcrumb > .active {
  color: #999999;
}

.pagination {
  display: inline-block;
  margin: 20px 0;
  border-radius: 4px;
}

.pagination > li {
  display: inline;
}

.pagination > li > a,
.pagination > li > span {
  float: left;
  padding: 4px 12px;
  line-height: 20px;
  text-decoration: none;
  background-color: #ffffff;
  border: 1px solid #dddddd;
  border-left-width: 0;
}

.pagination > li > a:hover,
.pagination > .active > a,
.pagination > .active > span {
  background-color: #f5f5f5;
}

.pagination > .active > a,
.pagination > .active > span {
  color: #999999;
  cursor: default;
}

.pagination > .disabled > span,
.pagination > .disabled > a,
.pagination > .disabled > a:hover {
  color: #999999;
  cursor: default;
  background-color: transparent;
}

.pagination > li:first-child > a,
.pagination > li:first-child > span {
  border-left-width: 1px;
  border-bottom-left-radius: 4px;
  border-top-left-radius: 4px;
}

.pagination > li:last-child > a,
.pagination > li:last-child > span {
  border-top-right-radius: 4px;
  border-bottom-right-radius: 4px;
}

.pagination-large > li > a,
.pagination-large > li > span {
  padding: 11px 19px;
  font-size: 17.5px;
}

.pagination-large > li:first-child > a,
.pagination-large > li:first-child > span {
  border-bottom-left-radius: 6px;
  border-top-left-radius: 6px;
}

.pagination-large > li:last-child > a,
.pagination-large > li:last-child > span {
  border-top-right-radius: 6px;
  border-bottom-right-radius: 6px;
}

.pagination-mini > li:first-child > a,
.pagination-small > li:first-child > a,
.pagination-mini > li:first-child > span,
.pagination-small > li:first-child > span {
  border-bottom-left-radius: 3px;
  border-top-left-radius: 3px;
}

.pagination-mini > li:last-child > a,
.pagination-small > li:last-child > a,
.pagination-mini > li:last-child > span,
.pagination-small > li:last-child > span {
  border-top-right-radius: 3px;
  border-bottom-right-radius: 3px;
}

.pagination-small > li > a,
.pagination-small > li > span {
  padding: 2px 10px;
  font-size: 11.9px;
}

.pagination-mini > li > a,
.pagination-mini > li > span {
  padding: 0 6px;
  font-size: 10.5px;
}

.pager {
  margin: 20px 0;
  text-align: center;
  list-style: none;
}

.pager:before,
.pager:after {
  display: table;
  content: " ";
}

.pager:after {
  clear: both;
}

.pager li {
  display: inline;
}

.pager li > a,
.pager li > span {
  display: inline-block;
  padding: 5px 14px;
  background-color: #fff;
  border: 1px solid #ddd;
  border-radius: 15px;
}

.pager li > a:hover {
  text-decoration: none;
  background-color: #f5f5f5;
}

.pager .next > a,
.pager .next > span {
  float: right;
}

.pager .previous > a,
.pager .previous > span {
  float: left;
}

.pager .disabled > a,
.pager .disabled > a:hover,
.pager .disabled > span {
  color: #999999;
  cursor: default;
  background-color: #fff;
}

.modal-backdrop {
  position: fixed;
  top: 0;
  right: 0;
  bottom: 0;
  left: 0;
  z-index: 1040;
  background-color: #000;
}

.modal-backdrop.fade {
  opacity: 0;
}

.modal-backdrop,
.modal-backdrop.fade.in {
  opacity: 0.8;
  filter: alpha(opacity=80);
}

.modal {
  position: fixed;
  top: 10%;
  left: 50%;
  z-index: 1050;
  display: none;
  width: 560px;
  margin-left: -280px;
  background-color: #fff;
  border: 1px solid #999;
  border: 1px solid rgba(0, 0, 0, 0.3);
  border-radius: 6px;
  outline: none;
  -webkit-box-shadow: 0 3px 7px rgba(0, 0, 0, 0.3);
          box-shadow: 0 3px 7px rgba(0, 0, 0, 0.3);
  -webkit-background-clip: padding-box;
     -moz-background-clip: padding-box;
          background-clip: padding-box;
}

.modal.fade {
  top: -25%;
  -webkit-transition: opacity 0.3s linear, top 0.3s ease-out;
     -moz-transition: opacity 0.3s linear, top 0.3s ease-out;
       -o-transition: opacity 0.3s linear, top 0.3s ease-out;
          transition: opacity 0.3s linear, top 0.3s ease-out;
}

.modal.fade.in {
  top: 10%;
}

.modal-header {
  padding: 9px 15px;
  border-bottom: 1px solid #eee;
}

.modal-header .close {
  margin-top: 2px;
}

.modal-header h3 {
  margin: 0;
  line-height: 30px;
}

.modal-body {
  position: relative;
  max-height: 400px;
  padding: 15px;
  overflow-y: auto;
}

.modal-form {
  margin-bottom: 0;
}

.modal-footer {
  padding: 14px 15px 15px;
  margin-bottom: 0;
  text-align: right;
  background-color: #f5f5f5;
  border-top: 1px solid #ddd;
  border-radius: 0 0 6px 6px;
  -webkit-box-shadow: inset 0 1px 0 #ffffff;
          box-shadow: inset 0 1px 0 #ffffff;
}

.modal-footer:before,
.modal-footer:after {
  display: table;
  content: " ";
}

.modal-footer:after {
  clear: both;
}

.modal-footer .btn + .btn {
  margin-bottom: 0;
  margin-left: 5px;
}

.modal-footer .btn-group .btn + .btn {
  margin-left: -1px;
}

.modal-footer .btn-block + .btn-block {
  margin-left: 0;
}

.tooltip {
  position: absolute;
  z-index: 1030;
  display: block;
  padding: 5px;
  font-size: 11px;
  line-height: 1.4;
  opacity: 0;
  filter: alpha(opacity=0);
  visibility: visible;
}

.tooltip.in {
  opacity: 1;
  filter: alpha(opacity=100);
}

.tooltip.top {
  margin-top: -3px;
}

.tooltip.right {
  margin-left: 3px;
}

.tooltip.bottom {
  margin-top: 3px;
}

.tooltip.left {
  margin-left: -3px;
}

.tooltip-inner {
  max-width: 200px;
  padding: 8px;
  color: #ffffff;
  text-align: center;
  text-decoration: none;
  background-color: rgba(0, 0, 0, 0.9);
  border-radius: 4px;
}

.tooltip-arrow {
  position: absolute;
  width: 0;
  height: 0;
  border-color: transparent;
  border-style: solid;
}

.tooltip.top .tooltip-arrow {
  bottom: 0;
  left: 50%;
  margin-left: -5px;
  border-top-color: rgba(0, 0, 0, 0.9);
  border-width: 5px 5px 0;
}

.tooltip.right .tooltip-arrow {
  top: 50%;
  left: 0;
  margin-top: -5px;
  border-right-color: rgba(0, 0, 0, 0.9);
  border-width: 5px 5px 5px 0;
}

.tooltip.left .tooltip-arrow {
  top: 50%;
  right: 0;
  margin-top: -5px;
  border-left-color: rgba(0, 0, 0, 0.9);
  border-width: 5px 0 5px 5px;
}

.tooltip.bottom .tooltip-arrow {
  top: 0;
  left: 50%;
  margin-left: -5px;
  border-bottom-color: rgba(0, 0, 0, 0.9);
  border-width: 0 5px 5px;
}

.popover {
  position: absolute;
  top: 0;
  left: 0;
  z-index: 1010;
  display: none;
  max-width: 276px;
  padding: 1px;
  text-align: left;
  white-space: normal;
  background-color: #ffffff;
  border: 1px solid #ccc;
  border: 1px solid rgba(0, 0, 0, 0.2);
  border-radius: 6px;
  -webkit-box-shadow: 0 5px 10px rgba(0, 0, 0, 0.2);
          box-shadow: 0 5px 10px rgba(0, 0, 0, 0.2);
  -webkit-background-clip: padding-box;
     -moz-background-clip: padding;
          background-clip: padding-box;
}

.popover.top {
  margin-top: -10px;
}

.popover.right {
  margin-left: 10px;
}

.popover.bottom {
  margin-top: 10px;
}

.popover.left {
  margin-left: -10px;
}

.popover-title {
  padding: 8px 14px;
  margin: 0;
  font-size: 14px;
  font-weight: normal;
  line-height: 18px;
  background-color: #f7f7f7;
  border-bottom: 1px solid #ebebeb;
  border-radius: 5px 5px 0 0;
}

.popover-title:empty {
  display: none;
}

.popover-content {
  padding: 9px 14px;
}

.popover .arrow,
.popover .arrow:after {
  position: absolute;
  display: block;
  width: 0;
  height: 0;
  border-color: transparent;
  border-style: solid;
}

.popover .arrow {
  border-width: 11px;
}

.popover .arrow:after {
  border-width: 10px;
  content: "";
}

.popover.top .arrow {
  bottom: -11px;
  left: 50%;
  margin-left: -11px;
  border-top-color: #999;
  border-top-color: rgba(0, 0, 0, 0.25);
  border-bottom-width: 0;
}

.popover.top .arrow:after {
  bottom: 1px;
  margin-left: -10px;
  border-top-color: #ffffff;
  border-bottom-width: 0;
}

.popover.right .arrow {
  top: 50%;
  left: -11px;
  margin-top: -11px;
  border-right-color: #999;
  border-right-color: rgba(0, 0, 0, 0.25);
  border-left-width: 0;
}

.popover.right .arrow:after {
  bottom: -10px;
  left: 1px;
  border-right-color: #ffffff;
  border-left-width: 0;
}

.popover.bottom .arrow {
  top: -11px;
  left: 50%;
  margin-left: -11px;
  border-bottom-color: #999;
  border-bottom-color: rgba(0, 0, 0, 0.25);
  border-top-width: 0;
}

.popover.bottom .arrow:after {
  top: 1px;
  margin-left: -10px;
  border-bottom-color: #ffffff;
  border-top-width: 0;
}

.popover.left .arrow {
  top: 50%;
  right: -11px;
  margin-top: -11px;
  border-left-color: #999;
  border-left-color: rgba(0, 0, 0, 0.25);
  border-right-width: 0;
}

.popover.left .arrow:after {
  right: 1px;
  bottom: -10px;
  border-left-color: #ffffff;
  border-right-width: 0;
}

.thumbnail {
  display: block;
  padding: 4px;
  line-height: 20px;
  border: 1px solid #ddd;
  border-radius: 4px;
  -webkit-box-shadow: 0 1px 3px rgba(0, 0, 0, 0.055);
          box-shadow: 0 1px 3px rgba(0, 0, 0, 0.055);
  -webkit-transition: all 0.2s ease-in-out;
     -moz-transition: all 0.2s ease-in-out;
       -o-transition: all 0.2s ease-in-out;
          transition: all 0.2s ease-in-out;
}

a.thumbnail:hover {
  border-color: #428bca;
  -webkit-box-shadow: 0 1px 4px rgba(0, 105, 214, 0.25);
          box-shadow: 0 1px 4px rgba(0, 105, 214, 0.25);
}

.thumbnail > img {
  display: block;
  max-width: 100%;
  margin-right: auto;
  margin-left: auto;
}

.thumbnail .caption {
  padding: 9px;
  color: #555555;
}

.media,
.media-body {
  overflow: hidden;
  zoom: 1;
}

.media,
.media .media {
  margin-top: 15px;
}

.media:first-child {
  margin-top: 0;
}

.media-object {
  display: block;
}

.media-heading {
  margin: 0 0 5px;
}

.media > .pull-left {
  margin-right: 10px;
}

.media > .pull-right {
  margin-left: 10px;
}

.media-list {
  margin-left: 0;
  list-style: none;
}

.badge {
  display: inline-block;
  padding: 2px 4px;
  font-size: 11.844px;
  font-weight: bold;
  line-height: 14px;
  color: #fff;
  text-shadow: 0 -1px 0 rgba(0, 0, 0, 0.25);
  white-space: nowrap;
  vertical-align: baseline;
  background-color: #999999;
  border-radius: 3px;
}

.badge:empty {
  display: none;
}

a.badge:hover {
  color: #fff;
  text-decoration: none;
  cursor: pointer;
}

.badge-danger {
  background-color: #b94a48;
}

.badge-danger[href] {
  background-color: #953b39;
}

.badge-warning {
  background-color: #f89406;
}

.badge-warning[href] {
  background-color: #c67605;
}

.badge-success {
  background-color: #468847;
}

.badge-success[href] {
  background-color: #356635;
}

.btn .badge {
  position: relative;
  top: -1px;
}

.btn-mini .badge {
  top: 0;
}

@-webkit-keyframes progress-bar-stripes {
  from {
    background-position: 40px 0;
  }
  to {
    background-position: 0 0;
  }
}

@-moz-keyframes progress-bar-stripes {
  from {
    background-position: 40px 0;
  }
  to {
    background-position: 0 0;
  }
}

@-ms-keyframes progress-bar-stripes {
  from {
    background-position: 40px 0;
  }
  to {
    background-position: 0 0;
  }
}

@-o-keyframes progress-bar-stripes {
  from {
    background-position: 0 0;
  }
  to {
    background-position: 40px 0;
  }
}

@keyframes progress-bar-stripes {
  from {
    background-position: 40px 0;
  }
  to {
    background-position: 0 0;
  }
}

.progress {
  height: 20px;
  margin-bottom: 20px;
  overflow: hidden;
  background-color: #f9f9f9;
  background-image: -moz-linear-gradient(top, #f5f5f5, #f9f9f9);
  background-image: -webkit-gradient(linear, 0 0, 0 100%, from(#f5f5f5), to(#f9f9f9));
  background-image: -webkit-linear-gradient(top, #f5f5f5, #f9f9f9);
  background-image: -o-linear-gradient(top, #f5f5f5, #f9f9f9);
  background-image: linear-gradient(to bottom, #f5f5f5, #f9f9f9);
  background-repeat: repeat-x;
  border-radius: 4px;
  filter: progid:DXImageTransform.Microsoft.gradient(startColorstr='#fff5f5f5', endColorstr='#fff9f9f9', GradientType=0);
  -webkit-box-shadow: inset 0 1px 2px rgba(0, 0, 0, 0.1);
          box-shadow: inset 0 1px 2px rgba(0, 0, 0, 0.1);
}

.progress .bar {
  float: left;
  width: 0;
  height: 100%;
  font-size: 12px;
  color: #fff;
  text-align: center;
  text-shadow: 0 -1px 0 rgba(0, 0, 0, 0.25);
  background-color: #0480be;
  background-image: -moz-linear-gradient(top, #149bdf, #0480be);
  background-image: -webkit-gradient(linear, 0 0, 0 100%, from(#149bdf), to(#0480be));
  background-image: -webkit-linear-gradient(top, #149bdf, #0480be);
  background-image: -o-linear-gradient(top, #149bdf, #0480be);
  background-image: linear-gradient(to bottom, #149bdf, #0480be);
  background-repeat: repeat-x;
  filter: progid:DXImageTransform.Microsoft.gradient(startColorstr='#ff149bdf', endColorstr='#ff0480be', GradientType=0);
  -webkit-box-shadow: inset 0 -1px 0 rgba(0, 0, 0, 0.15);
          box-shadow: inset 0 -1px 0 rgba(0, 0, 0, 0.15);
  -webkit-box-sizing: border-box;
     -moz-box-sizing: border-box;
          box-sizing: border-box;
  -webkit-transition: width 0.6s ease;
     -moz-transition: width 0.6s ease;
       -o-transition: width 0.6s ease;
          transition: width 0.6s ease;
}

.progress .bar + .bar {
  -webkit-box-shadow: inset 1px 0 0 rgba(0, 0, 0, 0.15), inset 0 -1px 0 rgba(0, 0, 0, 0.15);
          box-shadow: inset 1px 0 0 rgba(0, 0, 0, 0.15), inset 0 -1px 0 rgba(0, 0, 0, 0.15);
}

.progress-striped .bar {
  background-color: #149bdf;
  background-image: -webkit-gradient(linear, 0 100%, 100% 0, color-stop(0.25, rgba(255, 255, 255, 0.15)), color-stop(0.25, transparent), color-stop(0.5, transparent), color-stop(0.5, rgba(255, 255, 255, 0.15)), color-stop(0.75, rgba(255, 255, 255, 0.15)), color-stop(0.75, transparent), to(transparent));
  background-image: -webkit-linear-gradient(45deg, rgba(255, 255, 255, 0.15) 25%, transparent 25%, transparent 50%, rgba(255, 255, 255, 0.15) 50%, rgba(255, 255, 255, 0.15) 75%, transparent 75%, transparent);
  background-image: -moz-linear-gradient(45deg, rgba(255, 255, 255, 0.15) 25%, transparent 25%, transparent 50%, rgba(255, 255, 255, 0.15) 50%, rgba(255, 255, 255, 0.15) 75%, transparent 75%, transparent);
  background-image: -o-linear-gradient(45deg, rgba(255, 255, 255, 0.15) 25%, transparent 25%, transparent 50%, rgba(255, 255, 255, 0.15) 50%, rgba(255, 255, 255, 0.15) 75%, transparent 75%, transparent);
  background-image: linear-gradient(45deg, rgba(255, 255, 255, 0.15) 25%, transparent 25%, transparent 50%, rgba(255, 255, 255, 0.15) 50%, rgba(255, 255, 255, 0.15) 75%, transparent 75%, transparent);
  -webkit-background-size: 40px 40px;
     -moz-background-size: 40px 40px;
       -o-background-size: 40px 40px;
          background-size: 40px 40px;
}

.progress.active .bar {
  -webkit-animation: progress-bar-stripes 2s linear infinite;
     -moz-animation: progress-bar-stripes 2s linear infinite;
      -ms-animation: progress-bar-stripes 2s linear infinite;
       -o-animation: progress-bar-stripes 2s linear infinite;
          animation: progress-bar-stripes 2s linear infinite;
}

.progress-danger .bar,
.progress .bar-danger {
  background-color: #c43c35;
  background-image: -moz-linear-gradient(top, #ee5f5b, #c43c35);
  background-image: -webkit-gradient(linear, 0 0, 0 100%, from(#ee5f5b), to(#c43c35));
  background-image: -webkit-linear-gradient(top, #ee5f5b, #c43c35);
  background-image: -o-linear-gradient(top, #ee5f5b, #c43c35);
  background-image: linear-gradient(to bottom, #ee5f5b, #c43c35);
  background-repeat: repeat-x;
  filter: progid:DXImageTransform.Microsoft.gradient(startColorstr='#ffee5f5b', endColorstr='#ffc43c35', GradientType=0);
}

.progress-danger.progress-striped .bar,
.progress-striped .bar-danger {
  background-color: #ee5f5b;
  background-image: -webkit-gradient(linear, 0 100%, 100% 0, color-stop(0.25, rgba(255, 255, 255, 0.15)), color-stop(0.25, transparent), color-stop(0.5, transparent), color-stop(0.5, rgba(255, 255, 255, 0.15)), color-stop(0.75, rgba(255, 255, 255, 0.15)), color-stop(0.75, transparent), to(transparent));
  background-image: -webkit-linear-gradient(45deg, rgba(255, 255, 255, 0.15) 25%, transparent 25%, transparent 50%, rgba(255, 255, 255, 0.15) 50%, rgba(255, 255, 255, 0.15) 75%, transparent 75%, transparent);
  background-image: -moz-linear-gradient(45deg, rgba(255, 255, 255, 0.15) 25%, transparent 25%, transparent 50%, rgba(255, 255, 255, 0.15) 50%, rgba(255, 255, 255, 0.15) 75%, transparent 75%, transparent);
  background-image: -o-linear-gradient(45deg, rgba(255, 255, 255, 0.15) 25%, transparent 25%, transparent 50%, rgba(255, 255, 255, 0.15) 50%, rgba(255, 255, 255, 0.15) 75%, transparent 75%, transparent);
  background-image: linear-gradient(45deg, rgba(255, 255, 255, 0.15) 25%, transparent 25%, transparent 50%, rgba(255, 255, 255, 0.15) 50%, rgba(255, 255, 255, 0.15) 75%, transparent 75%, transparent);
}

.progress-success .bar,
.progress .bar-success {
  background-color: #57a957;
  background-image: -moz-linear-gradient(top, #62c462, #57a957);
  background-image: -webkit-gradient(linear, 0 0, 0 100%, from(#62c462), to(#57a957));
  background-image: -webkit-linear-gradient(top, #62c462, #57a957);
  background-image: -o-linear-gradient(top, #62c462, #57a957);
  background-image: linear-gradient(to bottom, #62c462, #57a957);
  background-repeat: repeat-x;
  filter: progid:DXImageTransform.Microsoft.gradient(startColorstr='#ff62c462', endColorstr='#ff57a957', GradientType=0);
}

.progress-success.progress-striped .bar,
.progress-striped .bar-success {
  background-color: #62c462;
  background-image: -webkit-gradient(linear, 0 100%, 100% 0, color-stop(0.25, rgba(255, 255, 255, 0.15)), color-stop(0.25, transparent), color-stop(0.5, transparent), color-stop(0.5, rgba(255, 255, 255, 0.15)), color-stop(0.75, rgba(255, 255, 255, 0.15)), color-stop(0.75, transparent), to(transparent));
  background-image: -webkit-linear-gradient(45deg, rgba(255, 255, 255, 0.15) 25%, transparent 25%, transparent 50%, rgba(255, 255, 255, 0.15) 50%, rgba(255, 255, 255, 0.15) 75%, transparent 75%, transparent);
  background-image: -moz-linear-gradient(45deg, rgba(255, 255, 255, 0.15) 25%, transparent 25%, transparent 50%, rgba(255, 255, 255, 0.15) 50%, rgba(255, 255, 255, 0.15) 75%, transparent 75%, transparent);
  background-image: -o-linear-gradient(45deg, rgba(255, 255, 255, 0.15) 25%, transparent 25%, transparent 50%, rgba(255, 255, 255, 0.15) 50%, rgba(255, 255, 255, 0.15) 75%, transparent 75%, transparent);
  background-image: linear-gradient(45deg, rgba(255, 255, 255, 0.15) 25%, transparent 25%, transparent 50%, rgba(255, 255, 255, 0.15) 50%, rgba(255, 255, 255, 0.15) 75%, transparent 75%, transparent);
}

.progress-info .bar,
.progress .bar-info {
  background-color: #339bb9;
  background-image: -moz-linear-gradient(top, #5bc0de, #339bb9);
  background-image: -webkit-gradient(linear, 0 0, 0 100%, from(#5bc0de), to(#339bb9));
  background-image: -webkit-linear-gradient(top, #5bc0de, #339bb9);
  background-image: -o-linear-gradient(top, #5bc0de, #339bb9);
  background-image: linear-gradient(to bottom, #5bc0de, #339bb9);
  background-repeat: repeat-x;
  filter: progid:DXImageTransform.Microsoft.gradient(startColorstr='#ff5bc0de', endColorstr='#ff339bb9', GradientType=0);
}

.progress-info.progress-striped .bar,
.progress-striped .bar-info {
  background-color: #5bc0de;
  background-image: -webkit-gradient(linear, 0 100%, 100% 0, color-stop(0.25, rgba(255, 255, 255, 0.15)), color-stop(0.25, transparent), color-stop(0.5, transparent), color-stop(0.5, rgba(255, 255, 255, 0.15)), color-stop(0.75, rgba(255, 255, 255, 0.15)), color-stop(0.75, transparent), to(transparent));
  background-image: -webkit-linear-gradient(45deg, rgba(255, 255, 255, 0.15) 25%, transparent 25%, transparent 50%, rgba(255, 255, 255, 0.15) 50%, rgba(255, 255, 255, 0.15) 75%, transparent 75%, transparent);
  background-image: -moz-linear-gradient(45deg, rgba(255, 255, 255, 0.15) 25%, transparent 25%, transparent 50%, rgba(255, 255, 255, 0.15) 50%, rgba(255, 255, 255, 0.15) 75%, transparent 75%, transparent);
  background-image: -o-linear-gradient(45deg, rgba(255, 255, 255, 0.15) 25%, transparent 25%, transparent 50%, rgba(255, 255, 255, 0.15) 50%, rgba(255, 255, 255, 0.15) 75%, transparent 75%, transparent);
  background-image: linear-gradient(45deg, rgba(255, 255, 255, 0.15) 25%, transparent 25%, transparent 50%, rgba(255, 255, 255, 0.15) 50%, rgba(255, 255, 255, 0.15) 75%, transparent 75%, transparent);
}

.progress-warning .bar,
.progress .bar-warning {
  background-color: #f89406;
  background-image: -moz-linear-gradient(top, #fbb450, #f89406);
  background-image: -webkit-gradient(linear, 0 0, 0 100%, from(#fbb450), to(#f89406));
  background-image: -webkit-linear-gradient(top, #fbb450, #f89406);
  background-image: -o-linear-gradient(top, #fbb450, #f89406);
  background-image: linear-gradient(to bottom, #fbb450, #f89406);
  background-repeat: repeat-x;
  filter: progid:DXImageTransform.Microsoft.gradient(startColorstr='#fffbb450', endColorstr='#fff89406', GradientType=0);
}

.progress-warning.progress-striped .bar,
.progress-striped .bar-warning {
  background-color: #fbb450;
  background-image: -webkit-gradient(linear, 0 100%, 100% 0, color-stop(0.25, rgba(255, 255, 255, 0.15)), color-stop(0.25, transparent), color-stop(0.5, transparent), color-stop(0.5, rgba(255, 255, 255, 0.15)), color-stop(0.75, rgba(255, 255, 255, 0.15)), color-stop(0.75, transparent), to(transparent));
  background-image: -webkit-linear-gradient(45deg, rgba(255, 255, 255, 0.15) 25%, transparent 25%, transparent 50%, rgba(255, 255, 255, 0.15) 50%, rgba(255, 255, 255, 0.15) 75%, transparent 75%, transparent);
  background-image: -moz-linear-gradient(45deg, rgba(255, 255, 255, 0.15) 25%, transparent 25%, transparent 50%, rgba(255, 255, 255, 0.15) 50%, rgba(255, 255, 255, 0.15) 75%, transparent 75%, transparent);
  background-image: -o-linear-gradient(45deg, rgba(255, 255, 255, 0.15) 25%, transparent 25%, transparent 50%, rgba(255, 255, 255, 0.15) 50%, rgba(255, 255, 255, 0.15) 75%, transparent 75%, transparent);
  background-image: linear-gradient(45deg, rgba(255, 255, 255, 0.15) 25%, transparent 25%, transparent 50%, rgba(255, 255, 255, 0.15) 50%, rgba(255, 255, 255, 0.15) 75%, transparent 75%, transparent);
}

.accordion {
  margin-bottom: 20px;
}

.accordion-group {
  margin-bottom: 2px;
  border: 1px solid #e5e5e5;
  border-radius: 4px;
}

.accordion-heading {
  border-bottom: 0;
}

.accordion-heading .accordion-toggle {
  display: block;
  padding: 8px 15px;
}

.accordion-toggle {
  cursor: pointer;
}

.accordion-inner {
  padding: 9px 15px;
  border-top: 1px solid #e5e5e5;
}

.carousel {
  position: relative;
  margin-bottom: 20px;
  line-height: 1;
}

.carousel-inner {
  position: relative;
  width: 100%;
  overflow: hidden;
}

.carousel-inner > .item {
  position: relative;
  display: none;
  -webkit-transition: 0.6s ease-in-out left;
     -moz-transition: 0.6s ease-in-out left;
       -o-transition: 0.6s ease-in-out left;
          transition: 0.6s ease-in-out left;
}

.carousel-inner > .item > img {
  display: block;
  line-height: 1;
}

.carousel-inner > .active,
.carousel-inner > .next,
.carousel-inner > .prev {
  display: block;
}

.carousel-inner > .active {
  left: 0;
}

.carousel-inner > .next,
.carousel-inner > .prev {
  position: absolute;
  top: 0;
  width: 100%;
}

.carousel-inner > .next {
  left: 100%;
}

.carousel-inner > .prev {
  left: -100%;
}

.carousel-inner > .next.left,
.carousel-inner > .prev.right {
  left: 0;
}

.carousel-inner > .active.left {
  left: -100%;
}

.carousel-inner > .active.right {
  left: 100%;
}

.carousel-control {
  position: absolute;
  top: 0;
  bottom: 0;
  left: 0;
  width: 120px;
  opacity: 0.5;
  filter: alpha(opacity=50);
}

.carousel-control.left {
  background-color: rgba(0, 0, 0, 0.001);
  background-color: transparent;
  background-image: -moz-linear-gradient(left, rgba(0, 0, 0, 0.75), rgba(0, 0, 0, 0.001));
  background-image: -webkit-gradient(linear, 0 0, 100% 0, from(rgba(0, 0, 0, 0.75)), to(rgba(0, 0, 0, 0.001)));
  background-image: -webkit-linear-gradient(left, rgba(0, 0, 0, 0.75), rgba(0, 0, 0, 0.001));
  background-image: -o-linear-gradient(left, rgba(0, 0, 0, 0.75), rgba(0, 0, 0, 0.001));
  background-image: linear-gradient(to right, rgba(0, 0, 0, 0.75), rgba(0, 0, 0, 0.001));
  background-repeat: repeat-x;
  filter: progid:DXImageTransform.Microsoft.gradient(startColorstr='#bf000000', endColorstr='#00000000', GradientType=1);
}

.carousel-control.right {
  right: 0;
  left: auto;
  background-color: rgba(0, 0, 0, 0.75);
  background-color: transparent;
  background-image: -moz-linear-gradient(left, rgba(0, 0, 0, 0.001), rgba(0, 0, 0, 0.75));
  background-image: -webkit-gradient(linear, 0 0, 100% 0, from(rgba(0, 0, 0, 0.001)), to(rgba(0, 0, 0, 0.75)));
  background-image: -webkit-linear-gradient(left, rgba(0, 0, 0, 0.001), rgba(0, 0, 0, 0.75));
  background-image: -o-linear-gradient(left, rgba(0, 0, 0, 0.001), rgba(0, 0, 0, 0.75));
  background-image: linear-gradient(to right, rgba(0, 0, 0, 0.001), rgba(0, 0, 0, 0.75));
  background-repeat: repeat-x;
  filter: progid:DXImageTransform.Microsoft.gradient(startColorstr='#00000000', endColorstr='#bf000000', GradientType=1);
}

.carousel-control:hover {
  color: #fff;
  text-decoration: none;
  opacity: 0.9;
  filter: alpha(opacity=90);
}

.carousel-control .control {
  position: absolute;
  top: 50%;
  z-index: 5;
  display: block;
  margin-top: -35px;
  margin-left: 30px;
  font-size: 80px;
  font-weight: 100;
  color: #fff;
  text-shadow: 0 1px 2px rgba(0, 0, 0, 0.6);
}

.carousel-control.right .control {
  margin-left: 70px;
}

.carousel-indicators {
  position: absolute;
  top: 15px;
  right: 15px;
  z-index: 5;
  margin: 0;
  list-style: none;
}

.carousel-indicators li {
  display: block;
  float: left;
  width: 10px;
  height: 10px;
  margin-left: 5px;
  text-indent: -999px;
  background-color: #ccc;
  background-color: rgba(255, 255, 255, 0.25);
  border-radius: 5px;
}

.carousel-indicators .active {
  background-color: #fff;
}

.carousel-caption {
  position: absolute;
  right: 0;
  bottom: 0;
  left: 0;
  z-index: 10;
  max-width: 60%;
  padding: 40px;
  text-shadow: 0 1px 2px rgba(0, 0, 0, 0.6);
}

.carousel-caption h3,
.carousel-caption p {
  line-height: 20px;
  color: #fff;
}

.carousel-caption h3 {
  margin: 0 0 5px;
}

.carousel-caption p {
  margin-bottom: 0;
}

.jumbotron {
  padding: 60px;
  margin-bottom: 30px;
  font-size: 18px;
  font-weight: 200;
  line-height: 30px;
  color: inherit;
  background-color: #eeeeee;
  border-radius: 6px;
}

.jumbotron h1 {
  margin-bottom: 0;
  font-size: 60px;
  line-height: 1;
  letter-spacing: -1px;
  color: inherit;
}

.jumbotron li {
  line-height: 30px;
}

.clearfix:before,
.clearfix:after {
  display: table;
  content: " ";
}

.clearfix:after {
  clear: both;
}

.pull-right {
  float: right;
}

.pull-left {
  float: left;
}

.hide {
  display: none !important;
}

.show {
  display: block !important;
}

.invisible {
  visibility: hidden;
}

.text-hide {
  font: 0/0 a;
  color: transparent;
  text-shadow: none;
  background-color: transparent;
  border: 0;
}

.affix {
  position: fixed;
}

@-ms-viewport {
  width: device-width;
}

.hidden {
  display: none;
  visibility: hidden;
}

.visible-phone {
  display: none !important;
}

.visible-tablet {
  display: none !important;
}

.hidden-desktop {
  display: none !important;
}

.visible-desktop {
  display: inherit !important;
}

@media (min-width: 768px) and (max-width: 979px) {
  .hidden-desktop {
    display: inherit !important;
  }
  .visible-desktop {
    display: none !important ;
  }
  .visible-tablet {
    display: inherit !important;
  }
  .hidden-tablet {
    display: none !important;
  }
}

@media (max-width: 767px) {
  .hidden-desktop {
    display: inherit !important;
  }
  .visible-desktop {
    display: none !important;
  }
  .visible-phone {
    display: inherit !important;
  }
  .hidden-phone {
    display: none !important;
  }
}

@media (min-width: 1200px) {
  .container {
    max-width: 1170px;
  }
  .row {
    margin-right: -15px;
    margin-left: -15px;
  }
  .row:before,
  .row:after {
    display: table;
    content: " ";
  }
  .row:after {
    clear: both;
  }
  [class*="span"] {
    float: left;
    min-height: 1px;
    padding-right: 15px;
    padding-left: 15px;
    -webkit-box-sizing: border-box;
       -moz-box-sizing: border-box;
            box-sizing: border-box;
  }
  .span12 {
    width: 100%;
  }
  .span11 {
    width: 91.66666666666666%;
  }
  .span10 {
    width: 83.33333333333334%;
  }
  .span9 {
    width: 75%;
  }
  .span8 {
    width: 66.66666666666666%;
  }
  .span7 {
    width: 58.333333333333336%;
  }
  .span6 {
    width: 50%;
  }
  .span5 {
    width: 41.66666666666667%;
  }
  .span4 {
    width: 33.33333333333333%;
  }
  .span3 {
    width: 25%;
  }
  .span2 {
    width: 16.666666666666664%;
  }
  .span1 {
    width: 8.333333333333332%;
  }
  .offset12 {
    margin-left: 100%;
  }
  .offset11 {
    margin-left: 91.66666666666666%;
  }
  .offset10 {
    margin-left: 83.33333333333334%;
  }
  .offset9 {
    margin-left: 75%;
  }
  .offset8 {
    margin-left: 66.66666666666666%;
  }
  .offset7 {
    margin-left: 58.333333333333336%;
  }
  .offset6 {
    margin-left: 50%;
  }
  .offset5 {
    margin-left: 41.66666666666667%;
  }
  .offset4 {
    margin-left: 33.33333333333333%;
  }
  .offset3 {
    margin-left: 25%;
  }
  .offset2 {
    margin-left: 16.666666666666664%;
  }
  .offset1 {
    margin-left: 8.333333333333332%;
  }
}

@media (min-width: 768px) and (max-width: 979px) {
  .row {
    margin-right: -10px;
    margin-left: -10px;
  }
  .row:before,
  .row:after {
    display: table;
    content: " ";
  }
  .row:after {
    clear: both;
  }
  [class*="span"] {
    float: left;
    min-height: 1px;
    padding-right: 10px;
    padding-left: 10px;
    -webkit-box-sizing: border-box;
       -moz-box-sizing: border-box;
            box-sizing: border-box;
  }
  .span12 {
    width: 100%;
  }
  .span11 {
    width: 91.66666666666666%;
  }
  .span10 {
    width: 83.33333333333334%;
  }
  .span9 {
    width: 75%;
  }
  .span8 {
    width: 66.66666666666666%;
  }
  .span7 {
    width: 58.333333333333336%;
  }
  .span6 {
    width: 50%;
  }
  .span5 {
    width: 41.66666666666667%;
  }
  .span4 {
    width: 33.33333333333333%;
  }
  .span3 {
    width: 25%;
  }
  .span2 {
    width: 16.666666666666664%;
  }
  .span1 {
    width: 8.333333333333332%;
  }
  .offset12 {
    margin-left: 100%;
  }
  .offset11 {
    margin-left: 91.66666666666666%;
  }
  .offset10 {
    margin-left: 83.33333333333334%;
  }
  .offset9 {
    margin-left: 75%;
  }
  .offset8 {
    margin-left: 66.66666666666666%;
  }
  .offset7 {
    margin-left: 58.333333333333336%;
  }
  .offset6 {
    margin-left: 50%;
  }
  .offset5 {
    margin-left: 41.66666666666667%;
  }
  .offset4 {
    margin-left: 33.33333333333333%;
  }
  .offset3 {
    margin-left: 25%;
  }
  .offset2 {
    margin-left: 16.666666666666664%;
  }
  .offset1 {
    margin-left: 8.333333333333332%;
  }
}

@media (max-width: 767px) {
  body {
    padding-right: 20px;
    padding-left: 20px;
  }
  .navbar-fixed-top,
  .navbar-fixed-bottom,
  .navbar-static-top {
    margin-right: -20px;
    margin-left: -20px;
  }
  .dl-horizontal dt {
    float: none;
    width: auto;
    clear: none;
    text-align: left;
  }
  .dl-horizontal dd {
    margin-left: 0;
  }
  .container {
    width: auto;
  }
  [class*="span"],
  .uneditable-input[class*="span"] {
    display: block;
    float: none;
    width: 100%;
    margin-left: 0;
  }
  input[class*="span"],
  select[class*="span"],
  textarea[class*="span"],
  .uneditable-input {
    width: 100%;
  }
  .input-prepend input,
  .input-append input,
  .input-prepend input[class*="span"],
  .input-append input[class*="span"] {
    display: inline-block;
    width: auto;
  }
  .modal {
    position: fixed;
    top: 20px;
    right: 20px;
    left: 20px;
    width: auto;
    margin: 0;
  }
  .modal.fade {
    top: -100px;
  }
  .modal.fade.in {
    top: 20px;
  }
}

@media (max-width: 480px) {
  .nav-collapse {
    -webkit-transform: translate3d(0, 0, 0);
  }
  .page-header h1 small {
    display: block;
    line-height: 20px;
  }
  input[type="checkbox"],
  input[type="radio"] {
    border: 1px solid #ccc;
  }
  .form-horizontal .control-label {
    float: none;
    width: auto;
    padding-top: 0;
    text-align: left;
  }
  .form-horizontal .controls {
    margin-left: 0;
  }
  .form-horizontal .control-list {
    padding-top: 0;
  }
  .form-horizontal .form-actions {
    padding-right: 10px;
    padding-left: 10px;
  }
  .media .pull-left,
  .media .pull-right {
    display: block;
    float: none;
    margin-bottom: 10px;
  }
  .media-object {
    margin-right: 0;
    margin-left: 0;
  }
  .modal {
    top: 10px;
    right: 10px;
    left: 10px;
  }
  .modal-header .close {
    padding: 10px;
    margin: -10px;
  }
  .carousel-caption {
    position: static;
  }
}

@media (max-width: 979px) {
  body {
    padding-top: 0;
  }
  .navbar-fixed-top,
  .navbar-fixed-bottom {
    position: static;
  }
  .navbar-fixed-top {
    margin-bottom: 20px;
  }
  .navbar-fixed-bottom {
    margin-top: 20px;
  }
  .navbar-fixed-top,
  .navbar-fixed-bottom {
    padding: 5px;
  }
  .navbar .container {
    width: auto;
    padding: 0;
  }
  .navbar .brand {
    padding-right: 10px;
    padding-left: 10px;
    margin: 0 0 0 -5px;
  }
  .nav-collapse {
    clear: both;
  }
  .nav-collapse .nav {
    float: none;
    margin: 0 0 10px;
  }
  .nav-collapse .nav > li {
    float: none;
  }
  .nav-collapse .nav > li > a {
    margin-bottom: 2px;
  }
  .nav-collapse .nav > .divider-vertical {
    display: none;
  }
  .nav-collapse .nav .nav-header {
    color: #777777;
    text-shadow: none;
  }
  .nav-collapse .nav > li > a,
  .nav-collapse .dropdown-menu a {
    padding: 9px 15px;
    font-weight: bold;
    color: #777777;
    border-radius: 3px;
  }
  .nav-collapse .btn {
    padding: 4px 10px 4px;
    font-weight: normal;
    border-radius: 4px;
  }
  .nav-collapse .dropdown-menu li + li a {
    margin-bottom: 2px;
  }
  .nav-collapse .nav > li > a:hover,
  .nav-collapse .dropdown-menu a:hover {
    background-color: #f2f2f2;
  }
  .navbar-inverse .nav-collapse .nav > li > a,
  .navbar-inverse .nav-collapse .dropdown-menu a {
    color: #999999;
  }
  .navbar-inverse .nav-collapse .nav > li > a:hover,
  .navbar-inverse .nav-collapse .dropdown-menu a:hover {
    background-color: #222222;
  }
  .nav-collapse.in .btn-group {
    padding: 0;
    margin-top: 5px;
  }
  .nav-collapse .dropdown-menu {
    position: static;
    top: auto;
    left: auto;
    display: none;
    float: none;
    max-width: none;
    padding: 0;
    margin: 0 15px;
    background-color: transparent;
    border: none;
    border-radius: 0;
    -webkit-box-shadow: none;
            box-shadow: none;
  }
  .nav-collapse .open > .dropdown-menu {
    display: block;
  }
  .nav-collapse .dropdown-menu:before,
  .nav-collapse .dropdown-menu:after {
    display: none;
  }
  .nav-collapse .dropdown-menu .divider {
    display: none;
  }
  .nav-collapse .nav > li > .dropdown-menu:before,
  .nav-collapse .nav > li > .dropdown-menu:after {
    display: none;
  }
  .nav-collapse .navbar-form,
  .nav-collapse .navbar-search {
    float: none;
    padding: 10px 15px;
    margin: 10px 0;
    border-top: 1px solid #f2f2f2;
    border-bottom: 1px solid #f2f2f2;
    -webkit-box-shadow: inset 0 1px 0 rgba(255, 255, 255, 0.1), 0 1px 0 rgba(255, 255, 255, 0.1);
            box-shadow: inset 0 1px 0 rgba(255, 255, 255, 0.1), 0 1px 0 rgba(255, 255, 255, 0.1);
  }
  .navbar-inverse .nav-collapse .navbar-form,
  .navbar-inverse .nav-collapse .navbar-search {
    border-top-color: #222222;
    border-bottom-color: #222222;
  }
  .navbar .nav-collapse .nav.pull-right {
    float: none;
    margin-left: 0;
  }
  .nav-collapse,
  .nav-collapse.collapse {
    height: 0;
    overflow: hidden;
  }
  .navbar .btn-navbar {
    display: block;
  }
  .navbar-static {
    padding-right: 10px;
    padding-left: 10px;
  }
}

@media (min-width: 980px) {
  .nav-collapse.collapse {
    height: auto !important;
    overflow: visible !important;
  }
}<|MERGE_RESOLUTION|>--- conflicted
+++ resolved
@@ -1,9 +1,5 @@
 /*!
-<<<<<<< HEAD
  * Bootstrap v3.0.0
-=======
- * Bootstrap v2.3.0
->>>>>>> 4b34f494
  *
  * Copyright 2012 Twitter, Inc
  * Licensed under the Apache License v2.0
@@ -1230,18 +1226,8 @@
   vertical-align: middle;
 }
 
-<<<<<<< HEAD
 .input-group {
   display: table;
-=======
-.input-append,
-.input-prepend {
-  display: inline-block;
-  margin-bottom: 10px;
-  font-size: 0;
-  white-space: nowrap;
-  vertical-align: middle;
->>>>>>> 4b34f494
 }
 
 .input-group[class*="span"] {
@@ -1453,59 +1439,31 @@
 }
 
 .table-bordered thead:first-child tr:first-child > th:first-child,
-<<<<<<< HEAD
-.table-bordered tbody:first-child tr:first-child > td:first-child {
-  border-top-left-radius: 4px;
-}
-
-.table-bordered thead:first-child tr:first-child > th:last-child,
-.table-bordered tbody:first-child tr:first-child > td:last-child {
-  border-top-right-radius: 4px;
-=======
 .table-bordered tbody:first-child tr:first-child > td:first-child,
 .table-bordered tbody:first-child tr:first-child > th:first-child {
-  -webkit-border-top-left-radius: 4px;
-          border-top-left-radius: 4px;
-  -moz-border-radius-topleft: 4px;
+  border-top-left-radius: 4px;
 }
 
 .table-bordered thead:first-child tr:first-child > th:last-child,
 .table-bordered tbody:first-child tr:first-child > td:last-child,
 .table-bordered tbody:first-child tr:first-child > th:last-child {
-  -webkit-border-top-right-radius: 4px;
-          border-top-right-radius: 4px;
-  -moz-border-radius-topright: 4px;
->>>>>>> 4b34f494
+  border-top-right-radius: 4px;
 }
 
 .table-bordered thead:last-child tr:last-child > th:first-child,
 .table-bordered tbody:last-child tr:last-child > td:first-child,
-<<<<<<< HEAD
-.table-bordered tfoot:last-child tr:last-child > td:first-child {
-  border-bottom-left-radius: 4px;
-=======
 .table-bordered tbody:last-child tr:last-child > th:first-child,
 .table-bordered tfoot:last-child tr:last-child > td:first-child,
 .table-bordered tfoot:last-child tr:last-child > th:first-child {
-  -webkit-border-bottom-left-radius: 4px;
-          border-bottom-left-radius: 4px;
-  -moz-border-radius-bottomleft: 4px;
->>>>>>> 4b34f494
+  border-bottom-left-radius: 4px;
 }
 
 .table-bordered thead:last-child tr:last-child > th:last-child,
 .table-bordered tbody:last-child tr:last-child > td:last-child,
-<<<<<<< HEAD
-.table-bordered tfoot:last-child tr:last-child > td:last-child {
-  border-bottom-right-radius: 4px;
-=======
 .table-bordered tbody:last-child tr:last-child > th:last-child,
 .table-bordered tfoot:last-child tr:last-child > td:last-child,
 .table-bordered tfoot:last-child tr:last-child > th:last-child {
-  -webkit-border-bottom-right-radius: 4px;
-          border-bottom-right-radius: 4px;
-  -moz-border-radius-bottomright: 4px;
->>>>>>> 4b34f494
+  border-bottom-right-radius: 4px;
 }
 
 .table-bordered tfoot + tbody:last-child tr:last-child > td:first-child {
@@ -1547,35 +1505,35 @@
   margin-left: 0;
 }
 
-.table tbody tr.success td {
+.table tbody tr.success > td {
   background-color: #dff0d8;
 }
 
-.table tbody tr.error td {
+.table tbody tr.error > td {
   background-color: #f2dede;
 }
 
-.table tbody tr.warning td {
+.table tbody tr.warning > td {
   background-color: #fcf8e3;
 }
 
-.table tbody tr.info td {
+.table tbody tr.info > td {
   background-color: #d9edf7;
 }
 
-.table-hover tbody tr.success:hover td {
+.table-hover tbody tr.success:hover > td {
   background-color: #d0e9c6;
 }
 
-.table-hover tbody tr.error:hover td {
+.table-hover tbody tr.error:hover > td {
   background-color: #ebcccc;
 }
 
-.table-hover tbody tr.warning:hover td {
+.table-hover tbody tr.warning:hover > td {
   background-color: #faf2cc;
 }
 
-.table-hover tbody tr.info:hover td {
+.table-hover tbody tr.info:hover > td {
   background-color: #c4e3f3;
 }
 
@@ -1633,7 +1591,6 @@
   content: "\e010";
 }
 
-<<<<<<< HEAD
 .glyphicon-th:before {
   content: "\e011";
 }
@@ -1664,38 +1621,6 @@
 
 .glyphicon-signal:before {
   content: "\e018";
-=======
-.table tbody tr.success > td {
-  background-color: #dff0d8;
-}
-
-.table tbody tr.error > td {
-  background-color: #f2dede;
-}
-
-.table tbody tr.warning > td {
-  background-color: #fcf8e3;
-}
-
-.table tbody tr.info > td {
-  background-color: #d9edf7;
-}
-
-.table-hover tbody tr.success:hover > td {
-  background-color: #d0e9c6;
-}
-
-.table-hover tbody tr.error:hover > td {
-  background-color: #ebcccc;
-}
-
-.table-hover tbody tr.warning:hover > td {
-  background-color: #faf2cc;
-}
-
-.table-hover tbody tr.info:hover > td {
-  background-color: #c4e3f3;
->>>>>>> 4b34f494
 }
 
 .glyphicon-cog:before {
@@ -2500,62 +2425,8 @@
   text-align: center;
   vertical-align: middle;
   cursor: pointer;
-<<<<<<< HEAD
   border: 1px solid #a7a9aa;
   border-radius: 4px;
-=======
-  background-color: #f5f5f5;
-  *background-color: #e6e6e6;
-  background-image: -moz-linear-gradient(top, #ffffff, #e6e6e6);
-  background-image: -webkit-gradient(linear, 0 0, 0 100%, from(#ffffff), to(#e6e6e6));
-  background-image: -webkit-linear-gradient(top, #ffffff, #e6e6e6);
-  background-image: -o-linear-gradient(top, #ffffff, #e6e6e6);
-  background-image: linear-gradient(to bottom, #ffffff, #e6e6e6);
-  background-repeat: repeat-x;
-  border: 1px solid #cccccc;
-  *border: 0;
-  border-color: #e6e6e6 #e6e6e6 #bfbfbf;
-  border-color: rgba(0, 0, 0, 0.1) rgba(0, 0, 0, 0.1) rgba(0, 0, 0, 0.25);
-  border-bottom-color: #b3b3b3;
-  -webkit-border-radius: 4px;
-     -moz-border-radius: 4px;
-          border-radius: 4px;
-  filter: progid:DXImageTransform.Microsoft.gradient(startColorstr='#ffffffff', endColorstr='#ffe6e6e6', GradientType=0);
-  filter: progid:DXImageTransform.Microsoft.gradient(enabled=false);
-  *zoom: 1;
-  -webkit-box-shadow: inset 0 1px 0 rgba(255, 255, 255, 0.2), 0 1px 2px rgba(0, 0, 0, 0.05);
-     -moz-box-shadow: inset 0 1px 0 rgba(255, 255, 255, 0.2), 0 1px 2px rgba(0, 0, 0, 0.05);
-          box-shadow: inset 0 1px 0 rgba(255, 255, 255, 0.2), 0 1px 2px rgba(0, 0, 0, 0.05);
-}
-
-.btn:hover,
-.btn:active,
-.btn.active,
-.btn.disabled,
-.btn[disabled] {
-  color: #333333;
-  background-color: #e6e6e6;
-  *background-color: #d9d9d9;
-}
-
-.btn:active,
-.btn.active {
-  background-color: #cccccc \9;
-}
-
-.btn:first-child {
-  *margin-left: 0;
-}
-
-.btn:hover {
-  color: #333333;
-  text-decoration: none;
-  background-position: 0 -15px;
-  -webkit-transition: background-position 0.1s linear;
-     -moz-transition: background-position 0.1s linear;
-       -o-transition: background-position 0.1s linear;
-          transition: background-position 0.1s linear;
->>>>>>> 4b34f494
 }
 
 .btn:focus {
@@ -2645,7 +2516,6 @@
   border-color: #a7a9aa;
 }
 
-<<<<<<< HEAD
 .btn:hover,
 .btn:focus,
 .btn:active {
@@ -2653,8 +2523,6 @@
   border-color: #8d9091;
 }
 
-=======
->>>>>>> 4b34f494
 .btn-primary {
   background-color: #428bca;
   border-color: #428bca;
@@ -4009,7 +3877,7 @@
 
 .tooltip-inner {
   max-width: 200px;
-  padding: 8px;
+  padding: 3px 8px;
   color: #ffffff;
   text-align: center;
   text-decoration: none;
