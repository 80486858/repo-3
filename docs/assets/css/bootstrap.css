--- conflicted
+++ resolved
@@ -324,227 +324,7 @@
 }
 
 .offset1 {
-<<<<<<< HEAD
   margin-left: 8.333333333333332%;
-=======
-  margin-left: 100px;
-}
-
-.row-fluid {
-  width: 100%;
-  *zoom: 1;
-}
-
-.row-fluid:before,
-.row-fluid:after {
-  display: table;
-  line-height: 0;
-  content: "";
-}
-
-.row-fluid:after {
-  clear: both;
-}
-
-.row-fluid [class*="span"] {
-  display: block;
-  float: left;
-  width: 100%;
-  min-height: 30px;
-  margin-left: 2.127659574468085%;
-  *margin-left: 2.074468085106383%;
-  -webkit-box-sizing: border-box;
-     -moz-box-sizing: border-box;
-          box-sizing: border-box;
-}
-
-.row-fluid [class*="span"]:first-child {
-  margin-left: 0;
-}
-
-.row-fluid .controls-row [class*="span"] + [class*="span"] {
-  margin-left: 2.127659574468085%;
-}
-
-.row-fluid .span12 {
-  width: 100%;
-  *width: 99.94680851063829%;
-}
-
-.row-fluid .span11 {
-  width: 91.48936170212765%;
-  *width: 91.43617021276594%;
-}
-
-.row-fluid .span10 {
-  width: 82.97872340425532%;
-  *width: 82.92553191489361%;
-}
-
-.row-fluid .span9 {
-  width: 74.46808510638297%;
-  *width: 74.41489361702126%;
-}
-
-.row-fluid .span8 {
-  width: 65.95744680851064%;
-  *width: 65.90425531914893%;
-}
-
-.row-fluid .span7 {
-  width: 57.44680851063829%;
-  *width: 57.39361702127659%;
-}
-
-.row-fluid .span6 {
-  width: 48.93617021276595%;
-  *width: 48.88297872340425%;
-}
-
-.row-fluid .span5 {
-  width: 40.42553191489362%;
-  *width: 40.37234042553192%;
-}
-
-.row-fluid .span4 {
-  width: 31.914893617021278%;
-  *width: 31.861702127659576%;
-}
-
-.row-fluid .span3 {
-  width: 23.404255319148934%;
-  *width: 23.351063829787233%;
-}
-
-.row-fluid .span2 {
-  width: 14.893617021276595%;
-  *width: 14.840425531914894%;
-}
-
-.row-fluid .span1 {
-  width: 6.382978723404255%;
-  *width: 6.329787234042553%;
-}
-
-.row-fluid .offset12 {
-  margin-left: 104.25531914893617%;
-  *margin-left: 104.14893617021275%;
-}
-
-.row-fluid .offset12:first-child {
-  margin-left: 102.12765957446808%;
-  *margin-left: 102.02127659574467%;
-}
-
-.row-fluid .offset11 {
-  margin-left: 95.74468085106382%;
-  *margin-left: 95.6382978723404%;
-}
-
-.row-fluid .offset11:first-child {
-  margin-left: 93.61702127659574%;
-  *margin-left: 93.51063829787232%;
-}
-
-.row-fluid .offset10 {
-  margin-left: 87.23404255319149%;
-  *margin-left: 87.12765957446807%;
-}
-
-.row-fluid .offset10:first-child {
-  margin-left: 85.1063829787234%;
-  *margin-left: 84.99999999999999%;
-}
-
-.row-fluid .offset9 {
-  margin-left: 78.72340425531914%;
-  *margin-left: 78.61702127659572%;
-}
-
-.row-fluid .offset9:first-child {
-  margin-left: 76.59574468085106%;
-  *margin-left: 76.48936170212764%;
-}
-
-.row-fluid .offset8 {
-  margin-left: 70.2127659574468%;
-  *margin-left: 70.10638297872339%;
-}
-
-.row-fluid .offset8:first-child {
-  margin-left: 68.08510638297872%;
-  *margin-left: 67.9787234042553%;
-}
-
-.row-fluid .offset7 {
-  margin-left: 61.70212765957446%;
-  *margin-left: 61.59574468085106%;
-}
-
-.row-fluid .offset7:first-child {
-  margin-left: 59.574468085106375%;
-  *margin-left: 59.46808510638297%;
-}
-
-.row-fluid .offset6 {
-  margin-left: 53.191489361702125%;
-  *margin-left: 53.085106382978715%;
-}
-
-.row-fluid .offset6:first-child {
-  margin-left: 51.063829787234035%;
-  *margin-left: 50.95744680851063%;
-}
-
-.row-fluid .offset5 {
-  margin-left: 44.68085106382979%;
-  *margin-left: 44.57446808510638%;
-}
-
-.row-fluid .offset5:first-child {
-  margin-left: 42.5531914893617%;
-  *margin-left: 42.4468085106383%;
-}
-
-.row-fluid .offset4 {
-  margin-left: 36.170212765957444%;
-  *margin-left: 36.06382978723405%;
-}
-
-.row-fluid .offset4:first-child {
-  margin-left: 34.04255319148936%;
-  *margin-left: 33.93617021276596%;
-}
-
-.row-fluid .offset3 {
-  margin-left: 27.659574468085104%;
-  *margin-left: 27.5531914893617%;
-}
-
-.row-fluid .offset3:first-child {
-  margin-left: 25.53191489361702%;
-  *margin-left: 25.425531914893618%;
-}
-
-.row-fluid .offset2 {
-  margin-left: 19.148936170212764%;
-  *margin-left: 19.04255319148936%;
-}
-
-.row-fluid .offset2:first-child {
-  margin-left: 17.02127659574468%;
-  *margin-left: 16.914893617021278%;
-}
-
-.row-fluid .offset1 {
-  margin-left: 10.638297872340425%;
-  *margin-left: 10.53191489361702%;
-}
-
-.row-fluid .offset1:first-child {
-  margin-left: 8.51063829787234%;
-  *margin-left: 8.404255319148938%;
->>>>>>> f4d3d7da
 }
 
 [class*="span"].hide,
@@ -1696,14 +1476,9 @@
 .input-append .uneditable-input,
 .input-prepend .uneditable-input {
   position: relative;
-<<<<<<< HEAD
   float: none;
   margin: 0;
   font-size: 14px;
-=======
-  margin-bottom: 0;
-  *margin-left: 0;
->>>>>>> f4d3d7da
   vertical-align: top;
   -webkit-border-radius: 0 4px 4px 0;
      -moz-border-radius: 0 4px 4px 0;
