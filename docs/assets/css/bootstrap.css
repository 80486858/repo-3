/*!
 * Bootstrap v2.0.0
 *
 * Copyright 2012 Twitter, Inc
 * Licensed under the Apache License v2.0
 * http://www.apache.org/licenses/LICENSE-2.0
 *
 * Designed and built with all the love in the world @twitter by @mdo and @fat.
<<<<<<< HEAD
 * Date: Fri Jan 27 16:25:59 PST 2012
=======
 * Date: Fri Jan 27 16:39:29 EST 2012
>>>>>>> 84b9a1bf
 */
article,
aside,
details,
figcaption,
figure,
footer,
header,
hgroup,
nav,
section {
  display: block;
}
audio, canvas, video {
  display: inline-block;
  *display: inline;
  *zoom: 1;
}
audio:not([controls]) {
  display: none;
}
html {
  font-size: 100%;
  -webkit-text-size-adjust: 100%;
  -ms-text-size-adjust: 100%;
}
a:focus {
  outline: thin dotted;
}
a:hover, a:active {
  outline: 0;
}
sub, sup {
  position: relative;
  font-size: 75%;
  line-height: 0;
  vertical-align: baseline;
}
sup {
  top: -0.5em;
}
sub {
  bottom: -0.25em;
}
img {
  max-width: 100%;
  height: auto;
  border: 0;
  -ms-interpolation-mode: bicubic;
}
button,
input,
select,
textarea {
  margin: 0;
  font-size: 100%;
  vertical-align: middle;
}
button, input {
  *overflow: visible;
  line-height: normal;
}
button::-moz-focus-inner, input::-moz-focus-inner {
  padding: 0;
  border: 0;
}
button,
input[type="button"],
input[type="reset"],
input[type="submit"] {
  cursor: pointer;
  -webkit-appearance: button;
}
input[type="search"] {
  -webkit-appearance: textfield;
  -webkit-box-sizing: content-box;
  -moz-box-sizing: content-box;
  box-sizing: content-box;
}
input[type="search"]::-webkit-search-decoration, input[type="search"]::-webkit-search-cancel-button {
  -webkit-appearance: none;
}
textarea {
  overflow: auto;
  vertical-align: top;
}
body {
  margin: 0;
  font-family: "Helvetica Neue", Helvetica, Arial, sans-serif;
  font-size: 13px;
  line-height: 18px;
  color: #555555;
  background-color: #ffffff;
}
a {
  color: #0088cc;
  text-decoration: none;
}
a:hover {
  color: #005580;
  text-decoration: underline;
}
.row {
  margin-left: -20px;
  *zoom: 1;
}
.row:before, .row:after {
  display: table;
  content: "";
}
.row:after {
  clear: both;
}
[class*="span"] {
  float: left;
  margin-left: 20px;
}
.span1 {
  width: 60px;
}
.span2 {
  width: 140px;
}
.span3 {
  width: 220px;
}
.span4 {
  width: 300px;
}
.span5 {
  width: 380px;
}
.span6 {
  width: 460px;
}
.span7 {
  width: 540px;
}
.span8 {
  width: 620px;
}
.span9 {
  width: 700px;
}
.span10 {
  width: 780px;
}
.span11 {
  width: 860px;
}
.span12 {
  width: 940px;
}
.offset1 {
  margin-left: 100px;
}
.offset2 {
  margin-left: 180px;
}
.offset3 {
  margin-left: 260px;
}
.offset4 {
  margin-left: 340px;
}
.offset5 {
  margin-left: 420px;
}
.offset6 {
  margin-left: 500px;
}
.offset7 {
  margin-left: 580px;
}
.offset8 {
  margin-left: 660px;
}
.offset9 {
  margin-left: 740px;
}
.offset10 {
  margin-left: 820px;
}
.offset11 {
  margin-left: 900px;
}
.container {
  width: 940px;
  margin-left: auto;
  margin-right: auto;
  *zoom: 1;
}
.container:before, .container:after {
  display: table;
  content: "";
}
.container:after {
  clear: both;
}
.fluid-container {
  position: relative;
  min-width: 940px;
  padding-left: 20px;
  padding-right: 20px;
  *zoom: 1;
}
.fluid-container:before, .fluid-container:after {
  display: table;
  content: "";
}
.fluid-container:after {
  clear: both;
}
.fluid-sidebar {
  width: 220px;
  margin: 0 20px 18px;
}
.sidebar-left {
  padding-left: 260px;
}
.sidebar-right {
  padding-right: 260px;
}
.sidebar-left .fluid-sidebar {
  float: left;
  margin-left: -240px;
}
.sidebar-right .fluid-sidebar {
  float: right;
  margin-right: -240px;
}
.fluid-content {
  float: left;
  width: 100%;
}
p {
  margin: 0 0 9px;
  font-family: "Helvetica Neue", Helvetica, Arial, sans-serif;
  font-size: 13px;
  line-height: 18px;
}
p small {
  font-size: 11px;
  color: #999999;
}
.lead {
  margin-bottom: 18px;
  font-size: 20px;
  font-weight: 200;
  line-height: 27px;
}
h1,
h2,
h3,
h4,
h5,
h6 {
  margin: 0;
  font-weight: bold;
  color: #333333;
  text-rendering: optimizelegibility;
}
h1 small,
h2 small,
h3 small,
h4 small,
h5 small,
h6 small {
  font-weight: normal;
  color: #999999;
}
h1 {
  font-size: 30px;
  line-height: 36px;
}
h1 small {
  font-size: 18px;
}
h2 {
  font-size: 24px;
  line-height: 36px;
}
h2 small {
  font-size: 18px;
}
h3 {
  line-height: 27px;
  font-size: 18px;
}
h3 small {
  font-size: 14px;
}
h4, h5, h6 {
  line-height: 18px;
}
h4 {
  font-size: 14px;
}
h4 small {
  font-size: 12px;
}
h5 {
  font-size: 12px;
}
h6 {
  font-size: 11px;
  color: #999999;
  text-transform: uppercase;
}
.page-header {
  padding-bottom: 17px;
  margin: 18px 0;
  border-bottom: 1px solid #eeeeee;
}
.page-header h1 {
  line-height: 1;
}
ul, ol {
  padding: 0;
  margin: 0 0 9px 25px;
}
ul ul,
ul ol,
ol ol,
ol ul {
  margin-bottom: 0;
}
ul {
  list-style: disc;
}
ol {
  list-style: decimal;
}
li {
  line-height: 18px;
}
ul.unstyled {
  margin-left: 0;
  list-style: none;
}
dl {
  margin-bottom: 18px;
}
dt, dd {
  line-height: 18px;
}
dt {
  font-weight: bold;
}
dd {
  margin-left: 9px;
}
hr {
  margin: 18px 0;
  border: 0;
  border-top: 1px solid #e5e5e5;
  border-bottom: 1px solid #ffffff;
}
strong {
  font-weight: bold;
}
em {
  font-style: italic;
}
.muted {
  color: #999999;
}
abbr {
  font-size: 90%;
  text-transform: uppercase;
  border-bottom: 1px dotted #ddd;
  cursor: help;
}
blockquote {
  padding: 0 0 0 15px;
  margin: 0 0 18px;
  border-left: 5px solid #eeeeee;
}
blockquote p {
  margin-bottom: 0;
  font-size: 16px;
  font-weight: 300;
  line-height: 22.5px;
}
blockquote small {
  display: block;
  line-height: 18px;
  color: #999999;
}
blockquote small:before {
  content: '\2014 \00A0';
}
blockquote.pull-right {
  float: right;
  padding-left: 0;
  padding-right: 15px;
  border-left: 0;
  border-right: 5px solid #eeeeee;
}
blockquote.pull-right p, blockquote.pull-right small {
  text-align: right;
}
q:before,
q:after,
blockquote:before,
blockquote:after {
  content: "";
}
address {
  display: block;
  margin-bottom: 18px;
  line-height: 18px;
  font-style: normal;
}
small {
  font-size: 100%;
}
cite {
  font-style: normal;
}
code, pre {
  padding: 0 3px 2px;
  font-family: Menlo, Monaco, "Courier New", monospace;
  font-size: 12px;
  color: #333333;
  -webkit-border-radius: 3px;
  -moz-border-radius: 3px;
  border-radius: 3px;
}
code {
  padding: 3px 4px;
  color: #d14;
  background-color: #f7f7f9;
  border: 1px solid #e1e1e8;
}
pre {
  display: block;
  padding: 8.5px;
  margin: 0 0 9px;
  font-size: 12px;
  line-height: 18px;
  background-color: #f5f5f5;
  border: 1px solid #ccc;
  border: 1px solid rgba(0, 0, 0, 0.15);
  -webkit-border-radius: 4px;
  -moz-border-radius: 4px;
  border-radius: 4px;
  white-space: pre;
  white-space: pre-wrap;
  word-break: break-all;
}
pre.prettyprint {
  margin-bottom: 18px;
}
pre code {
  padding: 0;
  background-color: transparent;
}
form {
  margin: 0 0 18px;
}
fieldset {
  padding: 0;
  margin: 0;
  border: 0;
}
legend {
  display: block;
  width: 100%;
  padding: 0;
  margin-bottom: 27px;
  font-size: 19.5px;
  line-height: 36px;
  color: #333333;
  border: 0;
  border-bottom: 1px solid #eee;
}
label,
input,
button,
select,
textarea {
  font-family: "Helvetica Neue", Helvetica, Arial, sans-serif;
  font-size: 13px;
  font-weight: normal;
  line-height: 18px;
}
label {
  display: block;
  margin-bottom: 5px;
  color: #333333;
}
input,
textarea,
select,
.uneditable-input {
  display: inline-block;
  width: 210px;
  height: 18px;
  padding: 4px;
  margin-bottom: 9px;
  font-size: 13px;
  line-height: 18px;
  color: #555555;
  border: 1px solid #ccc;
  -webkit-border-radius: 3px;
  -moz-border-radius: 3px;
  border-radius: 3px;
}
.uneditable-textarea {
  width: auto;
  height: auto;
}
label input, label textarea, label select {
  display: block;
}
input[type=image], input[type=checkbox], input[type=radio] {
  width: auto;
  height: auto;
  padding: 0;
  margin: 3px 0;
  *margin-top: 0;
  /* IE7 */

  line-height: normal;
  border: none;
  cursor: pointer;
  -webkit-border-radius: 0;
  -moz-border-radius: 0;
  border-radius: 0;
}
input[type=file] {
  padding: initial;
  line-height: initial;
  border: initial;
  background-color: #ffffff;
  background-color: initial;
  -webkit-box-shadow: none;
  -moz-box-shadow: none;
  box-shadow: none;
}
input[type=button], input[type=reset], input[type=submit] {
  width: auto;
  height: auto;
}
select, input[type=file] {
  height: 28px;
  /* In IE7, the height of the select element cannot be changed by height, only font-size */

  *margin-top: 4px;
  /* For IE7, add top margin to align select with labels */

  line-height: 28px;
}
select {
  width: 220px;
  background-color: #ffffff;
}
select[multiple], select[size] {
  height: auto;
}
input[type=image] {
  -webkit-box-shadow: none;
  -moz-box-shadow: none;
  box-shadow: none;
}
textarea {
  height: auto;
}
input[type=hidden] {
  display: none;
}
.radio, .checkbox {
  padding-left: 18px;
}
.radio input[type=radio], .checkbox input[type=checkbox] {
  float: left;
  margin-left: -18px;
}
.controls > .radio:first-child, .controls > .checkbox:first-child {
  padding-top: 5px;
}
.radio.inline, .checkbox.inline {
  display: inline-block;
  margin-bottom: 0;
}
.radio.inline + .radio.inline, .checkbox.inline + .checkbox.inline {
  margin-left: 10px;
}
input, textarea {
  -webkit-box-shadow: inset 0 1px 1px rgba(0, 0, 0, 0.075);
  -moz-box-shadow: inset 0 1px 1px rgba(0, 0, 0, 0.075);
  box-shadow: inset 0 1px 1px rgba(0, 0, 0, 0.075);
  -webkit-transition: border linear 0.2s, box-shadow linear 0.2s;
  -moz-transition: border linear 0.2s, box-shadow linear 0.2s;
  -ms-transition: border linear 0.2s, box-shadow linear 0.2s;
  -o-transition: border linear 0.2s, box-shadow linear 0.2s;
  transition: border linear 0.2s, box-shadow linear 0.2s;
}
input:focus, textarea:focus {
  border-color: rgba(82, 168, 236, 0.8);
  -webkit-box-shadow: inset 0 1px 1px rgba(0, 0, 0, 0.075), 0 0 8px rgba(82, 168, 236, 0.6);
  -moz-box-shadow: inset 0 1px 1px rgba(0, 0, 0, 0.075), 0 0 8px rgba(82, 168, 236, 0.6);
  box-shadow: inset 0 1px 1px rgba(0, 0, 0, 0.075), 0 0 8px rgba(82, 168, 236, 0.6);
  outline: 0;
  outline: 1px dotted #666 \9;
  /* IE6-8 */

}
input[type=file]:focus, input[type=checkbox]:focus, select:focus {
  -webkit-box-shadow: none;
  -moz-box-shadow: none;
  box-shadow: none;
  outline: 1px dotted #666;
}
.input-mini {
  width: 60px;
}
.input-small {
  width: 90px;
}
.input-medium {
  width: 150px;
}
.input-large {
  width: 210px;
}
.input-xlarge {
  width: 270px;
}
.input-xxlarge {
  width: 530px;
}
input[class*="span"],
select[class*="span"],
textarea[class*="span"],
.uneditable-input {
  float: none;
  margin-left: 0;
}
input.span1, textarea.span1, .uneditable-input.span1 {
  width: 50px;
}
input.span2, textarea.span2, .uneditable-input.span2 {
  width: 130px;
}
input.span3, textarea.span3, .uneditable-input.span3 {
  width: 210px;
}
input.span4, textarea.span4, .uneditable-input.span4 {
  width: 290px;
}
input.span5, textarea.span5, .uneditable-input.span5 {
  width: 370px;
}
input.span6, textarea.span6, .uneditable-input.span6 {
  width: 450px;
}
input.span7, textarea.span7, .uneditable-input.span7 {
  width: 530px;
}
input.span8, textarea.span8, .uneditable-input.span8 {
  width: 610px;
}
input.span9, textarea.span9, .uneditable-input.span9 {
  width: 690px;
}
input.span10, textarea.span10, .uneditable-input.span10 {
  width: 770px;
}
input.span11, textarea.span11, .uneditable-input.span11 {
  width: 850px;
}
input.span12, textarea.span12, .uneditable-input.span12 {
  width: 930px;
}
select.span1 {
  width: 70px;
}
select.span2 {
  width: 150px;
}
select.span3 {
  width: 230px;
}
select.span4 {
  width: 310px;
}
select.span5 {
  width: 390px;
}
select.span6 {
  width: 470px;
}
select.span7 {
  width: 550px;
}
select.span8 {
  width: 630px;
}
select.span9 {
  width: 710px;
}
select.span10 {
  width: 790px;
}
select.span11 {
  width: 870px;
}
select.span12 {
  width: 950px;
}
input[disabled],
select[disabled],
textarea[disabled],
input[readonly],
select[readonly],
textarea[readonly] {
  background-color: #f5f5f5;
  border-color: #ddd;
  cursor: not-allowed;
}
.control-group.warning > label, .control-group.warning .help-block, .control-group.warning .help-inline {
  color: #c09853;
}
.control-group.warning input, .control-group.warning select, .control-group.warning textarea {
  color: #c09853;
  border-color: #c09853;
}
.control-group.warning input:focus, .control-group.warning select:focus, .control-group.warning textarea:focus {
  border-color: #a47e3c;
  -webkit-box-shadow: 0 0 6px #dbc59e;
  -moz-box-shadow: 0 0 6px #dbc59e;
  box-shadow: 0 0 6px #dbc59e;
}
.control-group.warning .input-prepend .add-on, .control-group.warning .input-append .add-on {
  color: #c09853;
  background-color: #fcf8e3;
  border-color: #c09853;
}
.control-group.error > label, .control-group.error .help-block, .control-group.error .help-inline {
  color: #b94a48;
}
.control-group.error input, .control-group.error select, .control-group.error textarea {
  color: #b94a48;
  border-color: #b94a48;
}
.control-group.error input:focus, .control-group.error select:focus, .control-group.error textarea:focus {
  border-color: #953b39;
  -webkit-box-shadow: 0 0 6px #d59392;
  -moz-box-shadow: 0 0 6px #d59392;
  box-shadow: 0 0 6px #d59392;
}
.control-group.error .input-prepend .add-on, .control-group.error .input-append .add-on {
  color: #b94a48;
  background-color: #f2dede;
  border-color: #b94a48;
}
.control-group.success > label, .control-group.success .help-block, .control-group.success .help-inline {
  color: #468847;
}
.control-group.success input, .control-group.success select, .control-group.success textarea {
  color: #468847;
  border-color: #468847;
}
.control-group.success input:focus, .control-group.success select:focus, .control-group.success textarea:focus {
  border-color: #356635;
  -webkit-box-shadow: 0 0 6px #7aba7b;
  -moz-box-shadow: 0 0 6px #7aba7b;
  box-shadow: 0 0 6px #7aba7b;
}
.control-group.success .input-prepend .add-on, .control-group.success .input-append .add-on {
  color: #468847;
  background-color: #dff0d8;
  border-color: #468847;
}
input:focus:required:invalid, textarea:focus:required:invalid, select:focus:required:invalid {
  color: #b94a48;
  border-color: #ee5f5b;
}
input:focus:required:invalid:focus, textarea:focus:required:invalid:focus, select:focus:required:invalid:focus {
  border-color: #e9322d;
  -webkit-box-shadow: 0 0 6px #f8b9b7;
  -moz-box-shadow: 0 0 6px #f8b9b7;
  box-shadow: 0 0 6px #f8b9b7;
}
.form-actions {
  padding: 17px 20px 18px;
  margin-top: 18px;
  margin-bottom: 18px;
  background-color: #f5f5f5;
  border-top: 1px solid #ddd;
}
.uneditable-input {
  display: block;
  background-color: #ffffff;
  border-color: #eee;
  -webkit-box-shadow: inset 0 1px 2px rgba(0, 0, 0, 0.025);
  -moz-box-shadow: inset 0 1px 2px rgba(0, 0, 0, 0.025);
  box-shadow: inset 0 1px 2px rgba(0, 0, 0, 0.025);
  cursor: not-allowed;
}
:-moz-placeholder {
  color: #999999;
}
::-webkit-input-placeholder {
  color: #999999;
}
.help-block {
  margin-top: 5px;
  margin-bottom: 0;
  color: #999999;
}
.help-inline {
  display: inline-block;
  *display: inline;
  /* IE7 inline-block hack */

  *zoom: 1;
  margin-bottom: 9px;
  vertical-align: middle;
  padding-left: 5px;
}
.input-prepend, .input-append {
  margin-bottom: 5px;
  *zoom: 1;
}
.input-prepend:before,
.input-append:before,
.input-prepend:after,
.input-append:after {
  display: table;
  content: "";
}
.input-prepend:after, .input-append:after {
  clear: both;
}
.input-prepend input,
.input-append input,
.input-prepend .uneditable-input,
.input-append .uneditable-input {
  -webkit-border-radius: 0 3px 3px 0;
  -moz-border-radius: 0 3px 3px 0;
  border-radius: 0 3px 3px 0;
}
.input-prepend .uneditable-input, .input-append .uneditable-input {
  border-left-color: #ccc;
}
.input-prepend .add-on, .input-append .add-on {
  float: left;
  display: block;
  width: auto;
  min-width: 16px;
  height: 18px;
  margin-right: -1px;
  padding: 4px 4px 4px 5px;
  font-weight: normal;
  line-height: 18px;
  color: #999999;
  text-align: center;
  text-shadow: 0 1px 0 #ffffff;
  background-color: #f5f5f5;
  border: 1px solid #ccc;
  -webkit-border-radius: 3px 0 0 3px;
  -moz-border-radius: 3px 0 0 3px;
  border-radius: 3px 0 0 3px;
}
.input-prepend .active, .input-append .active {
  background-color: #a9dba9;
  border-color: #46a546;
}
.input-prepend .add-on {
  *margin-top: 1px;
  /* IE6-7 */

}
.input-append input, .input-append .uneditable-input {
  float: left;
  -webkit-border-radius: 3px 0 0 3px;
  -moz-border-radius: 3px 0 0 3px;
  border-radius: 3px 0 0 3px;
}
.input-append .uneditable-input {
  border-right-color: #ccc;
}
.input-append .add-on {
  margin-right: 0;
  margin-left: -1px;
  -webkit-border-radius: 0 3px 3px 0;
  -moz-border-radius: 0 3px 3px 0;
  border-radius: 0 3px 3px 0;
}
.input-append input:first-child {
  *margin-left: -160px;
}
.input-append input:first-child + .add-on {
  *margin-left: -21px;
}
.search-query {
  padding-left: 14px;
  padding-right: 14px;
  margin-bottom: 0;
  -webkit-border-radius: 14px;
  -moz-border-radius: 14px;
  border-radius: 14px;
}
.form-search input,
.form-inline input,
.form-horizontal input,
.form-search textarea,
.form-inline textarea,
.form-horizontal textarea,
.form-search select,
.form-inline select,
.form-horizontal select,
.form-search .help-inline,
.form-inline .help-inline,
.form-horizontal .help-inline,
.form-search .uneditable-input,
.form-inline .uneditable-input,
.form-horizontal .uneditable-input {
  display: inline-block;
  margin-bottom: 0;
}
.form-search label, .form-inline label {
  display: inline-block;
}
.control-group {
  margin-bottom: 9px;
}
.form-horizontal legend + .control-group {
  margin-top: 18px;
  -webkit-margin-top-collapse: separate;
}
.form-horizontal .control-group {
  margin-bottom: 18px;
}
.form-horizontal .control-group > label {
  float: left;
  width: 140px;
  padding-top: 5px;
  text-align: right;
}
.form-horizontal .controls {
  margin-left: 160px;
}
.form-horizontal .form-actions {
  padding-left: 160px;
}
table {
  max-width: 100%;
  border-collapse: collapse;
  border-spacing: 0;
}
.table {
  width: 100%;
  margin-bottom: 18px;
}
.table th, .table td {
  padding: 8px;
  line-height: 18px;
  text-align: left;
  border-top: 1px solid #ddd;
}
.table th {
  font-weight: bold;
  vertical-align: bottom;
}
.table td {
  vertical-align: top;
}
.table thead:first-child tr th, .table thead:first-child tr td {
  border-top: 0;
}
.table tbody + tbody {
  border-top: 2px solid #ddd;
}
.table-condensed th, .table-condensed td {
  padding: 4px 5px;
}
.table-bordered {
  border: 1px solid #ddd;
  border-collapse: separate;
  *border-collapse: collapsed;
  -webkit-border-radius: 4px;
  -moz-border-radius: 4px;
  border-radius: 4px;
}
.table-bordered th + th,
.table-bordered td + td,
.table-bordered th + td,
.table-bordered td + th {
  border-left: 1px solid #ddd;
}
.table-bordered thead:first-child tr:first-child th, .table-bordered tbody:first-child tr:first-child th, .table-bordered tbody:first-child tr:first-child td {
  border-top: 0;
}
.table-bordered thead:first-child tr:first-child th:first-child, .table-bordered tbody:first-child tr:first-child td:first-child {
  -webkit-border-radius: 4px 0 0 0;
  -moz-border-radius: 4px 0 0 0;
  border-radius: 4px 0 0 0;
}
.table-bordered thead:first-child tr:first-child th:last-child, .table-bordered tbody:first-child tr:first-child td:last-child {
  -webkit-border-radius: 0 4px 0 0;
  -moz-border-radius: 0 4px 0 0;
  border-radius: 0 4px 0 0;
}
.table-bordered thead:last-child tr:last-child th:first-child, .table-bordered tbody:last-child tr:last-child td:first-child {
  -webkit-border-radius: 0 0 0 4px;
  -moz-border-radius: 0 0 0 4px;
  border-radius: 0 0 0 4px;
}
.table-bordered thead:last-child tr:last-child th:last-child, .table-bordered tbody:last-child tr:last-child td:last-child {
  -webkit-border-radius: 0 0 4px 0;
  -moz-border-radius: 0 0 4px 0;
  border-radius: 0 0 4px 0;
}
.table-striped tbody tr:nth-child(odd) td, .table-striped tbody tr:nth-child(odd) th {
  background-color: #f9f9f9;
}
table .span1 {
  float: none;
  width: 44px;
  margin-left: 0;
}
table .span2 {
  float: none;
  width: 124px;
  margin-left: 0;
}
table .span3 {
  float: none;
  width: 204px;
  margin-left: 0;
}
table .span4 {
  float: none;
  width: 284px;
  margin-left: 0;
}
table .span5 {
  float: none;
  width: 364px;
  margin-left: 0;
}
table .span6 {
  float: none;
  width: 444px;
  margin-left: 0;
}
table .span7 {
  float: none;
  width: 524px;
  margin-left: 0;
}
table .span8 {
  float: none;
  width: 604px;
  margin-left: 0;
}
table .span9 {
  float: none;
  width: 684px;
  margin-left: 0;
}
table .span10 {
  float: none;
  width: 764px;
  margin-left: 0;
}
table .span11 {
  float: none;
  width: 844px;
  margin-left: 0;
}
table .span12 {
  float: none;
  width: 924px;
  margin-left: 0;
}
.icon {
  background-image: url(../img/glyphicons-halflings.png);
  background-position: 14px 14px;
  background-repeat: no-repeat;
  display: inline-block;
  vertical-align: text-top;
  width: 14px;
  height: 14px;
  *margin-right: .3em;
}
.icon:last-child {
  *margin-left: 0;
}
.icon.white {
  background-image: url(../img/glyphicons-halflings-white.png);
}
.icon.glass {
  background-position: 0      0;
}
.icon.music {
  background-position: -24px 0;
}
.icon.search {
  background-position: -48px 0;
}
.icon.envelope {
  background-position: -72px 0;
}
.icon.heart {
  background-position: -96px 0;
}
.icon.star {
  background-position: -120px 0;
}
.icon.star-empty {
  background-position: -144px 0;
}
.icon.user {
  background-position: -168px 0;
}
.icon.film {
  background-position: -192px 0;
}
.icon.th-large {
  background-position: -216px 0;
}
.icon.th {
  background-position: -240px 0;
}
.icon.th-list {
  background-position: -264px 0;
}
.icon.ok {
  background-position: -288px 0;
}
.icon.remove {
  background-position: -312px 0;
}
.icon.zoom-in {
  background-position: -336px 0;
}
.icon.zoom-out {
  background-position: -360px 0;
}
.icon.off {
  background-position: -384px 0;
}
.icon.signal {
  background-position: -408px 0;
}
.icon.cog {
  background-position: -432px 0;
}
.icon.trash {
  background-position: -456px 0;
}
.icon.home {
  background-position: 0 -24px;
}
.icon.file {
  background-position: -24px -24px;
}
.icon.time {
  background-position: -48px -24px;
}
.icon.road {
  background-position: -72px -24px;
}
.icon.download-alt {
  background-position: -96px -24px;
}
.icon.download {
  background-position: -120px -24px;
}
.icon.upload {
  background-position: -144px -24px;
}
.icon.inbox {
  background-position: -168px -24px;
}
.icon.play-circle {
  background-position: -192px -24px;
}
.icon.repeat {
  background-position: -216px -24px;
}
.icon.refresh {
  background-position: -240px -24px;
}
.icon.list-alt {
  background-position: -264px -24px;
}
.icon.lock {
  background-position: -288px -24px;
}
.icon.flag {
  background-position: -312px -24px;
}
.icon.headphones {
  background-position: -336px -24px;
}
.icon.volume-off {
  background-position: -360px -24px;
}
.icon.volume-down {
  background-position: -384px -24px;
}
.icon.volume-up {
  background-position: -408px -24px;
}
.icon.qrcode {
  background-position: -432px -24px;
}
.icon.barcode {
  background-position: -456px -24px;
}
.icon.tag {
  background-position: 0 -48px;
}
.icon.tags {
  background-position: -25px -48px;
}
.icon.book {
  background-position: -48px -48px;
}
.icon.bookmark {
  background-position: -72px -48px;
}
.icon.print {
  background-position: -96px -48px;
}
.icon.camera {
  background-position: -120px -48px;
}
.icon.font {
  background-position: -144px -48px;
}
.icon.bold {
  background-position: -167px -48px;
}
.icon.italic {
  background-position: -192px -48px;
}
.icon.text-height {
  background-position: -216px -48px;
}
.icon.text-width {
  background-position: -240px -48px;
}
.icon.align-left {
  background-position: -264px -48px;
}
.icon.align-center {
  background-position: -288px -48px;
}
.icon.align-right {
  background-position: -312px -48px;
}
.icon.align-justify {
  background-position: -336px -48px;
}
.icon.list {
  background-position: -360px -48px;
}
.icon.indent-left {
  background-position: -384px -48px;
}
.icon.indent-right {
  background-position: -408px -48px;
}
.icon.facetime-video {
  background-position: -432px -48px;
}
.icon.picture {
  background-position: -456px -48px;
}
.icon.pencil {
  background-position: 0 -72px;
}
.icon.map-marker {
  background-position: -24px -72px;
}
.icon.adjust {
  background-position: -48px -72px;
}
.icon.tint {
  background-position: -72px -72px;
}
.icon.edit {
  background-position: -96px -72px;
}
.icon.share {
  background-position: -120px -72px;
}
.icon.check {
  background-position: -144px -72px;
}
.icon.move {
  background-position: -168px -72px;
}
.icon.step-backward {
  background-position: -192px -72px;
}
.icon.fast-backward {
  background-position: -216px -72px;
}
.icon.backward {
  background-position: -240px -72px;
}
.icon.play {
  background-position: -264px -72px;
}
.icon.pause {
  background-position: -288px -72px;
}
.icon.stop {
  background-position: -312px -72px;
}
.icon.forward {
  background-position: -336px -72px;
}
.icon.fast-forward {
  background-position: -360px -72px;
}
.icon.step-forward {
  background-position: -384px -72px;
}
.icon.eject {
  background-position: -408px -72px;
}
.icon.chevron-left {
  background-position: -432px -72px;
}
.icon.chevron-right {
  background-position: -456px -72px;
}
.icon.plus-sign {
  background-position: 0 -96px;
}
.icon.minus-sign {
  background-position: -24px -96px;
}
.icon.remove-sign {
  background-position: -48px -96px;
}
.icon.ok-sign {
  background-position: -72px -96px;
}
.icon.question-sign {
  background-position: -96px -96px;
}
.icon.info-sign {
  background-position: -120px -96px;
}
.icon.screenshot {
  background-position: -144px -96px;
}
.icon.remove-circle {
  background-position: -168px -96px;
}
.icon.ok-circle {
  background-position: -192px -96px;
}
.icon.ban-circle {
  background-position: -216px -96px;
}
.icon.arrow-left {
  background-position: -240px -96px;
}
.icon.arrow-right {
  background-position: -264px -96px;
}
.icon.arrow-up {
  background-position: -289px -96px;
}
.icon.arrow-down {
  background-position: -312px -96px;
}
.icon.share-alt {
  background-position: -336px -96px;
}
.icon.resize-full {
  background-position: -360px -96px;
}
.icon.resize-small {
  background-position: -384px -96px;
}
.icon.plus {
  background-position: -408px -96px;
}
.icon.minus {
  background-position: -433px -96px;
}
.icon.asterisk {
  background-position: -456px -96px;
}
.icon.exclamation-sign {
  background-position: 0 -120px;
}
.icon.gift {
  background-position: -24px -120px;
}
.icon.leaf {
  background-position: -48px -120px;
}
.icon.fire {
  background-position: -72px -120px;
}
.icon.eye-open {
  background-position: -96px -120px;
}
.icon.eye-close {
  background-position: -120px -120px;
}
.icon.warning-sign {
  background-position: -144px -120px;
}
.icon.plane {
  background-position: -168px -120px;
}
.icon.calendar {
  background-position: -192px -120px;
}
.icon.random {
  background-position: -216px -120px;
}
.icon.comment {
  background-position: -240px -120px;
}
.icon.magnet {
  background-position: -264px -120px;
}
.icon.chevron-up {
  background-position: -288px -120px;
}
.icon.chevron-down {
  background-position: -313px -119px;
}
.icon.retweet {
  background-position: -336px -120px;
}
.icon.shopping-cart {
  background-position: -360px -120px;
}
.icon.folder-close {
  background-position: -384px -120px;
}
.icon.folder-open {
  background-position: -408px -120px;
}
.icon.resize-vertical {
  background-position: -432px -119px;
}
.icon.resize-horizontal {
  background-position: -456px -118px;
}
.dropdown {
  position: relative;
}
.dropdown .dropdown-toggle {
  *margin-bottom: -3px;
}
.caret {
  display: inline-block;
  width: 0;
  height: 0;
  text-indent: -99999px;
  *text-indent: 0;
  vertical-align: top;
  border-left: 4px solid transparent;
  border-right: 4px solid transparent;
  border-top: 4px solid #000000;
  opacity: 0.3;
  filter: alpha(opacity=30);
  content: "\2193";
}
.dropdown .caret {
  margin-top: 8px;
  margin-left: 2px;
}
.dropdown:hover .caret, .open.dropdown .caret {
  opacity: 1;
  filter: alpha(opacity=100);
}
.dropdown-menu {
  position: absolute;
  top: 100%;
  left: 0;
  z-index: 1000;
  float: left;
  display: none;
  min-width: 160px;
  max-width: 220px;
  _width: 160px;
  padding: 4px 0;
  margin: 0;
  list-style: none;
  background-color: #ffffff;
  border-color: #ccc;
  border-color: rgba(0, 0, 0, 0.2);
  border-style: solid;
  border-width: 1px;
  -webkit-border-radius: 0 0 5px 5px;
  -moz-border-radius: 0 0 5px 5px;
  border-radius: 0 0 5px 5px;
  -webkit-box-shadow: 0 5px 10px rgba(0, 0, 0, 0.2);
  -moz-box-shadow: 0 5px 10px rgba(0, 0, 0, 0.2);
  box-shadow: 0 5px 10px rgba(0, 0, 0, 0.2);
  -webkit-background-clip: padding-box;
  -moz-background-clip: padding;
  background-clip: padding-box;
  *border-right-width: 2px;
  *border-bottom-width: 2px;
}
.dropdown-menu.bottom-up {
  top: auto;
  bottom: 100%;
  margin-bottom: 2px;
}
.dropdown-menu .divider {
  height: 1px;
  margin: 5px 1px;
  overflow: hidden;
  background-color: #e5e5e5;
  border-bottom: 1px solid #ffffff;
  *width: 100%;
  *margin: -5px 0 5px;
}
.dropdown-menu a {
  display: block;
  padding: 3px 15px;
  clear: both;
  font-weight: normal;
  line-height: 18px;
  color: #555555;
  white-space: nowrap;
}
.dropdown-menu li > a:hover, .dropdown-menu .active > a, .dropdown-menu .active > a:hover {
  color: #ffffff;
  text-decoration: none;
  background-color: #0088cc;
}
.dropdown.open {
  *z-index: 1000;
}
.dropdown.open .dropdown-toggle {
  color: #ffffff;
  background: #ccc;
  background: rgba(0, 0, 0, 0.3);
}
.dropdown.open .dropdown-menu {
  display: block;
}
.typeahead {
  margin-top: 2px;
  -webkit-border-radius: 4px;
  -moz-border-radius: 4px;
  border-radius: 4px;
}
.well {
  min-height: 20px;
  padding: 19px;
  margin-bottom: 20px;
  background-color: #f5f5f5;
  border: 1px solid #eee;
  border: 1px solid rgba(0, 0, 0, 0.05);
  -webkit-border-radius: 4px;
  -moz-border-radius: 4px;
  border-radius: 4px;
  -webkit-box-shadow: inset 0 1px 1px rgba(0, 0, 0, 0.05);
  -moz-box-shadow: inset 0 1px 1px rgba(0, 0, 0, 0.05);
  box-shadow: inset 0 1px 1px rgba(0, 0, 0, 0.05);
}
.well blockquote {
  border-color: #ddd;
  border-color: rgba(0, 0, 0, 0.15);
}
.fade {
  -webkit-transition: opacity 0.15s linear;
  -moz-transition: opacity 0.15s linear;
  -ms-transition: opacity 0.15s linear;
  -o-transition: opacity 0.15s linear;
  transition: opacity 0.15s linear;
  opacity: 0;
}
.fade.in {
  opacity: 1;
}
.collapse {
  -webkit-transition: height 0.35s ease;
  -moz-transition: height 0.35s ease;
  -ms-transition: height 0.35s ease;
  -o-transition: height 0.35s ease;
  transition: height 0.35s ease;
  position: relative;
  overflow: hidden;
  height: 0;
}
.collapse.in {
  height: auto;
}
.close {
  float: right;
  font-size: 20px;
  font-weight: bold;
  line-height: 18px;
  color: #000000;
  text-shadow: 0 1px 0 #ffffff;
  opacity: 0.2;
  filter: alpha(opacity=20);
}
.close:hover {
  color: #000000;
  text-decoration: none;
  opacity: 0.4;
  filter: alpha(opacity=40);
  cursor: pointer;
}
.nav {
  margin-left: 0;
  margin-bottom: 18px;
  list-style: none;
}
.nav > li > a {
  display: block;
}
.nav > li > a:hover {
  text-decoration: none;
  background-color: #eeeeee;
}
.nav.list {
  padding-left: 14px;
  padding-right: 14px;
  margin-bottom: 0;
}
.nav.list > li > a, .nav.list .nav-header {
  display: block;
  padding: 3px 15px;
  margin-left: -15px;
  margin-right: -15px;
  text-shadow: 0 1px 0 rgba(255, 255, 255, 0.5);
}
.nav.list .nav-header {
  font-size: 11px;
  font-weight: bold;
  line-height: 18px;
  color: #999999;
  text-transform: uppercase;
}
.nav.list > li + .nav-header {
  margin-top: 9px;
}
.nav.list .active > a {
  color: #ffffff;
  text-shadow: 0 -1px 0 rgba(0, 0, 0, 0.2);
  background-color: #0088cc;
}
.tabs, .pills {
  *zoom: 1;
}
.tabs:before,
.pills:before,
.tabs:after,
.pills:after {
  display: table;
  content: "";
}
.tabs:after, .pills:after {
  clear: both;
}
.tabs > li, .pills > li {
  float: left;
}
.tabs > li > a, .pills > li > a {
  padding-right: 12px;
  padding-left: 12px;
  margin-right: 2px;
  line-height: 14px;
}
.tabs {
  border-bottom: 1px solid #ddd;
}
.tabs > li {
  margin-bottom: -1px;
}
.tabs > li > a {
  padding-top: 9px;
  padding-bottom: 9px;
  border: 1px solid transparent;
  -webkit-border-radius: 4px 4px 0 0;
  -moz-border-radius: 4px 4px 0 0;
  border-radius: 4px 4px 0 0;
}
.tabs > li > a:hover {
  border-color: #eeeeee #eeeeee #dddddd;
}
.tabs > .active > a, .tabs > .active > a:hover {
  color: #555555;
  background-color: #ffffff;
  border: 1px solid #ddd;
  border-bottom-color: transparent;
  cursor: default;
}
.pills > li > a {
  padding-top: 8px;
  padding-bottom: 8px;
  margin-top: 2px;
  margin-bottom: 2px;
  -webkit-border-radius: 5px;
  -moz-border-radius: 5px;
  border-radius: 5px;
}
.pills .active > a, .pills .active > a:hover {
  color: #ffffff;
  background-color: #0088cc;
}
.nav.stacked > li {
  float: none;
}
.nav.stacked > li > a {
  margin-right: 0;
}
.tabs.stacked {
  border-bottom: 0;
}
.tabs.stacked > li > a {
  border: 1px solid #ddd;
  -webkit-border-radius: 0;
  -moz-border-radius: 0;
  border-radius: 0;
}
.tabs.stacked > li:first-child > a {
  -webkit-border-radius: 4px 4px 0 0;
  -moz-border-radius: 4px 4px 0 0;
  border-radius: 4px 4px 0 0;
}
.tabs.stacked > li:last-child > a {
  -webkit-border-radius: 0 0 4px 4px;
  -moz-border-radius: 0 0 4px 4px;
  border-radius: 0 0 4px 4px;
}
.tabs.stacked > li > a:hover {
  border-color: #ddd;
  z-index: 2;
}
.pills.stacked > li > a {
  margin-bottom: 3px;
}
.pills.stacked > li:last-child > a {
  margin-bottom: 1px;
}
.pills .dropdown-menu, .tabs .dropdown-menu {
  margin-top: 1px;
  border-width: 1px;
}
.pills .dropdown-menu {
  -webkit-border-radius: 4px;
  -moz-border-radius: 4px;
  border-radius: 4px;
}
.tabs .dropdown-toggle .caret, .pills .dropdown-toggle .caret {
  border-top-color: #0088cc;
  margin-top: 6px;
}
.tabs .dropdown-toggle:hover .caret, .pills .dropdown-toggle:hover .caret {
  border-top-color: #005580;
}
.tabs .active .dropdown-toggle .caret, .pills .active .dropdown-toggle .caret {
  border-top-color: #333333;
}
.nav > .dropdown.active > a:hover {
  color: #000000;
  cursor: pointer;
}
.tabs .open .dropdown-toggle, .pills .open .dropdown-toggle, .nav > .open.active > a:hover {
  color: #ffffff;
  background-color: #999999;
  border-color: #999999;
}
.nav .open .caret, .nav .open.active .caret, .nav .open a:hover .caret {
  border-top-color: #ffffff;
  opacity: 1;
  filter: alpha(opacity=100);
}
.tabs.stacked .open > a:hover {
  border-color: #999999;
}
.tabbable {
  *zoom: 1;
}
.tabbable:before, .tabbable:after {
  display: table;
  content: "";
}
.tabbable:after {
  clear: both;
}
.tabs-below .tabs, .tabs-right .tabs, .tabs-left .tabs {
  border-bottom: 0;
}
.tab-content > .tab-pane, .pill-content > .pill-pane {
  display: none;
}
.tab-content > .active, .pill-content > .active {
  display: block;
}
.tabs-below .tabs {
  border-top: 1px solid #ddd;
}
.tabs-below .tabs > li {
  margin-top: -1px;
  margin-bottom: 0;
}
.tabs-below .tabs > li > a {
  -webkit-border-radius: 0 0 4px 4px;
  -moz-border-radius: 0 0 4px 4px;
  border-radius: 0 0 4px 4px;
}
.tabs-below .tabs > li > a:hover {
  border-bottom-color: transparent;
  border-top-color: #ddd;
}
.tabs-below .tabs .active > a, .tabs-below .tabs .active > a:hover {
  border-color: transparent #ddd #ddd #ddd;
}
.tabs-left .tabs > li, .tabs-right .tabs > li {
  float: none;
}
.tabs-left .tabs > li > a, .tabs-right .tabs > li > a {
  min-width: 74px;
  margin-right: 0;
  margin-bottom: 3px;
}
.tabs-left .tabs {
  float: left;
  margin-right: 19px;
  border-right: 1px solid #ddd;
}
.tabs-left .tabs > li > a {
  margin-right: -1px;
  -webkit-border-radius: 4px 0 0 4px;
  -moz-border-radius: 4px 0 0 4px;
  border-radius: 4px 0 0 4px;
}
.tabs-left .tabs > li > a:hover {
  border-color: #eeeeee #dddddd #eeeeee #eeeeee;
}
.tabs-left .tabs .active > a, .tabs-left .tabs .active > a:hover {
  border-color: #ddd transparent #ddd #ddd;
  *border-right-color: #ffffff;
}
.tabs-right .tabs {
  float: right;
  margin-left: 19px;
  border-left: 1px solid #ddd;
}
.tabs-right .tabs > li > a {
  margin-left: -1px;
  -webkit-border-radius: 0 4px 4px 0;
  -moz-border-radius: 0 4px 4px 0;
  border-radius: 0 4px 4px 0;
}
.tabs-right .tabs > li > a:hover {
  border-color: #eeeeee #eeeeee #eeeeee #dddddd;
}
.tabs-right .tabs .active > a, .tabs-right .tabs .active > a:hover {
  border-color: #ddd #ddd #ddd transparent;
  *border-left-color: #ffffff;
}
.navbar {
  overflow: visible;
}
.navbar-inner {
  background-color: #222222;
  background-color: #2c2c2c;
  background-image: -moz-linear-gradient(top, #333333, #222222);
  background-image: -ms-linear-gradient(top, #333333, #222222);
  background-image: -webkit-gradient(linear, 0 0, 0 100%, from(#333333), to(#222222));
  background-image: -webkit-linear-gradient(top, #333333, #222222);
  background-image: -o-linear-gradient(top, #333333, #222222);
  background-image: linear-gradient(top, #333333, #222222);
  background-repeat: repeat-x;
  -webkit-box-shadow: 0 1px 3px rgba(0, 0, 0, 0.25), inset 0 -1px 0 rgba(0, 0, 0, 0.1);
  -moz-box-shadow: 0 1px 3px rgba(0, 0, 0, 0.25), inset 0 -1px 0 rgba(0, 0, 0, 0.1);
  box-shadow: 0 1px 3px rgba(0, 0, 0, 0.25), inset 0 -1px 0 rgba(0, 0, 0, 0.1);
}
.navbar .brand:hover {
  color: #ffffff;
  text-decoration: none;
}
.navbar .brand {
  float: left;
  display: block;
  padding: 8px 20px 12px;
  margin-left: -20px;
  font-size: 20px;
  font-weight: 200;
  line-height: 1;
  color: #ffffff;
}
.navbar .navbar-text {
  margin-bottom: 0;
  line-height: 40px;
  color: #999999;
}
.navbar .navbar-text a:hover {
  color: #ffffff;
  background-color: transparent;
}
.navbar .btn, .navbar .btn-group {
  margin-top: 5px;
}
.navbar .btn-group .btn {
  margin-top: 0;
}
.navbar-form {
  margin-bottom: 0;
}
.navbar-form input, .navbar-form select {
  display: inline-block;
  margin-top: 5px;
  margin-bottom: 0;
}
.navbar-search {
  position: relative;
  float: left;
  margin-top: 6px;
  margin-bottom: 0;
}
.navbar-search .search-query {
  padding: 4px 9px;
  font-family: "Helvetica Neue", Helvetica, Arial, sans-serif;
  font-size: 13px;
  font-weight: normal;
  line-height: 1;
  color: #ffffff;
  color: rgba(255, 255, 255, 0.75);
  background: #6a6a6a;
  background: rgba(255, 255, 255, 0.3);
  border: 1px solid #111;
  -webkit-box-shadow: inset 0 1px 2px rgba(0, 0, 0, 0.1), 0 1px 0px rgba(255, 255, 255, 0.15);
  -moz-box-shadow: inset 0 1px 2px rgba(0, 0, 0, 0.1), 0 1px 0px rgba(255, 255, 255, 0.15);
  box-shadow: inset 0 1px 2px rgba(0, 0, 0, 0.1), 0 1px 0px rgba(255, 255, 255, 0.15);
  -webkit-transition: none;
  -moz-transition: none;
  -ms-transition: none;
  -o-transition: none;
  transition: none;
}
.navbar-search .search-query :-moz-placeholder {
  color: #eeeeee;
}
.navbar-search .search-query ::-webkit-input-placeholder {
  color: #eeeeee;
}
.navbar-search .search-query:hover {
  color: #ffffff;
  background-color: #999999;
  background-color: rgba(255, 255, 255, 0.5);
}
.navbar-search .search-query:focus, .navbar-search .search-query.focused {
  padding: 5px 10px;
  color: #333333;
  text-shadow: 0 1px 0 #ffffff;
  background-color: #ffffff;
  border: 0;
  -webkit-box-shadow: 0 0 3px rgba(0, 0, 0, 0.15);
  -moz-box-shadow: 0 0 3px rgba(0, 0, 0, 0.15);
  box-shadow: 0 0 3px rgba(0, 0, 0, 0.15);
  outline: 0;
}
.navbar-static {
  margin-bottom: 18px;
}
.navbar-static .navbar-inner {
  padding-left: 20px;
  padding-right: 20px;
  -webkit-border-radius: 4px;
  -moz-border-radius: 4px;
  border-radius: 4px;
}
.navbar-fixed-top {
  position: fixed;
  top: 0;
  right: 0;
  left: 0;
  z-index: 1030;
}
.navbar .nav {
  position: relative;
  left: 0;
  display: block;
  float: left;
  margin: 0 10px 0 0;
}
.navbar .nav.pull-right {
  float: right;
}
.navbar .nav > li {
  display: block;
  float: left;
}
.navbar .nav > li > a {
  float: none;
  padding: 10px 10px 11px;
  line-height: 19px;
  color: #999999;
  text-decoration: none;
  text-shadow: 0 -1px 0 rgba(0, 0, 0, 0.25);
}
.navbar .nav > li > a:hover {
  background-color: transparent;
  color: #ffffff;
  text-decoration: none;
}
.navbar .nav .active > a, .navbar .nav .active > a:hover {
  color: #ffffff;
  text-decoration: none;
  background-color: #222222;
  background-color: rgba(0, 0, 0, 0.5);
}
.navbar .vertical-divider {
  height: 40px;
  width: 1px;
  margin: 0 5px;
  overflow: hidden;
  background-color: #222222;
  border-right: 1px solid #333333;
}
.navbar .nav.pull-right {
  margin-left: 10px;
  margin-right: 0;
}
.navbar .dropdown-menu {
  margin-top: 1px;
  -webkit-border-radius: 4px;
  -moz-border-radius: 4px;
  border-radius: 4px;
}
.navbar .dropdown-menu:before {
  content: '';
  display: inline-block;
  border-left: 7px solid transparent;
  border-right: 7px solid transparent;
  border-bottom: 7px solid #ccc;
  border-bottom-color: rgba(0, 0, 0, 0.2);
  position: absolute;
  top: -7px;
  left: 9px;
}
.navbar .dropdown-menu:after {
  content: '';
  display: inline-block;
  border-left: 6px solid transparent;
  border-right: 6px solid transparent;
  border-bottom: 6px solid #ffffff;
  position: absolute;
  top: -6px;
  left: 10px;
}
.navbar .nav .dropdown-toggle .caret, .navbar .nav .open.dropdown .caret {
  border-top-color: #ffffff;
}
.navbar .nav .active .caret {
  opacity: 1;
  filter: alpha(opacity=100);
}
.navbar .nav .open > .dropdown-toggle, .navbar .nav .active > .dropdown-toggle, .navbar .nav .open.active > .dropdown-toggle {
  background-color: transparent;
}
.navbar .nav .active > .dropdown-toggle:hover {
  color: #ffffff;
}
.navbar .nav.pull-right .dropdown-menu {
  right: 0;
}
.navbar .nav.pull-right .dropdown-menu:before {
  left: auto;
  right: 12px;
}
.navbar .nav.pull-right .dropdown-menu:after {
  left: auto;
  right: 13px;
}
.breadcrumb {
  padding: 7px 14px;
  margin: 0 0 18px;
  background-color: #fbfbfb;
  background-image: -moz-linear-gradient(top, #ffffff, #f5f5f5);
  background-image: -ms-linear-gradient(top, #ffffff, #f5f5f5);
  background-image: -webkit-gradient(linear, 0 0, 0 100%, from(#ffffff), to(#f5f5f5));
  background-image: -webkit-linear-gradient(top, #ffffff, #f5f5f5);
  background-image: -o-linear-gradient(top, #ffffff, #f5f5f5);
  background-image: linear-gradient(top, #ffffff, #f5f5f5);
  background-repeat: repeat-x;
  border: 1px solid #ddd;
  -webkit-border-radius: 3px;
  -moz-border-radius: 3px;
  border-radius: 3px;
  -webkit-box-shadow: inset 0 1px 0 #ffffff;
  -moz-box-shadow: inset 0 1px 0 #ffffff;
  box-shadow: inset 0 1px 0 #ffffff;
}
.breadcrumb li {
  display: inline;
  text-shadow: 0 1px 0 #ffffff;
}
.breadcrumb .divider {
  padding: 0 5px;
  color: #999999;
}
.breadcrumb .active a {
  color: #333333;
}
.pagination {
  height: 36px;
  margin: 18px 0;
}
.pagination ul {
  display: inline-block;
  *display: inline;
  /* IE7 inline-block hack */

  *zoom: 1;
  margin-left: 0;
  margin-bottom: 0;
  -webkit-border-radius: 3px;
  -moz-border-radius: 3px;
  border-radius: 3px;
  -webkit-box-shadow: 0 1px 2px rgba(0, 0, 0, 0.05);
  -moz-box-shadow: 0 1px 2px rgba(0, 0, 0, 0.05);
  box-shadow: 0 1px 2px rgba(0, 0, 0, 0.05);
}
.pagination li {
  display: inline;
}
.pagination a {
  float: left;
  padding: 0 14px;
  line-height: 34px;
  text-decoration: none;
  border: 1px solid #ddd;
  border-left-width: 0;
}
.pagination a:hover, .pagination .active a {
  background-color: #f5f5f5;
}
.pagination .active a {
  color: #999999;
}
.pagination .disabled a, .pagination .disabled a:hover {
  color: #999999;
  background-color: transparent;
  cursor: default;
}
.pagination li:first-child a {
  border-left-width: 1px;
  -webkit-border-radius: 3px 0 0 3px;
  -moz-border-radius: 3px 0 0 3px;
  border-radius: 3px 0 0 3px;
}
.pagination li:last-child a {
  -webkit-border-radius: 0 3px 3px 0;
  -moz-border-radius: 0 3px 3px 0;
  border-radius: 0 3px 3px 0;
}
.pagination-centered {
  text-align: center;
}
.pagination-right {
  text-align: right;
}
.pager {
  margin-left: 0;
  margin-bottom: 18px;
  list-style: none;
  text-align: center;
  *zoom: 1;
}
.pager:before, .pager:after {
  display: table;
  content: "";
}
.pager:after {
  clear: both;
}
.pager li {
  display: inline;
}
.pager a {
  display: inline-block;
  padding: 6px 15px;
  background-color: #f5f5f5;
  -webkit-border-radius: 15px;
  -moz-border-radius: 15px;
  border-radius: 15px;
}
.pager .next a {
  float: right;
}
.pager .previous a {
  float: left;
}
.modal-backdrop {
  position: fixed;
  top: 0;
  right: 0;
  bottom: 0;
  left: 0;
  z-index: 1040;
  background-color: #000000;
}
.modal-backdrop.fade {
  opacity: 0;
}
.modal-backdrop, .modal-backdrop.fade.in {
  opacity: 0.8;
  filter: alpha(opacity=80);
}
.modal {
  position: fixed;
  top: 50%;
  left: 50%;
  z-index: 1050;
  max-height: 500px;
  overflow: auto;
  width: 560px;
  margin: -250px 0 0 -280px;
  background-color: #ffffff;
  border: 1px solid #999;
  border: 1px solid rgba(0, 0, 0, 0.3);
  *border: 1px solid #999;
  /* IE6-7 */

  -webkit-border-radius: 6px;
  -moz-border-radius: 6px;
  border-radius: 6px;
  -webkit-box-shadow: 0 3px 7px rgba(0, 0, 0, 0.3);
  -moz-box-shadow: 0 3px 7px rgba(0, 0, 0, 0.3);
  box-shadow: 0 3px 7px rgba(0, 0, 0, 0.3);
  -webkit-background-clip: padding-box;
  -moz-background-clip: padding-box;
  background-clip: padding-box;
}
.modal.fade {
  -webkit-transition: opacity .3s linear, top .3s ease-out;
  -moz-transition: opacity .3s linear, top .3s ease-out;
  -ms-transition: opacity .3s linear, top .3s ease-out;
  -o-transition: opacity .3s linear, top .3s ease-out;
  transition: opacity .3s linear, top .3s ease-out;
  top: -25%;
}
.modal.fade.in {
  top: 50%;
}
.modal-header {
  padding: 5px 15px;
  border-bottom: 1px solid #eee;
}
.modal-header .close {
  margin-top: 2px;
}
.modal-body {
  padding: 15px;
}
.modal-footer {
  padding: 14px 15px 15px;
  margin-bottom: 0;
  background-color: #f5f5f5;
  border-top: 1px solid #ddd;
  -webkit-border-radius: 0 0 6px 6px;
  -moz-border-radius: 0 0 6px 6px;
  border-radius: 0 0 6px 6px;
  -webkit-box-shadow: inset 0 1px 0 #ffffff;
  -moz-box-shadow: inset 0 1px 0 #ffffff;
  box-shadow: inset 0 1px 0 #ffffff;
  *zoom: 1;
}
.modal-footer:before, .modal-footer:after {
  display: table;
  content: "";
}
.modal-footer:after {
  clear: both;
}
.modal-footer .btn {
  float: right;
  margin-left: 5px;
  margin-bottom: 0;
}
.tooltip {
  position: absolute;
  z-index: 1020;
  display: block;
  visibility: visible;
  padding: 5px;
  font-size: 11px;
  opacity: 0;
  filter: alpha(opacity=0);
}
.tooltip.in {
  opacity: 0.8;
  filter: alpha(opacity=80);
}
.tooltip.top {
  margin-top: -2px;
}
.tooltip.right {
  margin-left: 2px;
}
.tooltip.bottom {
  margin-top: 2px;
}
.tooltip.left {
  margin-left: -2px;
}
.tooltip.top .tooltip-arrow {
  bottom: 0;
  left: 50%;
  margin-left: -5px;
  border-left: 5px solid transparent;
  border-right: 5px solid transparent;
  border-top: 5px solid #000000;
}
.tooltip.left .tooltip-arrow {
  top: 50%;
  right: 0;
  margin-top: -5px;
  border-top: 5px solid transparent;
  border-bottom: 5px solid transparent;
  border-left: 5px solid #000000;
}
.tooltip.bottom .tooltip-arrow {
  top: 0;
  left: 50%;
  margin-left: -5px;
  border-left: 5px solid transparent;
  border-right: 5px solid transparent;
  border-bottom: 5px solid #000000;
}
.tooltip.right .tooltip-arrow {
  top: 50%;
  left: 0;
  margin-top: -5px;
  border-top: 5px solid transparent;
  border-bottom: 5px solid transparent;
  border-right: 5px solid #000000;
}
.tooltip-inner {
  max-width: 200px;
  padding: 3px 8px;
  color: #ffffff;
  text-align: center;
  text-decoration: none;
  background-color: #000000;
  -webkit-border-radius: 4px;
  -moz-border-radius: 4px;
  border-radius: 4px;
}
.tooltip-arrow {
  position: absolute;
  width: 0;
  height: 0;
}
.popover {
  position: absolute;
  top: 0;
  left: 0;
  z-index: 1010;
  display: none;
  padding: 5px;
}
.popover.top {
  margin-top: -5px;
}
.popover.right {
  margin-left: 5px;
}
.popover.bottom {
  margin-top: 5px;
}
.popover.left {
  margin-left: -5px;
}
.popover.top .arrow {
  bottom: 0;
  left: 50%;
  margin-left: -5px;
  border-left: 5px solid transparent;
  border-right: 5px solid transparent;
  border-top: 5px solid #000000;
}
.popover.right .arrow {
  top: 50%;
  left: 0;
  margin-top: -5px;
  border-top: 5px solid transparent;
  border-bottom: 5px solid transparent;
  border-right: 5px solid #000000;
}
.popover.bottom .arrow {
  top: 0;
  left: 50%;
  margin-left: -5px;
  border-left: 5px solid transparent;
  border-right: 5px solid transparent;
  border-bottom: 5px solid #000000;
}
.popover.left .arrow {
  top: 50%;
  right: 0;
  margin-top: -5px;
  border-top: 5px solid transparent;
  border-bottom: 5px solid transparent;
  border-left: 5px solid #000000;
}
.popover .arrow {
  position: absolute;
  width: 0;
  height: 0;
}
.popover .inner {
  padding: 3px;
  width: 280px;
  overflow: hidden;
  background: #000000;
  background: rgba(0, 0, 0, 0.8);
  -webkit-border-radius: 6px;
  -moz-border-radius: 6px;
  border-radius: 6px;
  -webkit-box-shadow: 0 3px 7px rgba(0, 0, 0, 0.3);
  -moz-box-shadow: 0 3px 7px rgba(0, 0, 0, 0.3);
  box-shadow: 0 3px 7px rgba(0, 0, 0, 0.3);
}
.popover .title {
  padding: 9px 15px;
  line-height: 1;
  background-color: #f5f5f5;
  border-bottom: 1px solid #eee;
  -webkit-border-radius: 3px 3px 0 0;
  -moz-border-radius: 3px 3px 0 0;
  border-radius: 3px 3px 0 0;
}
.popover .content {
  padding: 14px;
  background-color: #ffffff;
  -webkit-border-radius: 0 0 3px 3px;
  -moz-border-radius: 0 0 3px 3px;
  border-radius: 0 0 3px 3px;
  -webkit-background-clip: padding-box;
  -moz-background-clip: padding-box;
  background-clip: padding-box;
}
.popover .content p, .popover .content ul, .popover .content ol {
  margin-bottom: 0;
}
.btn.primary,
.btn.primary:hover,
.btn.danger,
.btn.danger:hover,
.btn.success,
.btn.success:hover,
.btn.info,
.btn.info:hover {
  text-shadow: 0 -1px 0 rgba(0, 0, 0, 0.25);
  color: #ffffff;
}
.btn.primary {
  background-color: #0074cc;
  background-image: -moz-linear-gradient(top, #0088cc, #0055cc);
  background-image: -ms-linear-gradient(top, #0088cc, #0055cc);
  background-image: -webkit-gradient(linear, 0 0, 0 100%, from(#0088cc), to(#0055cc));
  background-image: -webkit-linear-gradient(top, #0088cc, #0055cc);
  background-image: -o-linear-gradient(top, #0088cc, #0055cc);
  background-image: linear-gradient(top, #0088cc, #0055cc);
  background-repeat: repeat-x;
  border-color: #0055cc #0055cc #003580;
  border-color: rgba(0, 0, 0, 0.1) rgba(0, 0, 0, 0.1) rgba(0, 0, 0, 0.25);
}
.btn.primary:hover,
.btn.primary:active,
.btn.primary.active,
.btn.primary.disabled {
  background-color: #0055cc;
}
.btn.primary[disabled] {
  background-color: #0055cc;
}
.btn.primary:active, .btn.primary.active {
  background-color: #004099 \9;
}
.btn.danger {
  background-color: #dd514c;
  background-image: -moz-linear-gradient(top, #ee5f5b, #c43c35);
  background-image: -ms-linear-gradient(top, #ee5f5b, #c43c35);
  background-image: -webkit-gradient(linear, 0 0, 0 100%, from(#ee5f5b), to(#c43c35));
  background-image: -webkit-linear-gradient(top, #ee5f5b, #c43c35);
  background-image: -o-linear-gradient(top, #ee5f5b, #c43c35);
  background-image: linear-gradient(top, #ee5f5b, #c43c35);
  background-repeat: repeat-x;
  border-color: #c43c35 #c43c35 #882a25;
  border-color: rgba(0, 0, 0, 0.1) rgba(0, 0, 0, 0.1) rgba(0, 0, 0, 0.25);
}
.btn.danger:hover,
.btn.danger:active,
.btn.danger.active,
.btn.danger.disabled {
  background-color: #c43c35;
}
.btn.danger[disabled] {
  background-color: #c43c35;
}
.btn.danger:active, .btn.danger.active {
  background-color: #9c302a \9;
}
.btn.success {
  background-color: #5eb95e;
  background-image: -moz-linear-gradient(top, #62c462, #57a957);
  background-image: -ms-linear-gradient(top, #62c462, #57a957);
  background-image: -webkit-gradient(linear, 0 0, 0 100%, from(#62c462), to(#57a957));
  background-image: -webkit-linear-gradient(top, #62c462, #57a957);
  background-image: -o-linear-gradient(top, #62c462, #57a957);
  background-image: linear-gradient(top, #62c462, #57a957);
  background-repeat: repeat-x;
  border-color: #57a957 #57a957 #3d773d;
  border-color: rgba(0, 0, 0, 0.1) rgba(0, 0, 0, 0.1) rgba(0, 0, 0, 0.25);
}
.btn.success:hover,
.btn.success:active,
.btn.success.active,
.btn.success.disabled {
  background-color: #57a957;
}
.btn.success[disabled] {
  background-color: #57a957;
}
.btn.success:active, .btn.success.active {
  background-color: #458845 \9;
}
.btn.info {
  background-color: #4bb1cf;
  background-image: -moz-linear-gradient(top, #5bc0de, #339bb9);
  background-image: -ms-linear-gradient(top, #5bc0de, #339bb9);
  background-image: -webkit-gradient(linear, 0 0, 0 100%, from(#5bc0de), to(#339bb9));
  background-image: -webkit-linear-gradient(top, #5bc0de, #339bb9);
  background-image: -o-linear-gradient(top, #5bc0de, #339bb9);
  background-image: linear-gradient(top, #5bc0de, #339bb9);
  background-repeat: repeat-x;
  border-color: #339bb9 #339bb9 #22697d;
  border-color: rgba(0, 0, 0, 0.1) rgba(0, 0, 0, 0.1) rgba(0, 0, 0, 0.25);
}
.btn.info:hover,
.btn.info:active,
.btn.info.active,
.btn.info.disabled {
  background-color: #339bb9;
}
.btn.info[disabled] {
  background-color: #339bb9;
}
.btn.info:active, .btn.info.active {
  background-color: #287a91 \9;
}
.btn {
  display: inline-block;
  padding: 4px 10px 4px;
  font-size: 13px;
  line-height: 18px;
  color: #333333;
  text-align: center;
  text-shadow: 0 1px 1px rgba(255, 255, 255, 0.75);
  background-color: #fafafa;
  background-image: -webkit-gradient(linear, 0 0, 0 100%, from(#ffffff), color-stop(25%, #ffffff), to(#e6e6e6));
  background-image: -webkit-linear-gradient(#ffffff, #ffffff 25%, #e6e6e6);
  background-image: -moz-linear-gradient(top, #ffffff, #ffffff 25%, #e6e6e6);
  background-image: -ms-linear-gradient(#ffffff, #ffffff 25%, #e6e6e6);
  background-image: -o-linear-gradient(#ffffff, #ffffff 25%, #e6e6e6);
  background-image: linear-gradient(#ffffff, #ffffff 25%, #e6e6e6);
  background-repeat: no-repeat;
  border: 1px solid #ccc;
  border-bottom-color: #bbb;
  -webkit-border-radius: 4px;
  -moz-border-radius: 4px;
  border-radius: 4px;
  -webkit-box-shadow: inset 0 1px 0 rgba(255, 255, 255, 0.2), 0 1px 2px rgba(0, 0, 0, 0.05);
  -moz-box-shadow: inset 0 1px 0 rgba(255, 255, 255, 0.2), 0 1px 2px rgba(0, 0, 0, 0.05);
  box-shadow: inset 0 1px 0 rgba(255, 255, 255, 0.2), 0 1px 2px rgba(0, 0, 0, 0.05);
  cursor: pointer;
  *margin-left: .3em;
}
.btn:first-child {
  *margin-left: 0;
}
.btn:hover {
  color: #333333;
  text-decoration: none;
  background-color: #e6e6e6;
  background-position: 0 -15px;
  -webkit-transition: background-position 0.1s linear;
  -moz-transition: background-position 0.1s linear;
  -ms-transition: background-position 0.1s linear;
  -o-transition: background-position 0.1s linear;
  transition: background-position 0.1s linear;
}
.btn:focus {
  outline: 1px dotted #666;
}
.btn.active, .btn:active {
  background-image: none;
  -webkit-box-shadow: inset 0 2px 4px rgba(0, 0, 0, 0.15), 0 1px 2px rgba(0, 0, 0, 0.05);
  -moz-box-shadow: inset 0 2px 4px rgba(0, 0, 0, 0.15), 0 1px 2px rgba(0, 0, 0, 0.05);
  box-shadow: inset 0 2px 4px rgba(0, 0, 0, 0.15), 0 1px 2px rgba(0, 0, 0, 0.05);
  background-color: #e6e6e6;
  background-color: #d9d9d9 \9;
}
.btn.disabled {
  cursor: default;
  background-image: none;
  background-color: #e6e6e6;
  opacity: 0.65;
  filter: alpha(opacity=65);
  -webkit-box-shadow: none;
  -moz-box-shadow: none;
  box-shadow: none;
}
.btn[disabled] {
  cursor: default;
  background-image: none;
  background-color: #e6e6e6;
  opacity: 0.65;
  filter: alpha(opacity=65);
  -webkit-box-shadow: none;
  -moz-box-shadow: none;
  box-shadow: none;
}
.btn.large {
  padding: 9px 14px;
  font-size: 15px;
  line-height: normal;
  -webkit-border-radius: 5px;
  -moz-border-radius: 5px;
  border-radius: 5px;
}
.btn.large .icon {
  margin-top: 1px;
}
.btn.small {
  padding: 5px 9px;
  font-size: 11px;
  line-height: 16px;
}
.btn.small .icon {
  margin-top: -2px;
}
button.btn, input[type=submit].btn {
  *padding-top: 2px;
  *padding-bottom: 2px;
}
button.btn::-moz-focus-inner, input[type=submit].btn::-moz-focus-inner {
  padding: 0;
  border: 0;
}
button.btn.large, input[type=submit].btn.large {
  *padding-top: 7px;
  *padding-bottom: 7px;
}
button.btn.small, input[type=submit].btn.small {
  *padding-top: 3px;
  *padding-bottom: 3px;
}
.btn-group {
  position: relative;
  *zoom: 1;
  *margin-left: .3em;
}
.btn-group:before, .btn-group:after {
  display: table;
  content: "";
}
.btn-group:after {
  clear: both;
}
.btn-group:first-child {
  *margin-left: 0;
}
.btn-group + .btn-group {
  margin-left: 5px;
}
.btn-toolbar .btn-group {
  display: inline-block;
  *display: inline;
  /* IE7 inline-block hack */

  *zoom: 1;
}
.btn-group .btn {
  position: relative;
  float: left;
  margin-left: -1px;
  -webkit-border-radius: 0;
  -moz-border-radius: 0;
  border-radius: 0;
}
.btn-group .btn:first-child {
  margin-left: 0;
  -webkit-border-top-left-radius: 4px;
  -moz-border-radius-topleft: 4px;
  border-top-left-radius: 4px;
  -webkit-border-bottom-left-radius: 4px;
  -moz-border-radius-bottomleft: 4px;
  border-bottom-left-radius: 4px;
}
.btn-group .btn:last-child, .btn-group .dropdown-toggle {
  -webkit-border-top-right-radius: 4px;
  -moz-border-radius-topright: 4px;
  border-top-right-radius: 4px;
  -webkit-border-bottom-right-radius: 4px;
  -moz-border-radius-bottomright: 4px;
  border-bottom-right-radius: 4px;
}
.btn-group .btn.large:first-child {
  margin-left: 0;
  -webkit-border-top-left-radius: 6px;
  -moz-border-radius-topleft: 6px;
  border-top-left-radius: 6px;
  -webkit-border-bottom-left-radius: 6px;
  -moz-border-radius-bottomleft: 6px;
  border-bottom-left-radius: 6px;
}
.btn-group .btn.large:last-child, .btn-group .large.dropdown-toggle {
  -webkit-border-top-right-radius: 6px;
  -moz-border-radius-topright: 6px;
  border-top-right-radius: 6px;
  -webkit-border-bottom-right-radius: 6px;
  -moz-border-radius-bottomright: 6px;
  border-bottom-right-radius: 6px;
}
.btn-group .btn:hover, .btn-group .btn:focus, .btn-group .btn:active {
  z-index: 2;
}
.btn-group .dropdown-toggle {
  padding-left: 8px;
  padding-right: 8px;
  -webkit-box-shadow: inset 1px 0 0 rgba(255, 255, 255, 0.125), inset 0 1px 0 rgba(255, 255, 255, 0.2), 0 1px 2px rgba(0, 0, 0, 0.05);
  -moz-box-shadow: inset 1px 0 0 rgba(255, 255, 255, 0.125), inset 0 1px 0 rgba(255, 255, 255, 0.2), 0 1px 2px rgba(0, 0, 0, 0.05);
  box-shadow: inset 1px 0 0 rgba(255, 255, 255, 0.125), inset 0 1px 0 rgba(255, 255, 255, 0.2), 0 1px 2px rgba(0, 0, 0, 0.05);
  *padding-top: 5px;
  *padding-bottom: 5px;
}
.btn-group.open {
  *z-index: 1000;
}
.btn-group.open .dropdown-menu {
  display: block;
  margin-top: 1px;
  -webkit-border-radius: 5px;
  -moz-border-radius: 5px;
  border-radius: 5px;
}
.btn-group.open .dropdown-toggle {
  background-image: none;
  -webkit-box-shadow: inset 0 1px 6px rgba(0, 0, 0, 0.15), 0 1px 2px rgba(0, 0, 0, 0.05);
  -moz-box-shadow: inset 0 1px 6px rgba(0, 0, 0, 0.15), 0 1px 2px rgba(0, 0, 0, 0.05);
  box-shadow: inset 0 1px 6px rgba(0, 0, 0, 0.15), 0 1px 2px rgba(0, 0, 0, 0.05);
}
.btn .caret {
  margin-top: 6px;
  margin-left: 0;
}
.primary .caret,
.danger .caret,
.info .caret,
.success .caret {
  border-top-color: #ffffff;
  opacity: 0.75;
  filter: alpha(opacity=75);
}
.btn.small .caret {
  margin-top: 4px;
}
.alert {
  padding: 8px 35px 8px 14px;
  margin-bottom: 18px;
  text-shadow: 0 1px 0 rgba(255, 255, 255, 0.5);
  background-color: #fcf8e3;
  border: 1px solid #fbeed5;
  -webkit-border-radius: 4px;
  -moz-border-radius: 4px;
  border-radius: 4px;
}
.alert, .alert-heading {
  color: #c09853;
}
.alert .close {
  position: relative;
  right: -21px;
  line-height: 18px;
}
.alert-success {
  background-color: #dff0d8;
  border-color: #d6e9c6;
}
.alert-success, .alert-success .alert-heading {
  color: #468847;
}
.alert-danger, .alert-error {
  background-color: #f2dede;
  border-color: #eed3d7;
}
.alert-danger,
.alert-error,
.alert-danger .alert-heading,
.alert-error .alert-heading {
  color: #b94a48;
}
.alert-info {
  background-color: #d9edf7;
  border-color: #bce8f1;
}
.alert-info, .alert-info .alert-heading {
  color: #3a87ad;
}
.alert-block {
  padding-top: 14px;
  padding-bottom: 14px;
}
.alert-block > p, .alert-block > ul {
  margin-bottom: 0;
}
.alert-block p + p {
  margin-top: 5px;
}
.thumbnails {
  margin-left: -20px;
  list-style: none;
  *zoom: 1;
}
.thumbnails:before, .thumbnails:after {
  display: table;
  content: "";
}
.thumbnails:after {
  clear: both;
}
.thumbnails > li {
  float: left;
  margin: 0 0 18px 20px;
}
.thumbnail {
  display: block;
  padding: 4px;
  line-height: 1;
  border: 1px solid #ddd;
  -webkit-border-radius: 4px;
  -moz-border-radius: 4px;
  border-radius: 4px;
  -webkit-box-shadow: 0 1px 1px rgba(0, 0, 0, 0.075);
  -moz-box-shadow: 0 1px 1px rgba(0, 0, 0, 0.075);
  box-shadow: 0 1px 1px rgba(0, 0, 0, 0.075);
}
a.thumbnail:hover {
  border-color: #0088cc;
  -webkit-box-shadow: 0 1px 4px rgba(0, 105, 214, 0.25);
  -moz-box-shadow: 0 1px 4px rgba(0, 105, 214, 0.25);
  box-shadow: 0 1px 4px rgba(0, 105, 214, 0.25);
}
.thumbnail > img {
  display: block;
  max-width: 100%;
}
.thumbnail .caption {
  padding: 9px;
}
.label {
  padding: 1px 3px 2px;
  font-size: 9.75px;
  font-weight: bold;
  color: #ffffff;
  text-transform: uppercase;
  background-color: #999999;
  -webkit-border-radius: 3px;
  -moz-border-radius: 3px;
  border-radius: 3px;
}
.label.important {
  background-color: #b94a48;
}
.label.warning {
  background-color: #f89406;
}
.label.success {
  background-color: #468847;
}
.label.info {
  background-color: #3a87ad;
}
@-webkit-keyframes progress-bar-stripes {
  from {
    background-position: 0 0;
  }
  to {
    background-position: 40px 0;
  }
}
@keyframes progress-bar-stripes {
  from {
    background-position: 0 0;
  }
  to {
    background-position: 40px 0;
  }
}
.progress, .progress .bar {
  -webkit-border-radius: 4px;
  -moz-border-radius: 4px;
  border-radius: 4px;
}
.progress {
  height: 18px;
  margin-bottom: 18px;
  background-color: #f7f7f7;
  background-image: -moz-linear-gradient(top, #f5f5f5, #f9f9f9);
  background-image: -ms-linear-gradient(top, #f5f5f5, #f9f9f9);
  background-image: -webkit-gradient(linear, 0 0, 0 100%, from(#f5f5f5), to(#f9f9f9));
  background-image: -webkit-linear-gradient(top, #f5f5f5, #f9f9f9);
  background-image: -o-linear-gradient(top, #f5f5f5, #f9f9f9);
  background-image: linear-gradient(top, #f5f5f5, #f9f9f9);
  background-repeat: repeat-x;
  -webkit-box-shadow: inset 0 1px 2px rgba(0, 0, 0, 0.1);
  -moz-box-shadow: inset 0 1px 2px rgba(0, 0, 0, 0.1);
  box-shadow: inset 0 1px 2px rgba(0, 0, 0, 0.1);
}
.progress .bar {
  width: 0%;
  height: 18px;
  color: #ffffff;
  font-size: 12px;
  text-align: center;
  text-shadow: 0 -1px 0 rgba(0, 0, 0, 0.25);
  background-color: #0e90d2;
  background-image: -moz-linear-gradient(top, #149bdf, #0480be);
  background-image: -ms-linear-gradient(top, #149bdf, #0480be);
  background-image: -webkit-gradient(linear, 0 0, 0 100%, from(#149bdf), to(#0480be));
  background-image: -webkit-linear-gradient(top, #149bdf, #0480be);
  background-image: -o-linear-gradient(top, #149bdf, #0480be);
  background-image: linear-gradient(top, #149bdf, #0480be);
  background-repeat: repeat-x;
  -webkit-box-shadow: inset 0 -1px 0 rgba(0, 0, 0, 0.15);
  -moz-box-shadow: inset 0 -1px 0 rgba(0, 0, 0, 0.15);
  box-shadow: inset 0 -1px 0 rgba(0, 0, 0, 0.15);
  -webkit-box-sizing: border-box;
  -moz-box-sizing: border-box;
  box-sizing: border-box;
  -webkit-transition: width 0.6s ease;
  -moz-transition: width 0.6s ease;
  -ms-transition: width 0.6s ease;
  -o-transition: width 0.6s ease;
  transition: width 0.6s ease;
}
.progress.striped .bar {
  background-color: #62c462;
  background-image: -webkit-gradient(linear, 0 100%, 100% 0, color-stop(0.25, rgba(255, 255, 255, 0.15)), color-stop(0.25, transparent), color-stop(0.5, transparent), color-stop(0.5, rgba(255, 255, 255, 0.15)), color-stop(0.75, rgba(255, 255, 255, 0.15)), color-stop(0.75, transparent), to(transparent));
  background-image: -webkit-linear-gradient(-45deg, rgba(255, 255, 255, 0.15) 25%, transparent 25%, transparent 50%, rgba(255, 255, 255, 0.15) 50%, rgba(255, 255, 255, 0.15) 75%, transparent 75%, transparent);
  background-image: -moz-linear-gradient(-45deg, rgba(255, 255, 255, 0.15) 25%, transparent 25%, transparent 50%, rgba(255, 255, 255, 0.15) 50%, rgba(255, 255, 255, 0.15) 75%, transparent 75%, transparent);
  background-image: -ms-linear-gradient(-45deg, rgba(255, 255, 255, 0.15) 25%, transparent 25%, transparent 50%, rgba(255, 255, 255, 0.15) 50%, rgba(255, 255, 255, 0.15) 75%, transparent 75%, transparent);
  background-image: -o-linear-gradient(-45deg, rgba(255, 255, 255, 0.15) 25%, transparent 25%, transparent 50%, rgba(255, 255, 255, 0.15) 50%, rgba(255, 255, 255, 0.15) 75%, transparent 75%, transparent);
  background-image: linear-gradient(-45deg, rgba(255, 255, 255, 0.15) 25%, transparent 25%, transparent 50%, rgba(255, 255, 255, 0.15) 50%, rgba(255, 255, 255, 0.15) 75%, transparent 75%, transparent);
  -webkit-background-size: 40px 40px;
  -moz-background-size: 40px 40px;
  -o-background-size: 40px 40px;
  background-size: 40px 40px;
}
.progress.active .bar {
  -webkit-animation: progress-bar-stripes 2s linear infinite;
  -moz-animation: progress-bar-stripes 2s linear infinite;
  animation: progress-bar-stripes 2s linear infinite;
}
.progress.danger .bar {
  background-color: #dd514c;
  background-image: -moz-linear-gradient(top, #ee5f5b, #c43c35);
  background-image: -ms-linear-gradient(top, #ee5f5b, #c43c35);
  background-image: -webkit-gradient(linear, 0 0, 0 100%, from(#ee5f5b), to(#c43c35));
  background-image: -webkit-linear-gradient(top, #ee5f5b, #c43c35);
  background-image: -o-linear-gradient(top, #ee5f5b, #c43c35);
  background-image: linear-gradient(top, #ee5f5b, #c43c35);
  background-repeat: repeat-x;
}
.progress.danger.striped .bar {
  background-color: #ee5f5b;
  background-image: -webkit-gradient(linear, 0 100%, 100% 0, color-stop(0.25, rgba(255, 255, 255, 0.15)), color-stop(0.25, transparent), color-stop(0.5, transparent), color-stop(0.5, rgba(255, 255, 255, 0.15)), color-stop(0.75, rgba(255, 255, 255, 0.15)), color-stop(0.75, transparent), to(transparent));
  background-image: -webkit-linear-gradient(-45deg, rgba(255, 255, 255, 0.15) 25%, transparent 25%, transparent 50%, rgba(255, 255, 255, 0.15) 50%, rgba(255, 255, 255, 0.15) 75%, transparent 75%, transparent);
  background-image: -moz-linear-gradient(-45deg, rgba(255, 255, 255, 0.15) 25%, transparent 25%, transparent 50%, rgba(255, 255, 255, 0.15) 50%, rgba(255, 255, 255, 0.15) 75%, transparent 75%, transparent);
  background-image: -ms-linear-gradient(-45deg, rgba(255, 255, 255, 0.15) 25%, transparent 25%, transparent 50%, rgba(255, 255, 255, 0.15) 50%, rgba(255, 255, 255, 0.15) 75%, transparent 75%, transparent);
  background-image: -o-linear-gradient(-45deg, rgba(255, 255, 255, 0.15) 25%, transparent 25%, transparent 50%, rgba(255, 255, 255, 0.15) 50%, rgba(255, 255, 255, 0.15) 75%, transparent 75%, transparent);
  background-image: linear-gradient(-45deg, rgba(255, 255, 255, 0.15) 25%, transparent 25%, transparent 50%, rgba(255, 255, 255, 0.15) 50%, rgba(255, 255, 255, 0.15) 75%, transparent 75%, transparent);
}
.progress.success .bar {
  background-color: #5eb95e;
  background-image: -moz-linear-gradient(top, #62c462, #57a957);
  background-image: -ms-linear-gradient(top, #62c462, #57a957);
  background-image: -webkit-gradient(linear, 0 0, 0 100%, from(#62c462), to(#57a957));
  background-image: -webkit-linear-gradient(top, #62c462, #57a957);
  background-image: -o-linear-gradient(top, #62c462, #57a957);
  background-image: linear-gradient(top, #62c462, #57a957);
  background-repeat: repeat-x;
}
.progress.success.striped .bar {
  background-color: #62c462;
  background-image: -webkit-gradient(linear, 0 100%, 100% 0, color-stop(0.25, rgba(255, 255, 255, 0.15)), color-stop(0.25, transparent), color-stop(0.5, transparent), color-stop(0.5, rgba(255, 255, 255, 0.15)), color-stop(0.75, rgba(255, 255, 255, 0.15)), color-stop(0.75, transparent), to(transparent));
  background-image: -webkit-linear-gradient(-45deg, rgba(255, 255, 255, 0.15) 25%, transparent 25%, transparent 50%, rgba(255, 255, 255, 0.15) 50%, rgba(255, 255, 255, 0.15) 75%, transparent 75%, transparent);
  background-image: -moz-linear-gradient(-45deg, rgba(255, 255, 255, 0.15) 25%, transparent 25%, transparent 50%, rgba(255, 255, 255, 0.15) 50%, rgba(255, 255, 255, 0.15) 75%, transparent 75%, transparent);
  background-image: -ms-linear-gradient(-45deg, rgba(255, 255, 255, 0.15) 25%, transparent 25%, transparent 50%, rgba(255, 255, 255, 0.15) 50%, rgba(255, 255, 255, 0.15) 75%, transparent 75%, transparent);
  background-image: -o-linear-gradient(-45deg, rgba(255, 255, 255, 0.15) 25%, transparent 25%, transparent 50%, rgba(255, 255, 255, 0.15) 50%, rgba(255, 255, 255, 0.15) 75%, transparent 75%, transparent);
  background-image: linear-gradient(-45deg, rgba(255, 255, 255, 0.15) 25%, transparent 25%, transparent 50%, rgba(255, 255, 255, 0.15) 50%, rgba(255, 255, 255, 0.15) 75%, transparent 75%, transparent);
}
.progress.info .bar {
  background-color: #4bb1cf;
  background-image: -moz-linear-gradient(top, #5bc0de, #339bb9);
  background-image: -ms-linear-gradient(top, #5bc0de, #339bb9);
  background-image: -webkit-gradient(linear, 0 0, 0 100%, from(#5bc0de), to(#339bb9));
  background-image: -webkit-linear-gradient(top, #5bc0de, #339bb9);
  background-image: -o-linear-gradient(top, #5bc0de, #339bb9);
  background-image: linear-gradient(top, #5bc0de, #339bb9);
  background-repeat: repeat-x;
}
.progress.info.striped .bar {
  background-color: #5bc0de;
  background-image: -webkit-gradient(linear, 0 100%, 100% 0, color-stop(0.25, rgba(255, 255, 255, 0.15)), color-stop(0.25, transparent), color-stop(0.5, transparent), color-stop(0.5, rgba(255, 255, 255, 0.15)), color-stop(0.75, rgba(255, 255, 255, 0.15)), color-stop(0.75, transparent), to(transparent));
  background-image: -webkit-linear-gradient(-45deg, rgba(255, 255, 255, 0.15) 25%, transparent 25%, transparent 50%, rgba(255, 255, 255, 0.15) 50%, rgba(255, 255, 255, 0.15) 75%, transparent 75%, transparent);
  background-image: -moz-linear-gradient(-45deg, rgba(255, 255, 255, 0.15) 25%, transparent 25%, transparent 50%, rgba(255, 255, 255, 0.15) 50%, rgba(255, 255, 255, 0.15) 75%, transparent 75%, transparent);
  background-image: -ms-linear-gradient(-45deg, rgba(255, 255, 255, 0.15) 25%, transparent 25%, transparent 50%, rgba(255, 255, 255, 0.15) 50%, rgba(255, 255, 255, 0.15) 75%, transparent 75%, transparent);
  background-image: -o-linear-gradient(-45deg, rgba(255, 255, 255, 0.15) 25%, transparent 25%, transparent 50%, rgba(255, 255, 255, 0.15) 50%, rgba(255, 255, 255, 0.15) 75%, transparent 75%, transparent);
  background-image: linear-gradient(-45deg, rgba(255, 255, 255, 0.15) 25%, transparent 25%, transparent 50%, rgba(255, 255, 255, 0.15) 50%, rgba(255, 255, 255, 0.15) 75%, transparent 75%, transparent);
}
.accordion {
  margin-bottom: 18px;
}
.accordion-group {
  background-color: #f5f5f5;
  -webkit-border-radius: 4px;
  -moz-border-radius: 4px;
  border-radius: 4px;
}
.accordion-heading {
  border-bottom: 0;
}
.accordion-heading .accordion-toggle {
  display: block;
  padding: 8px 15px;
}
.accordion-body {
  margin-bottom: 2px;
}
.accordion-inner {
  padding: 9px 15px;
  border-top: 1px solid #e5e5e5;
}
.carousel {
  position: relative;
  line-height: 1;
}
.carousel-inner {
  overflow: hidden;
  width: 100%;
  position: relative;
}
.carousel .item {
  display: none;
  position: relative;
  -webkit-transition: 0.6s ease-in-out left;
  -moz-transition: 0.6s ease-in-out left;
  -ms-transition: 0.6s ease-in-out left;
  -o-transition: 0.6s ease-in-out left;
  transition: 0.6s ease-in-out left;
}
.carousel .item > img {
  display: block;
  line-height: 1;
}
.carousel .active, .carousel .next, .carousel .prev {
  display: block;
}
.carousel .active {
  left: 0;
}
.carousel .next, .carousel .prev {
  position: absolute;
  top: 0;
  width: 100%;
}
.carousel .next {
  left: 100%;
}
.carousel .prev {
  left: -100%;
}
.carousel .next.left, .carousel .prev.right {
  left: 0;
}
.carousel .active.left {
  left: -100%;
}
.carousel .active.right {
  left: 100%;
}
.carousel-control {
  position: absolute;
  top: 40%;
  left: 15px;
  width: 40px;
  height: 40px;
  margin-top: -20px;
  font-size: 60px;
  font-weight: 100;
  line-height: 30px;
  color: #ffffff;
  text-align: center;
  background: #222222;
  border: 3px solid #ffffff;
  -webkit-border-radius: 23px;
  -moz-border-radius: 23px;
  border-radius: 23px;
  opacity: 0.5;
  filter: alpha(opacity=50);
  -webkit-transition: all 0.2s linear;
  -moz-transition: all 0.2s linear;
  -ms-transition: all 0.2s linear;
  -o-transition: all 0.2s linear;
  transition: all 0.2s linear;
}
.carousel-control.right {
  left: auto;
  right: 15px;
}
.carousel-control:hover {
  color: #ffffff;
  text-decoration: none;
  opacity: 0.9;
  filter: alpha(opacity=90);
}
.carousel-caption {
  position: absolute;
  left: 0;
  right: 0;
  bottom: 0;
  padding: 10px 15px 5px;
  background: #333333;
  background: rgba(0, 0, 0, 0.75);
}
.carousel-caption h4, .carousel-caption p {
  color: #ffffff;
}
.hero-unit {
  padding: 60px;
  margin-bottom: 30px;
  background-color: #f5f5f5;
  -webkit-border-radius: 6px;
  -moz-border-radius: 6px;
  border-radius: 6px;
}
.hero-unit h1 {
  margin-bottom: 0;
  font-size: 60px;
  line-height: 1;
  letter-spacing: -1px;
}
.hero-unit p {
  font-size: 18px;
  font-weight: 200;
  line-height: 27px;
}
.pull-right {
  float: right;
}
.pull-left {
  float: left;
}
.hide {
  display: none;
}
.show {
  display: block;
}
.invisible {
  visibility: hidden;
}<|MERGE_RESOLUTION|>--- conflicted
+++ resolved
@@ -6,11 +6,7 @@
  * http://www.apache.org/licenses/LICENSE-2.0
  *
  * Designed and built with all the love in the world @twitter by @mdo and @fat.
-<<<<<<< HEAD
- * Date: Fri Jan 27 16:25:59 PST 2012
-=======
- * Date: Fri Jan 27 16:39:29 EST 2012
->>>>>>> 84b9a1bf
+ * Date: Fri Jan 27 16:35:26 PST 2012
  */
 article,
 aside,
