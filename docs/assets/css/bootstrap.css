/*!
 * Bootstrap v2.2.2
 *
 * Copyright 2012 Twitter, Inc
 * Licensed under the Apache License v2.0
 * http://www.apache.org/licenses/LICENSE-2.0
 *
 * Designed and built with all the love in the world @twitter by @mdo and @fat.
 */

article,
aside,
details,
figcaption,
figure,
footer,
header,
hgroup,
nav,
section {
  display: block;
}

audio,
canvas,
video {
  display: inline-block;
}

audio:not([controls]) {
  display: none;
}

html {
  font-size: 100%;
  -webkit-text-size-adjust: 100%;
      -ms-text-size-adjust: 100%;
}

a:focus {
  outline: thin dotted #333;
  outline: 5px auto -webkit-focus-ring-color;
  outline-offset: -2px;
}

a:hover,
a:active {
  outline: 0;
}

sub,
sup {
  position: relative;
  font-size: 75%;
  line-height: 0;
  vertical-align: baseline;
}

sup {
  top: -0.5em;
}

sub {
  bottom: -0.25em;
}

img {
  width: auto\9;
  height: auto;
  max-width: 100%;
  vertical-align: middle;
  border: 0;
  -ms-interpolation-mode: bicubic;
}

#map_canvas img,
.google-maps img {
  max-width: none;
}

button,
input,
select,
textarea {
  margin: 0;
  font-size: 100%;
  vertical-align: middle;
}

button,
input {
  line-height: normal;
}

button,
html input[type="button"],
input[type="reset"],
input[type="submit"] {
  cursor: pointer;
  -webkit-appearance: button;
}

label,
select,
button,
input[type="button"],
input[type="reset"],
input[type="submit"],
input[type="radio"],
input[type="checkbox"] {
  cursor: pointer;
}

input[type="search"] {
  -webkit-box-sizing: content-box;
     -moz-box-sizing: content-box;
          box-sizing: content-box;
  -webkit-appearance: textfield;
}

input[type="search"]::-webkit-search-decoration,
input[type="search"]::-webkit-search-cancel-button {
  -webkit-appearance: none;
}

textarea {
  overflow: auto;
  vertical-align: top;
}

@media print {
  * {
    color: #000 !important;
    text-shadow: none !important;
    background: transparent !important;
    box-shadow: none !important;
  }
  a,
  a:visited {
    text-decoration: underline;
  }
  a[href]:after {
    content: " (" attr(href) ")";
  }
  abbr[title]:after {
    content: " (" attr(title) ")";
  }
  .ir a:after,
  a[href^="javascript:"]:after,
  a[href^="#"]:after {
    content: "";
  }
  pre,
  blockquote {
    border: 1px solid #999;
    page-break-inside: avoid;
  }
  thead {
    display: table-header-group;
  }
  tr,
  img {
    page-break-inside: avoid;
  }
  img {
    max-width: 100% !important;
  }
  @page  {
    margin: 0.5cm;
  }
  p,
  h2,
  h3 {
    orphans: 3;
    widows: 3;
  }
  h2,
  h3 {
    page-break-after: avoid;
  }
}

body {
  margin: 0;
  font-family: "Helvetica Neue", Helvetica, Arial, sans-serif;
  font-size: 14px;
  line-height: 20px;
  color: #333333;
  background-color: #ffffff;
}

a {
  color: #0088cc;
  text-decoration: none;
}

a:hover {
  color: #005580;
  text-decoration: underline;
}

.img-rounded {
  border-radius: 6px;
}

.img-polaroid {
  padding: 4px;
  background-color: #fff;
  border: 1px solid #ccc;
  border: 1px solid rgba(0, 0, 0, 0.2);
  -webkit-box-shadow: 0 1px 3px rgba(0, 0, 0, 0.1);
          box-shadow: 0 1px 3px rgba(0, 0, 0, 0.1);
}

.img-circle {
  border-radius: 500px;
}

.container,
.navbar-fixed-top .container,
.navbar-fixed-bottom .container {
  width: 940px;
}

.row {
  margin-right: -10px;
  margin-left: -10px;
}

.row:before,
.row:after {
  display: table;
  line-height: 0;
  content: "";
}

.row:after {
  clear: both;
}

[class*="span"] {
  float: left;
  min-height: 1px;
  padding-right: 10px;
  padding-left: 10px;
  -webkit-box-sizing: border-box;
     -moz-box-sizing: border-box;
          box-sizing: border-box;
}

.span12 {
  width: 100%;
}

.span11 {
  width: 91.66666666666666%;
}

.span10 {
  width: 83.33333333333334%;
}

.span9 {
  width: 75%;
}

.span8 {
  width: 66.66666666666666%;
}

.span7 {
  width: 58.333333333333336%;
}

.span6 {
  width: 50%;
}

.span5 {
  width: 41.66666666666667%;
}

.span4 {
  width: 33.33333333333333%;
}

.span3 {
  width: 25%;
}

.span2 {
  width: 16.666666666666664%;
}

.span1 {
  width: 8.333333333333332%;
}

.offset12 {
  margin-left: 100%;
}

.offset11 {
  margin-left: 91.66666666666666%;
}

.offset10 {
  margin-left: 83.33333333333334%;
}

.offset9 {
  margin-left: 75%;
}

.offset8 {
  margin-left: 66.66666666666666%;
}

.offset7 {
  margin-left: 58.333333333333336%;
}

.offset6 {
  margin-left: 50%;
}

.offset5 {
  margin-left: 41.66666666666667%;
}

.offset4 {
  margin-left: 33.33333333333333%;
}

.offset3 {
  margin-left: 25%;
}

.offset2 {
  margin-left: 16.666666666666664%;
}

.offset1 {
  margin-left: 8.333333333333332%;
}

[class*="span"].hide {
  display: none;
}

[class*="span"].pull-right {
  float: right;
}

.container {
  margin-right: auto;
  margin-left: auto;
}

.container:before,
.container:after {
  display: table;
  line-height: 0;
  content: "";
}

.container:after {
  clear: both;
}

.container-fluid {
  padding-right: 20px;
  padding-left: 20px;
}

.container-fluid:before,
.container-fluid:after {
  display: table;
  line-height: 0;
  content: "";
}

.container-fluid:after {
  clear: both;
}

p {
  margin: 0 0 10px;
}

.lead {
  margin-bottom: 20px;
  font-size: 21px;
  font-weight: 200;
  line-height: 30px;
}

small {
  font-size: 85%;
}

strong {
  font-weight: bold;
}

em {
  font-style: italic;
}

cite {
  font-style: normal;
}

.muted {
  color: #999999;
}

a.muted:hover {
  color: #808080;
}

.text-warning {
  color: #c09853;
}

a.text-warning:hover {
  color: #a47e3c;
}

.text-error {
  color: #b94a48;
}

a.text-error:hover {
  color: #953b39;
}

.text-info {
  color: #3a87ad;
}

a.text-info:hover {
  color: #2d6987;
}

.text-success {
  color: #468847;
}

a.text-success:hover {
  color: #356635;
}

h1,
h2,
h3,
h4,
h5,
h6 {
  margin: 10px 0;
  font-family: inherit;
  font-weight: bold;
  line-height: 20px;
  text-rendering: optimizelegibility;
}

h1 small,
h2 small,
h3 small,
h4 small,
h5 small,
h6 small {
  font-weight: normal;
  line-height: 1;
  color: #999999;
}

h1,
h2,
h3 {
  line-height: 40px;
}

h1 {
  font-size: 38.5px;
}

h2 {
  font-size: 31.5px;
}

h3 {
  font-size: 24.5px;
}

h4 {
  font-size: 17.5px;
}

h5 {
  font-size: 14px;
}

h6 {
  font-size: 11.9px;
}

h1 small {
  font-size: 24.5px;
}

h2 small {
  font-size: 17.5px;
}

h3 small {
  font-size: 14px;
}

h4 small {
  font-size: 14px;
}

.page-header {
  padding-bottom: 9px;
  margin: 20px 0 30px;
  border-bottom: 1px solid #eeeeee;
}

ul,
ol {
  padding: 0;
  margin: 0 0 10px 25px;
}

ul ul,
ul ol,
ol ol,
ol ul {
  margin-bottom: 0;
}

li {
  line-height: 20px;
}

.list-unstyled,
.list-inline {
  margin-left: 0;
  list-style: none;
}

.list-inline > li {
  display: inline-block;
  padding-right: 5px;
  padding-left: 5px;
}

dl {
  margin-bottom: 20px;
}

dt,
dd {
  line-height: 20px;
}

dt {
  font-weight: bold;
}

dd {
  margin-left: 10px;
}

.dl-horizontal:before,
.dl-horizontal:after {
  display: table;
  line-height: 0;
  content: "";
}

.dl-horizontal:after {
  clear: both;
}

.dl-horizontal dt {
  float: left;
  width: 160px;
  overflow: hidden;
  clear: left;
  text-align: right;
  text-overflow: ellipsis;
  white-space: nowrap;
}

.dl-horizontal dd {
  margin-left: 180px;
}

hr {
  margin: 20px 0;
  border: 0;
  border-top: 1px solid #eeeeee;
  border-bottom: 1px solid #ffffff;
}

abbr[title],
abbr[data-original-title] {
  cursor: help;
  border-bottom: 1px dotted #999999;
}

abbr.initialism {
  font-size: 90%;
  text-transform: uppercase;
}

blockquote {
  padding: 0 0 0 15px;
  margin: 0 0 20px;
  border-left: 5px solid #eeeeee;
}

blockquote p {
  margin-bottom: 0;
  font-size: 16px;
  font-weight: 300;
  line-height: 25px;
}

blockquote small {
  display: block;
  line-height: 20px;
  color: #999999;
}

blockquote small:before {
  content: '\2014 \00A0';
}

blockquote.pull-right {
  float: right;
  padding-right: 15px;
  padding-left: 0;
  border-right: 5px solid #eeeeee;
  border-left: 0;
}

blockquote.pull-right p,
blockquote.pull-right small {
  text-align: right;
}

blockquote.pull-right small:before {
  content: '';
}

blockquote.pull-right small:after {
  content: '\00A0 \2014';
}

q:before,
q:after,
blockquote:before,
blockquote:after {
  content: "";
}

address {
  display: block;
  margin-bottom: 20px;
  font-style: normal;
  line-height: 20px;
}

code,
pre {
  padding: 0 3px 2px;
  font-family: Monaco, Menlo, Consolas, "Courier New", monospace;
  font-size: 12px;
  color: #333333;
  border-radius: 4px;
}

code {
  padding: 2px 4px;
  color: #d14;
  white-space: nowrap;
  background-color: #f7f7f9;
  border: 1px solid #e1e1e8;
}

pre {
  display: block;
  padding: 9.5px;
  margin: 0 0 10px;
  font-size: 13px;
  line-height: 20px;
  word-break: break-all;
  word-wrap: break-word;
  white-space: pre;
  white-space: pre-wrap;
  background-color: #f5f5f5;
  border: 1px solid #ccc;
  border: 1px solid rgba(0, 0, 0, 0.15);
  border-radius: 4px;
}

pre.prettyprint {
  margin-bottom: 20px;
}

pre code {
  padding: 0;
  color: inherit;
  background-color: transparent;
  border: 0;
}

.pre-scrollable {
  max-height: 340px;
  overflow-y: scroll;
}

form {
  margin: 0 0 20px;
}

fieldset {
  padding: 0;
  margin: 0;
  border: 0;
}

legend {
  display: block;
  width: 100%;
  padding: 0;
  margin-bottom: 20px;
  font-size: 21px;
  line-height: 40px;
  color: #333333;
  border: 0;
  border-bottom: 1px solid #e5e5e5;
}

legend small {
  font-size: 15px;
  color: #999999;
}

label,
input,
button,
select,
textarea {
  font-size: 14px;
  font-weight: normal;
  line-height: 20px;
}

input,
button,
select,
textarea {
  font-family: "Helvetica Neue", Helvetica, Arial, sans-serif;
}

label {
  display: block;
  margin-bottom: 5px;
}

select,
textarea,
input[type="text"],
input[type="password"],
input[type="datetime"],
input[type="datetime-local"],
input[type="date"],
input[type="month"],
input[type="time"],
input[type="week"],
input[type="number"],
input[type="email"],
input[type="url"],
input[type="search"],
input[type="tel"],
input[type="color"],
.uneditable-input {
  display: inline-block;
  min-height: 34px;
  padding: 6px 9px;
  margin-bottom: 10px;
  font-size: 14px;
  line-height: 20px;
  color: #555555;
  vertical-align: middle;
  background-color: #ffffff;
  border-radius: 4px;
  -webkit-box-sizing: border-box;
     -moz-box-sizing: border-box;
          box-sizing: border-box;
}

input,
textarea,
.uneditable-input {
  width: 220px;
}

textarea {
  height: auto;
}

textarea,
input[type="text"],
input[type="password"],
input[type="datetime"],
input[type="datetime-local"],
input[type="date"],
input[type="month"],
input[type="time"],
input[type="week"],
input[type="number"],
input[type="email"],
input[type="url"],
input[type="search"],
input[type="tel"],
input[type="color"],
.uneditable-input {
  border: 1px solid #cccccc;
  -webkit-box-shadow: inset 0 1px 1px rgba(0, 0, 0, 0.075);
          box-shadow: inset 0 1px 1px rgba(0, 0, 0, 0.075);
  -webkit-transition: border linear 0.2s, box-shadow linear 0.2s;
     -moz-transition: border linear 0.2s, box-shadow linear 0.2s;
       -o-transition: border linear 0.2s, box-shadow linear 0.2s;
          transition: border linear 0.2s, box-shadow linear 0.2s;
}

textarea:focus,
input[type="text"]:focus,
input[type="password"]:focus,
input[type="datetime"]:focus,
input[type="datetime-local"]:focus,
input[type="date"]:focus,
input[type="month"]:focus,
input[type="time"]:focus,
input[type="week"]:focus,
input[type="number"]:focus,
input[type="email"]:focus,
input[type="url"]:focus,
input[type="search"]:focus,
input[type="tel"]:focus,
input[type="color"]:focus,
.uneditable-input:focus {
  border-color: rgba(82, 168, 236, 0.8);
  outline: 0;
  outline: thin dotted \9;
  /* IE6-9 */

  -webkit-box-shadow: inset 0 1px 1px rgba(0, 0, 0, 0.075), 0 0 8px rgba(82, 168, 236, 0.6);
          box-shadow: inset 0 1px 1px rgba(0, 0, 0, 0.075), 0 0 8px rgba(82, 168, 236, 0.6);
}

input[type="radio"],
input[type="checkbox"] {
  margin: 4px 0 0;
  margin-top: 1px \9;
  /* IE8-9 */

  line-height: normal;
}

input[type="file"],
input[type="image"],
input[type="submit"],
input[type="reset"],
input[type="button"],
input[type="radio"],
input[type="checkbox"] {
  width: auto;
}

select,
input[type="file"] {
  height: 34px;
  /* In IE7, the height of the select element cannot be changed by height, only font-size. TODO: Check if this is still needed when dropping IE7 support */

  line-height: 34px;
}

select {
  width: 220px;
  border: 1px solid #cccccc;
}

select[multiple],
select[size] {
  height: auto;
}

select:focus,
input[type="file"]:focus,
input[type="radio"]:focus,
input[type="checkbox"]:focus {
  outline: thin dotted #333;
  outline: 5px auto -webkit-focus-ring-color;
  outline-offset: -2px;
}

.uneditable-input,
.uneditable-textarea {
  color: #999999;
  cursor: not-allowed;
  background-color: #fcfcfc;
  border-color: #cccccc;
  -webkit-box-shadow: inset 0 1px 2px rgba(0, 0, 0, 0.025);
          box-shadow: inset 0 1px 2px rgba(0, 0, 0, 0.025);
}

.uneditable-input {
  overflow: hidden;
  white-space: nowrap;
}

.uneditable-textarea {
  width: auto;
  height: auto;
}

input:-moz-placeholder,
textarea:-moz-placeholder {
  color: #999999;
}

input:-ms-input-placeholder,
textarea:-ms-input-placeholder {
  color: #999999;
}

input::-webkit-input-placeholder,
textarea::-webkit-input-placeholder {
  color: #999999;
}

.radio,
.checkbox {
  min-height: 20px;
  padding-left: 20px;
}

.radio input[type="radio"],
.checkbox input[type="checkbox"] {
  float: left;
  margin-left: -20px;
}

.controls > .radio:first-child,
.controls > .checkbox:first-child {
  padding-top: 5px;
}

.radio.inline,
.checkbox.inline {
  display: inline-block;
  padding-top: 5px;
  margin-bottom: 0;
  vertical-align: middle;
}

.radio.inline + .radio.inline,
.checkbox.inline + .checkbox.inline {
  margin-left: 10px;
}

select.input-large,
textarea.input-large,
input[type="text"].input-large,
input[type="password"].input-large,
input[type="datetime"].input-large,
input[type="datetime-local"].input-large,
input[type="date"].input-large,
input[type="month"].input-large,
input[type="time"].input-large,
input[type="week"].input-large,
input[type="number"].input-large,
input[type="email"].input-large,
input[type="url"].input-large,
input[type="search"].input-large,
input[type="tel"].input-large,
input[type="color"].input-large,
.uneditable-input.input-large {
  padding: 11px 19px;
  padding-right: 14px;
  padding-left: 14px;
  font-size: 17.5px;
  border-radius: 6px;
}

select.input-small,
textarea.input-small,
input[type="text"].input-small,
input[type="password"].input-small,
input[type="datetime"].input-small,
input[type="datetime-local"].input-small,
input[type="date"].input-small,
input[type="month"].input-small,
input[type="time"].input-small,
input[type="week"].input-small,
input[type="number"].input-small,
input[type="email"].input-small,
input[type="url"].input-small,
input[type="search"].input-small,
input[type="tel"].input-small,
input[type="color"].input-small,
.uneditable-input.input-small {
  padding: 2px 10px;
  font-size: 11.9px;
  border-radius: 3px;
}

select.input-mini,
textarea.input-mini,
input[type="text"].input-mini,
input[type="password"].input-mini,
input[type="datetime"].input-mini,
input[type="datetime-local"].input-mini,
input[type="date"].input-mini,
input[type="month"].input-mini,
input[type="time"].input-mini,
input[type="week"].input-mini,
input[type="number"].input-mini,
input[type="email"].input-mini,
input[type="url"].input-mini,
input[type="search"].input-mini,
input[type="tel"].input-mini,
input[type="color"].input-mini,
.uneditable-input.input-mini {
  padding: 0 6px;
  font-size: 10.5px;
  border-radius: 3px;
}

input[class*="span"],
select[class*="span"],
textarea[class*="span"],
.uneditable-input[class*="span"] {
  float: none;
  margin-right: 0;
  margin-left: 0;
}

.controls-row input.span12,
textarea.span12,
select.span12,
.uneditable-input.span12 {
  width: 97.87234042553192%;
  margin-right: 1.0638297872340425%;
  margin-left: 1.0638297872340425%;
}

.controls-row input.span11,
textarea.span11,
select.span11,
.uneditable-input.span11 {
  width: 89.53900709219857%;
  margin-right: 1.0638297872340425%;
  margin-left: 1.0638297872340425%;
}

.controls-row input.span10,
textarea.span10,
select.span10,
.uneditable-input.span10 {
  width: 81.20567375886526%;
  margin-right: 1.0638297872340425%;
  margin-left: 1.0638297872340425%;
}

.controls-row input.span9,
textarea.span9,
select.span9,
.uneditable-input.span9 {
  width: 72.87234042553192%;
  margin-right: 1.0638297872340425%;
  margin-left: 1.0638297872340425%;
}

.controls-row input.span8,
textarea.span8,
select.span8,
.uneditable-input.span8 {
  width: 64.53900709219857%;
  margin-right: 1.0638297872340425%;
  margin-left: 1.0638297872340425%;
}

.controls-row input.span7,
textarea.span7,
select.span7,
.uneditable-input.span7 {
  width: 56.20567375886525%;
  margin-right: 1.0638297872340425%;
  margin-left: 1.0638297872340425%;
}

.controls-row input.span6,
textarea.span6,
select.span6,
.uneditable-input.span6 {
  width: 47.87234042553192%;
  margin-right: 1.0638297872340425%;
  margin-left: 1.0638297872340425%;
}

.controls-row input.span5,
textarea.span5,
select.span5,
.uneditable-input.span5 {
  width: 39.53900709219859%;
  margin-right: 1.0638297872340425%;
  margin-left: 1.0638297872340425%;
}

.controls-row input.span4,
textarea.span4,
select.span4,
.uneditable-input.span4 {
  width: 31.205673758865245%;
  margin-right: 1.0638297872340425%;
  margin-left: 1.0638297872340425%;
}

.controls-row input.span3,
textarea.span3,
select.span3,
.uneditable-input.span3 {
  width: 22.872340425531917%;
  margin-right: 1.0638297872340425%;
  margin-left: 1.0638297872340425%;
}

.controls-row input.span2,
textarea.span2,
select.span2,
.uneditable-input.span2 {
  width: 14.53900709219858%;
  margin-right: 1.0638297872340425%;
  margin-left: 1.0638297872340425%;
}

.controls-row input.span1,
textarea.span1,
select.span1,
.uneditable-input.span1 {
  width: 6.205673758865247%;
  margin-right: 1.0638297872340425%;
  margin-left: 1.0638297872340425%;
}

.controls-row input.offset12,
textarea.offset12,
select.offset12,
uneditable-input.offset12 {
  margin-left: 101.06382978723404%;
}

.controls-row input.offset11,
textarea.offset11,
select.offset11,
uneditable-input.offset11 {
  margin-left: 92.7304964539007%;
}

.controls-row input.offset10,
textarea.offset10,
select.offset10,
uneditable-input.offset10 {
  margin-left: 84.39716312056738%;
}

.controls-row input.offset9,
textarea.offset9,
select.offset9,
uneditable-input.offset9 {
  margin-left: 76.06382978723404%;
}

.controls-row input.offset8,
textarea.offset8,
select.offset8,
uneditable-input.offset8 {
  margin-left: 67.7304964539007%;
}

.controls-row input.offset7,
textarea.offset7,
select.offset7,
uneditable-input.offset7 {
  margin-left: 59.39716312056738%;
}

.controls-row input.offset6,
textarea.offset6,
select.offset6,
uneditable-input.offset6 {
  margin-left: 51.06382978723404%;
}

.controls-row input.offset5,
textarea.offset5,
select.offset5,
uneditable-input.offset5 {
  margin-left: 42.73049645390071%;
}

.controls-row input.offset4,
textarea.offset4,
select.offset4,
uneditable-input.offset4 {
  margin-left: 34.39716312056737%;
}

.controls-row input.offset3,
textarea.offset3,
select.offset3,
uneditable-input.offset3 {
  margin-left: 26.06382978723404%;
}

.controls-row input.offset2,
textarea.offset2,
select.offset2,
uneditable-input.offset2 {
  margin-left: 17.730496453900706%;
}

.controls-row input.offset1,
textarea.offset1,
select.offset1,
uneditable-input.offset1 {
  margin-left: 9.397163120567374%;
}

.input-append input[class*="span"],
.input-append .uneditable-input[class*="span"],
.input-prepend input[class*="span"],
.input-prepend .uneditable-input[class*="span"] {
  display: inline-block;
}

input[class*="span"],
select[class*="span"],
textarea[class*="span"],
.uneditable-input[class*="span"] {
  height: 30px;
}

.controls-row:before,
.controls-row:after {
  display: table;
  line-height: 0;
  content: "";
}

.controls-row:after {
  clear: both;
}

.controls-row [class*="span"] {
  float: left;
}

.controls-row .checkbox[class*="span"],
.controls-row .radio[class*="span"] {
  padding-top: 5px;
}

input[disabled],
select[disabled],
textarea[disabled],
input[readonly],
select[readonly],
textarea[readonly] {
  cursor: not-allowed;
  background-color: #eeeeee;
}

input[type="radio"][disabled],
input[type="checkbox"][disabled],
input[type="radio"][readonly],
input[type="checkbox"][readonly] {
  background-color: transparent;
}

.control-group.warning .control-label,
.control-group.warning .help-block,
.control-group.warning .help-inline {
  color: #c09853;
}

.control-group.warning .checkbox,
.control-group.warning .radio,
.control-group.warning input,
.control-group.warning select,
.control-group.warning textarea {
  color: #c09853;
}

.control-group.warning input,
.control-group.warning select,
.control-group.warning textarea {
  border-color: #c09853;
  -webkit-box-shadow: inset 0 1px 1px rgba(0, 0, 0, 0.075);
          box-shadow: inset 0 1px 1px rgba(0, 0, 0, 0.075);
}

.control-group.warning input:focus,
.control-group.warning select:focus,
.control-group.warning textarea:focus {
  border-color: #a47e3c;
  -webkit-box-shadow: inset 0 1px 1px rgba(0, 0, 0, 0.075), 0 0 6px #dbc59e;
          box-shadow: inset 0 1px 1px rgba(0, 0, 0, 0.075), 0 0 6px #dbc59e;
}

.control-group.warning .input-prepend .add-on,
.control-group.warning .input-append .add-on {
  color: #c09853;
  background-color: #fcf8e3;
  border-color: #c09853;
}

.control-group.error .control-label,
.control-group.error .help-block,
.control-group.error .help-inline {
  color: #b94a48;
}

.control-group.error .checkbox,
.control-group.error .radio,
.control-group.error input,
.control-group.error select,
.control-group.error textarea {
  color: #b94a48;
}

.control-group.error input,
.control-group.error select,
.control-group.error textarea {
  border-color: #b94a48;
  -webkit-box-shadow: inset 0 1px 1px rgba(0, 0, 0, 0.075);
          box-shadow: inset 0 1px 1px rgba(0, 0, 0, 0.075);
}

.control-group.error input:focus,
.control-group.error select:focus,
.control-group.error textarea:focus {
  border-color: #953b39;
  -webkit-box-shadow: inset 0 1px 1px rgba(0, 0, 0, 0.075), 0 0 6px #d59392;
          box-shadow: inset 0 1px 1px rgba(0, 0, 0, 0.075), 0 0 6px #d59392;
}

.control-group.error .input-prepend .add-on,
.control-group.error .input-append .add-on {
  color: #b94a48;
  background-color: #f2dede;
  border-color: #b94a48;
}

.control-group.success .control-label,
.control-group.success .help-block,
.control-group.success .help-inline {
  color: #468847;
}

.control-group.success .checkbox,
.control-group.success .radio,
.control-group.success input,
.control-group.success select,
.control-group.success textarea {
  color: #468847;
}

.control-group.success input,
.control-group.success select,
.control-group.success textarea {
  border-color: #468847;
  -webkit-box-shadow: inset 0 1px 1px rgba(0, 0, 0, 0.075);
          box-shadow: inset 0 1px 1px rgba(0, 0, 0, 0.075);
}

.control-group.success input:focus,
.control-group.success select:focus,
.control-group.success textarea:focus {
  border-color: #356635;
  -webkit-box-shadow: inset 0 1px 1px rgba(0, 0, 0, 0.075), 0 0 6px #7aba7b;
          box-shadow: inset 0 1px 1px rgba(0, 0, 0, 0.075), 0 0 6px #7aba7b;
}

.control-group.success .input-prepend .add-on,
.control-group.success .input-append .add-on {
  color: #468847;
  background-color: #dff0d8;
  border-color: #468847;
}

.control-group.info .control-label,
.control-group.info .help-block,
.control-group.info .help-inline {
  color: #3a87ad;
}

.control-group.info .checkbox,
.control-group.info .radio,
.control-group.info input,
.control-group.info select,
.control-group.info textarea {
  color: #3a87ad;
}

.control-group.info input,
.control-group.info select,
.control-group.info textarea {
  border-color: #3a87ad;
  -webkit-box-shadow: inset 0 1px 1px rgba(0, 0, 0, 0.075);
          box-shadow: inset 0 1px 1px rgba(0, 0, 0, 0.075);
}

.control-group.info input:focus,
.control-group.info select:focus,
.control-group.info textarea:focus {
  border-color: #2d6987;
  -webkit-box-shadow: inset 0 1px 1px rgba(0, 0, 0, 0.075), 0 0 6px #7ab5d3;
          box-shadow: inset 0 1px 1px rgba(0, 0, 0, 0.075), 0 0 6px #7ab5d3;
}

.control-group.info .input-prepend .add-on,
.control-group.info .input-append .add-on {
  color: #3a87ad;
  background-color: #d9edf7;
  border-color: #3a87ad;
}

input:focus:invalid,
textarea:focus:invalid,
select:focus:invalid {
  color: #b94a48;
  border-color: #ee5f5b;
}

input:focus:invalid:focus,
textarea:focus:invalid:focus,
select:focus:invalid:focus {
  border-color: #e9322d;
  -webkit-box-shadow: 0 0 6px #f8b9b7;
          box-shadow: 0 0 6px #f8b9b7;
}

.form-actions {
  padding: 19px 20px 20px;
  margin-top: 20px;
  margin-bottom: 20px;
  background-color: #f5f5f5;
  border-top: 1px solid #e5e5e5;
}

.form-actions:before,
.form-actions:after {
  display: table;
  line-height: 0;
  content: "";
}

.form-actions:after {
  clear: both;
}

.help-block,
.help-inline {
  color: #595959;
}

.help-block {
  display: block;
  margin-bottom: 10px;
}

.help-inline {
  display: inline-block;
  padding-left: 5px;
  vertical-align: middle;
}

.input-append,
.input-prepend {
  margin-bottom: 5px;
  font-size: 0;
  white-space: nowrap;
}

.input-append input,
.input-prepend input,
.input-append select,
.input-prepend select,
.input-append .uneditable-input,
.input-prepend .uneditable-input,
.input-append .dropdown-menu,
.input-prepend .dropdown-menu {
  font-size: 14px;
}

.input-append input,
.input-prepend input,
.input-append select,
.input-prepend select,
.input-append .uneditable-input,
.input-prepend .uneditable-input {
  position: relative;
  float: none;
  margin: 0;
  font-size: 14px;
  vertical-align: top;
  border-radius: 0 4px 4px 0;
}

.input-append input:focus,
.input-prepend input:focus,
.input-append select:focus,
.input-prepend select:focus,
.input-append .uneditable-input:focus,
.input-prepend .uneditable-input:focus {
  z-index: 2;
}

.input-append input[class*="span"],
.input-prepend input[class*="span"],
.input-append select[class*="span"],
.input-prepend select[class*="span"],
.input-append .uneditable-input[class*="span"],
.input-prepend .uneditable-input[class*="span"] {
  margin: 0;
}

.input-append .add-on,
.input-prepend .add-on {
  display: inline-block;
  width: auto;
  height: 20px;
  min-width: 16px;
  padding: 6px;
  font-size: 14px;
  font-weight: normal;
  line-height: 20px;
  text-align: center;
  text-shadow: 0 1px 0 #ffffff;
  background-color: #eeeeee;
  border: 1px solid #ccc;
}

.input-append .add-on,
.input-prepend .add-on,
.input-append .btn,
.input-prepend .btn,
.input-append .btn-group > .dropdown-toggle,
.input-prepend .btn-group > .dropdown-toggle {
  vertical-align: top;
  border-radius: 0;
}

.input-append .active,
.input-prepend .active {
  background-color: #a9dba9;
  border-color: #46a546;
}

.input-prepend .add-on,
.input-prepend .btn {
  margin-right: -1px;
}

.input-prepend .add-on:first-child,
.input-prepend .btn:first-child {
  border-radius: 4px 0 0 4px;
}

.input-append input,
.input-append select,
.input-append .uneditable-input {
  border-radius: 4px 0 0 4px;
}

.input-append input + .btn-group .btn,
.input-append select + .btn-group .btn,
.input-append .uneditable-input + .btn-group .btn,
.input-append input + .btn-group .btn:last-child,
.input-append select + .btn-group .btn:last-child,
.input-append .uneditable-input + .btn-group .btn:last-child {
  border-radius: 0 4px 4px 0;
}

.input-append .add-on,
.input-append .btn,
.input-append .btn-group {
  margin-left: -1px;
}

.input-append .add-on:last-child,
.input-append .btn:last-child,
.input-append .btn-group:last-child > .dropdown-toggle {
  border-radius: 0 4px 4px 0;
}

.input-prepend.input-append input,
.input-prepend.input-append select,
.input-prepend.input-append .uneditable-input {
  border-radius: 0;
}

.input-prepend.input-append input + .btn-group .btn,
.input-prepend.input-append select + .btn-group .btn,
.input-prepend.input-append .uneditable-input + .btn-group .btn {
  border-radius: 0 4px 4px 0;
}

.input-prepend.input-append .add-on:first-child,
.input-prepend.input-append .btn:first-child {
  margin-right: -1px;
  border-radius: 4px 0 0 4px;
}

.input-prepend.input-append .add-on:last-child,
.input-prepend.input-append .btn:last-child {
  margin-left: -1px;
  border-radius: 0 4px 4px 0;
}

.input-prepend.input-append .btn-group:first-child {
  margin-left: 0;
}

input.search-query {
  padding-right: 14px;
  padding-right: 4px \9;
  padding-left: 14px;
  padding-left: 4px \9;
  /* IE8 doesn't have border radius, so don't indent the padding */

  margin-bottom: 0;
  border-radius: 20px;
}

/* Allow for input prepend/append in search forms */

.form-search .input-append .search-query,
.form-search .input-prepend .search-query {
  border-radius: 0;
}

.form-search .input-append .search-query {
  border-radius: 20px 0 0 20px;
}

.form-search .input-append .btn {
  border-radius: 0 20px 20px 0;
}

.form-search .input-prepend .search-query {
  border-radius: 0 20px 20px 0;
}

.form-search .input-prepend .btn {
  border-radius: 20px 0 0 20px;
}

.form-search input,
.form-inline input,
.form-horizontal input,
.form-search textarea,
.form-inline textarea,
.form-horizontal textarea,
.form-search select,
.form-inline select,
.form-horizontal select,
.form-search .help-inline,
.form-inline .help-inline,
.form-horizontal .help-inline,
.form-search .uneditable-input,
.form-inline .uneditable-input,
.form-horizontal .uneditable-input,
.form-search .input-prepend,
.form-inline .input-prepend,
.form-horizontal .input-prepend,
.form-search .input-append,
.form-inline .input-append,
.form-horizontal .input-append {
  display: inline-block;
  margin-bottom: 0;
  vertical-align: middle;
}

.form-search .hide,
.form-inline .hide,
.form-horizontal .hide {
  display: none;
}

.form-search label,
.form-inline label,
.form-search .btn-group,
.form-inline .btn-group {
  display: inline-block;
}

.form-search .input-append,
.form-inline .input-append,
.form-search .input-prepend,
.form-inline .input-prepend {
  margin-bottom: 0;
}

.form-search .radio,
.form-search .checkbox,
.form-inline .radio,
.form-inline .checkbox {
  padding-left: 0;
  margin-bottom: 0;
  vertical-align: middle;
}

.form-search .radio input[type="radio"],
.form-search .checkbox input[type="checkbox"],
.form-inline .radio input[type="radio"],
.form-inline .checkbox input[type="checkbox"] {
  float: left;
  margin-right: 3px;
  margin-left: 0;
}

.control-group {
  margin-bottom: 10px;
}

legend + .control-group {
  margin-top: 20px;
  -webkit-margin-top-collapse: separate;
}

.form-horizontal .control-group {
  margin-bottom: 20px;
}

.form-horizontal .control-group:before,
.form-horizontal .control-group:after {
  display: table;
  line-height: 0;
  content: "";
}

.form-horizontal .control-group:after {
  clear: both;
}

.form-horizontal .control-label {
  float: left;
  width: 160px;
  padding-top: 5px;
  text-align: right;
}

.form-horizontal .controls {
  margin-left: 180px;
}

.form-horizontal .help-block {
  margin-bottom: 0;
}

.form-horizontal input + .help-block,
.form-horizontal select + .help-block,
.form-horizontal textarea + .help-block,
.form-horizontal .uneditable-input + .help-block,
.form-horizontal .input-prepend + .help-block,
.form-horizontal .input-append + .help-block {
  margin-top: 10px;
}

.form-horizontal .form-actions {
  padding-left: 180px;
}

table {
  max-width: 100%;
  background-color: transparent;
  border-collapse: collapse;
  border-spacing: 0;
}

.table {
  width: 100%;
  margin-bottom: 20px;
}

.table th,
.table td {
  padding: 8px;
  line-height: 20px;
  text-align: left;
  vertical-align: top;
  border-top: 1px solid #dddddd;
}

.table th {
  font-weight: bold;
}

.table thead th {
  vertical-align: bottom;
}

.table caption + thead tr:first-child th,
.table caption + thead tr:first-child td,
.table colgroup + thead tr:first-child th,
.table colgroup + thead tr:first-child td,
.table thead:first-child tr:first-child th,
.table thead:first-child tr:first-child td {
  border-top: 0;
}

.table tbody + tbody {
  border-top: 2px solid #dddddd;
}

.table-condensed th,
.table-condensed td {
  padding: 4px 5px;
}

.table-bordered {
  border: 1px solid #dddddd;
  border-collapse: separate;
  border-left: 0;
  border-radius: 4px;
}

.table-bordered th,
.table-bordered td {
  border-left: 1px solid #dddddd;
}

.table-bordered caption + thead tr:first-child th,
.table-bordered caption + tbody tr:first-child th,
.table-bordered caption + tbody tr:first-child td,
.table-bordered colgroup + thead tr:first-child th,
.table-bordered colgroup + tbody tr:first-child th,
.table-bordered colgroup + tbody tr:first-child td,
.table-bordered thead:first-child tr:first-child th,
.table-bordered tbody:first-child tr:first-child th,
.table-bordered tbody:first-child tr:first-child td {
  border-top: 0;
}

.table-bordered thead:first-child tr:first-child th:first-child,
.table-bordered tbody:first-child tr:first-child td:first-child {
  -webkit-border-top-left-radius: 4px;
          border-top-left-radius: 4px;
  -moz-border-radius-topleft: 4px;
}

.table-bordered thead:first-child tr:first-child th:last-child,
.table-bordered tbody:first-child tr:first-child td:last-child {
  -webkit-border-top-right-radius: 4px;
          border-top-right-radius: 4px;
  -moz-border-radius-topright: 4px;
}

.table-bordered thead:last-child tr:last-child th:first-child,
.table-bordered tbody:last-child tr:last-child td:first-child,
.table-bordered tfoot:last-child tr:last-child td:first-child {
  -webkit-border-bottom-left-radius: 4px;
          border-bottom-left-radius: 4px;
  -moz-border-radius-bottomleft: 4px;
}

.table-bordered thead:last-child tr:last-child th:last-child,
.table-bordered tbody:last-child tr:last-child td:last-child,
.table-bordered tfoot:last-child tr:last-child td:last-child {
  -webkit-border-bottom-right-radius: 4px;
          border-bottom-right-radius: 4px;
  -moz-border-radius-bottomright: 4px;
}

.table-bordered tfoot + tbody:last-child tr:last-child td:first-child {
  -webkit-border-bottom-left-radius: 0;
          border-bottom-left-radius: 0;
  -moz-border-radius-bottomleft: 0;
}

.table-bordered tfoot + tbody:last-child tr:last-child td:last-child {
  -webkit-border-bottom-right-radius: 0;
          border-bottom-right-radius: 0;
  -moz-border-radius-bottomright: 0;
}

.table-bordered caption + thead tr:first-child th:first-child,
.table-bordered caption + tbody tr:first-child td:first-child,
.table-bordered colgroup + thead tr:first-child th:first-child,
.table-bordered colgroup + tbody tr:first-child td:first-child {
  -webkit-border-top-left-radius: 4px;
          border-top-left-radius: 4px;
  -moz-border-radius-topleft: 4px;
}

.table-bordered caption + thead tr:first-child th:last-child,
.table-bordered caption + tbody tr:first-child td:last-child,
.table-bordered colgroup + thead tr:first-child th:last-child,
.table-bordered colgroup + tbody tr:first-child td:last-child {
  -webkit-border-top-right-radius: 4px;
          border-top-right-radius: 4px;
  -moz-border-radius-topright: 4px;
}

.table-striped tbody tr:nth-child(odd) td,
.table-striped tbody tr:nth-child(odd) th {
  background-color: #f9f9f9;
}

.table-hover tbody tr:hover td,
.table-hover tbody tr:hover th {
  background-color: #f5f5f5;
}

table td[class*="span"],
table th[class*="span"],
.row-fluid table td[class*="span"],
.row-fluid table th[class*="span"] {
  display: table-cell;
  float: none;
  margin-left: 0;
}

.table tbody tr.success td {
  background-color: #dff0d8;
}

.table tbody tr.error td {
  background-color: #f2dede;
}

.table tbody tr.warning td {
  background-color: #fcf8e3;
}

.table tbody tr.info td {
  background-color: #d9edf7;
}

.table-hover tbody tr.success:hover td {
  background-color: #d0e9c6;
}

.table-hover tbody tr.error:hover td {
  background-color: #ebcccc;
}

.table-hover tbody tr.warning:hover td {
  background-color: #faf2cc;
}

.table-hover tbody tr.info:hover td {
  background-color: #c4e3f3;
}

@font-face {
  font-family: 'Glyphicons Halflings';
  font-style: normal;
  font-weight: normal;
  src: url('../fonts/glyphiconshalflings-regular.eot');
  src: url('../fonts/glyphiconshalflings-regular.eot?#iefix') format('embedded-opentype'), url('../fonts/glyphiconshalflings-regular.woff') format('woff'), url('../fonts/glyphiconshalflings-regular.ttf') format('truetype'), url('../fonts/glyphiconshalflings-regular.svg#glyphicons_halflingsregular') format('svg');
}

[class^="glyphicon-"]:before {
  font-family: 'Glyphicons Halflings';
  font-style: normal;
  line-height: 1;
}

.glyphicon-glass:before {
  content: "\e001";
}

.glyphicon-music:before {
  content: "\e002";
}

.glyphicon-search:before {
  content: "\e003";
}

.glyphicon-envelope:before {
  content: "\2709";
}

.glyphicon-heart:before {
  content: "\e005";
}

.glyphicon-star:before {
  content: "\e006";
}

.glyphicon-star-empty:before {
  content: "\e007";
}

.glyphicon-user:before {
  content: "\e008";
}

.glyphicon-film:before {
  content: "\e009";
}

.glyphicon-th-large:before {
  content: "\e010";
}

.glyphicon-th:before {
  content: "\e011";
}

.glyphicon-th-list:before {
  content: "\e012";
}

.glyphicon-ok:before {
  content: "\e013";
}

.glyphicon-remove:before {
  content: "\e014";
}

.glyphicon-zoom-in:before {
  content: "\e015";
}

.glyphicon-zoom-out:before {
  content: "\e016";
}

.glyphicon-off:before {
  content: "\e017";
}

.glyphicon-signal:before {
  content: "\e018";
}

.glyphicon-cog:before {
  content: "\e019";
}

.glyphicon-trash:before {
  content: "\e020";
}

.glyphicon-home:before {
  content: "\e021";
}

.glyphicon-file:before {
  content: "\e022";
}

.glyphicon-time:before {
  content: "\e023";
}

.glyphicon-road:before {
  content: "\e024";
}

.glyphicon-download-alt:before {
  content: "\e025";
}

.glyphicon-download:before {
  content: "\e026";
}

.glyphicon-upload:before {
  content: "\e027";
}

.glyphicon-inbox:before {
  content: "\e028";
}

.glyphicon-play-circle:before {
  content: "\e029";
}

.glyphicon-repeat:before {
  content: "\e030";
}

.glyphicon-refresh:before {
  content: "\e031";
}

.glyphicon-list-alt:before {
  content: "\e032";
}

.glyphicon-lock:before {
  content: "\e033";
}

.glyphicon-flag:before {
  content: "\e034";
}

.glyphicon-headphones:before {
  content: "\e035";
}

.glyphicon-volume-off:before {
  content: "\e036";
}

.glyphicon-volume-down:before {
  content: "\e037";
}

.glyphicon-volume-up:before {
  content: "\e038";
}

.glyphicon-qrcode:before {
  content: "\e039";
}

.glyphicon-barcode:before {
  content: "\e040";
}

.glyphicon-tag:before {
  content: "\e041";
}

.glyphicon-tags:before {
  content: "\e042";
}

.glyphicon-book:before {
  content: "\e043";
}

.glyphicon-bookmark:before {
  content: "\e044";
}

.glyphicon-print:before {
  content: "\e045";
}

.glyphicon-camera:before {
  content: "\e046";
}

.glyphicon-font:before {
  content: "\e047";
}

.glyphicon-bold:before {
  content: "\e048";
}

.glyphicon-italic:before {
  content: "\e049";
}

.glyphicon-text-height:before {
  content: "\e050";
}

.glyphicon-text-width:before {
  content: "\e051";
}

.glyphicon-align-left:before {
  content: "\e052";
}

.glyphicon-align-center:before {
  content: "\e053";
}

.glyphicon-align-right:before {
  content: "\e054";
}

.glyphicon-align-justify:before {
  content: "\e055";
}

.glyphicon-list:before {
  content: "\e056";
}

.glyphicon-indent-left:before {
  content: "\e057";
}

.glyphicon-indent-right:before {
  content: "\e058";
}

.glyphicon-facetime-video:before {
  content: "\e059";
}

.glyphicon-picture:before {
  content: "\e060";
}

.glyphicon-pencil:before {
  content: "\270f";
}

.glyphicon-map-marker:before {
  content: "\e062";
}

.glyphicon-adjust:before {
  content: "\e063";
}

.glyphicon-tint:before {
  content: "\e064";
}

.glyphicon-edit:before {
  content: "\e065";
}

.glyphicon-share:before {
  content: "\e066";
}

.glyphicon-check:before {
  content: "\e067";
}

.glyphicon-move:before {
  content: "\e068";
}

.glyphicon-step-backward:before {
  content: "\e069";
}

.glyphicon-fast-backward:before {
  content: "\e070";
}

.glyphicon-backward:before {
  content: "\e071";
}

.glyphicon-play:before {
  content: "\e072";
}

.glyphicon-pause:before {
  content: "\e073";
}

.glyphicon-stop:before {
  content: "\e074";
}

.glyphicon-forward:before {
  content: "\e075";
}

.glyphicon-fast-forward:before {
  content: "\e076";
}

.glyphicon-step-forward:before {
  content: "\e077";
}

.glyphicon-eject:before {
  content: "\e078";
}

.glyphicon-chevron-left:before {
  content: "\e079";
}

.glyphicon-chevron-right:before {
  content: "\e080";
}

.glyphicon-plus-sign:before {
  content: "\e081";
}

.glyphicon-minus-sign:before {
  content: "\e082";
}

.glyphicon-remove-sign:before {
  content: "\e083";
}

.glyphicon-ok-sign:before {
  content: "\e084";
}

.glyphicon-question-sign:before {
  content: "\e085";
}

.glyphicon-info-sign:before {
  content: "\e086";
}

.glyphicon-screenshot:before {
  content: "\e087";
}

.glyphicon-remove-circle:before {
  content: "\e088";
}

.glyphicon-ok-circle:before {
  content: "\e089";
}

.glyphicon-ban-circle:before {
  content: "\e090";
}

.glyphicon-arrow-left:before {
  content: "\e091";
}

.glyphicon-arrow-right:before {
  content: "\e092";
}

.glyphicon-arrow-up:before {
  content: "\e093";
}

.glyphicon-arrow-down:before {
  content: "\e094";
}

.glyphicon-share-alt:before {
  content: "\e095";
}

.glyphicon-resize-full:before {
  content: "\e096";
}

.glyphicon-resize-small:before {
  content: "\e097";
}

.glyphicon-plus:before {
  content: "\002b";
}

.glyphicon-minus:before {
  content: "\2212";
}

.glyphicon-asterisk:before {
  content: "\002a";
}

.glyphicon-exclamation-sign:before {
  content: "\e101";
}

.glyphicon-gift:before {
  content: "\e102";
}

.glyphicon-leaf:before {
  content: "\e103";
}

.glyphicon-fire:before {
  content: "\e104";
}

.glyphicon-eye-open:before {
  content: "\e105";
}

.glyphicon-eye-close:before {
  content: "\e106";
}

.glyphicon-warning-sign:before {
  content: "\e107";
}

.glyphicon-plane:before {
  content: "\e108";
}

.glyphicon-calendar:before {
  content: "\e109";
}

.glyphicon-random:before {
  content: "\e110";
}

.glyphicon-comment:before {
  content: "\e111";
}

.glyphicon-magnet:before {
  content: "\e112";
}

.glyphicon-chevron-up:before {
  content: "\e113";
}

.glyphicon-chevron-down:before {
  content: "\e114";
}

.glyphicon-retweet:before {
  content: "\e115";
}

.glyphicon-shopping-cart:before {
  content: "\e116";
}

.glyphicon-folder-close:before {
  content: "\e117";
}

.glyphicon-folder-open:before {
  content: "\e118";
}

.glyphicon-resize-vertical:before {
  content: "\e119";
}

.glyphicon-resize-horizontal:before {
  content: "\e120";
}

.glyphicon-hdd:before {
  content: "\e121";
}

.glyphicon-bullhorn:before {
  content: "\e122";
}

.glyphicon-bell:before {
  content: "\e123";
}

.glyphicon-certificate:before {
  content: "\e124";
}

.glyphicon-thumbs-up:before {
  content: "\e125";
}

.glyphicon-thumbs-down:before {
  content: "\e126";
}

.glyphicon-hand-right:before {
  content: "\e127";
}

.glyphicon-hand-left:before {
  content: "\e128";
}

.glyphicon-hand-up:before {
  content: "\e129";
}

.glyphicon-hand-down:before {
  content: "\e130";
}

.glyphicon-circle-arrow-right:before {
  content: "\e131";
}

.glyphicon-circle-arrow-left:before {
  content: "\e132";
}

.glyphicon-circle-arrow-up:before {
  content: "\e133";
}

.glyphicon-circle-arrow-down:before {
  content: "\e134";
}

.glyphicon-globe:before {
  content: "\e135";
}

.glyphicon-wrench:before {
  content: "\e136";
}

.glyphicon-tasks:before {
  content: "\e137";
}

.glyphicon-filter:before {
  content: "\e138";
}

.glyphicon-briefcase:before {
  content: "\e139";
}

.glyphicon-fullscreen:before {
  content: "\e140";
}

.glyphicon-dashboard:before {
  content: "\e141";
}

.glyphicon-paperclip:before {
  content: "\e142";
}

.glyphicon-heart-empty:before {
  content: "\e143";
}

.glyphicon-link:before {
  content: "\e144";
}

.glyphicon-phone:before {
  content: "\e145";
}

.glyphicon-pushpin:before {
  content: "\e146";
}

.glyphicon-euro:before {
  content: "\20ac";
}

.glyphicon-usd:before {
  content: "\e148";
}

.glyphicon-gbp:before {
  content: "\e149";
}

.glyphicon-sort:before {
  content: "\e150";
}

.glyphicon-sort-by-alphabet:before {
  content: "\e151";
}

.glyphicon-sort-by-alphabet-alt:before {
  content: "\e152";
}

.glyphicon-sort-by-order:before {
  content: "\e153";
}

.glyphicon-sort-by-order-alt:before {
  content: "\e154";
}

.glyphicon-sort-by-attributes:before {
  content: "\e155";
}

.glyphicon-sort-by-attributes-alt:before {
  content: "\e156";
}

.glyphicon-unchecked:before {
  content: "\e157";
}

.glyphicon-expand:before {
  content: "\e158";
}

.glyphicon-collapse:before {
  content: "\e159";
}

.glyphicon-collapse-top:before {
  content: "\e160";
}

.dropup,
.dropdown {
  position: relative;
}

.dropdown-toggle:active,
.open .dropdown-toggle {
  outline: 0;
}

.caret {
  display: inline-block;
  width: 0;
  height: 0;
  vertical-align: top;
  border-top: 4px solid #000000;
  border-right: 4px solid transparent;
  border-left: 4px solid transparent;
  content: "";
}

.dropdown .caret {
  margin-top: 8px;
  margin-left: 2px;
}

.dropdown-menu {
  position: absolute;
  top: 100%;
  left: 0;
  z-index: 1000;
  display: none;
  float: left;
  min-width: 160px;
  padding: 5px 0;
  margin: 2px 0 0;
  list-style: none;
  background-color: #ffffff;
  border: 1px solid #ccc;
  border: 1px solid rgba(0, 0, 0, 0.2);
  border-radius: 4px;
  -webkit-box-shadow: 0 5px 10px rgba(0, 0, 0, 0.2);
          box-shadow: 0 5px 10px rgba(0, 0, 0, 0.2);
  -webkit-background-clip: padding-box;
     -moz-background-clip: padding-box;
          background-clip: padding-box;
}

.dropdown-menu.pull-right {
  right: 0;
  left: auto;
}

.dropdown-menu .divider {
  height: 1px;
  margin: 9px 1px;
  overflow: hidden;
  background-color: #e5e5e5;
  border-bottom: 1px solid #ffffff;
}

.dropdown-menu li > a {
  display: block;
  padding: 3px 20px;
  clear: both;
  font-weight: normal;
  line-height: 20px;
  color: #333333;
  white-space: nowrap;
}

.dropdown-menu li > a:hover,
.dropdown-menu li > a:focus,
.dropdown-submenu:hover > a {
  color: #ffffff;
  text-decoration: none;
  background-color: #0081c2;
  background-image: -moz-linear-gradient(top, #0088cc, #0077b3);
  background-image: -webkit-gradient(linear, 0 0, 0 100%, from(#0088cc), to(#0077b3));
  background-image: -webkit-linear-gradient(top, #0088cc, #0077b3);
  background-image: -o-linear-gradient(top, #0088cc, #0077b3);
  background-image: linear-gradient(top, #0088cc, #0077b3);
  background-repeat: repeat-x;
  filter: progid:DXImageTransform.Microsoft.gradient(startColorstr='#ff0088cc', endColorstr='#ff0077b3', GradientType=0);
}

.dropdown-menu .active > a,
.dropdown-menu .active > a:hover {
  color: #ffffff;
  text-decoration: none;
  background-color: #0081c2;
  background-image: -moz-linear-gradient(top, #0088cc, #0077b3);
  background-image: -webkit-gradient(linear, 0 0, 0 100%, from(#0088cc), to(#0077b3));
  background-image: -webkit-linear-gradient(top, #0088cc, #0077b3);
  background-image: -o-linear-gradient(top, #0088cc, #0077b3);
  background-image: linear-gradient(top, #0088cc, #0077b3);
  background-repeat: repeat-x;
  outline: 0;
  filter: progid:DXImageTransform.Microsoft.gradient(startColorstr='#ff0088cc', endColorstr='#ff0077b3', GradientType=0);
}

.dropdown-menu .disabled > a,
.dropdown-menu .disabled > a:hover {
  color: #999999;
}

.dropdown-menu .disabled > a:hover {
  text-decoration: none;
  cursor: default;
  background-color: transparent;
  background-image: none;
  filter: progid:DXImageTransform.Microsoft.gradient(enabled=false);
}

.open > .dropdown-menu {
  display: block;
}

.pull-right > .dropdown-menu {
  right: 0;
  left: auto;
}

.dropup .caret,
.navbar-fixed-bottom .dropdown .caret {
  border-top: 0;
  border-bottom: 4px solid #000000;
  content: "";
}

.dropup .dropdown-menu,
.navbar-fixed-bottom .dropdown .dropdown-menu {
  top: auto;
  bottom: 100%;
  margin-bottom: 1px;
}

.dropdown-submenu {
  position: relative;
}

.dropdown-submenu > .dropdown-menu {
  top: 0;
  left: 100%;
  margin-top: -6px;
  margin-left: -1px;
  border-radius: 0 4px 4px 4px;
}

.dropdown-submenu:hover > .dropdown-menu {
  display: block;
}

.dropup .dropdown-submenu > .dropdown-menu {
  top: auto;
  bottom: 0;
  margin-top: 0;
  margin-bottom: -2px;
  border-radius: 4px 4px 4px 0;
}

.dropdown-submenu > a:after {
  display: block;
  float: right;
  width: 0;
  height: 0;
  margin-top: 5px;
  margin-right: -10px;
  border-color: transparent;
  border-left-color: #cccccc;
  border-style: solid;
  border-width: 5px 0 5px 5px;
  content: " ";
}

.dropdown-submenu:hover > a:after {
  border-left-color: #ffffff;
}

.dropdown-submenu.pull-left {
  float: none;
}

.dropdown-submenu.pull-left > .dropdown-menu {
  left: -100%;
  margin-left: 10px;
  border-radius: 4px 0 4px 4px;
}

.dropdown .dropdown-menu .nav-header {
  padding-right: 20px;
  padding-left: 20px;
}

.typeahead {
  z-index: 1051;
  margin-top: 2px;
}

.well {
  min-height: 20px;
  padding: 19px;
  margin-bottom: 20px;
  background-color: #f5f5f5;
  border: 1px solid #e3e3e3;
  border-radius: 4px;
  -webkit-box-shadow: inset 0 1px 1px rgba(0, 0, 0, 0.05);
          box-shadow: inset 0 1px 1px rgba(0, 0, 0, 0.05);
}

.well blockquote {
  border-color: #ddd;
  border-color: rgba(0, 0, 0, 0.15);
}

.well-large {
  padding: 24px;
  border-radius: 6px;
}

.well-small {
  padding: 9px;
  border-radius: 3px;
}

.fade {
  opacity: 0;
  -webkit-transition: opacity 0.15s linear;
     -moz-transition: opacity 0.15s linear;
       -o-transition: opacity 0.15s linear;
          transition: opacity 0.15s linear;
}

.fade.in {
  opacity: 1;
}

.collapse {
  position: relative;
  height: 0;
  overflow: hidden;
  -webkit-transition: height 0.35s ease;
     -moz-transition: height 0.35s ease;
       -o-transition: height 0.35s ease;
          transition: height 0.35s ease;
}

.collapse.in {
  height: auto;
}

.close {
  float: right;
  font-size: 20px;
  font-weight: bold;
  line-height: 20px;
  color: #000000;
  text-shadow: 0 1px 0 #ffffff;
  opacity: 0.2;
  filter: alpha(opacity=20);
}

.close:hover {
  color: #000000;
  text-decoration: none;
  cursor: pointer;
  opacity: 0.4;
  filter: alpha(opacity=40);
}

button.close {
  padding: 0;
  cursor: pointer;
  background: transparent;
  border: 0;
  -webkit-appearance: none;
}

.btn {
  display: inline-block;
  padding: 6px 12px;
  margin-bottom: 0;
  font-size: 14px;
  line-height: 20px;
  color: #333333;
  text-align: center;
  text-shadow: 0 1px 1px rgba(255, 255, 255, 0.75);
  vertical-align: middle;
  cursor: pointer;
  background-color: #f5f5f5;
  background-image: -moz-linear-gradient(top, #ffffff, #e6e6e6);
  background-image: -webkit-gradient(linear, 0 0, 0 100%, from(#ffffff), to(#e6e6e6));
  background-image: -webkit-linear-gradient(top, #ffffff, #e6e6e6);
  background-image: -o-linear-gradient(top, #ffffff, #e6e6e6);
  background-image: linear-gradient(top, #ffffff, #e6e6e6);
  background-repeat: repeat-x;
  border: 1px solid #bbbbbb;
  border-color: #e6e6e6 #e6e6e6 #bfbfbf;
  border-color: rgba(0, 0, 0, 0.1) rgba(0, 0, 0, 0.1) rgba(0, 0, 0, 0.25);
  border-bottom-color: #a2a2a2;
  border-radius: 4px;
  filter: progid:DXImageTransform.Microsoft.gradient(startColorstr='#ffffffff', endColorstr='#ffe6e6e6', GradientType=0);
  filter: progid:DXImageTransform.Microsoft.gradient(enabled=false);
  -webkit-box-shadow: inset 0 1px 0 rgba(255, 255, 255, 0.2), 0 1px 2px rgba(0, 0, 0, 0.05);
          box-shadow: inset 0 1px 0 rgba(255, 255, 255, 0.2), 0 1px 2px rgba(0, 0, 0, 0.05);
}

.btn:hover,
.btn:active,
.btn.active,
.btn.disabled,
.btn[disabled] {
  color: #333333;
  background-color: #e6e6e6;
}

.btn:active,
.btn.active {
  background-color: #cccccc \9;
}

.btn:hover {
  color: #333333;
  text-decoration: none;
  background-position: 0 -15px;
  -webkit-transition: background-position 0.1s linear;
     -moz-transition: background-position 0.1s linear;
       -o-transition: background-position 0.1s linear;
          transition: background-position 0.1s linear;
}

.btn:focus {
  outline: thin dotted #333;
  outline: 5px auto -webkit-focus-ring-color;
  outline-offset: -2px;
}

.btn.active,
.btn:active {
  background-image: none;
  outline: 0;
  -webkit-box-shadow: inset 0 2px 4px rgba(0, 0, 0, 0.15), 0 1px 2px rgba(0, 0, 0, 0.05);
          box-shadow: inset 0 2px 4px rgba(0, 0, 0, 0.15), 0 1px 2px rgba(0, 0, 0, 0.05);
}

.btn.disabled,
.btn[disabled] {
  cursor: default;
  background-image: none;
  opacity: 0.65;
  filter: alpha(opacity=65);
  -webkit-box-shadow: none;
          box-shadow: none;
}

.btn-large {
  padding: 11px 19px;
  font-size: 17.5px;
<<<<<<< HEAD
  border-radius: 6px;
=======
  -webkit-border-radius: 6px;
     -moz-border-radius: 6px;
          border-radius: 6px;
}

.btn-large [class^="icon-"],
.btn-large [class*=" icon-"] {
  margin-top: 4px;
>>>>>>> bca3ff4e
}

.btn-small {
  padding: 2px 10px;
  font-size: 11.9px;
  border-radius: 3px;
}

.btn-mini {
  padding: 0 6px;
  font-size: 10.5px;
  border-radius: 3px;
}

.btn [class^="glyphicon-"]::before {
  vertical-align: -2px;
}

.btn-small [class^="glyphicon-"]::before,
.btn-mini [class^="glyphicon-"]::before {
  vertical-align: -1px;
}

.btn-block {
  display: block;
  width: 100%;
  padding-right: 0;
  padding-left: 0;
  -webkit-box-sizing: border-box;
     -moz-box-sizing: border-box;
          box-sizing: border-box;
}

.btn-block + .btn-block {
  margin-top: 5px;
}

input[type="submit"].btn-block,
input[type="reset"].btn-block,
input[type="button"].btn-block {
  width: 100%;
}

.btn-primary.active,
.btn-warning.active,
.btn-danger.active,
.btn-success.active,
.btn-info.active,
.btn-inverse.active {
  color: rgba(255, 255, 255, 0.75);
}

.btn {
  border-color: #c5c5c5;
  border-color: rgba(0, 0, 0, 0.15) rgba(0, 0, 0, 0.15) rgba(0, 0, 0, 0.25);
}

.btn-primary {
  color: #ffffff;
  text-shadow: 0 -1px 0 rgba(0, 0, 0, 0.25);
  background-color: #006dcc;
  background-image: -moz-linear-gradient(top, #0088cc, #0044cc);
  background-image: -webkit-gradient(linear, 0 0, 0 100%, from(#0088cc), to(#0044cc));
  background-image: -webkit-linear-gradient(top, #0088cc, #0044cc);
  background-image: -o-linear-gradient(top, #0088cc, #0044cc);
  background-image: linear-gradient(top, #0088cc, #0044cc);
  background-repeat: repeat-x;
  border-color: #0044cc #0044cc #002a80;
  border-color: rgba(0, 0, 0, 0.1) rgba(0, 0, 0, 0.1) rgba(0, 0, 0, 0.25);
  filter: progid:DXImageTransform.Microsoft.gradient(startColorstr='#ff0088cc', endColorstr='#ff0044cc', GradientType=0);
  filter: progid:DXImageTransform.Microsoft.gradient(enabled=false);
}

.btn-primary:hover,
.btn-primary:active,
.btn-primary.active,
.btn-primary.disabled,
.btn-primary[disabled] {
  color: #ffffff;
  background-color: #0044cc;
}

.btn-primary:active,
.btn-primary.active {
  background-color: #003399 \9;
}

.btn-warning {
  color: #ffffff;
  text-shadow: 0 -1px 0 rgba(0, 0, 0, 0.25);
  background-color: #faa732;
  background-image: -moz-linear-gradient(top, #fbb450, #f89406);
  background-image: -webkit-gradient(linear, 0 0, 0 100%, from(#fbb450), to(#f89406));
  background-image: -webkit-linear-gradient(top, #fbb450, #f89406);
  background-image: -o-linear-gradient(top, #fbb450, #f89406);
  background-image: linear-gradient(top, #fbb450, #f89406);
  background-repeat: repeat-x;
  border-color: #f89406 #f89406 #ad6704;
  border-color: rgba(0, 0, 0, 0.1) rgba(0, 0, 0, 0.1) rgba(0, 0, 0, 0.25);
  filter: progid:DXImageTransform.Microsoft.gradient(startColorstr='#fffbb450', endColorstr='#fff89406', GradientType=0);
  filter: progid:DXImageTransform.Microsoft.gradient(enabled=false);
}

.btn-warning:hover,
.btn-warning:active,
.btn-warning.active,
.btn-warning.disabled,
.btn-warning[disabled] {
  color: #ffffff;
  background-color: #f89406;
}

.btn-warning:active,
.btn-warning.active {
  background-color: #c67605 \9;
}

.btn-danger {
  color: #ffffff;
  text-shadow: 0 -1px 0 rgba(0, 0, 0, 0.25);
  background-color: #da4f49;
  background-image: -moz-linear-gradient(top, #ee5f5b, #bd362f);
  background-image: -webkit-gradient(linear, 0 0, 0 100%, from(#ee5f5b), to(#bd362f));
  background-image: -webkit-linear-gradient(top, #ee5f5b, #bd362f);
  background-image: -o-linear-gradient(top, #ee5f5b, #bd362f);
  background-image: linear-gradient(top, #ee5f5b, #bd362f);
  background-repeat: repeat-x;
  border-color: #bd362f #bd362f #802420;
  border-color: rgba(0, 0, 0, 0.1) rgba(0, 0, 0, 0.1) rgba(0, 0, 0, 0.25);
  filter: progid:DXImageTransform.Microsoft.gradient(startColorstr='#ffee5f5b', endColorstr='#ffbd362f', GradientType=0);
  filter: progid:DXImageTransform.Microsoft.gradient(enabled=false);
}

.btn-danger:hover,
.btn-danger:active,
.btn-danger.active,
.btn-danger.disabled,
.btn-danger[disabled] {
  color: #ffffff;
  background-color: #bd362f;
}

.btn-danger:active,
.btn-danger.active {
  background-color: #942a25 \9;
}

.btn-success {
  color: #ffffff;
  text-shadow: 0 -1px 0 rgba(0, 0, 0, 0.25);
  background-color: #5bb75b;
  background-image: -moz-linear-gradient(top, #62c462, #51a351);
  background-image: -webkit-gradient(linear, 0 0, 0 100%, from(#62c462), to(#51a351));
  background-image: -webkit-linear-gradient(top, #62c462, #51a351);
  background-image: -o-linear-gradient(top, #62c462, #51a351);
  background-image: linear-gradient(top, #62c462, #51a351);
  background-repeat: repeat-x;
  border-color: #51a351 #51a351 #387038;
  border-color: rgba(0, 0, 0, 0.1) rgba(0, 0, 0, 0.1) rgba(0, 0, 0, 0.25);
  filter: progid:DXImageTransform.Microsoft.gradient(startColorstr='#ff62c462', endColorstr='#ff51a351', GradientType=0);
  filter: progid:DXImageTransform.Microsoft.gradient(enabled=false);
}

.btn-success:hover,
.btn-success:active,
.btn-success.active,
.btn-success.disabled,
.btn-success[disabled] {
  color: #ffffff;
  background-color: #51a351;
}

.btn-success:active,
.btn-success.active {
  background-color: #408140 \9;
}

.btn-info {
  color: #ffffff;
  text-shadow: 0 -1px 0 rgba(0, 0, 0, 0.25);
  background-color: #49afcd;
  background-image: -moz-linear-gradient(top, #5bc0de, #2f96b4);
  background-image: -webkit-gradient(linear, 0 0, 0 100%, from(#5bc0de), to(#2f96b4));
  background-image: -webkit-linear-gradient(top, #5bc0de, #2f96b4);
  background-image: -o-linear-gradient(top, #5bc0de, #2f96b4);
  background-image: linear-gradient(top, #5bc0de, #2f96b4);
  background-repeat: repeat-x;
  border-color: #2f96b4 #2f96b4 #1f6377;
  border-color: rgba(0, 0, 0, 0.1) rgba(0, 0, 0, 0.1) rgba(0, 0, 0, 0.25);
  filter: progid:DXImageTransform.Microsoft.gradient(startColorstr='#ff5bc0de', endColorstr='#ff2f96b4', GradientType=0);
  filter: progid:DXImageTransform.Microsoft.gradient(enabled=false);
}

.btn-info:hover,
.btn-info:active,
.btn-info.active,
.btn-info.disabled,
.btn-info[disabled] {
  color: #ffffff;
  background-color: #2f96b4;
}

.btn-info:active,
.btn-info.active {
  background-color: #24748c \9;
}

.btn-inverse {
  color: #ffffff;
  text-shadow: 0 -1px 0 rgba(0, 0, 0, 0.25);
  background-color: #363636;
  background-image: -moz-linear-gradient(top, #444444, #222222);
  background-image: -webkit-gradient(linear, 0 0, 0 100%, from(#444444), to(#222222));
  background-image: -webkit-linear-gradient(top, #444444, #222222);
  background-image: -o-linear-gradient(top, #444444, #222222);
  background-image: linear-gradient(top, #444444, #222222);
  background-repeat: repeat-x;
  border-color: #222222 #222222 #000000;
  border-color: rgba(0, 0, 0, 0.1) rgba(0, 0, 0, 0.1) rgba(0, 0, 0, 0.25);
  filter: progid:DXImageTransform.Microsoft.gradient(startColorstr='#ff444444', endColorstr='#ff222222', GradientType=0);
  filter: progid:DXImageTransform.Microsoft.gradient(enabled=false);
}

.btn-inverse:hover,
.btn-inverse:active,
.btn-inverse.active,
.btn-inverse.disabled,
.btn-inverse[disabled] {
  color: #ffffff;
  background-color: #222222;
}

.btn-inverse:active,
.btn-inverse.active {
  background-color: #080808 \9;
}

.btn-link,
.btn-link:active,
.btn-link[disabled] {
  background-color: transparent;
  background-image: none;
  -webkit-box-shadow: none;
          box-shadow: none;
}

.btn-link {
  color: #0088cc;
  cursor: pointer;
  border-color: transparent;
  border-radius: 0;
}

.btn-link:hover {
  color: #005580;
  text-decoration: underline;
  background-color: transparent;
}

.btn-link[disabled]:hover {
  color: #333333;
  text-decoration: none;
}

.btn-group {
  position: relative;
  display: inline-block;
  font-size: 0;
  white-space: nowrap;
  vertical-align: middle;
}

.btn-group + .btn-group {
  margin-left: 5px;
}

.btn-toolbar {
  margin-top: 10px;
  margin-bottom: 10px;
  font-size: 0;
}

.btn-toolbar > .btn + .btn,
.btn-toolbar > .btn-group + .btn,
.btn-toolbar > .btn + .btn-group {
  margin-left: 5px;
}

.btn-group > .btn {
  position: relative;
  border-radius: 0;
}

.btn-group > .btn + .btn {
  margin-left: -1px;
}

.btn-group > .btn,
.btn-group > .dropdown-menu,
.btn-group > .popover {
  font-size: 14px;
}

.btn-group > .btn-mini {
  font-size: 10.5px;
}

.btn-group > .btn-small {
  font-size: 11.9px;
}

.btn-group > .btn-large {
  font-size: 17.5px;
}

.btn-group > .btn:first-child {
  margin-left: 0;
  -webkit-border-bottom-left-radius: 4px;
          border-bottom-left-radius: 4px;
  -webkit-border-top-left-radius: 4px;
          border-top-left-radius: 4px;
  -moz-border-radius-bottomleft: 4px;
  -moz-border-radius-topleft: 4px;
}

.btn-group > .btn:last-child,
.btn-group > .dropdown-toggle {
  -webkit-border-top-right-radius: 4px;
          border-top-right-radius: 4px;
  -webkit-border-bottom-right-radius: 4px;
          border-bottom-right-radius: 4px;
  -moz-border-radius-topright: 4px;
  -moz-border-radius-bottomright: 4px;
}

.btn-group > .btn.large:first-child {
  margin-left: 0;
  -webkit-border-bottom-left-radius: 6px;
          border-bottom-left-radius: 6px;
  -webkit-border-top-left-radius: 6px;
          border-top-left-radius: 6px;
  -moz-border-radius-bottomleft: 6px;
  -moz-border-radius-topleft: 6px;
}

.btn-group > .btn.large:last-child,
.btn-group > .large.dropdown-toggle {
  -webkit-border-top-right-radius: 6px;
          border-top-right-radius: 6px;
  -webkit-border-bottom-right-radius: 6px;
          border-bottom-right-radius: 6px;
  -moz-border-radius-topright: 6px;
  -moz-border-radius-bottomright: 6px;
}

.btn-group > .btn:hover,
.btn-group > .btn:focus,
.btn-group > .btn:active,
.btn-group > .btn.active {
  z-index: 2;
}

.btn-group .dropdown-toggle:active,
.btn-group.open .dropdown-toggle {
  outline: 0;
}

.btn-group > .btn + .dropdown-toggle {
  padding-right: 8px;
  padding-left: 8px;
  -webkit-box-shadow: inset 1px 0 0 rgba(255, 255, 255, 0.125), inset 0 1px 0 rgba(255, 255, 255, 0.2), 0 1px 2px rgba(0, 0, 0, 0.05);
          box-shadow: inset 1px 0 0 rgba(255, 255, 255, 0.125), inset 0 1px 0 rgba(255, 255, 255, 0.2), 0 1px 2px rgba(0, 0, 0, 0.05);
}

.btn-group > .btn-mini + .dropdown-toggle {
  padding-right: 5px;
  padding-left: 5px;
}

.btn-group > .btn-large + .dropdown-toggle {
  padding-right: 12px;
  padding-left: 12px;
}

.btn-group.open .dropdown-toggle {
  background-image: none;
  -webkit-box-shadow: inset 0 2px 4px rgba(0, 0, 0, 0.15), 0 1px 2px rgba(0, 0, 0, 0.05);
          box-shadow: inset 0 2px 4px rgba(0, 0, 0, 0.15), 0 1px 2px rgba(0, 0, 0, 0.05);
}

.btn-group.open .btn.dropdown-toggle {
  background-color: #e6e6e6;
}

.btn-group.open .btn-primary.dropdown-toggle {
  background-color: #0044cc;
}

.btn-group.open .btn-warning.dropdown-toggle {
  background-color: #f89406;
}

.btn-group.open .btn-danger.dropdown-toggle {
  background-color: #bd362f;
}

.btn-group.open .btn-success.dropdown-toggle {
  background-color: #51a351;
}

.btn-group.open .btn-info.dropdown-toggle {
  background-color: #2f96b4;
}

.btn-group.open .btn-inverse.dropdown-toggle {
  background-color: #222222;
}

.btn .caret {
  margin-top: 8px;
  margin-left: 0;
}

.btn-mini .caret,
.btn-small .caret,
.btn-large .caret {
  margin-top: 6px;
}

.btn-large .caret {
  border-top-width: 5px;
  border-right-width: 5px;
  border-left-width: 5px;
}

.dropup .btn-large .caret {
  border-bottom-width: 5px;
}

.btn-primary .caret,
.btn-warning .caret,
.btn-danger .caret,
.btn-info .caret,
.btn-success .caret,
.btn-inverse .caret {
  border-top-color: #ffffff;
  border-bottom-color: #ffffff;
}

.btn-group-vertical {
  display: inline-block;
}

.btn-group-vertical > .btn {
  display: block;
  float: none;
<<<<<<< HEAD
  width: 100%;
  border-radius: 0;
=======
  max-width: 100%;
  -webkit-border-radius: 0;
     -moz-border-radius: 0;
          border-radius: 0;
>>>>>>> bca3ff4e
}

.btn-group-vertical > .btn + .btn {
  margin-top: -1px;
  margin-left: 0;
}

<<<<<<< HEAD
.btn-group-vertical .btn:first-child {
  border-radius: 4px 4px 0 0;
}

.btn-group-vertical .btn:last-child {
  border-radius: 0 0 4px 4px;
}

.btn-group-vertical .btn-large:first-child {
  border-radius: 6px 6px 0 0;
}

.btn-group-vertical .btn-large:last-child {
  border-radius: 0 0 6px 6px;
=======
.btn-group-vertical > .btn:first-child {
  -webkit-border-radius: 4px 4px 0 0;
     -moz-border-radius: 4px 4px 0 0;
          border-radius: 4px 4px 0 0;
}

.btn-group-vertical > .btn:last-child {
  -webkit-border-radius: 0 0 4px 4px;
     -moz-border-radius: 0 0 4px 4px;
          border-radius: 0 0 4px 4px;
}

.btn-group-vertical > .btn-large:first-child {
  -webkit-border-radius: 6px 6px 0 0;
     -moz-border-radius: 6px 6px 0 0;
          border-radius: 6px 6px 0 0;
}

.btn-group-vertical > .btn-large:last-child {
  -webkit-border-radius: 0 0 6px 6px;
     -moz-border-radius: 0 0 6px 6px;
          border-radius: 0 0 6px 6px;
>>>>>>> bca3ff4e
}

.alert {
  padding: 8px 35px 8px 14px;
  margin-bottom: 20px;
  text-shadow: 0 1px 0 rgba(255, 255, 255, 0.5);
  background-color: #fcf8e3;
  border: 1px solid #fbeed5;
  border-radius: 4px;
}

.alert,
.alert h4 {
  color: #c09853;
}

.alert h4 {
  margin: 0;
}

.alert .close {
  position: relative;
  top: -2px;
  right: -21px;
  line-height: 20px;
}

.alert-success {
  color: #468847;
  background-color: #dff0d8;
  border-color: #d6e9c6;
}

.alert-danger,
.alert-error {
  color: #b94a48;
  background-color: #f2dede;
  border-color: #eed3d7;
}

.alert-info {
  color: #3a87ad;
  background-color: #d9edf7;
  border-color: #bce8f1;
}

.alert-block {
  padding-top: 14px;
  padding-bottom: 14px;
}

.alert-block > p,
.alert-block > ul {
  margin-bottom: 0;
}

.alert-block p + p {
  margin-top: 5px;
}

.nav {
  margin-bottom: 20px;
  margin-left: 0;
  list-style: none;
}

.nav:before,
.nav:after {
  display: table;
  line-height: 0;
  content: "";
}

.nav:after {
  clear: both;
}

.nav > li {
  float: left;
}

.nav > li > a {
  display: block;
  padding: 8px 12px;
}

.nav > li > a:hover {
  text-decoration: none;
  background-color: #eeeeee;
}

.nav > li > a > img {
  max-width: none;
}

.nav > .pull-right {
  float: right;
}

.nav-header {
  display: block;
  padding: 3px 15px;
  font-size: 11px;
  font-weight: bold;
  line-height: 20px;
  color: #999999;
  text-shadow: 0 1px 0 rgba(255, 255, 255, 0.5);
  text-transform: uppercase;
}

.nav li + .nav-header {
  margin-top: 9px;
}

.nav .divider {
  height: 1px;
  margin: 9px 1px;
  overflow: hidden;
  background-color: #e5e5e5;
  border-bottom: 1px solid #ffffff;
}

.nav-tabs {
  border-bottom: 1px solid #ddd;
}

.nav-tabs > li {
  margin-bottom: -1px;
}

.nav-tabs > li > a {
  margin-right: 2px;
  line-height: 20px;
  border: 1px solid transparent;
  border-radius: 4px 4px 0 0;
}

.nav-tabs > li > a:hover {
  border-color: #eeeeee #eeeeee #dddddd;
}

.nav-tabs > .active > a,
.nav-tabs > .active > a:hover {
  color: #555555;
  cursor: default;
  background-color: #ffffff;
  border: 1px solid #ddd;
  border-bottom-color: transparent;
}

.nav-pills > li > a {
  border-radius: 5px;
}

.nav-pills > li + li > a {
  margin-left: 2px;
}

.nav-pills > .active > a,
.nav-pills > .active > a:hover {
  color: #ffffff;
  background-color: #0088cc;
}

.nav-stacked > li {
  float: none;
}

.nav-stacked > li + li > a {
  margin-top: 2px;
  margin-left: 0;
}

.nav-justified {
  max-height: 37px;
}

.nav-justified > li {
  display: table-cell;
  float: none;
  width: 1%;
  text-align: center;
}

.nav-list {
  background-color: #fff;
  border-radius: 6px;
  -webkit-box-shadow: 0 1px 4px rgba(0, 0, 0, 0.065);
          box-shadow: 0 1px 4px rgba(0, 0, 0, 0.065);
}

.nav-list > li {
  float: none;
}

.nav-list > li > a {
  margin-bottom: -1px;
  border: 1px solid #e5e5e5;
}

.nav-list > li > a:hover {
  background-color: #f5f5f5;
}

.nav-list > li:first-child > a {
  border-radius: 6px 6px 0 0;
}

.nav-list > li:last-child > a {
  border-radius: 0 0 6px 6px;
}

.nav-list > .active > a,
.nav-list > .active > a:hover {
  position: relative;
  z-index: 2;
  padding: 9px 15px;
  color: #fff;
  text-shadow: 0 1px 0 rgba(0, 0, 0, 0.15);
  background-color: #0088cc;
  border-width: 0;
  -webkit-box-shadow: inset 1px 0 0 rgba(0, 0, 0, 0.1), inset -1px 0 0 rgba(0, 0, 0, 0.1);
          box-shadow: inset 1px 0 0 rgba(0, 0, 0, 0.1), inset -1px 0 0 rgba(0, 0, 0, 0.1);
}

.nav-tabs .dropdown-menu {
  -webkit-border-top-right-radius: 0;
          border-top-right-radius: 0;
  -webkit-border-top-left-radius: 0;
          border-top-left-radius: 0;
  -moz-border-radius-topright: 0;
  -moz-border-radius-topleft: 0;
}

.nav .dropdown-toggle .caret {
  margin-top: 8px;
  border-top-color: #0088cc;
  border-bottom-color: #0088cc;
}

.nav .dropdown-toggle:hover .caret {
  border-top-color: #005580;
  border-bottom-color: #005580;
}

.nav .active .dropdown-toggle .caret {
  border-top-color: #fff;
  border-bottom-color: #fff;
}

.nav-tabs .active .dropdown-toggle .caret {
  border-top-color: #555555;
  border-bottom-color: #555555;
}

.nav > .dropdown.active > a:hover {
  cursor: pointer;
}

.nav-tabs .open .dropdown-toggle,
.nav-pills .open .dropdown-toggle,
.nav > li.dropdown.open.active > a:hover {
  color: #ffffff;
  background-color: #999999;
  border-color: #999999;
}

.nav li.dropdown.open .caret,
.nav li.dropdown.open.active .caret,
.nav li.dropdown.open a:hover .caret {
  border-top-color: #ffffff;
  border-bottom-color: #ffffff;
  opacity: 1;
  filter: alpha(opacity=100);
}

.tabs-stacked .open > a:hover {
  border-color: #999999;
}

.tabbable:before,
.tabbable:after {
  display: table;
  line-height: 0;
  content: "";
}

.tabbable:after {
  clear: both;
}

.tab-content {
  overflow: auto;
}

.tab-content > .tab-pane,
.pill-content > .pill-pane {
  display: none;
}

.tab-content > .active,
.pill-content > .active {
  display: block;
}

.nav > .disabled > a {
  color: #999999;
}

.nav > .disabled > a:hover {
  text-decoration: none;
  cursor: default;
  background-color: transparent;
}

.navbar {
  padding: 0 20px;
  margin-bottom: 20px;
  overflow: visible;
  background-color: #fafafa;
  background-image: -moz-linear-gradient(top, #ffffff, #f2f2f2);
  background-image: -webkit-gradient(linear, 0 0, 0 100%, from(#ffffff), to(#f2f2f2));
  background-image: -webkit-linear-gradient(top, #ffffff, #f2f2f2);
  background-image: -o-linear-gradient(top, #ffffff, #f2f2f2);
  background-image: linear-gradient(top, #ffffff, #f2f2f2);
  background-repeat: repeat-x;
  border: 1px solid #d4d4d4;
  border-radius: 4px;
  filter: progid:DXImageTransform.Microsoft.gradient(startColorstr='#ffffffff', endColorstr='#fff2f2f2', GradientType=0);
  -webkit-box-shadow: 0 1px 4px rgba(0, 0, 0, 0.065);
          box-shadow: 0 1px 4px rgba(0, 0, 0, 0.065);
}

.navbar:before,
.navbar:after {
  display: table;
  line-height: 0;
  content: "";
}

.navbar:after {
  clear: both;
}

.navbar .container {
  width: auto;
}

.nav-collapse.collapse {
  height: auto;
  overflow: visible;
}

.navbar .brand {
  display: block;
  float: left;
  padding: 12px 20px 12px;
  margin-left: -20px;
  font-size: 20px;
  font-weight: 200;
  color: #777777;
  text-shadow: 0 1px 0 #ffffff;
}

.navbar .brand:hover {
  text-decoration: none;
}

.navbar-text {
  margin-bottom: 0;
  line-height: 44px;
  color: #777777;
}

.navbar-link {
  color: #777777;
}

.navbar-link:hover {
  color: #333333;
}

.navbar .divider-vertical {
  height: 44px;
  margin: 0 9px;
  border-right: 1px solid #ffffff;
  border-left: 1px solid #f2f2f2;
}

.navbar .btn,
.navbar .btn-group {
  margin-top: 7px;
}

.navbar .btn-group .btn,
.navbar .input-prepend .btn,
.navbar .input-append .btn {
  margin-top: 0;
}

.navbar-form {
  margin-bottom: 0;
}

.navbar-form:before,
.navbar-form:after {
  display: table;
  line-height: 0;
  content: "";
}

.navbar-form:after {
  clear: both;
}

.navbar-form input,
.navbar-form select,
.navbar-form .radio,
.navbar-form .checkbox {
  margin-top: 7px;
}

.navbar-form input,
.navbar-form select,
.navbar-form .btn {
  display: inline-block;
  margin-bottom: 0;
}

.navbar-form input[type="image"],
.navbar-form input[type="checkbox"],
.navbar-form input[type="radio"] {
  margin-top: 3px;
}

.navbar-form .input-append,
.navbar-form .input-prepend {
  margin-top: 5px;
  white-space: nowrap;
}

.navbar-form .input-append input,
.navbar-form .input-prepend input {
  margin-top: 0;
}

.navbar-search {
  position: relative;
  float: left;
  margin-top: 7px;
  margin-bottom: 0;
}

.navbar-search .search-query {
  padding: 4px 14px;
  margin-bottom: 0;
  font-family: "Helvetica Neue", Helvetica, Arial, sans-serif;
  font-size: 13px;
  font-weight: normal;
  line-height: 1;
  border-radius: 15px;
}

.navbar-static-top {
  position: static;
  margin-bottom: 0;
  border-radius: 0;
}

.navbar-fixed-top,
.navbar-fixed-bottom {
  position: fixed;
  right: 0;
  left: 0;
  z-index: 1030;
  padding-right: 0;
  padding-left: 0;
  margin-bottom: 0;
  border-width: 0 0 1px;
  border-radius: 0;
}

.navbar-fixed-bottom {
  border-width: 1px 0 0;
}

.navbar-static-top .container,
.navbar-fixed-top .container,
.navbar-fixed-bottom .container {
  width: 100%;
}

.navbar-fixed-top {
  top: 0;
}

.navbar-fixed-top,
.navbar-static-top {
  -webkit-box-shadow: 0 1px 10px rgba(0, 0, 0, 0.1);
          box-shadow: 0 1px 10px rgba(0, 0, 0, 0.1);
}

.navbar-fixed-bottom {
  bottom: 0;
  -webkit-box-shadow: 0 -1px 10px rgba(0, 0, 0, 0.1);
          box-shadow: 0 -1px 10px rgba(0, 0, 0, 0.1);
}

.navbar .nav {
  position: relative;
  left: 0;
  display: block;
  float: left;
  margin: 0 10px 0 0;
}

.navbar .nav.pull-right {
  float: right;
  margin-right: 0;
}

.navbar .nav > li {
  float: left;
}

.navbar .nav > li > a {
  float: none;
  padding: 12px 15px 12px;
  color: #777777;
  text-decoration: none;
  text-shadow: 0 1px 0 #ffffff;
}

.navbar .nav .dropdown-toggle .caret {
  margin-top: 8px;
}

.navbar .nav > li > a:focus,
.navbar .nav > li > a:hover {
  color: #333333;
  text-decoration: none;
  background-color: transparent;
}

.navbar .nav > .active > a,
.navbar .nav > .active > a:hover,
.navbar .nav > .active > a:focus {
  color: #555555;
  text-decoration: none;
  background-color: #e5e5e5;
  -webkit-box-shadow: inset 0 3px 8px rgba(0, 0, 0, 0.125);
          box-shadow: inset 0 3px 8px rgba(0, 0, 0, 0.125);
}

.navbar .btn-navbar {
  display: none;
  float: right;
  padding: 7px 10px;
  margin-right: 5px;
  margin-left: 5px;
  color: #ffffff;
  text-shadow: 0 -1px 0 rgba(0, 0, 0, 0.25);
  background-color: #ededed;
  background-image: -moz-linear-gradient(top, #f2f2f2, #e5e5e5);
  background-image: -webkit-gradient(linear, 0 0, 0 100%, from(#f2f2f2), to(#e5e5e5));
  background-image: -webkit-linear-gradient(top, #f2f2f2, #e5e5e5);
  background-image: -o-linear-gradient(top, #f2f2f2, #e5e5e5);
  background-image: linear-gradient(top, #f2f2f2, #e5e5e5);
  background-repeat: repeat-x;
  border-color: #e5e5e5 #e5e5e5 #bfbfbf;
  border-color: rgba(0, 0, 0, 0.1) rgba(0, 0, 0, 0.1) rgba(0, 0, 0, 0.25);
  filter: progid:DXImageTransform.Microsoft.gradient(startColorstr='#fff2f2f2', endColorstr='#ffe5e5e5', GradientType=0);
  filter: progid:DXImageTransform.Microsoft.gradient(enabled=false);
  -webkit-box-shadow: inset 0 1px 0 rgba(255, 255, 255, 0.1), 0 1px 0 rgba(255, 255, 255, 0.075);
          box-shadow: inset 0 1px 0 rgba(255, 255, 255, 0.1), 0 1px 0 rgba(255, 255, 255, 0.075);
}

.navbar .btn-navbar:hover,
.navbar .btn-navbar:active,
.navbar .btn-navbar.active,
.navbar .btn-navbar.disabled,
.navbar .btn-navbar[disabled] {
  color: #ffffff;
  background-color: #e5e5e5;
}

.navbar .btn-navbar:active,
.navbar .btn-navbar.active {
  background-color: #cccccc \9;
}

.navbar .btn-navbar .icon-bar {
  display: block;
  width: 18px;
  height: 2px;
  background-color: #f5f5f5;
  border-radius: 1px;
  -webkit-box-shadow: 0 1px 0 rgba(0, 0, 0, 0.25);
          box-shadow: 0 1px 0 rgba(0, 0, 0, 0.25);
}

.btn-navbar .icon-bar + .icon-bar {
  margin-top: 3px;
}

.navbar .nav > li > .dropdown-menu:before {
  position: absolute;
  top: -7px;
  left: 9px;
  display: inline-block;
  border-right: 7px solid transparent;
  border-bottom: 7px solid #ccc;
  border-left: 7px solid transparent;
  border-bottom-color: rgba(0, 0, 0, 0.2);
  content: '';
}

.navbar .nav > li > .dropdown-menu:after {
  position: absolute;
  top: -6px;
  left: 10px;
  display: inline-block;
  border-right: 6px solid transparent;
  border-bottom: 6px solid #ffffff;
  border-left: 6px solid transparent;
  content: '';
}

.navbar-fixed-bottom .nav > li > .dropdown-menu:before {
  top: auto;
  bottom: -7px;
  border-top: 7px solid #ccc;
  border-bottom: 0;
  border-top-color: rgba(0, 0, 0, 0.2);
}

.navbar-fixed-bottom .nav > li > .dropdown-menu:after {
  top: auto;
  bottom: -6px;
  border-top: 6px solid #ffffff;
  border-bottom: 0;
}

.navbar .nav li.dropdown > a:hover .caret {
  border-top-color: #555555;
  border-bottom-color: #555555;
}

.navbar .nav li.dropdown.open > .dropdown-toggle,
.navbar .nav li.dropdown.active > .dropdown-toggle,
.navbar .nav li.dropdown.open.active > .dropdown-toggle {
  color: #555555;
  background-color: #e5e5e5;
}

.navbar .nav li.dropdown > .dropdown-toggle .caret {
  border-top-color: #777777;
  border-bottom-color: #777777;
}

.navbar .nav li.dropdown.open > .dropdown-toggle .caret,
.navbar .nav li.dropdown.active > .dropdown-toggle .caret,
.navbar .nav li.dropdown.open.active > .dropdown-toggle .caret {
  border-top-color: #555555;
  border-bottom-color: #555555;
}

.navbar .pull-right > li > .dropdown-menu,
.navbar .nav > li > .dropdown-menu.pull-right {
  right: 0;
  left: auto;
}

.navbar .pull-right > li > .dropdown-menu:before,
.navbar .nav > li > .dropdown-menu.pull-right:before {
  right: 12px;
  left: auto;
}

.navbar .pull-right > li > .dropdown-menu:after,
.navbar .nav > li > .dropdown-menu.pull-right:after {
  right: 13px;
  left: auto;
}

.navbar .pull-right > li > .dropdown-menu .dropdown-menu,
.navbar .nav > li > .dropdown-menu.pull-right .dropdown-menu {
  right: 100%;
  left: auto;
  margin-right: -1px;
  margin-left: 0;
  border-radius: 6px 0 6px 6px;
}

.navbar-inverse {
  background-color: #1b1b1b;
  background-image: -moz-linear-gradient(top, #222222, #111111);
  background-image: -webkit-gradient(linear, 0 0, 0 100%, from(#222222), to(#111111));
  background-image: -webkit-linear-gradient(top, #222222, #111111);
  background-image: -o-linear-gradient(top, #222222, #111111);
  background-image: linear-gradient(top, #222222, #111111);
  background-repeat: repeat-x;
  border-color: #111111;
  filter: progid:DXImageTransform.Microsoft.gradient(startColorstr='#ff222222', endColorstr='#ff111111', GradientType=0);
}

.navbar-inverse .brand,
.navbar-inverse .nav > li > a {
  color: #999999;
  text-shadow: 0 -1px 0 rgba(0, 0, 0, 0.25);
}

.navbar-inverse .brand:hover,
.navbar-inverse .nav > li > a:hover {
  color: #ffffff;
}

.navbar-inverse .brand {
  color: #999999;
}

.navbar-inverse .navbar-text {
  color: #999999;
}

.navbar-inverse .nav > li > a:focus,
.navbar-inverse .nav > li > a:hover {
  color: #ffffff;
  background-color: transparent;
}

.navbar-inverse .nav .active > a,
.navbar-inverse .nav .active > a:hover,
.navbar-inverse .nav .active > a:focus {
  color: #ffffff;
  background-color: #111111;
}

.navbar-inverse .navbar-link {
  color: #999999;
}

.navbar-inverse .navbar-link:hover {
  color: #ffffff;
}

.navbar-inverse .divider-vertical {
  border-right-color: #222222;
  border-left-color: #111111;
}

.navbar-inverse .nav li.dropdown.open > .dropdown-toggle,
.navbar-inverse .nav li.dropdown.active > .dropdown-toggle,
.navbar-inverse .nav li.dropdown.open.active > .dropdown-toggle {
  color: #ffffff;
  background-color: #111111;
}

.navbar-inverse .nav li.dropdown > a:hover .caret {
  border-top-color: #ffffff;
  border-bottom-color: #ffffff;
}

.navbar-inverse .nav li.dropdown > .dropdown-toggle .caret {
  border-top-color: #999999;
  border-bottom-color: #999999;
}

.navbar-inverse .nav li.dropdown.open > .dropdown-toggle .caret,
.navbar-inverse .nav li.dropdown.active > .dropdown-toggle .caret,
.navbar-inverse .nav li.dropdown.open.active > .dropdown-toggle .caret {
  border-top-color: #ffffff;
  border-bottom-color: #ffffff;
}

.navbar-inverse .navbar-search .search-query {
  color: #ffffff;
  background-color: #515151;
  border-color: #111111;
  -webkit-box-shadow: inset 0 1px 2px rgba(0, 0, 0, 0.1), 0 1px 0 rgba(255, 255, 255, 0.15);
          box-shadow: inset 0 1px 2px rgba(0, 0, 0, 0.1), 0 1px 0 rgba(255, 255, 255, 0.15);
  -webkit-transition: none;
     -moz-transition: none;
       -o-transition: none;
          transition: none;
}

.navbar-inverse .navbar-search .search-query:-moz-placeholder {
  color: #cccccc;
}

.navbar-inverse .navbar-search .search-query:-ms-input-placeholder {
  color: #cccccc;
}

.navbar-inverse .navbar-search .search-query::-webkit-input-placeholder {
  color: #cccccc;
}

.navbar-inverse .navbar-search .search-query:focus,
.navbar-inverse .navbar-search .search-query.focused {
  padding: 5px 15px;
  color: #333333;
  text-shadow: 0 1px 0 #ffffff;
  background-color: #ffffff;
  border: 0;
  outline: 0;
  -webkit-box-shadow: 0 0 3px rgba(0, 0, 0, 0.15);
          box-shadow: 0 0 3px rgba(0, 0, 0, 0.15);
}

.navbar-inverse .btn-navbar {
  color: #ffffff;
  text-shadow: 0 -1px 0 rgba(0, 0, 0, 0.25);
  background-color: #0e0e0e;
  background-image: -moz-linear-gradient(top, #151515, #040404);
  background-image: -webkit-gradient(linear, 0 0, 0 100%, from(#151515), to(#040404));
  background-image: -webkit-linear-gradient(top, #151515, #040404);
  background-image: -o-linear-gradient(top, #151515, #040404);
  background-image: linear-gradient(top, #151515, #040404);
  background-repeat: repeat-x;
  border-color: #040404 #040404 #000000;
  border-color: rgba(0, 0, 0, 0.1) rgba(0, 0, 0, 0.1) rgba(0, 0, 0, 0.25);
  filter: progid:DXImageTransform.Microsoft.gradient(startColorstr='#ff151515', endColorstr='#ff040404', GradientType=0);
  filter: progid:DXImageTransform.Microsoft.gradient(enabled=false);
}

.navbar-inverse .btn-navbar:hover,
.navbar-inverse .btn-navbar:active,
.navbar-inverse .btn-navbar.active,
.navbar-inverse .btn-navbar.disabled,
.navbar-inverse .btn-navbar[disabled] {
  color: #ffffff;
  background-color: #040404;
}

.navbar-inverse .btn-navbar:active,
.navbar-inverse .btn-navbar.active {
  background-color: #000000 \9;
}

.breadcrumb {
  padding: 8px 15px;
  margin: 0 0 20px;
  list-style: none;
  background-color: #f5f5f5;
  border-radius: 4px;
}

.breadcrumb li {
  display: inline-block;
  text-shadow: 0 1px 0 #ffffff;
}

.breadcrumb li:after {
  display: inline-block;
  padding: 0 5px;
  color: #ccc;
  content: "\00a0 /";
}

.breadcrumb .active {
  color: #999999;
}

.pagination {
  margin: 20px 0;
}

.pagination ul {
  display: inline-block;
  margin-bottom: 0;
  margin-left: 0;
  border-radius: 4px;
  -webkit-box-shadow: 0 1px 2px rgba(0, 0, 0, 0.05);
          box-shadow: 0 1px 2px rgba(0, 0, 0, 0.05);
}

.pagination ul > li {
  display: inline;
}

.pagination ul > li > a,
.pagination ul > li > span {
  float: left;
  padding: 4px 12px;
  line-height: 20px;
  text-decoration: none;
  background-color: #ffffff;
  border: 1px solid #dddddd;
  border-left-width: 0;
}

.pagination ul > li > a:hover,
.pagination ul > .active > a,
.pagination ul > .active > span {
  background-color: #f5f5f5;
}

.pagination ul > .active > a,
.pagination ul > .active > span {
  color: #999999;
  cursor: default;
}

.pagination ul > .disabled > span,
.pagination ul > .disabled > a,
.pagination ul > .disabled > a:hover {
  color: #999999;
  cursor: default;
  background-color: transparent;
}

.pagination ul > li:first-child > a,
.pagination ul > li:first-child > span {
  border-left-width: 1px;
  -webkit-border-bottom-left-radius: 4px;
          border-bottom-left-radius: 4px;
  -webkit-border-top-left-radius: 4px;
          border-top-left-radius: 4px;
  -moz-border-radius-bottomleft: 4px;
  -moz-border-radius-topleft: 4px;
}

.pagination ul > li:last-child > a,
.pagination ul > li:last-child > span {
  -webkit-border-top-right-radius: 4px;
          border-top-right-radius: 4px;
  -webkit-border-bottom-right-radius: 4px;
          border-bottom-right-radius: 4px;
  -moz-border-radius-topright: 4px;
  -moz-border-radius-bottomright: 4px;
}

.pagination-centered {
  text-align: center;
}

.pagination-right {
  text-align: right;
}

.pagination-large ul > li > a,
.pagination-large ul > li > span {
  padding: 11px 19px;
  font-size: 17.5px;
}

.pagination-large ul > li:first-child > a,
.pagination-large ul > li:first-child > span {
  -webkit-border-bottom-left-radius: 6px;
          border-bottom-left-radius: 6px;
  -webkit-border-top-left-radius: 6px;
          border-top-left-radius: 6px;
  -moz-border-radius-bottomleft: 6px;
  -moz-border-radius-topleft: 6px;
}

.pagination-large ul > li:last-child > a,
.pagination-large ul > li:last-child > span {
  -webkit-border-top-right-radius: 6px;
          border-top-right-radius: 6px;
  -webkit-border-bottom-right-radius: 6px;
          border-bottom-right-radius: 6px;
  -moz-border-radius-topright: 6px;
  -moz-border-radius-bottomright: 6px;
}

.pagination-mini ul > li:first-child > a,
.pagination-small ul > li:first-child > a,
.pagination-mini ul > li:first-child > span,
.pagination-small ul > li:first-child > span {
  -webkit-border-bottom-left-radius: 3px;
          border-bottom-left-radius: 3px;
  -webkit-border-top-left-radius: 3px;
          border-top-left-radius: 3px;
  -moz-border-radius-bottomleft: 3px;
  -moz-border-radius-topleft: 3px;
}

.pagination-mini ul > li:last-child > a,
.pagination-small ul > li:last-child > a,
.pagination-mini ul > li:last-child > span,
.pagination-small ul > li:last-child > span {
  -webkit-border-top-right-radius: 3px;
          border-top-right-radius: 3px;
  -webkit-border-bottom-right-radius: 3px;
          border-bottom-right-radius: 3px;
  -moz-border-radius-topright: 3px;
  -moz-border-radius-bottomright: 3px;
}

.pagination-small ul > li > a,
.pagination-small ul > li > span {
  padding: 2px 10px;
  font-size: 11.9px;
}

.pagination-mini ul > li > a,
.pagination-mini ul > li > span {
  padding: 0 6px;
  font-size: 10.5px;
}

.pager {
  margin: 20px 0;
  text-align: center;
  list-style: none;
}

.pager:before,
.pager:after {
  display: table;
  line-height: 0;
  content: "";
}

.pager:after {
  clear: both;
}

.pager li {
  display: inline;
}

.pager li > a,
.pager li > span {
  display: inline-block;
  padding: 5px 14px;
  background-color: #fff;
  border: 1px solid #ddd;
  border-radius: 15px;
}

.pager li > a:hover {
  text-decoration: none;
  background-color: #f5f5f5;
}

.pager .next > a,
.pager .next > span {
  float: right;
}

.pager .previous > a,
.pager .previous > span {
  float: left;
}

.pager .disabled > a,
.pager .disabled > a:hover,
.pager .disabled > span {
  color: #999999;
  cursor: default;
  background-color: #fff;
}

.modal-backdrop {
  position: fixed;
  top: 0;
  right: 0;
  bottom: 0;
  left: 0;
  z-index: 1040;
  background-color: #000000;
}

.modal-backdrop.fade {
  opacity: 0;
}

.modal-backdrop,
.modal-backdrop.fade.in {
  opacity: 0.8;
  filter: alpha(opacity=80);
}

.modal {
  position: fixed;
  top: 10%;
  left: 50%;
  z-index: 1050;
  width: 560px;
  margin-left: -280px;
  background-color: #ffffff;
  border: 1px solid #999;
  border: 1px solid rgba(0, 0, 0, 0.3);
  border-radius: 6px;
  outline: none;
  -webkit-box-shadow: 0 3px 7px rgba(0, 0, 0, 0.3);
          box-shadow: 0 3px 7px rgba(0, 0, 0, 0.3);
  -webkit-background-clip: padding-box;
     -moz-background-clip: padding-box;
          background-clip: padding-box;
}

.modal.fade {
  top: -25%;
  -webkit-transition: opacity 0.3s linear, top 0.3s ease-out;
     -moz-transition: opacity 0.3s linear, top 0.3s ease-out;
       -o-transition: opacity 0.3s linear, top 0.3s ease-out;
          transition: opacity 0.3s linear, top 0.3s ease-out;
}

.modal.fade.in {
  top: 10%;
}

.modal-header {
  padding: 9px 15px;
  border-bottom: 1px solid #eee;
}

.modal-header .close {
  margin-top: 2px;
}

.modal-header h3 {
  margin: 0;
  line-height: 30px;
}

.modal-body {
  max-height: 400px;
  padding: 15px;
  overflow-y: auto;
}

.modal-form {
  margin-bottom: 0;
}

.modal-footer {
  padding: 14px 15px 15px;
  margin-bottom: 0;
  text-align: right;
  background-color: #f5f5f5;
  border-top: 1px solid #ddd;
  border-radius: 0 0 6px 6px;
  -webkit-box-shadow: inset 0 1px 0 #ffffff;
          box-shadow: inset 0 1px 0 #ffffff;
}

.modal-footer:before,
.modal-footer:after {
  display: table;
  line-height: 0;
  content: "";
}

.modal-footer:after {
  clear: both;
}

.modal-footer .btn + .btn {
  margin-bottom: 0;
  margin-left: 5px;
}

.modal-footer .btn-group .btn + .btn {
  margin-left: -1px;
}

.modal-footer .btn-block + .btn-block {
  margin-left: 0;
}

.tooltip {
  position: absolute;
  z-index: 1030;
  display: block;
  padding: 5px;
  font-size: 11px;
  opacity: 0;
  filter: alpha(opacity=0);
  visibility: visible;
}

.tooltip.in {
  opacity: 1;
  filter: alpha(opacity=100);
}

.tooltip.top {
  margin-top: -3px;
}

.tooltip.right {
  margin-left: 3px;
}

.tooltip.bottom {
  margin-top: 3px;
}

.tooltip.left {
  margin-left: -3px;
}

.tooltip-inner {
  max-width: 200px;
  padding: 3px 8px;
  color: #ffffff;
  text-align: center;
  text-decoration: none;
  background-color: rgba(0, 0, 0, 0.9);
  border-radius: 4px;
}

.tooltip-arrow {
  position: absolute;
  width: 0;
  height: 0;
  border-color: transparent;
  border-style: solid;
}

.tooltip.top .tooltip-arrow {
  bottom: 0;
  left: 50%;
  margin-left: -5px;
  border-top-color: rgba(0, 0, 0, 0.9);
  border-width: 5px 5px 0;
}

.tooltip.right .tooltip-arrow {
  top: 50%;
  left: 0;
  margin-top: -5px;
  border-right-color: rgba(0, 0, 0, 0.9);
  border-width: 5px 5px 5px 0;
}

.tooltip.left .tooltip-arrow {
  top: 50%;
  right: 0;
  margin-top: -5px;
  border-left-color: rgba(0, 0, 0, 0.9);
  border-width: 5px 0 5px 5px;
}

.tooltip.bottom .tooltip-arrow {
  top: 0;
  left: 50%;
  margin-left: -5px;
  border-bottom-color: rgba(0, 0, 0, 0.9);
  border-width: 0 5px 5px;
}

.popover {
  position: absolute;
  top: 0;
  left: 0;
  z-index: 1010;
  display: none;
  width: 236px;
  padding: 1px;
  white-space: normal;
  background-color: #ffffff;
  border: 1px solid #ccc;
  border: 1px solid rgba(0, 0, 0, 0.2);
  border-radius: 6px;
  -webkit-box-shadow: 0 5px 10px rgba(0, 0, 0, 0.2);
          box-shadow: 0 5px 10px rgba(0, 0, 0, 0.2);
  -webkit-background-clip: padding-box;
     -moz-background-clip: padding;
          background-clip: padding-box;
}

.popover.top {
  margin-top: -10px;
}

.popover.right {
  margin-left: 10px;
}

.popover.bottom {
  margin-top: 10px;
}

.popover.left {
  margin-left: -10px;
}

.popover-title {
  padding: 8px 14px;
  margin: 0;
  font-size: 14px;
  font-weight: normal;
  line-height: 18px;
  background-color: #f7f7f7;
  border-bottom: 1px solid #ebebeb;
  border-radius: 5px 5px 0 0;
}

.popover-content {
  padding: 9px 14px;
}

.popover-content p,
.popover-content ul,
.popover-content ol {
  margin-bottom: 0;
}

.popover .arrow,
.popover .arrow:after {
  position: absolute;
  display: block;
  width: 0;
  height: 0;
  border-color: transparent;
  border-style: solid;
}

.popover .arrow {
  border-width: 11px;
}

.popover .arrow:after {
  border-width: 10px;
  content: "";
}

.popover {
  /*
  &.top .arrow {
    bottom: -@popoverArrowWidth;
    left: 50%;
    margin-left: -@popoverArrowWidth;
    border-width: @popoverArrowWidth @popoverArrowWidth 0;
    //border-top-color: @popoverArrowColor;
    border-top-color: blue;
    &:after {
      border-width: @popoverArrowOuterWidth @popoverArrowOuterWidth 0;
      //border-top-color: @popoverArrowOuterColor;
      border-top-color: red;
      top: -@popoverArrowWidth;
      //bottom: -1px;
      left: -@popoverArrowOuterWidth;
    }
  }
  &.right .arrow {
    top: 50%;
    left: -@popoverArrowWidth;
    margin-top: -@popoverArrowWidth;
    border-width: @popoverArrowWidth @popoverArrowWidth @popoverArrowWidth 0;
    border-right-color: @popoverArrowColor;
    &:after {
      border-width: @popoverArrowOuterWidth @popoverArrowOuterWidth @popoverArrowOuterWidth 0;
      border-right-color: @popoverArrowOuterColor;
      bottom: -@popoverArrowOuterWidth;
      left: -1px;
    }
  }
  &.bottom .arrow {
    top: -@popoverArrowWidth;
    left: 50%;
    margin-left: -@popoverArrowWidth;
    border-width: 0 @popoverArrowWidth @popoverArrowWidth;
    border-bottom-color: @popoverArrowColor;
    &:after {
      border-width: 0 @popoverArrowOuterWidth @popoverArrowOuterWidth;
      border-bottom-color: @popoverArrowOuterColor;
      top: -1px;
      left: -@popoverArrowOuterWidth;
    }
  }
  &.left .arrow {
    top: 50%;
    right: -@popoverArrowWidth;
    margin-top: -@popoverArrowWidth;
    border-width: @popoverArrowWidth 0 @popoverArrowWidth @popoverArrowWidth;
    border-left-color: @popoverArrowColor;
    &:after {
      border-width: @popoverArrowOuterWidth 0 @popoverArrowOuterWidth @popoverArrowOuterWidth;
      border-left-color: @popoverArrowOuterColor;
      bottom: -@popoverArrowOuterWidth;
      right: -1px;
    }
  }*/

}

.popover.top .arrow {
  bottom: -11px;
  left: 50%;
  margin-left: -11px;
  border-top-color: #999;
  border-top-color: rgba(0, 0, 0, 0.25);
  border-bottom-width: 0;
}

.popover.top .arrow:after {
  bottom: 1px;
  margin-left: -10px;
  border-top-color: #ffffff;
  border-bottom-width: 0;
}

.popover.right .arrow {
  top: 50%;
  left: -11px;
  margin-top: -11px;
  border-right-color: #999;
  border-right-color: rgba(0, 0, 0, 0.25);
  border-left-width: 0;
}

.popover.right .arrow:after {
  bottom: -10px;
  left: 1px;
  border-right-color: #ffffff;
  border-left-width: 0;
}

.popover.bottom .arrow {
  top: -11px;
  left: 50%;
  margin-left: -11px;
  border-bottom-color: #999;
  border-bottom-color: rgba(0, 0, 0, 0.25);
  border-top-width: 0;
}

.popover.bottom .arrow:after {
  top: 1px;
  margin-left: -10px;
  border-bottom-color: #ffffff;
  border-top-width: 0;
}

.popover.left .arrow {
  top: 50%;
  right: -11px;
  margin-top: -11px;
  border-left-color: #999;
  border-left-color: rgba(0, 0, 0, 0.25);
  border-right-width: 0;
}

.popover.left .arrow:after {
  right: 1px;
  bottom: -10px;
  border-left-color: #ffffff;
  border-right-width: 0;
}

.thumbnail {
  display: block;
  padding: 4px;
  line-height: 20px;
  border: 1px solid #ddd;
  border-radius: 4px;
  -webkit-box-shadow: 0 1px 3px rgba(0, 0, 0, 0.055);
          box-shadow: 0 1px 3px rgba(0, 0, 0, 0.055);
  -webkit-transition: all 0.2s ease-in-out;
     -moz-transition: all 0.2s ease-in-out;
       -o-transition: all 0.2s ease-in-out;
          transition: all 0.2s ease-in-out;
}

a.thumbnail:hover {
  border-color: #0088cc;
  -webkit-box-shadow: 0 1px 4px rgba(0, 105, 214, 0.25);
          box-shadow: 0 1px 4px rgba(0, 105, 214, 0.25);
}

.thumbnail > img {
  display: block;
  max-width: 100%;
  margin-right: auto;
  margin-left: auto;
}

.thumbnail .caption {
  padding: 9px;
  color: #555555;
}

.media,
.media-body {
  overflow: hidden;
  zoom: 1;
}

.media,
.media .media {
  margin-top: 15px;
}

.media:first-child {
  margin-top: 0;
}

.media-object {
  display: block;
}

.media-heading {
  margin: 0 0 5px;
}

.media .pull-left {
  margin-right: 10px;
}

.media .pull-right {
  margin-left: 10px;
}

.media-list {
  margin-left: 0;
  list-style: none;
}

.label,
.badge {
  display: inline-block;
  padding: 2px 4px;
  font-size: 11.844px;
  font-weight: bold;
  line-height: 14px;
  color: #ffffff;
  text-shadow: 0 -1px 0 rgba(0, 0, 0, 0.25);
  white-space: nowrap;
  vertical-align: baseline;
  background-color: #999999;
}

.label {
  border-radius: 3px;
}

.badge {
  padding-right: 9px;
  padding-left: 9px;
  border-radius: 9px;
}

.label:empty,
.badge:empty {
  display: none;
}

a.label:hover,
a.badge:hover {
  color: #ffffff;
  text-decoration: none;
  cursor: pointer;
}

.label-danger,
.badge-danger {
  background-color: #b94a48;
}

.label-danger[href],
.badge-danger[href] {
  background-color: #953b39;
}

.label-warning,
.badge-warning {
  background-color: #f89406;
}

.label-warning[href],
.badge-warning[href] {
  background-color: #c67605;
}

.label-success,
.badge-success {
  background-color: #468847;
}

.label-success[href],
.badge-success[href] {
  background-color: #356635;
}

.label-info,
.badge-info {
  background-color: #3a87ad;
}

.label-info[href],
.badge-info[href] {
  background-color: #2d6987;
}

.label-inverse,
.badge-inverse {
  background-color: #333333;
}

.label-inverse[href],
.badge-inverse[href] {
  background-color: #1a1a1a;
}

.btn .label,
.btn .badge {
  position: relative;
  top: -1px;
}

.btn-mini .label,
.btn-mini .badge {
  top: 0;
}

@-webkit-keyframes progress-bar-stripes {
  from {
    background-position: 40px 0;
  }
  to {
    background-position: 0 0;
  }
}

@-moz-keyframes progress-bar-stripes {
  from {
    background-position: 40px 0;
  }
  to {
    background-position: 0 0;
  }
}

@-ms-keyframes progress-bar-stripes {
  from {
    background-position: 40px 0;
  }
  to {
    background-position: 0 0;
  }
}

@-o-keyframes progress-bar-stripes {
  from {
    background-position: 0 0;
  }
  to {
    background-position: 40px 0;
  }
}

@keyframes progress-bar-stripes {
  from {
    background-position: 40px 0;
  }
  to {
    background-position: 0 0;
  }
}

.progress {
  height: 20px;
  margin-bottom: 20px;
  overflow: hidden;
  background-color: #f7f7f7;
  background-image: -moz-linear-gradient(top, #f5f5f5, #f9f9f9);
  background-image: -webkit-gradient(linear, 0 0, 0 100%, from(#f5f5f5), to(#f9f9f9));
  background-image: -webkit-linear-gradient(top, #f5f5f5, #f9f9f9);
  background-image: -o-linear-gradient(top, #f5f5f5, #f9f9f9);
  background-image: linear-gradient(top, #f5f5f5, #f9f9f9);
  background-repeat: repeat-x;
  border-radius: 4px;
  filter: progid:DXImageTransform.Microsoft.gradient(startColorstr='#fff5f5f5', endColorstr='#fff9f9f9', GradientType=0);
  -webkit-box-shadow: inset 0 1px 2px rgba(0, 0, 0, 0.1);
          box-shadow: inset 0 1px 2px rgba(0, 0, 0, 0.1);
}

.progress .bar {
  float: left;
  width: 0;
  height: 100%;
  font-size: 12px;
  color: #ffffff;
  text-align: center;
  text-shadow: 0 -1px 0 rgba(0, 0, 0, 0.25);
  background-color: #0e90d2;
  background-image: -moz-linear-gradient(top, #149bdf, #0480be);
  background-image: -webkit-gradient(linear, 0 0, 0 100%, from(#149bdf), to(#0480be));
  background-image: -webkit-linear-gradient(top, #149bdf, #0480be);
  background-image: -o-linear-gradient(top, #149bdf, #0480be);
  background-image: linear-gradient(top, #149bdf, #0480be);
  background-repeat: repeat-x;
  filter: progid:DXImageTransform.Microsoft.gradient(startColorstr='#ff149bdf', endColorstr='#ff0480be', GradientType=0);
  -webkit-box-shadow: inset 0 -1px 0 rgba(0, 0, 0, 0.15);
          box-shadow: inset 0 -1px 0 rgba(0, 0, 0, 0.15);
  -webkit-box-sizing: border-box;
     -moz-box-sizing: border-box;
          box-sizing: border-box;
  -webkit-transition: width 0.6s ease;
     -moz-transition: width 0.6s ease;
       -o-transition: width 0.6s ease;
          transition: width 0.6s ease;
}

.progress .bar + .bar {
  -webkit-box-shadow: inset 1px 0 0 rgba(0, 0, 0, 0.15), inset 0 -1px 0 rgba(0, 0, 0, 0.15);
          box-shadow: inset 1px 0 0 rgba(0, 0, 0, 0.15), inset 0 -1px 0 rgba(0, 0, 0, 0.15);
}

.progress-striped .bar {
  background-color: #149bdf;
  background-image: -webkit-gradient(linear, 0 100%, 100% 0, color-stop(0.25, rgba(255, 255, 255, 0.15)), color-stop(0.25, transparent), color-stop(0.5, transparent), color-stop(0.5, rgba(255, 255, 255, 0.15)), color-stop(0.75, rgba(255, 255, 255, 0.15)), color-stop(0.75, transparent), to(transparent));
  background-image: -webkit-linear-gradient(45deg, rgba(255, 255, 255, 0.15) 25%, transparent 25%, transparent 50%, rgba(255, 255, 255, 0.15) 50%, rgba(255, 255, 255, 0.15) 75%, transparent 75%, transparent);
  background-image: -moz-linear-gradient(45deg, rgba(255, 255, 255, 0.15) 25%, transparent 25%, transparent 50%, rgba(255, 255, 255, 0.15) 50%, rgba(255, 255, 255, 0.15) 75%, transparent 75%, transparent);
  background-image: -o-linear-gradient(45deg, rgba(255, 255, 255, 0.15) 25%, transparent 25%, transparent 50%, rgba(255, 255, 255, 0.15) 50%, rgba(255, 255, 255, 0.15) 75%, transparent 75%, transparent);
  background-image: linear-gradient(45deg, rgba(255, 255, 255, 0.15) 25%, transparent 25%, transparent 50%, rgba(255, 255, 255, 0.15) 50%, rgba(255, 255, 255, 0.15) 75%, transparent 75%, transparent);
  -webkit-background-size: 40px 40px;
     -moz-background-size: 40px 40px;
       -o-background-size: 40px 40px;
          background-size: 40px 40px;
}

.progress.active .bar {
  -webkit-animation: progress-bar-stripes 2s linear infinite;
     -moz-animation: progress-bar-stripes 2s linear infinite;
      -ms-animation: progress-bar-stripes 2s linear infinite;
       -o-animation: progress-bar-stripes 2s linear infinite;
          animation: progress-bar-stripes 2s linear infinite;
}

.progress-danger .bar,
.progress .bar-danger {
  background-color: #dd514c;
  background-image: -moz-linear-gradient(top, #ee5f5b, #c43c35);
  background-image: -webkit-gradient(linear, 0 0, 0 100%, from(#ee5f5b), to(#c43c35));
  background-image: -webkit-linear-gradient(top, #ee5f5b, #c43c35);
  background-image: -o-linear-gradient(top, #ee5f5b, #c43c35);
  background-image: linear-gradient(top, #ee5f5b, #c43c35);
  background-repeat: repeat-x;
  filter: progid:DXImageTransform.Microsoft.gradient(startColorstr='#ffee5f5b', endColorstr='#ffc43c35', GradientType=0);
}

.progress-danger.progress-striped .bar,
.progress-striped .bar-danger {
  background-color: #ee5f5b;
  background-image: -webkit-gradient(linear, 0 100%, 100% 0, color-stop(0.25, rgba(255, 255, 255, 0.15)), color-stop(0.25, transparent), color-stop(0.5, transparent), color-stop(0.5, rgba(255, 255, 255, 0.15)), color-stop(0.75, rgba(255, 255, 255, 0.15)), color-stop(0.75, transparent), to(transparent));
  background-image: -webkit-linear-gradient(45deg, rgba(255, 255, 255, 0.15) 25%, transparent 25%, transparent 50%, rgba(255, 255, 255, 0.15) 50%, rgba(255, 255, 255, 0.15) 75%, transparent 75%, transparent);
  background-image: -moz-linear-gradient(45deg, rgba(255, 255, 255, 0.15) 25%, transparent 25%, transparent 50%, rgba(255, 255, 255, 0.15) 50%, rgba(255, 255, 255, 0.15) 75%, transparent 75%, transparent);
  background-image: -o-linear-gradient(45deg, rgba(255, 255, 255, 0.15) 25%, transparent 25%, transparent 50%, rgba(255, 255, 255, 0.15) 50%, rgba(255, 255, 255, 0.15) 75%, transparent 75%, transparent);
  background-image: linear-gradient(45deg, rgba(255, 255, 255, 0.15) 25%, transparent 25%, transparent 50%, rgba(255, 255, 255, 0.15) 50%, rgba(255, 255, 255, 0.15) 75%, transparent 75%, transparent);
}

.progress-success .bar,
.progress .bar-success {
  background-color: #5eb95e;
  background-image: -moz-linear-gradient(top, #62c462, #57a957);
  background-image: -webkit-gradient(linear, 0 0, 0 100%, from(#62c462), to(#57a957));
  background-image: -webkit-linear-gradient(top, #62c462, #57a957);
  background-image: -o-linear-gradient(top, #62c462, #57a957);
  background-image: linear-gradient(top, #62c462, #57a957);
  background-repeat: repeat-x;
  filter: progid:DXImageTransform.Microsoft.gradient(startColorstr='#ff62c462', endColorstr='#ff57a957', GradientType=0);
}

.progress-success.progress-striped .bar,
.progress-striped .bar-success {
  background-color: #62c462;
  background-image: -webkit-gradient(linear, 0 100%, 100% 0, color-stop(0.25, rgba(255, 255, 255, 0.15)), color-stop(0.25, transparent), color-stop(0.5, transparent), color-stop(0.5, rgba(255, 255, 255, 0.15)), color-stop(0.75, rgba(255, 255, 255, 0.15)), color-stop(0.75, transparent), to(transparent));
  background-image: -webkit-linear-gradient(45deg, rgba(255, 255, 255, 0.15) 25%, transparent 25%, transparent 50%, rgba(255, 255, 255, 0.15) 50%, rgba(255, 255, 255, 0.15) 75%, transparent 75%, transparent);
  background-image: -moz-linear-gradient(45deg, rgba(255, 255, 255, 0.15) 25%, transparent 25%, transparent 50%, rgba(255, 255, 255, 0.15) 50%, rgba(255, 255, 255, 0.15) 75%, transparent 75%, transparent);
  background-image: -o-linear-gradient(45deg, rgba(255, 255, 255, 0.15) 25%, transparent 25%, transparent 50%, rgba(255, 255, 255, 0.15) 50%, rgba(255, 255, 255, 0.15) 75%, transparent 75%, transparent);
  background-image: linear-gradient(45deg, rgba(255, 255, 255, 0.15) 25%, transparent 25%, transparent 50%, rgba(255, 255, 255, 0.15) 50%, rgba(255, 255, 255, 0.15) 75%, transparent 75%, transparent);
}

.progress-info .bar,
.progress .bar-info {
  background-color: #4bb1cf;
  background-image: -moz-linear-gradient(top, #5bc0de, #339bb9);
  background-image: -webkit-gradient(linear, 0 0, 0 100%, from(#5bc0de), to(#339bb9));
  background-image: -webkit-linear-gradient(top, #5bc0de, #339bb9);
  background-image: -o-linear-gradient(top, #5bc0de, #339bb9);
  background-image: linear-gradient(top, #5bc0de, #339bb9);
  background-repeat: repeat-x;
  filter: progid:DXImageTransform.Microsoft.gradient(startColorstr='#ff5bc0de', endColorstr='#ff339bb9', GradientType=0);
}

.progress-info.progress-striped .bar,
.progress-striped .bar-info {
  background-color: #5bc0de;
  background-image: -webkit-gradient(linear, 0 100%, 100% 0, color-stop(0.25, rgba(255, 255, 255, 0.15)), color-stop(0.25, transparent), color-stop(0.5, transparent), color-stop(0.5, rgba(255, 255, 255, 0.15)), color-stop(0.75, rgba(255, 255, 255, 0.15)), color-stop(0.75, transparent), to(transparent));
  background-image: -webkit-linear-gradient(45deg, rgba(255, 255, 255, 0.15) 25%, transparent 25%, transparent 50%, rgba(255, 255, 255, 0.15) 50%, rgba(255, 255, 255, 0.15) 75%, transparent 75%, transparent);
  background-image: -moz-linear-gradient(45deg, rgba(255, 255, 255, 0.15) 25%, transparent 25%, transparent 50%, rgba(255, 255, 255, 0.15) 50%, rgba(255, 255, 255, 0.15) 75%, transparent 75%, transparent);
  background-image: -o-linear-gradient(45deg, rgba(255, 255, 255, 0.15) 25%, transparent 25%, transparent 50%, rgba(255, 255, 255, 0.15) 50%, rgba(255, 255, 255, 0.15) 75%, transparent 75%, transparent);
  background-image: linear-gradient(45deg, rgba(255, 255, 255, 0.15) 25%, transparent 25%, transparent 50%, rgba(255, 255, 255, 0.15) 50%, rgba(255, 255, 255, 0.15) 75%, transparent 75%, transparent);
}

.progress-warning .bar,
.progress .bar-warning {
  background-color: #faa732;
  background-image: -moz-linear-gradient(top, #fbb450, #f89406);
  background-image: -webkit-gradient(linear, 0 0, 0 100%, from(#fbb450), to(#f89406));
  background-image: -webkit-linear-gradient(top, #fbb450, #f89406);
  background-image: -o-linear-gradient(top, #fbb450, #f89406);
  background-image: linear-gradient(top, #fbb450, #f89406);
  background-repeat: repeat-x;
  filter: progid:DXImageTransform.Microsoft.gradient(startColorstr='#fffbb450', endColorstr='#fff89406', GradientType=0);
}

.progress-warning.progress-striped .bar,
.progress-striped .bar-warning {
  background-color: #fbb450;
  background-image: -webkit-gradient(linear, 0 100%, 100% 0, color-stop(0.25, rgba(255, 255, 255, 0.15)), color-stop(0.25, transparent), color-stop(0.5, transparent), color-stop(0.5, rgba(255, 255, 255, 0.15)), color-stop(0.75, rgba(255, 255, 255, 0.15)), color-stop(0.75, transparent), to(transparent));
  background-image: -webkit-linear-gradient(45deg, rgba(255, 255, 255, 0.15) 25%, transparent 25%, transparent 50%, rgba(255, 255, 255, 0.15) 50%, rgba(255, 255, 255, 0.15) 75%, transparent 75%, transparent);
  background-image: -moz-linear-gradient(45deg, rgba(255, 255, 255, 0.15) 25%, transparent 25%, transparent 50%, rgba(255, 255, 255, 0.15) 50%, rgba(255, 255, 255, 0.15) 75%, transparent 75%, transparent);
  background-image: -o-linear-gradient(45deg, rgba(255, 255, 255, 0.15) 25%, transparent 25%, transparent 50%, rgba(255, 255, 255, 0.15) 50%, rgba(255, 255, 255, 0.15) 75%, transparent 75%, transparent);
  background-image: linear-gradient(45deg, rgba(255, 255, 255, 0.15) 25%, transparent 25%, transparent 50%, rgba(255, 255, 255, 0.15) 50%, rgba(255, 255, 255, 0.15) 75%, transparent 75%, transparent);
}

.accordion {
  margin-bottom: 20px;
}

.accordion-group {
  margin-bottom: 2px;
  border: 1px solid #e5e5e5;
  border-radius: 4px;
}

.accordion-heading {
  border-bottom: 0;
}

.accordion-heading .accordion-toggle {
  display: block;
  padding: 8px 15px;
}

.accordion-toggle {
  cursor: pointer;
}

.accordion-inner {
  padding: 9px 15px;
  border-top: 1px solid #e5e5e5;
}

.carousel {
  position: relative;
  margin-bottom: 20px;
  line-height: 1;
}

.carousel-inner {
  position: relative;
  width: 100%;
  overflow: hidden;
}

.carousel-inner > .item {
  position: relative;
  display: none;
  -webkit-transition: 0.6s ease-in-out left;
     -moz-transition: 0.6s ease-in-out left;
       -o-transition: 0.6s ease-in-out left;
          transition: 0.6s ease-in-out left;
}

.carousel-inner > .item > img {
  display: block;
  line-height: 1;
}

.carousel-inner > .active,
.carousel-inner > .next,
.carousel-inner > .prev {
  display: block;
}

.carousel-inner > .active {
  left: 0;
}

.carousel-inner > .next,
.carousel-inner > .prev {
  position: absolute;
  top: 0;
  width: 100%;
}

.carousel-inner > .next {
  left: 100%;
}

.carousel-inner > .prev {
  left: -100%;
}

.carousel-inner > .next.left,
.carousel-inner > .prev.right {
  left: 0;
}

.carousel-inner > .active.left {
  left: -100%;
}

.carousel-inner > .active.right {
  left: 100%;
}

.carousel-control {
  position: absolute;
  top: 0;
  bottom: 0;
  left: 0;
  width: 120px;
  opacity: 0.5;
  filter: alpha(opacity=50);
}

.carousel-control.left {
  background-color: rgba(0, 0, 0, 0.001);
  background-color: transparent;
  background-image: -moz-linear-gradient(left, rgba(0, 0, 0, 0.75), rgba(0, 0, 0, 0.001));
  background-image: -webkit-gradient(linear, 0 0, 100% 0, from(rgba(0, 0, 0, 0.75)), to(rgba(0, 0, 0, 0.001)));
  background-image: -webkit-linear-gradient(left, rgba(0, 0, 0, 0.75), rgba(0, 0, 0, 0.001));
  background-image: -o-linear-gradient(left, rgba(0, 0, 0, 0.75), rgba(0, 0, 0, 0.001));
  background-image: linear-gradient(to right, rgba(0, 0, 0, 0.75), rgba(0, 0, 0, 0.001));
  background-repeat: repeat-x;
  filter: progid:DXImageTransform.Microsoft.gradient(startColorstr='#bf000000', endColorstr='#00000000', GradientType=1);
}

.carousel-control.right {
  right: 0;
  left: auto;
  background-color: rgba(0, 0, 0, 0.75);
  background-color: transparent;
  background-image: -moz-linear-gradient(left, rgba(0, 0, 0, 0.001), rgba(0, 0, 0, 0.75));
  background-image: -webkit-gradient(linear, 0 0, 100% 0, from(rgba(0, 0, 0, 0.001)), to(rgba(0, 0, 0, 0.75)));
  background-image: -webkit-linear-gradient(left, rgba(0, 0, 0, 0.001), rgba(0, 0, 0, 0.75));
  background-image: -o-linear-gradient(left, rgba(0, 0, 0, 0.001), rgba(0, 0, 0, 0.75));
  background-image: linear-gradient(to right, rgba(0, 0, 0, 0.001), rgba(0, 0, 0, 0.75));
  background-repeat: repeat-x;
  filter: progid:DXImageTransform.Microsoft.gradient(startColorstr='#00000000', endColorstr='#bf000000', GradientType=1);
}

.carousel-control:hover {
  color: #ffffff;
  text-decoration: none;
  opacity: 0.9;
  filter: alpha(opacity=90);
}

.carousel-control .control {
  position: absolute;
  top: 50%;
  z-index: 5;
  display: block;
  margin-top: -35px;
  margin-left: 30px;
  font-size: 80px;
  font-weight: 100;
  color: #fff;
  text-shadow: 0 1px 2px rgba(0, 0, 0, 0.6);
}

.carousel-control.right .control {
  margin-left: 70px;
}

.carousel-caption {
  position: absolute;
  right: 0;
  bottom: 0;
  left: 0;
  z-index: 10;
  max-width: 60%;
  padding: 40px;
  text-shadow: 0 1px 2px rgba(0, 0, 0, 0.6);
}

.carousel-caption h3,
.carousel-caption p {
  line-height: 20px;
  color: #ffffff;
}

.carousel-caption h3 {
  margin: 0 0 5px;
}

.carousel-caption p {
  margin-bottom: 0;
}

.hero-unit {
  padding: 60px;
  margin-bottom: 30px;
  font-size: 18px;
  font-weight: 200;
  line-height: 30px;
  color: inherit;
  background-color: #eeeeee;
  border-radius: 6px;
}

.hero-unit h1 {
  margin-bottom: 0;
  font-size: 60px;
  line-height: 1;
  letter-spacing: -1px;
  color: inherit;
}

.hero-unit li {
  line-height: 30px;
}

.clear:before,
.clear:after {
  display: table;
  line-height: 0;
  content: "";
}

.clear:after {
  clear: both;
}

.pull-right {
  float: right;
}

.pull-left {
  float: left;
}

.hide {
  display: none;
}

.show {
  display: block;
}

.invisible {
  visibility: hidden;
}

.text-hide {
  font: 0/0 a;
  color: transparent;
  text-shadow: none;
  background-color: transparent;
  border: 0;
}

.affix {
  position: fixed;
}

.control-block-level {
  display: block;
  width: 100%;
}

.hidden {
  display: none;
  visibility: hidden;
}

.visible-phone {
  display: none !important;
}

.visible-tablet {
  display: none !important;
}

.hidden-desktop {
  display: none !important;
}

.visible-desktop {
  display: inherit !important;
}

@media (min-width: 768px) and (max-width: 979px) {
  .hidden-desktop {
    display: inherit !important;
  }
  .visible-desktop {
    display: none !important ;
  }
  .visible-tablet {
    display: inherit !important;
  }
  .hidden-tablet {
    display: none !important;
  }
}

@media (max-width: 767px) {
  .hidden-desktop {
    display: inherit !important;
  }
  .visible-desktop {
    display: none !important;
  }
  .visible-phone {
    display: inherit !important;
  }
  .hidden-phone {
    display: none !important;
  }
}

@media (min-width: 1200px) {
  .container,
  .navbar-fixed-top .container,
  .navbar-fixed-bottom .container {
    width: 1170px;
  }
  .row {
    margin-right: -15px;
    margin-left: -15px;
  }
  .row:before,
  .row:after {
    display: table;
    line-height: 0;
    content: "";
  }
  .row:after {
    clear: both;
  }
  [class*="span"] {
    float: left;
    min-height: 1px;
    padding-right: 15px;
    padding-left: 15px;
    -webkit-box-sizing: border-box;
       -moz-box-sizing: border-box;
            box-sizing: border-box;
  }
  .span12 {
    width: 100%;
  }
  .span11 {
    width: 91.66666666666666%;
  }
  .span10 {
    width: 83.33333333333334%;
  }
  .span9 {
    width: 75%;
  }
  .span8 {
    width: 66.66666666666666%;
  }
  .span7 {
    width: 58.333333333333336%;
  }
  .span6 {
    width: 50%;
  }
  .span5 {
    width: 41.66666666666667%;
  }
  .span4 {
    width: 33.33333333333333%;
  }
  .span3 {
    width: 25%;
  }
  .span2 {
    width: 16.666666666666664%;
  }
  .span1 {
    width: 8.333333333333332%;
  }
  .offset12 {
    margin-left: 100%;
  }
  .offset11 {
    margin-left: 91.66666666666666%;
  }
  .offset10 {
    margin-left: 83.33333333333334%;
  }
  .offset9 {
    margin-left: 75%;
  }
  .offset8 {
    margin-left: 66.66666666666666%;
  }
  .offset7 {
    margin-left: 58.333333333333336%;
  }
  .offset6 {
    margin-left: 50%;
  }
  .offset5 {
    margin-left: 41.66666666666667%;
  }
  .offset4 {
    margin-left: 33.33333333333333%;
  }
  .offset3 {
    margin-left: 25%;
  }
  .offset2 {
    margin-left: 16.666666666666664%;
  }
  .offset1 {
    margin-left: 8.333333333333332%;
  }
  input.span12,
  textarea.span12,
  select.span12,
  .uneditable-input.span12 {
    width: 97.43589743589743%;
    margin-right: 1.282051282051282%;
    margin-left: 1.282051282051282%;
  }
  input.span11,
  textarea.span11,
  select.span11,
  .uneditable-input.span11 {
    width: 89.10256410256409%;
    margin-right: 1.282051282051282%;
    margin-left: 1.282051282051282%;
  }
  input.span10,
  textarea.span10,
  select.span10,
  .uneditable-input.span10 {
    width: 80.76923076923077%;
    margin-right: 1.282051282051282%;
    margin-left: 1.282051282051282%;
  }
  input.span9,
  textarea.span9,
  select.span9,
  .uneditable-input.span9 {
    width: 72.43589743589743%;
    margin-right: 1.282051282051282%;
    margin-left: 1.282051282051282%;
  }
  input.span8,
  textarea.span8,
  select.span8,
  .uneditable-input.span8 {
    width: 64.10256410256409%;
    margin-right: 1.282051282051282%;
    margin-left: 1.282051282051282%;
  }
  input.span7,
  textarea.span7,
  select.span7,
  .uneditable-input.span7 {
    width: 55.769230769230774%;
    margin-right: 1.282051282051282%;
    margin-left: 1.282051282051282%;
  }
  input.span6,
  textarea.span6,
  select.span6,
  .uneditable-input.span6 {
    width: 47.43589743589744%;
    margin-right: 1.282051282051282%;
    margin-left: 1.282051282051282%;
  }
  input.span5,
  textarea.span5,
  select.span5,
  .uneditable-input.span5 {
    width: 39.10256410256411%;
    margin-right: 1.282051282051282%;
    margin-left: 1.282051282051282%;
  }
  input.span4,
  textarea.span4,
  select.span4,
  .uneditable-input.span4 {
    width: 30.769230769230766%;
    margin-right: 1.282051282051282%;
    margin-left: 1.282051282051282%;
  }
  input.span3,
  textarea.span3,
  select.span3,
  .uneditable-input.span3 {
    width: 22.435897435897438%;
    margin-right: 1.282051282051282%;
    margin-left: 1.282051282051282%;
  }
  input.span2,
  textarea.span2,
  select.span2,
  .uneditable-input.span2 {
    width: 14.1025641025641%;
    margin-right: 1.282051282051282%;
    margin-left: 1.282051282051282%;
  }
  input.span1,
  textarea.span1,
  select.span1,
  .uneditable-input.span1 {
    width: 5.769230769230768%;
    margin-right: 1.282051282051282%;
    margin-left: 1.282051282051282%;
  }
  input.offset12,
  textarea.offset12,
  select.offset12,
  uneditable-input.offset12 {
    margin-left: 101.28205128205128%;
  }
  input.offset11,
  textarea.offset11,
  select.offset11,
  uneditable-input.offset11 {
    margin-left: 92.94871794871794%;
  }
  input.offset10,
  textarea.offset10,
  select.offset10,
  uneditable-input.offset10 {
    margin-left: 84.61538461538463%;
  }
  input.offset9,
  textarea.offset9,
  select.offset9,
  uneditable-input.offset9 {
    margin-left: 76.28205128205128%;
  }
  input.offset8,
  textarea.offset8,
  select.offset8,
  uneditable-input.offset8 {
    margin-left: 67.94871794871794%;
  }
  input.offset7,
  textarea.offset7,
  select.offset7,
  uneditable-input.offset7 {
    margin-left: 59.61538461538462%;
  }
  input.offset6,
  textarea.offset6,
  select.offset6,
  uneditable-input.offset6 {
    margin-left: 51.282051282051285%;
  }
  input.offset5,
  textarea.offset5,
  select.offset5,
  uneditable-input.offset5 {
    margin-left: 42.948717948717956%;
  }
  input.offset4,
  textarea.offset4,
  select.offset4,
  uneditable-input.offset4 {
    margin-left: 34.61538461538461%;
  }
  input.offset3,
  textarea.offset3,
  select.offset3,
  uneditable-input.offset3 {
    margin-left: 26.28205128205128%;
  }
  input.offset2,
  textarea.offset2,
  select.offset2,
  uneditable-input.offset2 {
    margin-left: 17.948717948717945%;
  }
  input.offset1,
  textarea.offset1,
  select.offset1,
  uneditable-input.offset1 {
    margin-left: 9.615384615384613%;
  }
}

@media (min-width: 768px) and (max-width: 979px) {
  .row {
    margin-right: -10px;
    margin-left: -10px;
  }
  .row:before,
  .row:after {
    display: table;
    line-height: 0;
    content: "";
  }
  .row:after {
    clear: both;
  }
  [class*="span"] {
    float: left;
    min-height: 1px;
    padding-right: 10px;
    padding-left: 10px;
    -webkit-box-sizing: border-box;
       -moz-box-sizing: border-box;
            box-sizing: border-box;
  }
  .span12 {
    width: 100%;
  }
  .span11 {
    width: 91.66666666666666%;
  }
  .span10 {
    width: 83.33333333333334%;
  }
  .span9 {
    width: 75%;
  }
  .span8 {
    width: 66.66666666666666%;
  }
  .span7 {
    width: 58.333333333333336%;
  }
  .span6 {
    width: 50%;
  }
  .span5 {
    width: 41.66666666666667%;
  }
  .span4 {
    width: 33.33333333333333%;
  }
  .span3 {
    width: 25%;
  }
  .span2 {
    width: 16.666666666666664%;
  }
  .span1 {
    width: 8.333333333333332%;
  }
  .offset12 {
    margin-left: 100%;
  }
  .offset11 {
    margin-left: 91.66666666666666%;
  }
  .offset10 {
    margin-left: 83.33333333333334%;
  }
  .offset9 {
    margin-left: 75%;
  }
  .offset8 {
    margin-left: 66.66666666666666%;
  }
  .offset7 {
    margin-left: 58.333333333333336%;
  }
  .offset6 {
    margin-left: 50%;
  }
  .offset5 {
    margin-left: 41.66666666666667%;
  }
  .offset4 {
    margin-left: 33.33333333333333%;
  }
  .offset3 {
    margin-left: 25%;
  }
  .offset2 {
    margin-left: 16.666666666666664%;
  }
  .offset1 {
    margin-left: 8.333333333333332%;
  }
}

@media (max-width: 767px) {
  body {
    padding-right: 20px;
    padding-left: 20px;
  }
  .navbar-fixed-top,
  .navbar-fixed-bottom,
  .navbar-static-top {
    margin-right: -20px;
    margin-left: -20px;
  }
  .container-fluid {
    padding: 0;
  }
  .dl-horizontal dt {
    float: none;
    width: auto;
    clear: none;
    text-align: left;
  }
  .dl-horizontal dd {
    margin-left: 0;
  }
  .container {
    width: auto;
  }
  [class*="span"],
  .uneditable-input[class*="span"] {
    display: block;
    float: none;
    width: 100%;
    margin-left: 0;
  }
  input[class*="span"],
  select[class*="span"],
  textarea[class*="span"],
  .uneditable-input {
    display: block;
    width: 100%;
  }
  .input-prepend input,
  .input-append input,
  .input-prepend input[class*="span"],
  .input-append input[class*="span"] {
    display: inline-block;
    width: auto;
  }
  .controls-row [class*="span"] + [class*="span"] {
    margin-left: 0;
  }
  .modal {
    position: fixed;
    top: 20px;
    right: 20px;
    left: 20px;
    width: auto;
    margin: 0;
  }
  .modal.fade {
    top: -100px;
  }
  .modal.fade.in {
    top: 20px;
  }
}

@media (max-width: 480px) {
  .nav-collapse {
    -webkit-transform: translate3d(0, 0, 0);
  }
  .page-header h1 small {
    display: block;
    line-height: 20px;
  }
  input[type="checkbox"],
  input[type="radio"] {
    border: 1px solid #ccc;
  }
  .form-horizontal .control-label {
    float: none;
    width: auto;
    padding-top: 0;
    text-align: left;
  }
  .form-horizontal .controls {
    margin-left: 0;
  }
  .form-horizontal .control-list {
    padding-top: 0;
  }
  .form-horizontal .form-actions {
    padding-right: 10px;
    padding-left: 10px;
  }
  .media .pull-left,
  .media .pull-right {
    display: block;
    float: none;
    margin-bottom: 10px;
  }
  .media-object {
    margin-right: 0;
    margin-left: 0;
  }
  .modal {
    top: 10px;
    right: 10px;
    left: 10px;
  }
  .modal-header .close {
    padding: 10px;
    margin: -10px;
  }
  .carousel-caption {
    position: static;
  }
}

@media (max-width: 979px) {
  body {
    padding-top: 0;
  }
  .navbar-fixed-top,
  .navbar-fixed-bottom {
    position: static;
  }
  .navbar-fixed-top {
    margin-bottom: 20px;
  }
  .navbar-fixed-bottom {
    margin-top: 20px;
  }
  .navbar-fixed-top,
  .navbar-fixed-bottom {
    padding: 5px;
  }
  .navbar .container {
    width: auto;
    padding: 0;
  }
  .navbar .brand {
    padding-right: 10px;
    padding-left: 10px;
    margin: 0 0 0 -5px;
  }
  .nav-collapse {
    clear: both;
  }
  .nav-collapse .nav {
    float: none;
    margin: 0 0 10px;
  }
  .nav-collapse .nav > li {
    float: none;
  }
  .nav-collapse .nav > li > a {
    margin-bottom: 2px;
  }
  .nav-collapse .nav > .divider-vertical {
    display: none;
  }
  .nav-collapse .nav .nav-header {
    color: #777777;
    text-shadow: none;
  }
  .nav-collapse .nav > li > a,
  .nav-collapse .dropdown-menu a {
    padding: 9px 15px;
    font-weight: bold;
    color: #777777;
    border-radius: 3px;
  }
  .nav-collapse .btn {
    padding: 4px 10px 4px;
    font-weight: normal;
    border-radius: 4px;
  }
  .nav-collapse .dropdown-menu li + li a {
    margin-bottom: 2px;
  }
  .nav-collapse .nav > li > a:hover,
  .nav-collapse .dropdown-menu a:hover {
    background-color: #f2f2f2;
  }
  .navbar-inverse .nav-collapse .nav > li > a,
  .navbar-inverse .nav-collapse .dropdown-menu a {
    color: #999999;
  }
  .navbar-inverse .nav-collapse .nav > li > a:hover,
  .navbar-inverse .nav-collapse .dropdown-menu a:hover {
    background-color: #111111;
  }
  .nav-collapse.in .btn-group {
    padding: 0;
    margin-top: 5px;
  }
  .nav-collapse .dropdown-menu {
    position: static;
    top: auto;
    left: auto;
    display: none;
    float: none;
    max-width: none;
    padding: 0;
    margin: 0 15px;
    background-color: transparent;
    border: none;
    border-radius: 0;
    -webkit-box-shadow: none;
            box-shadow: none;
  }
  .nav-collapse .open > .dropdown-menu {
    display: block;
  }
  .nav-collapse .dropdown-menu:before,
  .nav-collapse .dropdown-menu:after {
    display: none;
  }
  .nav-collapse .dropdown-menu .divider {
    display: none;
  }
  .nav-collapse .nav > li > .dropdown-menu:before,
  .nav-collapse .nav > li > .dropdown-menu:after {
    display: none;
  }
  .nav-collapse .navbar-form,
  .nav-collapse .navbar-search {
    float: none;
    padding: 10px 15px;
    margin: 10px 0;
    border-top: 1px solid #f2f2f2;
    border-bottom: 1px solid #f2f2f2;
    -webkit-box-shadow: inset 0 1px 0 rgba(255, 255, 255, 0.1), 0 1px 0 rgba(255, 255, 255, 0.1);
            box-shadow: inset 0 1px 0 rgba(255, 255, 255, 0.1), 0 1px 0 rgba(255, 255, 255, 0.1);
  }
  .navbar-inverse .nav-collapse .navbar-form,
  .navbar-inverse .nav-collapse .navbar-search {
    border-top-color: #111111;
    border-bottom-color: #111111;
  }
  .navbar .nav-collapse .nav.pull-right {
    float: none;
    margin-left: 0;
  }
  .nav-collapse,
  .nav-collapse.collapse {
    height: 0;
    overflow: hidden;
  }
  .navbar .btn-navbar {
    display: block;
  }
  .navbar-static {
    padding-right: 10px;
    padding-left: 10px;
  }
}

@media (min-width: 980px) {
  .nav-collapse.collapse {
    height: auto !important;
    overflow: visible !important;
  }
}<|MERGE_RESOLUTION|>--- conflicted
+++ resolved
@@ -2984,18 +2984,7 @@
 .btn-large {
   padding: 11px 19px;
   font-size: 17.5px;
-<<<<<<< HEAD
   border-radius: 6px;
-=======
-  -webkit-border-radius: 6px;
-     -moz-border-radius: 6px;
-          border-radius: 6px;
-}
-
-.btn-large [class^="icon-"],
-.btn-large [class*=" icon-"] {
-  margin-top: 4px;
->>>>>>> bca3ff4e
 }
 
 .btn-small {
@@ -3452,15 +3441,8 @@
 .btn-group-vertical > .btn {
   display: block;
   float: none;
-<<<<<<< HEAD
-  width: 100%;
+  max-width: 100%;
   border-radius: 0;
-=======
-  max-width: 100%;
-  -webkit-border-radius: 0;
-     -moz-border-radius: 0;
-          border-radius: 0;
->>>>>>> bca3ff4e
 }
 
 .btn-group-vertical > .btn + .btn {
@@ -3468,7 +3450,6 @@
   margin-left: 0;
 }
 
-<<<<<<< HEAD
 .btn-group-vertical .btn:first-child {
   border-radius: 4px 4px 0 0;
 }
@@ -3483,30 +3464,6 @@
 
 .btn-group-vertical .btn-large:last-child {
   border-radius: 0 0 6px 6px;
-=======
-.btn-group-vertical > .btn:first-child {
-  -webkit-border-radius: 4px 4px 0 0;
-     -moz-border-radius: 4px 4px 0 0;
-          border-radius: 4px 4px 0 0;
-}
-
-.btn-group-vertical > .btn:last-child {
-  -webkit-border-radius: 0 0 4px 4px;
-     -moz-border-radius: 0 0 4px 4px;
-          border-radius: 0 0 4px 4px;
-}
-
-.btn-group-vertical > .btn-large:first-child {
-  -webkit-border-radius: 6px 6px 0 0;
-     -moz-border-radius: 6px 6px 0 0;
-          border-radius: 6px 6px 0 0;
-}
-
-.btn-group-vertical > .btn-large:last-child {
-  -webkit-border-radius: 0 0 6px 6px;
-     -moz-border-radius: 0 0 6px 6px;
-          border-radius: 0 0 6px 6px;
->>>>>>> bca3ff4e
 }
 
 .alert {
