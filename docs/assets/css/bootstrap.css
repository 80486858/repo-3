/*!
 * Bootstrap v3.0.0
 *
 * Copyright 2012 Twitter, Inc
 * Licensed under the Apache License v2.0
 * http://www.apache.org/licenses/LICENSE-2.0
 *
 * Designed and built with all the love in the world @twitter by @mdo and @fat.
 */

article,
aside,
details,
figcaption,
figure,
footer,
header,
hgroup,
nav,
section {
  display: block;
}

audio,
canvas,
video {
  display: inline-block;
}

audio:not([controls]) {
  display: none;
}

html {
  font-size: 100%;
  -webkit-text-size-adjust: 100%;
      -ms-text-size-adjust: 100%;
}

a:focus {
  outline: thin dotted #333;
  outline: 5px auto -webkit-focus-ring-color;
  outline-offset: -2px;
}

a:hover,
a:active {
  outline: 0;
}

sub,
sup {
  position: relative;
  font-size: 75%;
  line-height: 0;
  vertical-align: baseline;
}

sup {
  top: -0.5em;
}

sub {
  bottom: -0.25em;
}

img {
  width: auto\9;
  height: auto;
  max-width: 100%;
  vertical-align: middle;
  border: 0;
  -ms-interpolation-mode: bicubic;
}

#map_canvas img,
.google-maps img {
  max-width: none;
}

button,
input,
select,
textarea {
  margin: 0;
  font-size: 100%;
  vertical-align: middle;
}

button,
input {
  line-height: normal;
}

button,
html input[type="button"],
input[type="reset"],
input[type="submit"] {
  cursor: pointer;
  -webkit-appearance: button;
}

label,
select,
button,
input[type="button"],
input[type="reset"],
input[type="submit"],
input[type="radio"],
input[type="checkbox"] {
  cursor: pointer;
}

input[type="search"] {
  -webkit-box-sizing: content-box;
     -moz-box-sizing: content-box;
          box-sizing: content-box;
  -webkit-appearance: textfield;
}

input[type="search"]::-webkit-search-decoration,
input[type="search"]::-webkit-search-cancel-button {
  -webkit-appearance: none;
}

textarea {
  overflow: auto;
  vertical-align: top;
}

@media print {
  * {
    color: #000 !important;
    text-shadow: none !important;
    background: transparent !important;
    box-shadow: none !important;
  }
  a,
  a:visited {
    text-decoration: underline;
  }
  a[href]:after {
    content: " (" attr(href) ")";
  }
  abbr[title]:after {
    content: " (" attr(title) ")";
  }
  .ir a:after,
  a[href^="javascript:"]:after,
  a[href^="#"]:after {
    content: "";
  }
  pre,
  blockquote {
    border: 1px solid #999;
    page-break-inside: avoid;
  }
  thead {
    display: table-header-group;
  }
  tr,
  img {
    page-break-inside: avoid;
  }
  img {
    max-width: 100% !important;
  }
  @page  {
    margin: 0.5cm;
  }
  p,
  h2,
  h3 {
    orphans: 3;
    widows: 3;
  }
  h2,
  h3 {
    page-break-after: avoid;
  }
}

body {
  margin: 0;
  color: #333333;
  background-color: #ffffff;
}

body,
input,
button,
select,
textarea {
  font-family: "Helvetica Neue", Helvetica, Arial, sans-serif;
  font-size: 14px;
  line-height: 20px;
}

a {
  color: #0088cc;
  text-decoration: none;
}

a:hover {
  color: #005580;
  text-decoration: underline;
}

.img-rounded {
  border-radius: 6px;
}

.img-polaroid {
  padding: 4px;
  background-color: #fff;
  border: 1px solid #ccc;
  border: 1px solid rgba(0, 0, 0, 0.2);
  -webkit-box-shadow: 0 1px 3px rgba(0, 0, 0, 0.1);
          box-shadow: 0 1px 3px rgba(0, 0, 0, 0.1);
}

.img-circle {
  border-radius: 500px;
}

.container {
  max-width: 940px;
  margin-right: auto;
  margin-left: auto;
}

.container:before,
.container:after {
  display: table;
  line-height: 0;
  content: "";
}

.container:after {
  clear: both;
}

.row {
  margin-right: -10px;
  margin-left: -10px;
}

.row:before,
.row:after {
  display: table;
  line-height: 0;
  content: "";
}

.row:after {
  clear: both;
}

[class*="span"] {
  float: left;
  min-height: 1px;
  padding-right: 10px;
  padding-left: 10px;
  -webkit-box-sizing: border-box;
     -moz-box-sizing: border-box;
          box-sizing: border-box;
}

.span12 {
  width: 100%;
}

.span11 {
  width: 91.66666666666666%;
}

.span10 {
  width: 83.33333333333334%;
}

.span9 {
  width: 75%;
}

.span8 {
  width: 66.66666666666666%;
}

.span7 {
  width: 58.333333333333336%;
}

.span6 {
  width: 50%;
}

.span5 {
  width: 41.66666666666667%;
}

.span4 {
  width: 33.33333333333333%;
}

.span3 {
  width: 25%;
}

.span2 {
  width: 16.666666666666664%;
}

.span1 {
  width: 8.333333333333332%;
}

.offset12 {
  margin-left: 100%;
}

.offset11 {
  margin-left: 91.66666666666666%;
}

.offset10 {
  margin-left: 83.33333333333334%;
}

.offset9 {
  margin-left: 75%;
}

.offset8 {
  margin-left: 66.66666666666666%;
}

.offset7 {
  margin-left: 58.333333333333336%;
}

.offset6 {
  margin-left: 50%;
}

.offset5 {
  margin-left: 41.66666666666667%;
}

.offset4 {
  margin-left: 33.33333333333333%;
}

.offset3 {
  margin-left: 25%;
}

.offset2 {
  margin-left: 16.666666666666664%;
}

.offset1 {
  margin-left: 8.333333333333332%;
}

[class*="span"].hide {
  display: none;
}

[class*="span"].pull-right {
  float: right;
}

p {
  margin: 0 0 10px;
}

.lead {
  margin-bottom: 20px;
  font-size: 21px;
  font-weight: 200;
  line-height: 30px;
}

small {
  font-size: 85%;
}

strong {
  font-weight: bold;
}

em {
  font-style: italic;
}

cite {
  font-style: normal;
}

.muted {
  color: #999999;
}

a.muted:hover {
  color: #808080;
}

.text-warning {
  color: #c09853;
}

a.text-warning:hover {
  color: #a47e3c;
}

.text-error {
  color: #b94a48;
}

a.text-error:hover {
  color: #953b39;
}

.text-info {
  color: #3a87ad;
}

a.text-info:hover {
  color: #2d6987;
}

.text-success {
  color: #468847;
}

a.text-success:hover {
  color: #356635;
}

h1,
h2,
h3,
h4,
h5,
h6 {
  margin: 10px 0;
  font-family: inherit;
  font-weight: bold;
  line-height: 20px;
  text-rendering: optimizelegibility;
}

h1 small,
h2 small,
h3 small,
h4 small,
h5 small,
h6 small {
  font-weight: normal;
  line-height: 1;
  color: #999999;
}

h1,
h2,
h3 {
  line-height: 40px;
}

h1 {
  font-size: 38.5px;
}

h2 {
  font-size: 31.5px;
}

h3 {
  font-size: 24.5px;
}

h4 {
  font-size: 17.5px;
}

h5 {
  font-size: 14px;
}

h6 {
  font-size: 11.9px;
}

h1 small {
  font-size: 24.5px;
}

h2 small {
  font-size: 17.5px;
}

h3 small {
  font-size: 14px;
}

h4 small {
  font-size: 14px;
}

.page-header {
  padding-bottom: 9px;
  margin: 20px 0 30px;
  border-bottom: 1px solid #eeeeee;
}

ul,
ol {
  padding: 0;
  margin: 0 0 10px 25px;
}

ul ul,
ul ol,
ol ol,
ol ul {
  margin-bottom: 0;
}

li {
  line-height: 20px;
}

.list-unstyled,
.list-inline {
  margin-left: 0;
  list-style: none;
}

.list-inline > li {
  display: inline-block;
  padding-right: 5px;
  padding-left: 5px;
}

dl {
  margin-bottom: 20px;
}

dt,
dd {
  line-height: 20px;
}

dt {
  font-weight: bold;
}

dd {
  margin-left: 10px;
}

.dl-horizontal:before,
.dl-horizontal:after {
  display: table;
  line-height: 0;
  content: "";
}

.dl-horizontal:after {
  clear: both;
}

.dl-horizontal dt {
  float: left;
  width: 160px;
  overflow: hidden;
  clear: left;
  text-align: right;
  text-overflow: ellipsis;
  white-space: nowrap;
}

.dl-horizontal dd {
  margin-left: 180px;
}

hr {
  margin: 20px 0;
  border: 0;
  border-top: 1px solid #eeeeee;
  border-bottom: 1px solid #fff;
}

abbr[title],
abbr[data-original-title] {
  cursor: help;
  border-bottom: 1px dotted #999999;
}

abbr.initialism {
  font-size: 90%;
  text-transform: uppercase;
}

blockquote {
  padding: 0 0 0 15px;
  margin: 0 0 20px;
  border-left: 5px solid #eeeeee;
}

blockquote p {
  margin-bottom: 0;
  font-size: 16px;
  font-weight: 300;
  line-height: 25px;
}

blockquote small {
  display: block;
  line-height: 20px;
  color: #999999;
}

blockquote small:before {
  content: '\2014 \00A0';
}

blockquote.pull-right {
  float: right;
  padding-right: 15px;
  padding-left: 0;
  border-right: 5px solid #eeeeee;
  border-left: 0;
}

blockquote.pull-right p,
blockquote.pull-right small {
  text-align: right;
}

blockquote.pull-right small:before {
  content: '';
}

blockquote.pull-right small:after {
  content: '\00A0 \2014';
}

q:before,
q:after,
blockquote:before,
blockquote:after {
  content: "";
}

address {
  display: block;
  margin-bottom: 20px;
  font-style: normal;
  line-height: 20px;
}

code,
pre {
  padding: 0 3px 2px;
  font-family: Monaco, Menlo, Consolas, "Courier New", monospace;
  font-size: 12px;
  color: #333333;
  border-radius: 4px;
}

code {
  padding: 2px 4px;
  color: #d14;
  white-space: nowrap;
  background-color: #f7f7f9;
  border: 1px solid #e1e1e8;
}

pre {
  display: block;
  padding: 9.5px;
  margin: 0 0 10px;
  font-size: 13px;
  line-height: 20px;
  word-break: break-all;
  word-wrap: break-word;
  white-space: pre;
  white-space: pre-wrap;
  background-color: #f5f5f5;
  border: 1px solid #ccc;
  border: 1px solid rgba(0, 0, 0, 0.15);
  border-radius: 4px;
}

pre.prettyprint {
  margin-bottom: 20px;
}

pre code {
  padding: 0;
  color: inherit;
  white-space: pre;
  white-space: pre-wrap;
  background-color: transparent;
  border: 0;
}

.pre-scrollable {
  max-height: 340px;
  overflow-y: scroll;
}

form {
  margin: 0 0 20px;
}

fieldset {
  padding: 0;
  margin: 0;
  border: 0;
}

legend {
  display: block;
  width: 100%;
  padding: 0;
  margin-bottom: 20px;
  font-size: 21px;
  line-height: 40px;
  color: #333333;
  border: 0;
  border-bottom: 1px solid #e5e5e5;
}

label {
  display: inline-block;
  margin-bottom: 5px;
  font-weight: bold;
}

select,
textarea,
input[type="text"],
input[type="password"],
input[type="datetime"],
input[type="datetime-local"],
input[type="date"],
input[type="month"],
input[type="time"],
input[type="week"],
input[type="number"],
input[type="email"],
input[type="url"],
input[type="search"],
input[type="tel"],
input[type="color"],
.uneditable-input {
  display: inline-block;
  min-height: 34px;
  padding: 6px 9px;
  margin-bottom: 10px;
  font-size: 14px;
  line-height: 20px;
  color: #555555;
  vertical-align: middle;
  background-color: #ffffff;
  border: 1px solid #cccccc;
  border-radius: 4px;
  -webkit-box-shadow: inset 0 1px 1px rgba(0, 0, 0, 0.075);
          box-shadow: inset 0 1px 1px rgba(0, 0, 0, 0.075);
  -webkit-box-sizing: border-box;
     -moz-box-sizing: border-box;
          box-sizing: border-box;
  -webkit-transition: border linear 0.2s, box-shadow linear 0.2s;
     -moz-transition: border linear 0.2s, box-shadow linear 0.2s;
       -o-transition: border linear 0.2s, box-shadow linear 0.2s;
          transition: border linear 0.2s, box-shadow linear 0.2s;
}

input,
select,
textarea,
.uneditable-input {
  width: 100%;
}

input[type="file"],
input[type="image"],
input[type="submit"],
input[type="reset"],
input[type="button"],
input[type="radio"],
input[type="checkbox"] {
  width: auto;
}

textarea {
  height: auto;
}

textarea:focus,
input[type="text"]:focus,
input[type="password"]:focus,
input[type="datetime"]:focus,
input[type="datetime-local"]:focus,
input[type="date"]:focus,
input[type="month"]:focus,
input[type="time"]:focus,
input[type="week"]:focus,
input[type="number"]:focus,
input[type="email"]:focus,
input[type="url"]:focus,
input[type="search"]:focus,
input[type="tel"]:focus,
input[type="color"]:focus,
.uneditable-input:focus {
  border-color: rgba(82, 168, 236, 0.8);
  outline: 0;
  outline: thin dotted \9;
  /* IE6-9 */

  -webkit-box-shadow: inset 0 1px 1px rgba(0, 0, 0, 0.075), 0 0 8px rgba(82, 168, 236, 0.6);
          box-shadow: inset 0 1px 1px rgba(0, 0, 0, 0.075), 0 0 8px rgba(82, 168, 236, 0.6);
}

input[type="radio"],
input[type="checkbox"] {
  margin: 4px 0 0;
  margin-top: 1px \9;
  /* IE8-9 */

  line-height: normal;
}

select,
input[type="file"] {
  height: 34px;
  /* In IE7, the height of the select element cannot be changed by height, only font-size. TODO: Check if this is still needed when dropping IE7 support */

  line-height: 34px;
}

select {
  border: 1px solid #cccccc;
}

select[multiple],
select[size] {
  height: auto;
}

select:focus,
input[type="file"]:focus,
input[type="radio"]:focus,
input[type="checkbox"]:focus {
  outline: thin dotted #333;
  outline: 5px auto -webkit-focus-ring-color;
  outline-offset: -2px;
}

.uneditable-input,
.uneditable-textarea {
  color: #999999;
  cursor: not-allowed;
  background-color: #fcfcfc;
  border-color: #cccccc;
  -webkit-box-shadow: inset 0 1px 2px rgba(0, 0, 0, 0.025);
          box-shadow: inset 0 1px 2px rgba(0, 0, 0, 0.025);
}

.uneditable-input {
  overflow: hidden;
  white-space: nowrap;
}

.uneditable-textarea {
  width: auto;
  height: auto;
}

input:-moz-placeholder,
textarea:-moz-placeholder {
  color: #999999;
}

input:-ms-input-placeholder,
textarea:-ms-input-placeholder {
  color: #999999;
}

input::-webkit-input-placeholder,
textarea::-webkit-input-placeholder {
  color: #999999;
}

.radio,
.checkbox {
  display: block;
  min-height: 20px;
  padding-left: 20px;
}

.radio label,
.checkbox label {
  font-weight: normal;
}

.radio input[type="radio"],
.checkbox input[type="checkbox"] {
  float: left;
  margin-left: -20px;
}

.controls > .radio:first-child,
.controls > .checkbox:first-child {
  padding-top: 5px;
}

.radio.inline,
.checkbox.inline {
  display: inline-block;
  padding-top: 5px;
  margin-bottom: 0;
  vertical-align: middle;
}

.radio.inline + .radio.inline,
.checkbox.inline + .checkbox.inline {
  margin-left: 10px;
}

select.input-large,
textarea.input-large,
input[type="text"].input-large,
input[type="password"].input-large,
input[type="datetime"].input-large,
input[type="datetime-local"].input-large,
input[type="date"].input-large,
input[type="month"].input-large,
input[type="time"].input-large,
input[type="week"].input-large,
input[type="number"].input-large,
input[type="email"].input-large,
input[type="url"].input-large,
input[type="search"].input-large,
input[type="tel"].input-large,
input[type="color"].input-large,
.uneditable-input.input-large {
  padding: 11px 19px;
  padding-right: 14px;
  padding-left: 14px;
  font-size: 17.5px;
  border-radius: 6px;
}

select.input-small,
textarea.input-small,
input[type="text"].input-small,
input[type="password"].input-small,
input[type="datetime"].input-small,
input[type="datetime-local"].input-small,
input[type="date"].input-small,
input[type="month"].input-small,
input[type="time"].input-small,
input[type="week"].input-small,
input[type="number"].input-small,
input[type="email"].input-small,
input[type="url"].input-small,
input[type="search"].input-small,
input[type="tel"].input-small,
input[type="color"].input-small,
.uneditable-input.input-small {
  padding: 2px 10px;
  font-size: 11.9px;
  border-radius: 3px;
}

select.input-mini,
textarea.input-mini,
input[type="text"].input-mini,
input[type="password"].input-mini,
input[type="datetime"].input-mini,
input[type="datetime-local"].input-mini,
input[type="date"].input-mini,
input[type="month"].input-mini,
input[type="time"].input-mini,
input[type="week"].input-mini,
input[type="number"].input-mini,
input[type="email"].input-mini,
input[type="url"].input-mini,
input[type="search"].input-mini,
input[type="tel"].input-mini,
input[type="color"].input-mini,
.uneditable-input.input-mini {
  padding: 0 6px;
  font-size: 10.5px;
  border-radius: 3px;
}

input[class*="span"],
select[class*="span"],
textarea[class*="span"],
.uneditable-input[class*="span"] {
  float: none;
  margin-right: 0;
  margin-left: 0;
}

.controls-row input.offset12,
textarea.offset12,
select.offset12,
uneditable-input.offset12 {
  margin-left: 101.06382978723404%;
}

.controls-row input.offset11,
textarea.offset11,
select.offset11,
uneditable-input.offset11 {
  margin-left: 92.7304964539007%;
}

.controls-row input.offset10,
textarea.offset10,
select.offset10,
uneditable-input.offset10 {
  margin-left: 84.39716312056738%;
}

.controls-row input.offset9,
textarea.offset9,
select.offset9,
uneditable-input.offset9 {
  margin-left: 76.06382978723404%;
}

.controls-row input.offset8,
textarea.offset8,
select.offset8,
uneditable-input.offset8 {
  margin-left: 67.7304964539007%;
}

.controls-row input.offset7,
textarea.offset7,
select.offset7,
uneditable-input.offset7 {
  margin-left: 59.39716312056738%;
}

.controls-row input.offset6,
textarea.offset6,
select.offset6,
uneditable-input.offset6 {
  margin-left: 51.06382978723404%;
}

.controls-row input.offset5,
textarea.offset5,
select.offset5,
uneditable-input.offset5 {
  margin-left: 42.73049645390071%;
}

.controls-row input.offset4,
textarea.offset4,
select.offset4,
uneditable-input.offset4 {
  margin-left: 34.39716312056737%;
}

.controls-row input.offset3,
textarea.offset3,
select.offset3,
uneditable-input.offset3 {
  margin-left: 26.06382978723404%;
}

.controls-row input.offset2,
textarea.offset2,
select.offset2,
uneditable-input.offset2 {
  margin-left: 17.730496453900706%;
}

.controls-row input.offset1,
textarea.offset1,
select.offset1,
uneditable-input.offset1 {
  margin-left: 9.397163120567374%;
}

.input-append input[class*="span"],
.input-append .uneditable-input[class*="span"],
.input-prepend input[class*="span"],
.input-prepend .uneditable-input[class*="span"] {
  display: inline-block;
}

input[class*="span"],
select[class*="span"],
textarea[class*="span"],
.uneditable-input[class*="span"] {
  height: 30px;
}

.controls-row:before,
.controls-row:after {
  display: table;
  line-height: 0;
  content: "";
}

.controls-row:after {
  clear: both;
}

.controls-row [class*="span"] {
  float: left;
}

.controls-row .checkbox[class*="span"],
.controls-row .radio[class*="span"] {
  padding-top: 5px;
}

input[disabled],
select[disabled],
textarea[disabled],
input[readonly],
select[readonly],
textarea[readonly] {
  cursor: not-allowed;
  background-color: #eeeeee;
}

input[type="radio"][disabled],
input[type="checkbox"][disabled],
input[type="radio"][readonly],
input[type="checkbox"][readonly] {
  background-color: transparent;
}

.control-group.warning .control-label,
.control-group.warning .help-block,
.control-group.warning .help-inline {
  color: #c09853;
}

.control-group.warning .checkbox,
.control-group.warning .radio,
.control-group.warning input,
.control-group.warning select,
.control-group.warning textarea {
  color: #c09853;
}

.control-group.warning input,
.control-group.warning select,
.control-group.warning textarea {
  border-color: #c09853;
  -webkit-box-shadow: inset 0 1px 1px rgba(0, 0, 0, 0.075);
          box-shadow: inset 0 1px 1px rgba(0, 0, 0, 0.075);
}

.control-group.warning input:focus,
.control-group.warning select:focus,
.control-group.warning textarea:focus {
  border-color: #a47e3c;
  -webkit-box-shadow: inset 0 1px 1px rgba(0, 0, 0, 0.075), 0 0 6px #dbc59e;
          box-shadow: inset 0 1px 1px rgba(0, 0, 0, 0.075), 0 0 6px #dbc59e;
}

.control-group.warning .input-prepend .add-on,
.control-group.warning .input-append .add-on {
  color: #c09853;
  background-color: #fcf8e3;
  border-color: #c09853;
}

.control-group.error .control-label,
.control-group.error .help-block,
.control-group.error .help-inline {
  color: #b94a48;
}

.control-group.error .checkbox,
.control-group.error .radio,
.control-group.error input,
.control-group.error select,
.control-group.error textarea {
  color: #b94a48;
}

.control-group.error input,
.control-group.error select,
.control-group.error textarea {
  border-color: #b94a48;
  -webkit-box-shadow: inset 0 1px 1px rgba(0, 0, 0, 0.075);
          box-shadow: inset 0 1px 1px rgba(0, 0, 0, 0.075);
}

.control-group.error input:focus,
.control-group.error select:focus,
.control-group.error textarea:focus {
  border-color: #953b39;
  -webkit-box-shadow: inset 0 1px 1px rgba(0, 0, 0, 0.075), 0 0 6px #d59392;
          box-shadow: inset 0 1px 1px rgba(0, 0, 0, 0.075), 0 0 6px #d59392;
}

.control-group.error .input-prepend .add-on,
.control-group.error .input-append .add-on {
  color: #b94a48;
  background-color: #f2dede;
  border-color: #b94a48;
}

.control-group.success .control-label,
.control-group.success .help-block,
.control-group.success .help-inline {
  color: #468847;
}

.control-group.success .checkbox,
.control-group.success .radio,
.control-group.success input,
.control-group.success select,
.control-group.success textarea {
  color: #468847;
}

.control-group.success input,
.control-group.success select,
.control-group.success textarea {
  border-color: #468847;
  -webkit-box-shadow: inset 0 1px 1px rgba(0, 0, 0, 0.075);
          box-shadow: inset 0 1px 1px rgba(0, 0, 0, 0.075);
}

.control-group.success input:focus,
.control-group.success select:focus,
.control-group.success textarea:focus {
  border-color: #356635;
  -webkit-box-shadow: inset 0 1px 1px rgba(0, 0, 0, 0.075), 0 0 6px #7aba7b;
          box-shadow: inset 0 1px 1px rgba(0, 0, 0, 0.075), 0 0 6px #7aba7b;
}

.control-group.success .input-prepend .add-on,
.control-group.success .input-append .add-on {
  color: #468847;
  background-color: #dff0d8;
  border-color: #468847;
}

.control-group.info .control-label,
.control-group.info .help-block,
.control-group.info .help-inline {
  color: #3a87ad;
}

.control-group.info .checkbox,
.control-group.info .radio,
.control-group.info input,
.control-group.info select,
.control-group.info textarea {
  color: #3a87ad;
}

.control-group.info input,
.control-group.info select,
.control-group.info textarea {
  border-color: #3a87ad;
  -webkit-box-shadow: inset 0 1px 1px rgba(0, 0, 0, 0.075);
          box-shadow: inset 0 1px 1px rgba(0, 0, 0, 0.075);
}

.control-group.info input:focus,
.control-group.info select:focus,
.control-group.info textarea:focus {
  border-color: #2d6987;
  -webkit-box-shadow: inset 0 1px 1px rgba(0, 0, 0, 0.075), 0 0 6px #7ab5d3;
          box-shadow: inset 0 1px 1px rgba(0, 0, 0, 0.075), 0 0 6px #7ab5d3;
}

.control-group.info .input-prepend .add-on,
.control-group.info .input-append .add-on {
  color: #3a87ad;
  background-color: #d9edf7;
  border-color: #3a87ad;
}

input:focus:invalid,
textarea:focus:invalid,
select:focus:invalid {
  color: #b94a48;
  border-color: #ee5f5b;
}

input:focus:invalid:focus,
textarea:focus:invalid:focus,
select:focus:invalid:focus {
  border-color: #e9322d;
  -webkit-box-shadow: 0 0 6px #f8b9b7;
          box-shadow: 0 0 6px #f8b9b7;
}

.form-actions {
  padding: 19px 20px 20px;
  margin-top: 20px;
  margin-bottom: 20px;
  background-color: #f5f5f5;
  border-top: 1px solid #e5e5e5;
}

.form-actions:before,
.form-actions:after {
  display: table;
  line-height: 0;
  content: "";
}

.form-actions:after {
  clear: both;
}

.help-block,
.help-inline {
  color: #737373;
}

.help-block {
  display: block;
  margin-bottom: 10px;
}

.help-inline {
  display: inline-block;
  padding-left: 5px;
  vertical-align: middle;
}

.input-append,
.input-prepend {
  margin-bottom: 5px;
  font-size: 0;
  white-space: nowrap;
}

.input-append input,
.input-prepend input,
.input-append select,
.input-prepend select,
.input-append .uneditable-input,
.input-prepend .uneditable-input,
.input-append .dropdown-menu,
.input-prepend .dropdown-menu {
  font-size: 14px;
}

.input-append input,
.input-prepend input,
.input-append select,
.input-prepend select,
.input-append .uneditable-input,
.input-prepend .uneditable-input {
  position: relative;
  float: none;
  margin: 0;
  font-size: 14px;
  vertical-align: top;
  border-radius: 0 4px 4px 0;
}

.input-append input:focus,
.input-prepend input:focus,
.input-append select:focus,
.input-prepend select:focus,
.input-append .uneditable-input:focus,
.input-prepend .uneditable-input:focus {
  z-index: 2;
}

.input-append input[class*="span"],
.input-prepend input[class*="span"],
.input-append select[class*="span"],
.input-prepend select[class*="span"],
.input-append .uneditable-input[class*="span"],
.input-prepend .uneditable-input[class*="span"] {
  margin: 0;
}

.input-append .add-on,
.input-prepend .add-on {
  display: inline-block;
  width: auto;
  height: 20px;
  min-width: 16px;
  padding: 6px;
  font-size: 14px;
  font-weight: normal;
  line-height: 20px;
  text-align: center;
  text-shadow: 0 1px 0 #fff;
  background-color: #eeeeee;
  border: 1px solid #ccc;
}

.input-append .add-on,
.input-prepend .add-on,
.input-append .btn,
.input-prepend .btn,
.input-append .btn-group > .dropdown-toggle,
.input-prepend .btn-group > .dropdown-toggle {
  vertical-align: top;
  border-radius: 0;
}

.input-append .active,
.input-prepend .active {
  background-color: #dff0d8;
  border-color: #468847;
}

.input-prepend .add-on,
.input-prepend .btn {
  margin-right: -1px;
}

.input-prepend .add-on:first-child,
.input-prepend .btn:first-child {
  border-radius: 4px 0 0 4px;
}

.input-append input,
.input-append select,
.input-append .uneditable-input {
  border-radius: 4px 0 0 4px;
}

.input-append input + .btn-group .btn,
.input-append select + .btn-group .btn,
.input-append .uneditable-input + .btn-group .btn,
.input-append input + .btn-group .btn:last-child,
.input-append select + .btn-group .btn:last-child,
.input-append .uneditable-input + .btn-group .btn:last-child {
  border-radius: 0 4px 4px 0;
}

.input-append .add-on,
.input-append .btn,
.input-append .btn-group {
  margin-left: -1px;
}

.input-append .add-on:last-child,
.input-append .btn:last-child,
.input-append .btn-group:last-child > .dropdown-toggle {
  border-radius: 0 4px 4px 0;
}

.input-prepend.input-append input,
.input-prepend.input-append select,
.input-prepend.input-append .uneditable-input {
  border-radius: 0;
}

.input-prepend.input-append input + .btn-group .btn,
.input-prepend.input-append select + .btn-group .btn,
.input-prepend.input-append .uneditable-input + .btn-group .btn {
  border-radius: 0 4px 4px 0;
}

.input-prepend.input-append .add-on:first-child,
.input-prepend.input-append .btn:first-child {
  margin-right: -1px;
  border-radius: 4px 0 0 4px;
}

.input-prepend.input-append .add-on:last-child,
.input-prepend.input-append .btn:last-child {
  margin-left: -1px;
  border-radius: 0 4px 4px 0;
}

.input-prepend.input-append .btn-group:first-child {
  margin-left: 0;
}

input.search-query {
  padding-right: 14px;
  padding-right: 4px \9;
  padding-left: 14px;
  padding-left: 4px \9;
  /* IE8 doesn't have border radius, so don't indent the padding */

  margin-bottom: 0;
  border-radius: 20px;
}

/* Allow for input prepend/append in search forms */

.form-search .input-append .search-query,
.form-search .input-prepend .search-query {
  border-radius: 0;
}

.form-search .input-append .search-query {
  border-radius: 20px 0 0 20px;
}

.form-search .input-append .btn {
  border-radius: 0 20px 20px 0;
}

.form-search .input-prepend .search-query {
  border-radius: 0 20px 20px 0;
}

.form-search .input-prepend .btn {
  border-radius: 20px 0 0 20px;
}

.form-search input,
.form-inline input,
.form-horizontal input,
.form-search textarea,
.form-inline textarea,
.form-horizontal textarea,
.form-search select,
.form-inline select,
.form-horizontal select,
.form-search .help-inline,
.form-inline .help-inline,
.form-horizontal .help-inline,
.form-search .uneditable-input,
.form-inline .uneditable-input,
.form-horizontal .uneditable-input,
.form-search .input-prepend,
.form-inline .input-prepend,
.form-horizontal .input-prepend,
.form-search .input-append,
.form-inline .input-append,
.form-horizontal .input-append {
  display: inline-block;
  margin-bottom: 0;
  vertical-align: middle;
}

.form-search .hide,
.form-inline .hide,
.form-horizontal .hide {
  display: none;
}

.form-search label,
.form-inline label,
.form-search .btn-group,
.form-inline .btn-group {
  display: inline-block;
}

.form-search .input-append,
.form-inline .input-append,
.form-search .input-prepend,
.form-inline .input-prepend {
  margin-bottom: 0;
}

.form-search .radio,
.form-search .checkbox,
.form-inline .radio,
.form-inline .checkbox {
  display: inline-block;
  padding-left: 0;
}

.form-search .radio label,
.form-search .checkbox label,
.form-inline .radio label,
.form-inline .checkbox label {
  margin-bottom: 0;
  vertical-align: middle;
}

.form-search .radio input[type="radio"],
.form-search .checkbox input[type="checkbox"],
.form-inline .radio input[type="radio"],
.form-inline .checkbox input[type="checkbox"] {
  float: left;
  margin-right: 3px;
  margin-left: 0;
}

.control-group {
  margin-bottom: 10px;
}

legend + .control-group {
  margin-top: 20px;
  -webkit-margin-top-collapse: separate;
}

.form-horizontal .control-group {
  margin-bottom: 20px;
}

.form-horizontal .control-group:before,
.form-horizontal .control-group:after {
  display: table;
  line-height: 0;
  content: "";
}

.form-horizontal .control-group:after {
  clear: both;
}

.form-horizontal .control-label {
  float: left;
  width: 160px;
  padding-top: 5px;
  text-align: right;
}

.form-horizontal .controls {
  margin-left: 180px;
}

.form-horizontal .help-block {
  margin-bottom: 0;
}

.form-horizontal input + .help-block,
.form-horizontal select + .help-block,
.form-horizontal textarea + .help-block,
.form-horizontal .uneditable-input + .help-block,
.form-horizontal .input-prepend + .help-block,
.form-horizontal .input-append + .help-block {
  margin-top: 10px;
}

.form-horizontal .form-actions {
  padding-left: 180px;
}

table {
  max-width: 100%;
  background-color: transparent;
  border-collapse: collapse;
  border-spacing: 0;
}

.table {
  width: 100%;
  margin-bottom: 20px;
}

.table th,
.table td {
  padding: 8px;
  line-height: 20px;
  text-align: left;
  vertical-align: top;
  border-top: 1px solid #dddddd;
}

.table th {
  font-weight: bold;
}

.table thead th {
  vertical-align: bottom;
}

.table caption + thead tr:first-child th,
.table caption + thead tr:first-child td,
.table colgroup + thead tr:first-child th,
.table colgroup + thead tr:first-child td,
.table thead:first-child tr:first-child th,
.table thead:first-child tr:first-child td {
  border-top: 0;
}

.table tbody + tbody {
  border-top: 2px solid #dddddd;
}

.table .table {
  background-color: #ffffff;
}

.table-condensed th,
.table-condensed td {
  padding: 4px 5px;
}

.table-bordered {
  border: 1px solid #dddddd;
  border-collapse: separate;
  border-left: 0;
  border-radius: 4px;
}

.table-bordered th,
.table-bordered td {
  border-left: 1px solid #dddddd;
}

.table-bordered caption + thead tr:first-child th,
.table-bordered caption + tbody tr:first-child th,
.table-bordered caption + tbody tr:first-child td,
.table-bordered colgroup + thead tr:first-child th,
.table-bordered colgroup + tbody tr:first-child th,
.table-bordered colgroup + tbody tr:first-child td,
.table-bordered thead:first-child tr:first-child th,
.table-bordered tbody:first-child tr:first-child th,
.table-bordered tbody:first-child tr:first-child td {
  border-top: 0;
}

<<<<<<< HEAD
.table-bordered thead:first-child tr:first-child th:first-child,
.table-bordered tbody:first-child tr:first-child td:first-child {
  border-top-left-radius: 4px;
}

.table-bordered thead:first-child tr:first-child th:last-child,
.table-bordered tbody:first-child tr:first-child td:last-child {
  border-top-right-radius: 4px;
}

.table-bordered thead:last-child tr:last-child th:first-child,
.table-bordered tbody:last-child tr:last-child td:first-child,
.table-bordered tfoot:last-child tr:last-child td:first-child {
  border-bottom-left-radius: 4px;
}

.table-bordered thead:last-child tr:last-child th:last-child,
.table-bordered tbody:last-child tr:last-child td:last-child,
.table-bordered tfoot:last-child tr:last-child td:last-child {
  border-bottom-right-radius: 4px;
=======
.table-bordered thead:first-child tr:first-child > th:first-child,
.table-bordered tbody:first-child tr:first-child > td:first-child {
  -webkit-border-top-left-radius: 4px;
          border-top-left-radius: 4px;
  -moz-border-radius-topleft: 4px;
}

.table-bordered thead:first-child tr:first-child > th:last-child,
.table-bordered tbody:first-child tr:first-child > td:last-child {
  -webkit-border-top-right-radius: 4px;
          border-top-right-radius: 4px;
  -moz-border-radius-topright: 4px;
}

.table-bordered thead:last-child tr:last-child > th:first-child,
.table-bordered tbody:last-child tr:last-child > td:first-child,
.table-bordered tfoot:last-child tr:last-child > td:first-child {
  -webkit-border-bottom-left-radius: 4px;
          border-bottom-left-radius: 4px;
  -moz-border-radius-bottomleft: 4px;
}

.table-bordered thead:last-child tr:last-child > th:last-child,
.table-bordered tbody:last-child tr:last-child > td:last-child,
.table-bordered tfoot:last-child tr:last-child > td:last-child {
  -webkit-border-bottom-right-radius: 4px;
          border-bottom-right-radius: 4px;
  -moz-border-radius-bottomright: 4px;
>>>>>>> 9376a7c2
}

.table-bordered tfoot + tbody:last-child tr:last-child td:first-child {
  border-bottom-left-radius: 0;
}

.table-bordered tfoot + tbody:last-child tr:last-child td:last-child {
  border-bottom-right-radius: 0;
}

.table-bordered caption + thead tr:first-child th:first-child,
.table-bordered caption + tbody tr:first-child td:first-child,
.table-bordered colgroup + thead tr:first-child th:first-child,
.table-bordered colgroup + tbody tr:first-child td:first-child {
  border-top-left-radius: 4px;
}

.table-bordered caption + thead tr:first-child th:last-child,
.table-bordered caption + tbody tr:first-child td:last-child,
.table-bordered colgroup + thead tr:first-child th:last-child,
.table-bordered colgroup + tbody tr:first-child td:last-child {
  border-top-right-radius: 4px;
}

.table-striped tbody tr:nth-child(odd) td,
.table-striped tbody tr:nth-child(odd) th {
  background-color: #f9f9f9;
}

.table-hover tbody tr:hover td,
.table-hover tbody tr:hover th {
  background-color: #f5f5f5;
}

table td[class*="span"],
table th[class*="span"] {
  display: table-cell;
  float: none;
  margin-left: 0;
}

.table tbody tr.success td {
  background-color: #dff0d8;
}

.table tbody tr.error td {
  background-color: #f2dede;
}

.table tbody tr.warning td {
  background-color: #fcf8e3;
}

.table tbody tr.info td {
  background-color: #d9edf7;
}

<<<<<<< HEAD
.table-hover tbody tr.success:hover td {
  background-color: #d0e9c6;
=======
.table-striped tbody > tr:nth-child(odd) > td,
.table-striped tbody > tr:nth-child(odd) > th {
  background-color: #f9f9f9;
>>>>>>> 9376a7c2
}

.table-hover tbody tr.error:hover td {
  background-color: #ebcccc;
}

.table-hover tbody tr.warning:hover td {
  background-color: #faf2cc;
}

.table-hover tbody tr.info:hover td {
  background-color: #c4e3f3;
}

@font-face {
  font-family: 'Glyphicons Halflings';
  font-style: normal;
  font-weight: normal;
  src: url('../fonts/glyphiconshalflings-regular.eot');
  src: url('../fonts/glyphiconshalflings-regular.eot?#iefix') format('embedded-opentype'), url('../fonts/glyphiconshalflings-regular.woff') format('woff'), url('../fonts/glyphiconshalflings-regular.ttf') format('truetype'), url('../fonts/glyphiconshalflings-regular.svg#glyphicons_halflingsregular') format('svg');
}

[class^="glyphicon-"]:before {
  font-family: 'Glyphicons Halflings';
  font-style: normal;
  line-height: 1;
}

.glyphicon-glass:before {
  content: "\e001";
}

.glyphicon-music:before {
  content: "\e002";
}

.glyphicon-search:before {
  content: "\e003";
}

.glyphicon-envelope:before {
  content: "\2709";
}

.glyphicon-heart:before {
  content: "\e005";
}

.glyphicon-star:before {
  content: "\e006";
}

.glyphicon-star-empty:before {
  content: "\e007";
}

.glyphicon-user:before {
  content: "\e008";
}

.glyphicon-film:before {
  content: "\e009";
}

.glyphicon-th-large:before {
  content: "\e010";
}

.glyphicon-th:before {
  content: "\e011";
}

.glyphicon-th-list:before {
  content: "\e012";
}

.glyphicon-ok:before {
  content: "\e013";
}

.glyphicon-remove:before {
  content: "\e014";
}

.glyphicon-zoom-in:before {
  content: "\e015";
}

.glyphicon-zoom-out:before {
  content: "\e016";
}

.glyphicon-off:before {
  content: "\e017";
}

.glyphicon-signal:before {
  content: "\e018";
}

.glyphicon-cog:before {
  content: "\e019";
}

.glyphicon-trash:before {
  content: "\e020";
}

.glyphicon-home:before {
  content: "\e021";
}

.glyphicon-file:before {
  content: "\e022";
}

.glyphicon-time:before {
  content: "\e023";
}

.glyphicon-road:before {
  content: "\e024";
}

.glyphicon-download-alt:before {
  content: "\e025";
}

.glyphicon-download:before {
  content: "\e026";
}

.glyphicon-upload:before {
  content: "\e027";
}

.glyphicon-inbox:before {
  content: "\e028";
}

.glyphicon-play-circle:before {
  content: "\e029";
}

.glyphicon-repeat:before {
  content: "\e030";
}

.glyphicon-refresh:before {
  content: "\e031";
}

.glyphicon-list-alt:before {
  content: "\e032";
}

.glyphicon-lock:before {
  content: "\e033";
}

.glyphicon-flag:before {
  content: "\e034";
}

.glyphicon-headphones:before {
  content: "\e035";
}

.glyphicon-volume-off:before {
  content: "\e036";
}

.glyphicon-volume-down:before {
  content: "\e037";
}

.glyphicon-volume-up:before {
  content: "\e038";
}

.glyphicon-qrcode:before {
  content: "\e039";
}

.glyphicon-barcode:before {
  content: "\e040";
}

.glyphicon-tag:before {
  content: "\e041";
}

.glyphicon-tags:before {
  content: "\e042";
}

.glyphicon-book:before {
  content: "\e043";
}

.glyphicon-bookmark:before {
  content: "\e044";
}

.glyphicon-print:before {
  content: "\e045";
}

.glyphicon-camera:before {
  content: "\e046";
}

.glyphicon-font:before {
  content: "\e047";
}

.glyphicon-bold:before {
  content: "\e048";
}

.glyphicon-italic:before {
  content: "\e049";
}

.glyphicon-text-height:before {
  content: "\e050";
}

.glyphicon-text-width:before {
  content: "\e051";
}

.glyphicon-align-left:before {
  content: "\e052";
}

.glyphicon-align-center:before {
  content: "\e053";
}

.glyphicon-align-right:before {
  content: "\e054";
}

.glyphicon-align-justify:before {
  content: "\e055";
}

.glyphicon-list:before {
  content: "\e056";
}

.glyphicon-indent-left:before {
  content: "\e057";
}

.glyphicon-indent-right:before {
  content: "\e058";
}

.glyphicon-facetime-video:before {
  content: "\e059";
}

.glyphicon-picture:before {
  content: "\e060";
}

.glyphicon-pencil:before {
  content: "\270f";
}

.glyphicon-map-marker:before {
  content: "\e062";
}

.glyphicon-adjust:before {
  content: "\e063";
}

.glyphicon-tint:before {
  content: "\e064";
}

.glyphicon-edit:before {
  content: "\e065";
}

.glyphicon-share:before {
  content: "\e066";
}

.glyphicon-check:before {
  content: "\e067";
}

.glyphicon-move:before {
  content: "\e068";
}

.glyphicon-step-backward:before {
  content: "\e069";
}

.glyphicon-fast-backward:before {
  content: "\e070";
}

.glyphicon-backward:before {
  content: "\e071";
}

.glyphicon-play:before {
  content: "\e072";
}

.glyphicon-pause:before {
  content: "\e073";
}

.glyphicon-stop:before {
  content: "\e074";
}

.glyphicon-forward:before {
  content: "\e075";
}

.glyphicon-fast-forward:before {
  content: "\e076";
}

.glyphicon-step-forward:before {
  content: "\e077";
}

.glyphicon-eject:before {
  content: "\e078";
}

.glyphicon-chevron-left:before {
  content: "\e079";
}

.glyphicon-chevron-right:before {
  content: "\e080";
}

.glyphicon-plus-sign:before {
  content: "\e081";
}

.glyphicon-minus-sign:before {
  content: "\e082";
}

.glyphicon-remove-sign:before {
  content: "\e083";
}

.glyphicon-ok-sign:before {
  content: "\e084";
}

.glyphicon-question-sign:before {
  content: "\e085";
}

.glyphicon-info-sign:before {
  content: "\e086";
}

.glyphicon-screenshot:before {
  content: "\e087";
}

.glyphicon-remove-circle:before {
  content: "\e088";
}

.glyphicon-ok-circle:before {
  content: "\e089";
}

.glyphicon-ban-circle:before {
  content: "\e090";
}

.glyphicon-arrow-left:before {
  content: "\e091";
}

.glyphicon-arrow-right:before {
  content: "\e092";
}

.glyphicon-arrow-up:before {
  content: "\e093";
}

.glyphicon-arrow-down:before {
  content: "\e094";
}

.glyphicon-share-alt:before {
  content: "\e095";
}

.glyphicon-resize-full:before {
  content: "\e096";
}

.glyphicon-resize-small:before {
  content: "\e097";
}

.glyphicon-plus:before {
  content: "\002b";
}

.glyphicon-minus:before {
  content: "\2212";
}

.glyphicon-asterisk:before {
  content: "\002a";
}

.glyphicon-exclamation-sign:before {
  content: "\e101";
}

.glyphicon-gift:before {
  content: "\e102";
}

.glyphicon-leaf:before {
  content: "\e103";
}

.glyphicon-fire:before {
  content: "\e104";
}

.glyphicon-eye-open:before {
  content: "\e105";
}

.glyphicon-eye-close:before {
  content: "\e106";
}

.glyphicon-warning-sign:before {
  content: "\e107";
}

.glyphicon-plane:before {
  content: "\e108";
}

.glyphicon-calendar:before {
  content: "\e109";
}

.glyphicon-random:before {
  content: "\e110";
}

.glyphicon-comment:before {
  content: "\e111";
}

.glyphicon-magnet:before {
  content: "\e112";
}

.glyphicon-chevron-up:before {
  content: "\e113";
}

.glyphicon-chevron-down:before {
  content: "\e114";
}

.glyphicon-retweet:before {
  content: "\e115";
}

.glyphicon-shopping-cart:before {
  content: "\e116";
}

.glyphicon-folder-close:before {
  content: "\e117";
}

.glyphicon-folder-open:before {
  content: "\e118";
}

.glyphicon-resize-vertical:before {
  content: "\e119";
}

.glyphicon-resize-horizontal:before {
  content: "\e120";
}

.glyphicon-hdd:before {
  content: "\e121";
}

.glyphicon-bullhorn:before {
  content: "\e122";
}

.glyphicon-bell:before {
  content: "\e123";
}

.glyphicon-certificate:before {
  content: "\e124";
}

.glyphicon-thumbs-up:before {
  content: "\e125";
}

.glyphicon-thumbs-down:before {
  content: "\e126";
}

.glyphicon-hand-right:before {
  content: "\e127";
}

.glyphicon-hand-left:before {
  content: "\e128";
}

.glyphicon-hand-up:before {
  content: "\e129";
}

.glyphicon-hand-down:before {
  content: "\e130";
}

.glyphicon-circle-arrow-right:before {
  content: "\e131";
}

.glyphicon-circle-arrow-left:before {
  content: "\e132";
}

.glyphicon-circle-arrow-up:before {
  content: "\e133";
}

.glyphicon-circle-arrow-down:before {
  content: "\e134";
}

.glyphicon-globe:before {
  content: "\e135";
}

.glyphicon-wrench:before {
  content: "\e136";
}

.glyphicon-tasks:before {
  content: "\e137";
}

.glyphicon-filter:before {
  content: "\e138";
}

.glyphicon-briefcase:before {
  content: "\e139";
}

.glyphicon-fullscreen:before {
  content: "\e140";
}

.glyphicon-dashboard:before {
  content: "\e141";
}

.glyphicon-paperclip:before {
  content: "\e142";
}

.glyphicon-heart-empty:before {
  content: "\e143";
}

.glyphicon-link:before {
  content: "\e144";
}

.glyphicon-phone:before {
  content: "\e145";
}

.glyphicon-pushpin:before {
  content: "\e146";
}

.glyphicon-euro:before {
  content: "\20ac";
}

.glyphicon-usd:before {
  content: "\e148";
}

.glyphicon-gbp:before {
  content: "\e149";
}

.glyphicon-sort:before {
  content: "\e150";
}

.glyphicon-sort-by-alphabet:before {
  content: "\e151";
}

.glyphicon-sort-by-alphabet-alt:before {
  content: "\e152";
}

.glyphicon-sort-by-order:before {
  content: "\e153";
}

.glyphicon-sort-by-order-alt:before {
  content: "\e154";
}

.glyphicon-sort-by-attributes:before {
  content: "\e155";
}

.glyphicon-sort-by-attributes-alt:before {
  content: "\e156";
}

.glyphicon-unchecked:before {
  content: "\e157";
}

.glyphicon-expand:before {
  content: "\e158";
}

.glyphicon-collapse:before {
  content: "\e159";
}

.glyphicon-collapse-top:before {
  content: "\e160";
}

.dropup,
.dropdown {
  position: relative;
}

.dropdown-toggle:active,
.open .dropdown-toggle {
  outline: 0;
}

.caret {
  display: inline-block;
  width: 0;
  height: 0;
  vertical-align: top;
  border-top: 4px solid #000000;
  border-right: 4px solid transparent;
  border-left: 4px solid transparent;
  content: "";
}

.dropdown .caret {
  margin-top: 8px;
  margin-left: 2px;
}

.dropdown-menu {
  position: absolute;
  top: 100%;
  left: 0;
  z-index: 1000;
  display: none;
  float: left;
  min-width: 160px;
  padding: 5px 0;
  margin: 2px 0 0;
  list-style: none;
  background-color: #ffffff;
  border: 1px solid #ccc;
  border: 1px solid rgba(0, 0, 0, 0.2);
  border-radius: 4px;
  -webkit-box-shadow: 0 5px 10px rgba(0, 0, 0, 0.2);
          box-shadow: 0 5px 10px rgba(0, 0, 0, 0.2);
  -webkit-background-clip: padding-box;
     -moz-background-clip: padding-box;
          background-clip: padding-box;
}

.dropdown-menu.pull-right {
  right: 0;
  left: auto;
}

.dropdown-menu .divider {
  height: 1px;
  margin: 9px 1px;
  overflow: hidden;
  background-color: #e5e5e5;
  border-bottom: 1px solid #ffffff;
}

.dropdown-menu li > a {
  display: block;
  padding: 3px 20px;
  clear: both;
  font-weight: normal;
  line-height: 20px;
  color: #333333;
  white-space: nowrap;
}

.dropdown-menu li > a:hover,
.dropdown-menu li > a:focus,
.dropdown-submenu:hover > a {
  color: #ffffff;
  text-decoration: none;
  background-color: #0081c2;
  background-image: -moz-linear-gradient(top, #0088cc, #0077b3);
  background-image: -webkit-gradient(linear, 0 0, 0 100%, from(#0088cc), to(#0077b3));
  background-image: -webkit-linear-gradient(top, #0088cc, #0077b3);
  background-image: -o-linear-gradient(top, #0088cc, #0077b3);
  background-image: linear-gradient(to bottom, #0088cc, #0077b3);
  background-repeat: repeat-x;
  filter: progid:DXImageTransform.Microsoft.gradient(startColorstr='#ff0088cc', endColorstr='#ff0077b3', GradientType=0);
}

.dropdown-menu .active > a,
.dropdown-menu .active > a:hover {
  color: #ffffff;
  text-decoration: none;
  background-color: #0081c2;
  background-image: -moz-linear-gradient(top, #0088cc, #0077b3);
  background-image: -webkit-gradient(linear, 0 0, 0 100%, from(#0088cc), to(#0077b3));
  background-image: -webkit-linear-gradient(top, #0088cc, #0077b3);
  background-image: -o-linear-gradient(top, #0088cc, #0077b3);
  background-image: linear-gradient(to bottom, #0088cc, #0077b3);
  background-repeat: repeat-x;
  outline: 0;
  filter: progid:DXImageTransform.Microsoft.gradient(startColorstr='#ff0088cc', endColorstr='#ff0077b3', GradientType=0);
}

.dropdown-menu .disabled > a,
.dropdown-menu .disabled > a:hover {
  color: #999999;
}

.dropdown-menu .disabled > a:hover {
  text-decoration: none;
  cursor: default;
  background-color: transparent;
  background-image: none;
  filter: progid:DXImageTransform.Microsoft.gradient(enabled=false);
}

.open > .dropdown-menu {
  display: block;
}

.pull-right > .dropdown-menu {
  right: 0;
  left: auto;
}

.dropup .caret,
.navbar-fixed-bottom .dropdown .caret {
  border-top: 0;
  border-bottom: 4px solid #000000;
  content: "";
}

.dropup .dropdown-menu,
.navbar-fixed-bottom .dropdown .dropdown-menu {
  top: auto;
  bottom: 100%;
  margin-bottom: 1px;
}

.dropdown-submenu {
  position: relative;
}

.dropdown-submenu > .dropdown-menu {
  top: 0;
  left: 100%;
  margin-top: -6px;
  margin-left: -1px;
  border-radius: 0 4px 4px 4px;
}

.dropdown-submenu:hover > .dropdown-menu {
  display: block;
}

.dropup .dropdown-submenu > .dropdown-menu {
  top: auto;
  bottom: 0;
  margin-top: 0;
  margin-bottom: -2px;
  border-radius: 4px 4px 4px 0;
}

.dropdown-submenu > a:after {
  display: block;
  float: right;
  width: 0;
  height: 0;
  margin-top: 5px;
  margin-right: -10px;
  border-color: transparent;
  border-left-color: #cccccc;
  border-style: solid;
  border-width: 5px 0 5px 5px;
  content: " ";
}

.dropdown-submenu:hover > a:after {
  border-left-color: #ffffff;
}

.dropdown-submenu.pull-left {
  float: none;
}

.dropdown-submenu.pull-left > .dropdown-menu {
  left: -100%;
  margin-left: 10px;
  border-radius: 4px 0 4px 4px;
}

.dropdown .dropdown-menu .nav-header {
  padding-right: 20px;
  padding-left: 20px;
}

.typeahead {
  z-index: 1051;
  margin-top: 2px;
}

.well {
  min-height: 20px;
  padding: 19px;
  margin-bottom: 20px;
  background-color: #f5f5f5;
  border: 1px solid #e3e3e3;
  border-radius: 4px;
  -webkit-box-shadow: inset 0 1px 1px rgba(0, 0, 0, 0.05);
          box-shadow: inset 0 1px 1px rgba(0, 0, 0, 0.05);
}

.well blockquote {
  border-color: #ddd;
  border-color: rgba(0, 0, 0, 0.15);
}

.well-large {
  padding: 24px;
  border-radius: 6px;
}

.well-small {
  padding: 9px;
  border-radius: 3px;
}

.fade {
  opacity: 0;
  -webkit-transition: opacity 0.15s linear;
     -moz-transition: opacity 0.15s linear;
       -o-transition: opacity 0.15s linear;
          transition: opacity 0.15s linear;
}

.fade.in {
  opacity: 1;
}

.collapse {
  position: relative;
  height: 0;
  overflow: hidden;
  -webkit-transition: height 0.35s ease;
     -moz-transition: height 0.35s ease;
       -o-transition: height 0.35s ease;
          transition: height 0.35s ease;
}

.collapse.in {
  height: auto;
}

.close {
  float: right;
  font-size: 20px;
  font-weight: bold;
  line-height: 20px;
  color: #000000;
  text-shadow: 0 1px 0 #ffffff;
  opacity: 0.2;
  filter: alpha(opacity=20);
}

.close:hover {
  color: #000000;
  text-decoration: none;
  cursor: pointer;
  opacity: 0.4;
  filter: alpha(opacity=40);
}

button.close {
  padding: 0;
  cursor: pointer;
  background: transparent;
  border: 0;
  -webkit-appearance: none;
}

.btn {
  display: inline-block;
  padding: 6px 12px;
  margin-bottom: 0;
  font-size: 14px;
  line-height: 20px;
  color: #333333;
  text-align: center;
  text-shadow: 0 1px 1px rgba(255, 255, 255, 0.75);
  vertical-align: middle;
  cursor: pointer;
  background-color: #f5f5f5;
  background-image: -moz-linear-gradient(top, #ffffff, #e6e6e6);
  background-image: -webkit-gradient(linear, 0 0, 0 100%, from(#ffffff), to(#e6e6e6));
  background-image: -webkit-linear-gradient(top, #ffffff, #e6e6e6);
  background-image: -o-linear-gradient(top, #ffffff, #e6e6e6);
  background-image: linear-gradient(to bottom, #ffffff, #e6e6e6);
  background-repeat: repeat-x;
  border: 1px solid #bbbbbb;
  border-color: #e6e6e6 #e6e6e6 #bfbfbf;
  border-color: rgba(0, 0, 0, 0.1) rgba(0, 0, 0, 0.1) rgba(0, 0, 0, 0.25);
  border-bottom-color: #a2a2a2;
  border-radius: 4px;
  filter: progid:DXImageTransform.Microsoft.gradient(startColorstr='#ffffffff', endColorstr='#ffe6e6e6', GradientType=0);
  filter: progid:DXImageTransform.Microsoft.gradient(enabled=false);
  -webkit-box-shadow: inset 0 1px 0 rgba(255, 255, 255, 0.2), 0 1px 2px rgba(0, 0, 0, 0.05);
          box-shadow: inset 0 1px 0 rgba(255, 255, 255, 0.2), 0 1px 2px rgba(0, 0, 0, 0.05);
}

.btn:hover,
.btn:active,
.btn.active,
.btn.disabled,
.btn[disabled] {
  color: #333333;
  background-color: #e6e6e6;
}

.btn:active,
.btn.active {
  background-color: #cccccc \9;
}

.btn:hover {
  color: #333333;
  text-decoration: none;
  background-position: 0 -15px;
  -webkit-transition: background-position 0.1s linear;
     -moz-transition: background-position 0.1s linear;
       -o-transition: background-position 0.1s linear;
          transition: background-position 0.1s linear;
}

.btn:focus {
  outline: thin dotted #333;
  outline: 5px auto -webkit-focus-ring-color;
  outline-offset: -2px;
}

.btn.active,
.btn:active {
  background-image: none;
  outline: 0;
  -webkit-box-shadow: inset 0 2px 4px rgba(0, 0, 0, 0.15), 0 1px 2px rgba(0, 0, 0, 0.05);
          box-shadow: inset 0 2px 4px rgba(0, 0, 0, 0.15), 0 1px 2px rgba(0, 0, 0, 0.05);
}

.btn.disabled,
.btn[disabled] {
  cursor: default;
  background-image: none;
  opacity: 0.65;
  filter: alpha(opacity=65);
  -webkit-box-shadow: none;
          box-shadow: none;
}

.btn-large {
  padding: 11px 19px;
  font-size: 17.5px;
  border-radius: 6px;
}

.btn-small {
  padding: 2px 10px;
  font-size: 11.9px;
  border-radius: 3px;
}

.btn-mini [class^="icon-"],
.btn-mini [class*=" icon-"] {
  margin-top: -1px;
}

.btn-mini {
  padding: 0 6px;
  font-size: 10.5px;
  border-radius: 3px;
}

.btn [class^="glyphicon-"]::before {
  vertical-align: -2px;
}

.btn-small [class^="glyphicon-"]::before,
.btn-mini [class^="glyphicon-"]::before {
  vertical-align: -1px;
}

.btn-block {
  display: block;
  width: 100%;
  padding-right: 0;
  padding-left: 0;
  -webkit-box-sizing: border-box;
     -moz-box-sizing: border-box;
          box-sizing: border-box;
}

.btn-block + .btn-block {
  margin-top: 5px;
}

input[type="submit"].btn-block,
input[type="reset"].btn-block,
input[type="button"].btn-block {
  width: 100%;
}

.btn-primary.active,
.btn-warning.active,
.btn-danger.active,
.btn-success.active,
.btn-info.active,
.btn-inverse.active {
  color: rgba(255, 255, 255, 0.75);
}

.btn {
  border-color: #c5c5c5;
  border-color: rgba(0, 0, 0, 0.15) rgba(0, 0, 0, 0.15) rgba(0, 0, 0, 0.25);
}

.btn-primary {
  color: #ffffff;
  text-shadow: 0 -1px 0 rgba(0, 0, 0, 0.25);
  background-color: #006dcc;
  background-image: -moz-linear-gradient(top, #0088cc, #0044cc);
  background-image: -webkit-gradient(linear, 0 0, 0 100%, from(#0088cc), to(#0044cc));
  background-image: -webkit-linear-gradient(top, #0088cc, #0044cc);
  background-image: -o-linear-gradient(top, #0088cc, #0044cc);
  background-image: linear-gradient(to bottom, #0088cc, #0044cc);
  background-repeat: repeat-x;
  border-color: #0044cc #0044cc #002a80;
  border-color: rgba(0, 0, 0, 0.1) rgba(0, 0, 0, 0.1) rgba(0, 0, 0, 0.25);
  filter: progid:DXImageTransform.Microsoft.gradient(startColorstr='#ff0088cc', endColorstr='#ff0044cc', GradientType=0);
  filter: progid:DXImageTransform.Microsoft.gradient(enabled=false);
}

.btn-primary:hover,
.btn-primary:active,
.btn-primary.active,
.btn-primary.disabled,
.btn-primary[disabled] {
  color: #ffffff;
  background-color: #0044cc;
}

.btn-primary:active,
.btn-primary.active {
  background-color: #003399 \9;
}

.btn-warning {
  color: #ffffff;
  text-shadow: 0 -1px 0 rgba(0, 0, 0, 0.25);
  background-color: #faa732;
  background-image: -moz-linear-gradient(top, #fbb450, #f89406);
  background-image: -webkit-gradient(linear, 0 0, 0 100%, from(#fbb450), to(#f89406));
  background-image: -webkit-linear-gradient(top, #fbb450, #f89406);
  background-image: -o-linear-gradient(top, #fbb450, #f89406);
  background-image: linear-gradient(to bottom, #fbb450, #f89406);
  background-repeat: repeat-x;
  border-color: #f89406 #f89406 #ad6704;
  border-color: rgba(0, 0, 0, 0.1) rgba(0, 0, 0, 0.1) rgba(0, 0, 0, 0.25);
  filter: progid:DXImageTransform.Microsoft.gradient(startColorstr='#fffbb450', endColorstr='#fff89406', GradientType=0);
  filter: progid:DXImageTransform.Microsoft.gradient(enabled=false);
}

.btn-warning:hover,
.btn-warning:active,
.btn-warning.active,
.btn-warning.disabled,
.btn-warning[disabled] {
  color: #ffffff;
  background-color: #f89406;
}

.btn-warning:active,
.btn-warning.active {
  background-color: #c67605 \9;
}

.btn-danger {
  color: #ffffff;
  text-shadow: 0 -1px 0 rgba(0, 0, 0, 0.25);
  background-color: #da4f49;
  background-image: -moz-linear-gradient(top, #ee5f5b, #bd362f);
  background-image: -webkit-gradient(linear, 0 0, 0 100%, from(#ee5f5b), to(#bd362f));
  background-image: -webkit-linear-gradient(top, #ee5f5b, #bd362f);
  background-image: -o-linear-gradient(top, #ee5f5b, #bd362f);
  background-image: linear-gradient(to bottom, #ee5f5b, #bd362f);
  background-repeat: repeat-x;
  border-color: #bd362f #bd362f #802420;
  border-color: rgba(0, 0, 0, 0.1) rgba(0, 0, 0, 0.1) rgba(0, 0, 0, 0.25);
  filter: progid:DXImageTransform.Microsoft.gradient(startColorstr='#ffee5f5b', endColorstr='#ffbd362f', GradientType=0);
  filter: progid:DXImageTransform.Microsoft.gradient(enabled=false);
}

.btn-danger:hover,
.btn-danger:active,
.btn-danger.active,
.btn-danger.disabled,
.btn-danger[disabled] {
  color: #ffffff;
  background-color: #bd362f;
}

.btn-danger:active,
.btn-danger.active {
  background-color: #942a25 \9;
}

.btn-success {
  color: #ffffff;
  text-shadow: 0 -1px 0 rgba(0, 0, 0, 0.25);
  background-color: #5bb75b;
  background-image: -moz-linear-gradient(top, #62c462, #51a351);
  background-image: -webkit-gradient(linear, 0 0, 0 100%, from(#62c462), to(#51a351));
  background-image: -webkit-linear-gradient(top, #62c462, #51a351);
  background-image: -o-linear-gradient(top, #62c462, #51a351);
  background-image: linear-gradient(to bottom, #62c462, #51a351);
  background-repeat: repeat-x;
  border-color: #51a351 #51a351 #387038;
  border-color: rgba(0, 0, 0, 0.1) rgba(0, 0, 0, 0.1) rgba(0, 0, 0, 0.25);
  filter: progid:DXImageTransform.Microsoft.gradient(startColorstr='#ff62c462', endColorstr='#ff51a351', GradientType=0);
  filter: progid:DXImageTransform.Microsoft.gradient(enabled=false);
}

.btn-success:hover,
.btn-success:active,
.btn-success.active,
.btn-success.disabled,
.btn-success[disabled] {
  color: #ffffff;
  background-color: #51a351;
}

.btn-success:active,
.btn-success.active {
  background-color: #408140 \9;
}

.btn-info {
  color: #ffffff;
  text-shadow: 0 -1px 0 rgba(0, 0, 0, 0.25);
  background-color: #49afcd;
  background-image: -moz-linear-gradient(top, #5bc0de, #2f96b4);
  background-image: -webkit-gradient(linear, 0 0, 0 100%, from(#5bc0de), to(#2f96b4));
  background-image: -webkit-linear-gradient(top, #5bc0de, #2f96b4);
  background-image: -o-linear-gradient(top, #5bc0de, #2f96b4);
  background-image: linear-gradient(to bottom, #5bc0de, #2f96b4);
  background-repeat: repeat-x;
  border-color: #2f96b4 #2f96b4 #1f6377;
  border-color: rgba(0, 0, 0, 0.1) rgba(0, 0, 0, 0.1) rgba(0, 0, 0, 0.25);
  filter: progid:DXImageTransform.Microsoft.gradient(startColorstr='#ff5bc0de', endColorstr='#ff2f96b4', GradientType=0);
  filter: progid:DXImageTransform.Microsoft.gradient(enabled=false);
}

.btn-info:hover,
.btn-info:active,
.btn-info.active,
.btn-info.disabled,
.btn-info[disabled] {
  color: #ffffff;
  background-color: #2f96b4;
}

.btn-info:active,
.btn-info.active {
  background-color: #24748c \9;
}

.btn-inverse {
  color: #ffffff;
  text-shadow: 0 -1px 0 rgba(0, 0, 0, 0.25);
  background-color: #363636;
  background-image: -moz-linear-gradient(top, #444444, #222222);
  background-image: -webkit-gradient(linear, 0 0, 0 100%, from(#444444), to(#222222));
  background-image: -webkit-linear-gradient(top, #444444, #222222);
  background-image: -o-linear-gradient(top, #444444, #222222);
  background-image: linear-gradient(to bottom, #444444, #222222);
  background-repeat: repeat-x;
  border-color: #222222 #222222 #000000;
  border-color: rgba(0, 0, 0, 0.1) rgba(0, 0, 0, 0.1) rgba(0, 0, 0, 0.25);
  filter: progid:DXImageTransform.Microsoft.gradient(startColorstr='#ff444444', endColorstr='#ff222222', GradientType=0);
  filter: progid:DXImageTransform.Microsoft.gradient(enabled=false);
}

.btn-inverse:hover,
.btn-inverse:active,
.btn-inverse.active,
.btn-inverse.disabled,
.btn-inverse[disabled] {
  color: #ffffff;
  background-color: #222222;
}

.btn-inverse:active,
.btn-inverse.active {
  background-color: #080808 \9;
}

.btn-link,
.btn-link:active,
.btn-link[disabled] {
  background-color: transparent;
  background-image: none;
  -webkit-box-shadow: none;
          box-shadow: none;
}

.btn-link {
  color: #0088cc;
  cursor: pointer;
  border-color: transparent;
  border-radius: 0;
}

.btn-link:hover {
  color: #005580;
  text-decoration: underline;
  background-color: transparent;
}

.btn-link[disabled]:hover {
  color: #333333;
  text-decoration: none;
}

.btn-group {
  position: relative;
  display: inline-block;
  font-size: 0;
  white-space: nowrap;
  vertical-align: middle;
}

.btn-group + .btn-group {
  margin-left: 5px;
}

.btn-toolbar {
  margin-top: 10px;
  margin-bottom: 10px;
  font-size: 0;
}

.btn-toolbar > .btn + .btn,
.btn-toolbar > .btn-group + .btn,
.btn-toolbar > .btn + .btn-group {
  margin-left: 5px;
}

.btn-group > .btn {
  position: relative;
  border-radius: 0;
}

.btn-group > .btn + .btn {
  margin-left: -1px;
}

.btn-group > .btn,
.btn-group > .dropdown-menu,
.btn-group > .popover {
  font-size: 14px;
}

.btn-group > .btn-mini {
  font-size: 10.5px;
}

.btn-group > .btn-small {
  font-size: 11.9px;
}

.btn-group > .btn-large {
  font-size: 17.5px;
}

.btn-group > .btn:first-child {
  margin-left: 0;
  border-bottom-left-radius: 4px;
  border-top-left-radius: 4px;
}

.btn-group > .btn:last-child,
.btn-group > .dropdown-toggle {
  border-top-right-radius: 4px;
  border-bottom-right-radius: 4px;
}

.btn-group > .btn.large:first-child {
  margin-left: 0;
  border-bottom-left-radius: 6px;
  border-top-left-radius: 6px;
}

.btn-group > .btn.large:last-child,
.btn-group > .large.dropdown-toggle {
  border-top-right-radius: 6px;
  border-bottom-right-radius: 6px;
}

.btn-group > .btn:hover,
.btn-group > .btn:focus,
.btn-group > .btn:active,
.btn-group > .btn.active {
  z-index: 2;
}

.btn-group .dropdown-toggle:active,
.btn-group.open .dropdown-toggle {
  outline: 0;
}

.btn-group > .btn + .dropdown-toggle {
  padding-right: 8px;
  padding-left: 8px;
  -webkit-box-shadow: inset 1px 0 0 rgba(255, 255, 255, 0.125), inset 0 1px 0 rgba(255, 255, 255, 0.2), 0 1px 2px rgba(0, 0, 0, 0.05);
          box-shadow: inset 1px 0 0 rgba(255, 255, 255, 0.125), inset 0 1px 0 rgba(255, 255, 255, 0.2), 0 1px 2px rgba(0, 0, 0, 0.05);
}

.btn-group > .btn-mini + .dropdown-toggle {
  padding-right: 5px;
  padding-left: 5px;
}

.btn-group > .btn-large + .dropdown-toggle {
  padding-right: 12px;
  padding-left: 12px;
}

.btn-group.open .dropdown-toggle {
  background-image: none;
  -webkit-box-shadow: inset 0 2px 4px rgba(0, 0, 0, 0.15), 0 1px 2px rgba(0, 0, 0, 0.05);
          box-shadow: inset 0 2px 4px rgba(0, 0, 0, 0.15), 0 1px 2px rgba(0, 0, 0, 0.05);
}

.btn-group.open .btn.dropdown-toggle {
  background-color: #e6e6e6;
}

.btn-group.open .btn-primary.dropdown-toggle {
  background-color: #0044cc;
}

.btn-group.open .btn-warning.dropdown-toggle {
  background-color: #f89406;
}

.btn-group.open .btn-danger.dropdown-toggle {
  background-color: #bd362f;
}

.btn-group.open .btn-success.dropdown-toggle {
  background-color: #51a351;
}

.btn-group.open .btn-info.dropdown-toggle {
  background-color: #2f96b4;
}

.btn-group.open .btn-inverse.dropdown-toggle {
  background-color: #222222;
}

.btn .caret {
  margin-top: 8px;
  margin-left: 0;
}

.btn-mini .caret,
.btn-small .caret,
.btn-large .caret {
  margin-top: 6px;
}

.btn-large .caret {
  border-top-width: 5px;
  border-right-width: 5px;
  border-left-width: 5px;
}

.dropup .btn-large .caret {
  border-bottom-width: 5px;
}

.btn-primary .caret,
.btn-warning .caret,
.btn-danger .caret,
.btn-info .caret,
.btn-success .caret,
.btn-inverse .caret {
  border-top-color: #fff;
  border-bottom-color: #fff;
}

.btn-group-vertical {
  display: inline-block;
}

.btn-group-vertical > .btn {
  display: block;
  float: none;
  max-width: 100%;
  border-radius: 0;
}

.btn-group-vertical > .btn + .btn {
  margin-top: -1px;
  margin-left: 0;
}

.btn-group-vertical .btn:first-child {
  border-radius: 4px 4px 0 0;
}

.btn-group-vertical .btn:last-child {
  border-radius: 0 0 4px 4px;
}

.btn-group-vertical .btn-large:first-child {
  border-radius: 6px 6px 0 0;
}

.btn-group-vertical .btn-large:last-child {
  border-radius: 0 0 6px 6px;
}

.alert {
  padding: 8px 35px 8px 14px;
  margin-bottom: 20px;
  text-shadow: 0 1px 0 rgba(255, 255, 255, 0.5);
  background-color: #fcf8e3;
  border: 1px solid #fbeed5;
  border-radius: 4px;
}

.alert,
.alert h4 {
  color: #c09853;
}

.alert h4 {
  margin: 0;
}

.alert .close {
  position: relative;
  top: -2px;
  right: -21px;
  line-height: 20px;
}

.alert-success {
  color: #468847;
  background-color: #dff0d8;
  border-color: #d6e9c6;
}

.alert-success h4 {
  color: #468847;
}

.alert-danger,
.alert-error {
  color: #b94a48;
  background-color: #f2dede;
  border-color: #eed3d7;
}

.alert-danger h4,
.alert-error h4 {
  color: #b94a48;
}

.alert-info {
  color: #3a87ad;
  background-color: #d9edf7;
  border-color: #bce8f1;
}

.alert-info h4 {
  color: #3a87ad;
}

.alert-block {
  padding-top: 14px;
  padding-bottom: 14px;
}

.alert-block > p,
.alert-block > ul {
  margin-bottom: 0;
}

.alert-block p + p {
  margin-top: 5px;
}

.nav {
  margin-bottom: 20px;
  margin-left: 0;
  list-style: none;
}

.nav:before,
.nav:after {
  display: table;
  line-height: 0;
  content: "";
}

.nav:after {
  clear: both;
}

.nav > li {
  float: left;
}

.nav > li > a {
  display: block;
  padding: 8px 12px;
}

.nav > li > a:hover {
  text-decoration: none;
  background-color: #eeeeee;
}

.nav > li > a > img {
  max-width: none;
}

.nav > .pull-right {
  float: right;
}

.nav-header {
  display: block;
  padding: 3px 15px;
  font-size: 11px;
  font-weight: bold;
  line-height: 20px;
  color: #999999;
  text-shadow: 0 1px 0 rgba(255, 255, 255, 0.5);
  text-transform: uppercase;
}

.nav li + .nav-header {
  margin-top: 9px;
}

.nav .divider {
  height: 1px;
  margin: 9px 1px;
  overflow: hidden;
  background-color: #e5e5e5;
  border-bottom: 1px solid #ffffff;
}

.nav-tabs {
  border-bottom: 1px solid #ddd;
}

.nav-tabs > li {
  margin-bottom: -1px;
}

.nav-tabs > li > a {
  margin-right: 2px;
  line-height: 20px;
  border: 1px solid transparent;
  border-radius: 4px 4px 0 0;
}

.nav-tabs > li > a:hover {
  border-color: #eeeeee #eeeeee #dddddd;
}

.nav-tabs > .active > a,
.nav-tabs > .active > a:hover {
  color: #555555;
  cursor: default;
  background-color: #ffffff;
  border: 1px solid #ddd;
  border-bottom-color: transparent;
}

.nav-pills > li > a {
  border-radius: 5px;
}

.nav-pills > li + li > a {
  margin-left: 2px;
}

.nav-pills > .active > a,
.nav-pills > .active > a:hover {
  color: #fff;
  background-color: #0088cc;
}

.nav-stacked > li {
  float: none;
}

.nav-stacked > li + li > a {
  margin-top: 2px;
  margin-left: 0;
}

.nav-justified {
  max-height: 37px;
}

.nav-justified > li {
  display: table-cell;
  float: none;
  width: 1%;
  text-align: center;
}

.nav-list {
  background-color: #fff;
  border-radius: 6px;
  -webkit-box-shadow: 0 1px 4px rgba(0, 0, 0, 0.065);
          box-shadow: 0 1px 4px rgba(0, 0, 0, 0.065);
}

.nav-list > li {
  float: none;
}

.nav-list > li > a {
  margin-bottom: -1px;
  border: 1px solid #e5e5e5;
}

.nav-list > li > a:hover {
  background-color: #f5f5f5;
}

.nav-list > li:first-child > a {
  border-radius: 6px 6px 0 0;
}

.nav-list > li:last-child > a {
  border-radius: 0 0 6px 6px;
}

.nav-list > .active > a,
.nav-list > .active > a:hover {
  position: relative;
  z-index: 2;
  padding: 9px 15px;
  color: #fff;
  text-shadow: 0 1px 0 rgba(0, 0, 0, 0.15);
  background-color: #0088cc;
  border-width: 0;
  -webkit-box-shadow: inset 1px 0 0 rgba(0, 0, 0, 0.1), inset -1px 0 0 rgba(0, 0, 0, 0.1);
          box-shadow: inset 1px 0 0 rgba(0, 0, 0, 0.1), inset -1px 0 0 rgba(0, 0, 0, 0.1);
}

.nav-tabs .dropdown-menu {
  border-top-right-radius: 0;
  border-top-left-radius: 0;
}

.nav .dropdown-toggle .caret {
  margin-top: 8px;
  border-top-color: #0088cc;
  border-bottom-color: #0088cc;
}

.nav .dropdown-toggle:hover .caret {
  border-top-color: #005580;
  border-bottom-color: #005580;
}

.nav .active .dropdown-toggle .caret {
  border-top-color: #fff;
  border-bottom-color: #fff;
}

.nav-tabs .active .dropdown-toggle .caret {
  border-top-color: #555555;
  border-bottom-color: #555555;
}

.nav > .dropdown.active > a:hover {
  cursor: pointer;
}

.nav-tabs .open .dropdown-toggle,
.nav-pills .open .dropdown-toggle,
.nav > li.dropdown.open.active > a:hover {
  color: #fff;
  background-color: #999999;
  border-color: #999999;
}

.nav li.dropdown.open .caret,
.nav li.dropdown.open.active .caret,
.nav li.dropdown.open a:hover .caret {
  border-top-color: #fff;
  border-bottom-color: #fff;
  opacity: 1;
  filter: alpha(opacity=100);
}

.tabs-stacked .open > a:hover {
  border-color: #999999;
}

.tabbable:before,
.tabbable:after {
  display: table;
  line-height: 0;
  content: "";
}

.tabbable:after {
  clear: both;
}

.tab-content {
  overflow: auto;
}

.tab-content > .tab-pane,
.pill-content > .pill-pane {
  display: none;
}

.tab-content > .active,
.pill-content > .active {
  display: block;
}

.nav > .disabled > a {
  color: #999999;
}

.nav > .disabled > a:hover {
  text-decoration: none;
  cursor: default;
  background-color: transparent;
}

.navbar {
  padding: 0 20px;
  margin-bottom: 20px;
  overflow: visible;
  background-color: #fafafa;
  background-image: -moz-linear-gradient(top, #ffffff, #f2f2f2);
  background-image: -webkit-gradient(linear, 0 0, 0 100%, from(#ffffff), to(#f2f2f2));
  background-image: -webkit-linear-gradient(top, #ffffff, #f2f2f2);
  background-image: -o-linear-gradient(top, #ffffff, #f2f2f2);
  background-image: linear-gradient(to bottom, #ffffff, #f2f2f2);
  background-repeat: repeat-x;
  border: 1px solid #d4d4d4;
  border-radius: 4px;
  filter: progid:DXImageTransform.Microsoft.gradient(startColorstr='#ffffffff', endColorstr='#fff2f2f2', GradientType=0);
  -webkit-box-shadow: 0 1px 4px rgba(0, 0, 0, 0.065);
          box-shadow: 0 1px 4px rgba(0, 0, 0, 0.065);
}

.navbar:before,
.navbar:after {
  display: table;
  line-height: 0;
  content: "";
}

.navbar:after {
  clear: both;
}

.navbar .container {
  width: auto;
}

.nav-collapse.collapse {
  height: auto;
  overflow: visible;
}

.navbar .brand {
  display: block;
  float: left;
  padding: 12px 20px 12px;
  margin-left: -20px;
  font-size: 20px;
  font-weight: 200;
  color: #777777;
  text-shadow: 0 1px 0 #ffffff;
}

.navbar .brand:hover {
  text-decoration: none;
}

.navbar-text {
  margin-bottom: 0;
  line-height: 44px;
  color: #777777;
}

.navbar-link {
  color: #777777;
}

.navbar-link:hover {
  color: #333333;
}

.navbar .divider-vertical {
  height: 44px;
  margin: 0 9px;
  border-right: 1px solid #ffffff;
  border-left: 1px solid #f2f2f2;
}

.navbar .btn,
.navbar .btn-group {
  margin-top: 7px;
}

.navbar .btn-group .btn,
.navbar .input-prepend .btn,
.navbar .input-append .btn {
  margin-top: 0;
}

.navbar-form {
  margin-bottom: 0;
}

.navbar-form:before,
.navbar-form:after {
  display: table;
  line-height: 0;
  content: "";
}

.navbar-form:after {
  clear: both;
}

.navbar-form input,
.navbar-form select,
.navbar-form .radio,
.navbar-form .checkbox {
  margin-top: 7px;
}

.navbar-form input,
.navbar-form select,
.navbar-form .btn {
  display: inline-block;
  margin-bottom: 0;
}

.navbar-form input[type="image"],
.navbar-form input[type="checkbox"],
.navbar-form input[type="radio"] {
  margin-top: 3px;
}

.navbar-form .input-append,
.navbar-form .input-prepend {
  margin-top: 5px;
  white-space: nowrap;
}

.navbar-form .input-append input,
.navbar-form .input-prepend input {
  margin-top: 0;
}

.navbar-search {
  position: relative;
  float: left;
  margin-top: 7px;
  margin-bottom: 0;
}

.navbar-search .search-query {
  padding: 4px 14px;
  margin-bottom: 0;
  font-family: "Helvetica Neue", Helvetica, Arial, sans-serif;
  font-size: 13px;
  font-weight: normal;
  line-height: 1;
  border-radius: 15px;
}

.navbar-static-top {
  position: static;
  margin-bottom: 0;
  border-radius: 0;
}

.navbar-fixed-top,
.navbar-fixed-bottom {
  position: fixed;
  right: 0;
  left: 0;
  z-index: 1030;
  padding-right: 0;
  padding-left: 0;
  margin-bottom: 0;
  border-width: 0 0 1px;
  border-radius: 0;
}

.navbar-fixed-bottom {
  border-width: 1px 0 0;
}

.navbar-static-top .container,
.navbar-fixed-top .container,
.navbar-fixed-bottom .container {
  width: 100%;
}

.navbar-fixed-top {
  top: 0;
}

.navbar-fixed-top,
.navbar-static-top {
  -webkit-box-shadow: 0 1px 10px rgba(0, 0, 0, 0.1);
          box-shadow: 0 1px 10px rgba(0, 0, 0, 0.1);
}

.navbar-fixed-bottom {
  bottom: 0;
  -webkit-box-shadow: 0 -1px 10px rgba(0, 0, 0, 0.1);
          box-shadow: 0 -1px 10px rgba(0, 0, 0, 0.1);
}

.navbar .nav {
  position: relative;
  left: 0;
  display: block;
  float: left;
  margin: 0 10px 0 0;
}

.navbar .nav.pull-right {
  float: right;
  margin-right: 0;
}

.navbar .nav > li {
  float: left;
}

.navbar .nav > li > a {
  float: none;
  padding: 12px 15px 12px;
  color: #777777;
  text-decoration: none;
  text-shadow: 0 1px 0 #ffffff;
}

.navbar .nav .dropdown-toggle .caret {
  margin-top: 8px;
}

.navbar .nav > li > a:focus,
.navbar .nav > li > a:hover {
  color: #333333;
  text-decoration: none;
  background-color: transparent;
}

.navbar .nav > .active > a,
.navbar .nav > .active > a:hover,
.navbar .nav > .active > a:focus {
  color: #555555;
  text-decoration: none;
  background-color: #e5e5e5;
  -webkit-box-shadow: inset 0 3px 8px rgba(0, 0, 0, 0.125);
          box-shadow: inset 0 3px 8px rgba(0, 0, 0, 0.125);
}

.navbar .btn-navbar {
  display: none;
  float: right;
  padding: 7px 10px;
  margin-right: 5px;
  margin-left: 5px;
  color: #ffffff;
  text-shadow: 0 -1px 0 rgba(0, 0, 0, 0.25);
  background-color: #ededed;
  background-image: -moz-linear-gradient(top, #f2f2f2, #e5e5e5);
  background-image: -webkit-gradient(linear, 0 0, 0 100%, from(#f2f2f2), to(#e5e5e5));
  background-image: -webkit-linear-gradient(top, #f2f2f2, #e5e5e5);
  background-image: -o-linear-gradient(top, #f2f2f2, #e5e5e5);
  background-image: linear-gradient(to bottom, #f2f2f2, #e5e5e5);
  background-repeat: repeat-x;
  border-color: #e5e5e5 #e5e5e5 #bfbfbf;
  border-color: rgba(0, 0, 0, 0.1) rgba(0, 0, 0, 0.1) rgba(0, 0, 0, 0.25);
  filter: progid:DXImageTransform.Microsoft.gradient(startColorstr='#fff2f2f2', endColorstr='#ffe5e5e5', GradientType=0);
  filter: progid:DXImageTransform.Microsoft.gradient(enabled=false);
  -webkit-box-shadow: inset 0 1px 0 rgba(255, 255, 255, 0.1), 0 1px 0 rgba(255, 255, 255, 0.075);
          box-shadow: inset 0 1px 0 rgba(255, 255, 255, 0.1), 0 1px 0 rgba(255, 255, 255, 0.075);
}

.navbar .btn-navbar:hover,
.navbar .btn-navbar:active,
.navbar .btn-navbar.active,
.navbar .btn-navbar.disabled,
.navbar .btn-navbar[disabled] {
  color: #ffffff;
  background-color: #e5e5e5;
}

.navbar .btn-navbar:active,
.navbar .btn-navbar.active {
  background-color: #cccccc \9;
}

.navbar .btn-navbar .icon-bar {
  display: block;
  width: 18px;
  height: 2px;
  background-color: #f5f5f5;
  border-radius: 1px;
  -webkit-box-shadow: 0 1px 0 rgba(0, 0, 0, 0.25);
          box-shadow: 0 1px 0 rgba(0, 0, 0, 0.25);
}

.btn-navbar .icon-bar + .icon-bar {
  margin-top: 3px;
}

.navbar .nav > li > .dropdown-menu:before {
  position: absolute;
  top: -7px;
  left: 9px;
  display: inline-block;
  border-right: 7px solid transparent;
  border-bottom: 7px solid #ccc;
  border-left: 7px solid transparent;
  border-bottom-color: rgba(0, 0, 0, 0.2);
  content: '';
}

.navbar .nav > li > .dropdown-menu:after {
  position: absolute;
  top: -6px;
  left: 10px;
  display: inline-block;
  border-right: 6px solid transparent;
  border-bottom: 6px solid #ffffff;
  border-left: 6px solid transparent;
  content: '';
}

.navbar-fixed-bottom .nav > li > .dropdown-menu:before {
  top: auto;
  bottom: -7px;
  border-top: 7px solid #ccc;
  border-bottom: 0;
  border-top-color: rgba(0, 0, 0, 0.2);
}

.navbar-fixed-bottom .nav > li > .dropdown-menu:after {
  top: auto;
  bottom: -6px;
  border-top: 6px solid #ffffff;
  border-bottom: 0;
}

.navbar .nav li.dropdown > a:hover .caret {
  border-top-color: #555555;
  border-bottom-color: #555555;
}

.navbar .nav li.dropdown.open > .dropdown-toggle,
.navbar .nav li.dropdown.active > .dropdown-toggle,
.navbar .nav li.dropdown.open.active > .dropdown-toggle {
  color: #555555;
  background-color: #e5e5e5;
}

.navbar .nav li.dropdown > .dropdown-toggle .caret {
  border-top-color: #777777;
  border-bottom-color: #777777;
}

.navbar .nav li.dropdown.open > .dropdown-toggle .caret,
.navbar .nav li.dropdown.active > .dropdown-toggle .caret,
.navbar .nav li.dropdown.open.active > .dropdown-toggle .caret {
  border-top-color: #555555;
  border-bottom-color: #555555;
}

.navbar .pull-right > li > .dropdown-menu,
.navbar .nav > li > .dropdown-menu.pull-right {
  right: 0;
  left: auto;
}

.navbar .pull-right > li > .dropdown-menu:before,
.navbar .nav > li > .dropdown-menu.pull-right:before {
  right: 12px;
  left: auto;
}

.navbar .pull-right > li > .dropdown-menu:after,
.navbar .nav > li > .dropdown-menu.pull-right:after {
  right: 13px;
  left: auto;
}

.navbar .pull-right > li > .dropdown-menu .dropdown-menu,
.navbar .nav > li > .dropdown-menu.pull-right .dropdown-menu {
  right: 100%;
  left: auto;
  margin-right: -1px;
  margin-left: 0;
  border-radius: 6px 0 6px 6px;
}

.navbar-inverse {
  background-color: #1b1b1b;
  background-image: -moz-linear-gradient(top, #222222, #111111);
  background-image: -webkit-gradient(linear, 0 0, 0 100%, from(#222222), to(#111111));
  background-image: -webkit-linear-gradient(top, #222222, #111111);
  background-image: -o-linear-gradient(top, #222222, #111111);
  background-image: linear-gradient(to bottom, #222222, #111111);
  background-repeat: repeat-x;
  border-color: #111111;
  filter: progid:DXImageTransform.Microsoft.gradient(startColorstr='#ff222222', endColorstr='#ff111111', GradientType=0);
}

.navbar-inverse .brand,
.navbar-inverse .nav > li > a {
  color: #999999;
  text-shadow: 0 -1px 0 rgba(0, 0, 0, 0.25);
}

.navbar-inverse .brand:hover,
.navbar-inverse .nav > li > a:hover {
  color: #ffffff;
}

.navbar-inverse .brand {
  color: #999999;
}

.navbar-inverse .navbar-text {
  color: #999999;
}

.navbar-inverse .nav > li > a:focus,
.navbar-inverse .nav > li > a:hover {
  color: #ffffff;
  background-color: transparent;
}

.navbar-inverse .nav .active > a,
.navbar-inverse .nav .active > a:hover,
.navbar-inverse .nav .active > a:focus {
  color: #ffffff;
  background-color: #111111;
}

.navbar-inverse .navbar-link {
  color: #999999;
}

.navbar-inverse .navbar-link:hover {
  color: #ffffff;
}

.navbar-inverse .divider-vertical {
  border-right-color: #222222;
  border-left-color: #111111;
}

.navbar-inverse .nav li.dropdown.open > .dropdown-toggle,
.navbar-inverse .nav li.dropdown.active > .dropdown-toggle,
.navbar-inverse .nav li.dropdown.open.active > .dropdown-toggle {
  color: #ffffff;
  background-color: #111111;
}

.navbar-inverse .nav li.dropdown > a:hover .caret {
  border-top-color: #ffffff;
  border-bottom-color: #ffffff;
}

.navbar-inverse .nav li.dropdown > .dropdown-toggle .caret {
  border-top-color: #999999;
  border-bottom-color: #999999;
}

.navbar-inverse .nav li.dropdown.open > .dropdown-toggle .caret,
.navbar-inverse .nav li.dropdown.active > .dropdown-toggle .caret,
.navbar-inverse .nav li.dropdown.open.active > .dropdown-toggle .caret {
  border-top-color: #ffffff;
  border-bottom-color: #ffffff;
}

.navbar-inverse .navbar-search .search-query {
  color: #fff;
  background-color: #515151;
  border-color: #111111;
  -webkit-box-shadow: inset 0 1px 2px rgba(0, 0, 0, 0.1), 0 1px 0 rgba(255, 255, 255, 0.15);
          box-shadow: inset 0 1px 2px rgba(0, 0, 0, 0.1), 0 1px 0 rgba(255, 255, 255, 0.15);
  -webkit-transition: none;
     -moz-transition: none;
       -o-transition: none;
          transition: none;
}

.navbar-inverse .navbar-search .search-query:-moz-placeholder {
  color: #cccccc;
}

.navbar-inverse .navbar-search .search-query:-ms-input-placeholder {
  color: #cccccc;
}

.navbar-inverse .navbar-search .search-query::-webkit-input-placeholder {
  color: #cccccc;
}

.navbar-inverse .navbar-search .search-query:focus,
.navbar-inverse .navbar-search .search-query.focused {
  padding: 5px 15px;
  color: #333333;
  text-shadow: 0 1px 0 #fff;
  background-color: #ffffff;
  border: 0;
  outline: 0;
  -webkit-box-shadow: 0 0 3px rgba(0, 0, 0, 0.15);
          box-shadow: 0 0 3px rgba(0, 0, 0, 0.15);
}

.navbar-inverse .btn-navbar {
  color: #ffffff;
  text-shadow: 0 -1px 0 rgba(0, 0, 0, 0.25);
  background-color: #0e0e0e;
  background-image: -moz-linear-gradient(top, #151515, #040404);
  background-image: -webkit-gradient(linear, 0 0, 0 100%, from(#151515), to(#040404));
  background-image: -webkit-linear-gradient(top, #151515, #040404);
  background-image: -o-linear-gradient(top, #151515, #040404);
  background-image: linear-gradient(to bottom, #151515, #040404);
  background-repeat: repeat-x;
  border-color: #040404 #040404 #000000;
  border-color: rgba(0, 0, 0, 0.1) rgba(0, 0, 0, 0.1) rgba(0, 0, 0, 0.25);
  filter: progid:DXImageTransform.Microsoft.gradient(startColorstr='#ff151515', endColorstr='#ff040404', GradientType=0);
  filter: progid:DXImageTransform.Microsoft.gradient(enabled=false);
}

.navbar-inverse .btn-navbar:hover,
.navbar-inverse .btn-navbar:active,
.navbar-inverse .btn-navbar.active,
.navbar-inverse .btn-navbar.disabled,
.navbar-inverse .btn-navbar[disabled] {
  color: #ffffff;
  background-color: #040404;
}

.navbar-inverse .btn-navbar:active,
.navbar-inverse .btn-navbar.active {
  background-color: #000000 \9;
}

.breadcrumb {
  padding: 8px 15px;
  margin: 0 0 20px;
  list-style: none;
  background-color: #f5f5f5;
  border-radius: 4px;
}

.breadcrumb > li {
  display: inline-block;
  text-shadow: 0 1px 0 #fff;
}

<<<<<<< HEAD
.breadcrumb > li:after {
  display: inline-block;
=======
.breadcrumb > li > .divider {
>>>>>>> 9376a7c2
  padding: 0 5px;
  color: #ccc;
  content: "\00a0 /";
}

.breadcrumb > .active {
  color: #999999;
}

.pagination {
  margin: 20px 0;
}

.pagination ul {
  display: inline-block;
  margin-bottom: 0;
  margin-left: 0;
  border-radius: 4px;
  -webkit-box-shadow: 0 1px 2px rgba(0, 0, 0, 0.05);
          box-shadow: 0 1px 2px rgba(0, 0, 0, 0.05);
}

.pagination ul > li {
  display: inline;
}

.pagination ul > li > a,
.pagination ul > li > span {
  float: left;
  padding: 4px 12px;
  line-height: 20px;
  text-decoration: none;
  background-color: #ffffff;
  border: 1px solid #dddddd;
  border-left-width: 0;
}

.pagination ul > li > a:hover,
.pagination ul > .active > a,
.pagination ul > .active > span {
  background-color: #f5f5f5;
}

.pagination ul > .active > a,
.pagination ul > .active > span {
  color: #999999;
  cursor: default;
}

.pagination ul > .disabled > span,
.pagination ul > .disabled > a,
.pagination ul > .disabled > a:hover {
  color: #999999;
  cursor: default;
  background-color: transparent;
}

.pagination ul > li:first-child > a,
.pagination ul > li:first-child > span {
  border-left-width: 1px;
  border-bottom-left-radius: 4px;
  border-top-left-radius: 4px;
}

.pagination ul > li:last-child > a,
.pagination ul > li:last-child > span {
  border-top-right-radius: 4px;
  border-bottom-right-radius: 4px;
}

.pagination-centered {
  text-align: center;
}

.pagination-right {
  text-align: right;
}

.pagination-large ul > li > a,
.pagination-large ul > li > span {
  padding: 11px 19px;
  font-size: 17.5px;
}

.pagination-large ul > li:first-child > a,
.pagination-large ul > li:first-child > span {
  border-bottom-left-radius: 6px;
  border-top-left-radius: 6px;
}

.pagination-large ul > li:last-child > a,
.pagination-large ul > li:last-child > span {
  border-top-right-radius: 6px;
  border-bottom-right-radius: 6px;
}

.pagination-mini ul > li:first-child > a,
.pagination-small ul > li:first-child > a,
.pagination-mini ul > li:first-child > span,
.pagination-small ul > li:first-child > span {
  border-bottom-left-radius: 3px;
  border-top-left-radius: 3px;
}

.pagination-mini ul > li:last-child > a,
.pagination-small ul > li:last-child > a,
.pagination-mini ul > li:last-child > span,
.pagination-small ul > li:last-child > span {
  border-top-right-radius: 3px;
  border-bottom-right-radius: 3px;
}

.pagination-small ul > li > a,
.pagination-small ul > li > span {
  padding: 2px 10px;
  font-size: 11.9px;
}

.pagination-mini ul > li > a,
.pagination-mini ul > li > span {
  padding: 0 6px;
  font-size: 10.5px;
}

.pager {
  margin: 20px 0;
  text-align: center;
  list-style: none;
}

.pager:before,
.pager:after {
  display: table;
  line-height: 0;
  content: "";
}

.pager:after {
  clear: both;
}

.pager li {
  display: inline;
}

.pager li > a,
.pager li > span {
  display: inline-block;
  padding: 5px 14px;
  background-color: #fff;
  border: 1px solid #ddd;
  border-radius: 15px;
}

.pager li > a:hover {
  text-decoration: none;
  background-color: #f5f5f5;
}

.pager .next > a,
.pager .next > span {
  float: right;
}

.pager .previous > a,
.pager .previous > span {
  float: left;
}

.pager .disabled > a,
.pager .disabled > a:hover,
.pager .disabled > span {
  color: #999999;
  cursor: default;
  background-color: #fff;
}

.modal-backdrop {
  position: fixed;
  top: 0;
  right: 0;
  bottom: 0;
  left: 0;
  z-index: 1040;
  background-color: #000000;
}

.modal-backdrop.fade {
  opacity: 0;
}

.modal-backdrop,
.modal-backdrop.fade.in {
  opacity: 0.8;
  filter: alpha(opacity=80);
}

.modal {
  position: fixed;
  top: 10%;
  left: 50%;
  z-index: 1050;
  width: 560px;
  margin-left: -280px;
  background-color: #fff;
  border: 1px solid #999;
  border: 1px solid rgba(0, 0, 0, 0.3);
  border-radius: 6px;
  outline: none;
  -webkit-box-shadow: 0 3px 7px rgba(0, 0, 0, 0.3);
          box-shadow: 0 3px 7px rgba(0, 0, 0, 0.3);
  -webkit-background-clip: padding-box;
     -moz-background-clip: padding-box;
          background-clip: padding-box;
}

.modal.fade {
  top: -25%;
  -webkit-transition: opacity 0.3s linear, top 0.3s ease-out;
     -moz-transition: opacity 0.3s linear, top 0.3s ease-out;
       -o-transition: opacity 0.3s linear, top 0.3s ease-out;
          transition: opacity 0.3s linear, top 0.3s ease-out;
}

.modal.fade.in {
  top: 10%;
}

.modal-header {
  padding: 9px 15px;
  border-bottom: 1px solid #eee;
}

.modal-header .close {
  margin-top: 2px;
}

.modal-header h3 {
  margin: 0;
  line-height: 30px;
}

.modal-body {
  position: relative;
  max-height: 400px;
  padding: 15px;
  overflow-y: auto;
}

.modal-form {
  margin-bottom: 0;
}

.modal-footer {
  padding: 14px 15px 15px;
  margin-bottom: 0;
  text-align: right;
  background-color: #f5f5f5;
  border-top: 1px solid #ddd;
  border-radius: 0 0 6px 6px;
  -webkit-box-shadow: inset 0 1px 0 #ffffff;
          box-shadow: inset 0 1px 0 #ffffff;
}

.modal-footer:before,
.modal-footer:after {
  display: table;
  line-height: 0;
  content: "";
}

.modal-footer:after {
  clear: both;
}

.modal-footer .btn + .btn {
  margin-bottom: 0;
  margin-left: 5px;
}

.modal-footer .btn-group .btn + .btn {
  margin-left: -1px;
}

.modal-footer .btn-block + .btn-block {
  margin-left: 0;
}

.tooltip {
  position: absolute;
  z-index: 1030;
  display: block;
  padding: 5px;
  font-size: 11px;
  opacity: 0;
  filter: alpha(opacity=0);
  visibility: visible;
}

.tooltip.in {
  opacity: 1;
  filter: alpha(opacity=100);
}

.tooltip.top {
  margin-top: -3px;
}

.tooltip.right {
  margin-left: 3px;
}

.tooltip.bottom {
  margin-top: 3px;
}

.tooltip.left {
  margin-left: -3px;
}

.tooltip-inner {
  max-width: 200px;
  padding: 3px 8px;
  color: #ffffff;
  text-align: center;
  text-decoration: none;
  background-color: rgba(0, 0, 0, 0.9);
  border-radius: 4px;
}

.tooltip-arrow {
  position: absolute;
  width: 0;
  height: 0;
  border-color: transparent;
  border-style: solid;
}

.tooltip.top .tooltip-arrow {
  bottom: 0;
  left: 50%;
  margin-left: -5px;
  border-top-color: rgba(0, 0, 0, 0.9);
  border-width: 5px 5px 0;
}

.tooltip.right .tooltip-arrow {
  top: 50%;
  left: 0;
  margin-top: -5px;
  border-right-color: rgba(0, 0, 0, 0.9);
  border-width: 5px 5px 5px 0;
}

.tooltip.left .tooltip-arrow {
  top: 50%;
  right: 0;
  margin-top: -5px;
  border-left-color: rgba(0, 0, 0, 0.9);
  border-width: 5px 0 5px 5px;
}

.tooltip.bottom .tooltip-arrow {
  top: 0;
  left: 50%;
  margin-left: -5px;
  border-bottom-color: rgba(0, 0, 0, 0.9);
  border-width: 0 5px 5px;
}

.popover {
  position: absolute;
  top: 0;
  left: 0;
  z-index: 1010;
  display: none;
  width: 236px;
  padding: 1px;
  text-align: left;
  white-space: normal;
  background-color: #ffffff;
  border: 1px solid #ccc;
  border: 1px solid rgba(0, 0, 0, 0.2);
  border-radius: 6px;
  -webkit-box-shadow: 0 5px 10px rgba(0, 0, 0, 0.2);
          box-shadow: 0 5px 10px rgba(0, 0, 0, 0.2);
  -webkit-background-clip: padding-box;
     -moz-background-clip: padding;
          background-clip: padding-box;
}

.popover.top {
  margin-top: -10px;
}

.popover.right {
  margin-left: 10px;
}

.popover.bottom {
  margin-top: 10px;
}

.popover.left {
  margin-left: -10px;
}

.popover-title {
  padding: 8px 14px;
  margin: 0;
  font-size: 14px;
  font-weight: normal;
  line-height: 18px;
  background-color: #f7f7f7;
  border-bottom: 1px solid #ebebeb;
  border-radius: 5px 5px 0 0;
}

.popover-content {
  padding: 9px 14px;
}

.popover .arrow,
.popover .arrow:after {
  position: absolute;
  display: block;
  width: 0;
  height: 0;
  border-color: transparent;
  border-style: solid;
}

.popover .arrow {
  border-width: 11px;
}

.popover .arrow:after {
  border-width: 10px;
  content: "";
}

.popover.top .arrow {
  bottom: -11px;
  left: 50%;
  margin-left: -11px;
  border-top-color: #999;
  border-top-color: rgba(0, 0, 0, 0.25);
  border-bottom-width: 0;
}

.popover.top .arrow:after {
  bottom: 1px;
  margin-left: -10px;
  border-top-color: #ffffff;
  border-bottom-width: 0;
}

.popover.right .arrow {
  top: 50%;
  left: -11px;
  margin-top: -11px;
  border-right-color: #999;
  border-right-color: rgba(0, 0, 0, 0.25);
  border-left-width: 0;
}

.popover.right .arrow:after {
  bottom: -10px;
  left: 1px;
  border-right-color: #ffffff;
  border-left-width: 0;
}

.popover.bottom .arrow {
  top: -11px;
  left: 50%;
  margin-left: -11px;
  border-bottom-color: #999;
  border-bottom-color: rgba(0, 0, 0, 0.25);
  border-top-width: 0;
}

.popover.bottom .arrow:after {
  top: 1px;
  margin-left: -10px;
  border-bottom-color: #ffffff;
  border-top-width: 0;
}

.popover.left .arrow {
  top: 50%;
  right: -11px;
  margin-top: -11px;
  border-left-color: #999;
  border-left-color: rgba(0, 0, 0, 0.25);
  border-right-width: 0;
}

.popover.left .arrow:after {
  right: 1px;
  bottom: -10px;
  border-left-color: #ffffff;
  border-right-width: 0;
}

.thumbnail {
  display: block;
  padding: 4px;
  line-height: 20px;
  border: 1px solid #ddd;
  border-radius: 4px;
  -webkit-box-shadow: 0 1px 3px rgba(0, 0, 0, 0.055);
          box-shadow: 0 1px 3px rgba(0, 0, 0, 0.055);
  -webkit-transition: all 0.2s ease-in-out;
     -moz-transition: all 0.2s ease-in-out;
       -o-transition: all 0.2s ease-in-out;
          transition: all 0.2s ease-in-out;
}

a.thumbnail:hover {
  border-color: #0088cc;
  -webkit-box-shadow: 0 1px 4px rgba(0, 105, 214, 0.25);
          box-shadow: 0 1px 4px rgba(0, 105, 214, 0.25);
}

.thumbnail > img {
  display: block;
  max-width: 100%;
  margin-right: auto;
  margin-left: auto;
}

.thumbnail .caption {
  padding: 9px;
  color: #555555;
}

.media,
.media-body {
  overflow: hidden;
  zoom: 1;
}

.media,
.media .media {
  margin-top: 15px;
}

.media:first-child {
  margin-top: 0;
}

.media-object {
  display: block;
}

.media-heading {
  margin: 0 0 5px;
}

.media .pull-left {
  margin-right: 10px;
}

.media .pull-right {
  margin-left: 10px;
}

.media-list {
  margin-left: 0;
  list-style: none;
}

.label,
.badge {
  display: inline-block;
  padding: 2px 4px;
  font-size: 11.844px;
  font-weight: bold;
  line-height: 14px;
  color: #fff;
  text-shadow: 0 -1px 0 rgba(0, 0, 0, 0.25);
  white-space: nowrap;
  vertical-align: baseline;
  background-color: #999999;
}

.label {
  border-radius: 3px;
}

.badge {
  padding-right: 9px;
  padding-left: 9px;
  border-radius: 9px;
}

.label:empty,
.badge:empty {
  display: none;
}

a.label:hover,
a.badge:hover {
  color: #fff;
  text-decoration: none;
  cursor: pointer;
}

.label-danger,
.badge-danger {
  background-color: #b94a48;
}

.label-danger[href],
.badge-danger[href] {
  background-color: #953b39;
}

.label-warning,
.badge-warning {
  background-color: #f89406;
}

.label-warning[href],
.badge-warning[href] {
  background-color: #c67605;
}

.label-success,
.badge-success {
  background-color: #468847;
}

.label-success[href],
.badge-success[href] {
  background-color: #356635;
}

.label-info,
.badge-info {
  background-color: #3a87ad;
}

.label-info[href],
.badge-info[href] {
  background-color: #2d6987;
}

.label-inverse,
.badge-inverse {
  background-color: #333333;
}

.label-inverse[href],
.badge-inverse[href] {
  background-color: #1a1a1a;
}

.btn .label,
.btn .badge {
  position: relative;
  top: -1px;
}

.btn-mini .label,
.btn-mini .badge {
  top: 0;
}

@-webkit-keyframes progress-bar-stripes {
  from {
    background-position: 40px 0;
  }
  to {
    background-position: 0 0;
  }
}

@-moz-keyframes progress-bar-stripes {
  from {
    background-position: 40px 0;
  }
  to {
    background-position: 0 0;
  }
}

@-ms-keyframes progress-bar-stripes {
  from {
    background-position: 40px 0;
  }
  to {
    background-position: 0 0;
  }
}

@-o-keyframes progress-bar-stripes {
  from {
    background-position: 0 0;
  }
  to {
    background-position: 40px 0;
  }
}

@keyframes progress-bar-stripes {
  from {
    background-position: 40px 0;
  }
  to {
    background-position: 0 0;
  }
}

.progress {
  height: 20px;
  margin-bottom: 20px;
  overflow: hidden;
  background-color: #f7f7f7;
  background-image: -moz-linear-gradient(top, #f5f5f5, #f9f9f9);
  background-image: -webkit-gradient(linear, 0 0, 0 100%, from(#f5f5f5), to(#f9f9f9));
  background-image: -webkit-linear-gradient(top, #f5f5f5, #f9f9f9);
  background-image: -o-linear-gradient(top, #f5f5f5, #f9f9f9);
  background-image: linear-gradient(to bottom, #f5f5f5, #f9f9f9);
  background-repeat: repeat-x;
  border-radius: 4px;
  filter: progid:DXImageTransform.Microsoft.gradient(startColorstr='#fff5f5f5', endColorstr='#fff9f9f9', GradientType=0);
  -webkit-box-shadow: inset 0 1px 2px rgba(0, 0, 0, 0.1);
          box-shadow: inset 0 1px 2px rgba(0, 0, 0, 0.1);
}

.progress .bar {
  float: left;
  width: 0;
  height: 100%;
  font-size: 12px;
  color: #fff;
  text-align: center;
  text-shadow: 0 -1px 0 rgba(0, 0, 0, 0.25);
  background-color: #0e90d2;
  background-image: -moz-linear-gradient(top, #149bdf, #0480be);
  background-image: -webkit-gradient(linear, 0 0, 0 100%, from(#149bdf), to(#0480be));
  background-image: -webkit-linear-gradient(top, #149bdf, #0480be);
  background-image: -o-linear-gradient(top, #149bdf, #0480be);
  background-image: linear-gradient(to bottom, #149bdf, #0480be);
  background-repeat: repeat-x;
  filter: progid:DXImageTransform.Microsoft.gradient(startColorstr='#ff149bdf', endColorstr='#ff0480be', GradientType=0);
  -webkit-box-shadow: inset 0 -1px 0 rgba(0, 0, 0, 0.15);
          box-shadow: inset 0 -1px 0 rgba(0, 0, 0, 0.15);
  -webkit-box-sizing: border-box;
     -moz-box-sizing: border-box;
          box-sizing: border-box;
  -webkit-transition: width 0.6s ease;
     -moz-transition: width 0.6s ease;
       -o-transition: width 0.6s ease;
          transition: width 0.6s ease;
}

.progress .bar + .bar {
  -webkit-box-shadow: inset 1px 0 0 rgba(0, 0, 0, 0.15), inset 0 -1px 0 rgba(0, 0, 0, 0.15);
          box-shadow: inset 1px 0 0 rgba(0, 0, 0, 0.15), inset 0 -1px 0 rgba(0, 0, 0, 0.15);
}

.progress-striped .bar {
  background-color: #149bdf;
  background-image: -webkit-gradient(linear, 0 100%, 100% 0, color-stop(0.25, rgba(255, 255, 255, 0.15)), color-stop(0.25, transparent), color-stop(0.5, transparent), color-stop(0.5, rgba(255, 255, 255, 0.15)), color-stop(0.75, rgba(255, 255, 255, 0.15)), color-stop(0.75, transparent), to(transparent));
  background-image: -webkit-linear-gradient(45deg, rgba(255, 255, 255, 0.15) 25%, transparent 25%, transparent 50%, rgba(255, 255, 255, 0.15) 50%, rgba(255, 255, 255, 0.15) 75%, transparent 75%, transparent);
  background-image: -moz-linear-gradient(45deg, rgba(255, 255, 255, 0.15) 25%, transparent 25%, transparent 50%, rgba(255, 255, 255, 0.15) 50%, rgba(255, 255, 255, 0.15) 75%, transparent 75%, transparent);
  background-image: -o-linear-gradient(45deg, rgba(255, 255, 255, 0.15) 25%, transparent 25%, transparent 50%, rgba(255, 255, 255, 0.15) 50%, rgba(255, 255, 255, 0.15) 75%, transparent 75%, transparent);
  background-image: linear-gradient(45deg, rgba(255, 255, 255, 0.15) 25%, transparent 25%, transparent 50%, rgba(255, 255, 255, 0.15) 50%, rgba(255, 255, 255, 0.15) 75%, transparent 75%, transparent);
  -webkit-background-size: 40px 40px;
     -moz-background-size: 40px 40px;
       -o-background-size: 40px 40px;
          background-size: 40px 40px;
}

.progress.active .bar {
  -webkit-animation: progress-bar-stripes 2s linear infinite;
     -moz-animation: progress-bar-stripes 2s linear infinite;
      -ms-animation: progress-bar-stripes 2s linear infinite;
       -o-animation: progress-bar-stripes 2s linear infinite;
          animation: progress-bar-stripes 2s linear infinite;
}

.progress-danger .bar,
.progress .bar-danger {
  background-color: #dd514c;
  background-image: -moz-linear-gradient(top, #ee5f5b, #c43c35);
  background-image: -webkit-gradient(linear, 0 0, 0 100%, from(#ee5f5b), to(#c43c35));
  background-image: -webkit-linear-gradient(top, #ee5f5b, #c43c35);
  background-image: -o-linear-gradient(top, #ee5f5b, #c43c35);
  background-image: linear-gradient(to bottom, #ee5f5b, #c43c35);
  background-repeat: repeat-x;
  filter: progid:DXImageTransform.Microsoft.gradient(startColorstr='#ffee5f5b', endColorstr='#ffc43c35', GradientType=0);
}

.progress-danger.progress-striped .bar,
.progress-striped .bar-danger {
  background-color: #ee5f5b;
  background-image: -webkit-gradient(linear, 0 100%, 100% 0, color-stop(0.25, rgba(255, 255, 255, 0.15)), color-stop(0.25, transparent), color-stop(0.5, transparent), color-stop(0.5, rgba(255, 255, 255, 0.15)), color-stop(0.75, rgba(255, 255, 255, 0.15)), color-stop(0.75, transparent), to(transparent));
  background-image: -webkit-linear-gradient(45deg, rgba(255, 255, 255, 0.15) 25%, transparent 25%, transparent 50%, rgba(255, 255, 255, 0.15) 50%, rgba(255, 255, 255, 0.15) 75%, transparent 75%, transparent);
  background-image: -moz-linear-gradient(45deg, rgba(255, 255, 255, 0.15) 25%, transparent 25%, transparent 50%, rgba(255, 255, 255, 0.15) 50%, rgba(255, 255, 255, 0.15) 75%, transparent 75%, transparent);
  background-image: -o-linear-gradient(45deg, rgba(255, 255, 255, 0.15) 25%, transparent 25%, transparent 50%, rgba(255, 255, 255, 0.15) 50%, rgba(255, 255, 255, 0.15) 75%, transparent 75%, transparent);
  background-image: linear-gradient(45deg, rgba(255, 255, 255, 0.15) 25%, transparent 25%, transparent 50%, rgba(255, 255, 255, 0.15) 50%, rgba(255, 255, 255, 0.15) 75%, transparent 75%, transparent);
}

.progress-success .bar,
.progress .bar-success {
  background-color: #5eb95e;
  background-image: -moz-linear-gradient(top, #62c462, #57a957);
  background-image: -webkit-gradient(linear, 0 0, 0 100%, from(#62c462), to(#57a957));
  background-image: -webkit-linear-gradient(top, #62c462, #57a957);
  background-image: -o-linear-gradient(top, #62c462, #57a957);
  background-image: linear-gradient(to bottom, #62c462, #57a957);
  background-repeat: repeat-x;
  filter: progid:DXImageTransform.Microsoft.gradient(startColorstr='#ff62c462', endColorstr='#ff57a957', GradientType=0);
}

.progress-success.progress-striped .bar,
.progress-striped .bar-success {
  background-color: #62c462;
  background-image: -webkit-gradient(linear, 0 100%, 100% 0, color-stop(0.25, rgba(255, 255, 255, 0.15)), color-stop(0.25, transparent), color-stop(0.5, transparent), color-stop(0.5, rgba(255, 255, 255, 0.15)), color-stop(0.75, rgba(255, 255, 255, 0.15)), color-stop(0.75, transparent), to(transparent));
  background-image: -webkit-linear-gradient(45deg, rgba(255, 255, 255, 0.15) 25%, transparent 25%, transparent 50%, rgba(255, 255, 255, 0.15) 50%, rgba(255, 255, 255, 0.15) 75%, transparent 75%, transparent);
  background-image: -moz-linear-gradient(45deg, rgba(255, 255, 255, 0.15) 25%, transparent 25%, transparent 50%, rgba(255, 255, 255, 0.15) 50%, rgba(255, 255, 255, 0.15) 75%, transparent 75%, transparent);
  background-image: -o-linear-gradient(45deg, rgba(255, 255, 255, 0.15) 25%, transparent 25%, transparent 50%, rgba(255, 255, 255, 0.15) 50%, rgba(255, 255, 255, 0.15) 75%, transparent 75%, transparent);
  background-image: linear-gradient(45deg, rgba(255, 255, 255, 0.15) 25%, transparent 25%, transparent 50%, rgba(255, 255, 255, 0.15) 50%, rgba(255, 255, 255, 0.15) 75%, transparent 75%, transparent);
}

.progress-info .bar,
.progress .bar-info {
  background-color: #4bb1cf;
  background-image: -moz-linear-gradient(top, #5bc0de, #339bb9);
  background-image: -webkit-gradient(linear, 0 0, 0 100%, from(#5bc0de), to(#339bb9));
  background-image: -webkit-linear-gradient(top, #5bc0de, #339bb9);
  background-image: -o-linear-gradient(top, #5bc0de, #339bb9);
  background-image: linear-gradient(to bottom, #5bc0de, #339bb9);
  background-repeat: repeat-x;
  filter: progid:DXImageTransform.Microsoft.gradient(startColorstr='#ff5bc0de', endColorstr='#ff339bb9', GradientType=0);
}

.progress-info.progress-striped .bar,
.progress-striped .bar-info {
  background-color: #5bc0de;
  background-image: -webkit-gradient(linear, 0 100%, 100% 0, color-stop(0.25, rgba(255, 255, 255, 0.15)), color-stop(0.25, transparent), color-stop(0.5, transparent), color-stop(0.5, rgba(255, 255, 255, 0.15)), color-stop(0.75, rgba(255, 255, 255, 0.15)), color-stop(0.75, transparent), to(transparent));
  background-image: -webkit-linear-gradient(45deg, rgba(255, 255, 255, 0.15) 25%, transparent 25%, transparent 50%, rgba(255, 255, 255, 0.15) 50%, rgba(255, 255, 255, 0.15) 75%, transparent 75%, transparent);
  background-image: -moz-linear-gradient(45deg, rgba(255, 255, 255, 0.15) 25%, transparent 25%, transparent 50%, rgba(255, 255, 255, 0.15) 50%, rgba(255, 255, 255, 0.15) 75%, transparent 75%, transparent);
  background-image: -o-linear-gradient(45deg, rgba(255, 255, 255, 0.15) 25%, transparent 25%, transparent 50%, rgba(255, 255, 255, 0.15) 50%, rgba(255, 255, 255, 0.15) 75%, transparent 75%, transparent);
  background-image: linear-gradient(45deg, rgba(255, 255, 255, 0.15) 25%, transparent 25%, transparent 50%, rgba(255, 255, 255, 0.15) 50%, rgba(255, 255, 255, 0.15) 75%, transparent 75%, transparent);
}

.progress-warning .bar,
.progress .bar-warning {
  background-color: #faa732;
  background-image: -moz-linear-gradient(top, #fbb450, #f89406);
  background-image: -webkit-gradient(linear, 0 0, 0 100%, from(#fbb450), to(#f89406));
  background-image: -webkit-linear-gradient(top, #fbb450, #f89406);
  background-image: -o-linear-gradient(top, #fbb450, #f89406);
  background-image: linear-gradient(to bottom, #fbb450, #f89406);
  background-repeat: repeat-x;
  filter: progid:DXImageTransform.Microsoft.gradient(startColorstr='#fffbb450', endColorstr='#fff89406', GradientType=0);
}

.progress-warning.progress-striped .bar,
.progress-striped .bar-warning {
  background-color: #fbb450;
  background-image: -webkit-gradient(linear, 0 100%, 100% 0, color-stop(0.25, rgba(255, 255, 255, 0.15)), color-stop(0.25, transparent), color-stop(0.5, transparent), color-stop(0.5, rgba(255, 255, 255, 0.15)), color-stop(0.75, rgba(255, 255, 255, 0.15)), color-stop(0.75, transparent), to(transparent));
  background-image: -webkit-linear-gradient(45deg, rgba(255, 255, 255, 0.15) 25%, transparent 25%, transparent 50%, rgba(255, 255, 255, 0.15) 50%, rgba(255, 255, 255, 0.15) 75%, transparent 75%, transparent);
  background-image: -moz-linear-gradient(45deg, rgba(255, 255, 255, 0.15) 25%, transparent 25%, transparent 50%, rgba(255, 255, 255, 0.15) 50%, rgba(255, 255, 255, 0.15) 75%, transparent 75%, transparent);
  background-image: -o-linear-gradient(45deg, rgba(255, 255, 255, 0.15) 25%, transparent 25%, transparent 50%, rgba(255, 255, 255, 0.15) 50%, rgba(255, 255, 255, 0.15) 75%, transparent 75%, transparent);
  background-image: linear-gradient(45deg, rgba(255, 255, 255, 0.15) 25%, transparent 25%, transparent 50%, rgba(255, 255, 255, 0.15) 50%, rgba(255, 255, 255, 0.15) 75%, transparent 75%, transparent);
}

.accordion {
  margin-bottom: 20px;
}

.accordion-group {
  margin-bottom: 2px;
  border: 1px solid #e5e5e5;
  border-radius: 4px;
}

.accordion-heading {
  border-bottom: 0;
}

.accordion-heading .accordion-toggle {
  display: block;
  padding: 8px 15px;
}

.accordion-toggle {
  cursor: pointer;
}

.accordion-inner {
  padding: 9px 15px;
  border-top: 1px solid #e5e5e5;
}

.carousel {
  position: relative;
  margin-bottom: 20px;
  line-height: 1;
}

.carousel-inner {
  position: relative;
  width: 100%;
  overflow: hidden;
}

.carousel-inner > .item {
  position: relative;
  display: none;
  -webkit-transition: 0.6s ease-in-out left;
     -moz-transition: 0.6s ease-in-out left;
       -o-transition: 0.6s ease-in-out left;
          transition: 0.6s ease-in-out left;
}

.carousel-inner > .item > img {
  display: block;
  line-height: 1;
}

.carousel-inner > .active,
.carousel-inner > .next,
.carousel-inner > .prev {
  display: block;
}

.carousel-inner > .active {
  left: 0;
}

.carousel-inner > .next,
.carousel-inner > .prev {
  position: absolute;
  top: 0;
  width: 100%;
}

.carousel-inner > .next {
  left: 100%;
}

.carousel-inner > .prev {
  left: -100%;
}

.carousel-inner > .next.left,
.carousel-inner > .prev.right {
  left: 0;
}

.carousel-inner > .active.left {
  left: -100%;
}

.carousel-inner > .active.right {
  left: 100%;
}

.carousel-control {
  position: absolute;
  top: 0;
  bottom: 0;
  left: 0;
  width: 120px;
  opacity: 0.5;
  filter: alpha(opacity=50);
}

.carousel-control.left {
  background-color: rgba(0, 0, 0, 0.001);
  background-color: transparent;
  background-image: -moz-linear-gradient(left, rgba(0, 0, 0, 0.75), rgba(0, 0, 0, 0.001));
  background-image: -webkit-gradient(linear, 0 0, 100% 0, from(rgba(0, 0, 0, 0.75)), to(rgba(0, 0, 0, 0.001)));
  background-image: -webkit-linear-gradient(left, rgba(0, 0, 0, 0.75), rgba(0, 0, 0, 0.001));
  background-image: -o-linear-gradient(left, rgba(0, 0, 0, 0.75), rgba(0, 0, 0, 0.001));
  background-image: linear-gradient(to right, rgba(0, 0, 0, 0.75), rgba(0, 0, 0, 0.001));
  background-repeat: repeat-x;
  filter: progid:DXImageTransform.Microsoft.gradient(startColorstr='#bf000000', endColorstr='#00000000', GradientType=1);
}

.carousel-control.right {
  right: 0;
  left: auto;
  background-color: rgba(0, 0, 0, 0.75);
  background-color: transparent;
  background-image: -moz-linear-gradient(left, rgba(0, 0, 0, 0.001), rgba(0, 0, 0, 0.75));
  background-image: -webkit-gradient(linear, 0 0, 100% 0, from(rgba(0, 0, 0, 0.001)), to(rgba(0, 0, 0, 0.75)));
  background-image: -webkit-linear-gradient(left, rgba(0, 0, 0, 0.001), rgba(0, 0, 0, 0.75));
  background-image: -o-linear-gradient(left, rgba(0, 0, 0, 0.001), rgba(0, 0, 0, 0.75));
  background-image: linear-gradient(to right, rgba(0, 0, 0, 0.001), rgba(0, 0, 0, 0.75));
  background-repeat: repeat-x;
  filter: progid:DXImageTransform.Microsoft.gradient(startColorstr='#00000000', endColorstr='#bf000000', GradientType=1);
}

.carousel-control:hover {
  color: #fff;
  text-decoration: none;
  opacity: 0.9;
  filter: alpha(opacity=90);
}

.carousel-control .control {
  position: absolute;
  top: 50%;
  z-index: 5;
  display: block;
  margin-top: -35px;
  margin-left: 30px;
  font-size: 80px;
  font-weight: 100;
  color: #fff;
  text-shadow: 0 1px 2px rgba(0, 0, 0, 0.6);
}

.carousel-control.right .control {
  margin-left: 70px;
}

.carousel-caption {
  position: absolute;
  right: 0;
  bottom: 0;
  left: 0;
  z-index: 10;
  max-width: 60%;
  padding: 40px;
  text-shadow: 0 1px 2px rgba(0, 0, 0, 0.6);
}

.carousel-caption h3,
.carousel-caption p {
  line-height: 20px;
  color: #fff;
}

.carousel-caption h3 {
  margin: 0 0 5px;
}

.carousel-caption p {
  margin-bottom: 0;
}

.hero-unit {
  padding: 60px;
  margin-bottom: 30px;
  font-size: 18px;
  font-weight: 200;
  line-height: 30px;
  color: inherit;
  background-color: #eeeeee;
  border-radius: 6px;
}

.hero-unit h1 {
  margin-bottom: 0;
  font-size: 60px;
  line-height: 1;
  letter-spacing: -1px;
  color: inherit;
}

.hero-unit li {
  line-height: 30px;
}

.clear:before,
.clear:after {
  display: table;
  line-height: 0;
  content: "";
}

.clear:after {
  clear: both;
}

.pull-right {
  float: right;
}

.pull-left {
  float: left;
}

.hide {
  display: none;
}

.show {
  display: block;
}

.invisible {
  visibility: hidden;
}

.text-hide {
  font: 0/0 a;
  color: transparent;
  text-shadow: none;
  background-color: transparent;
  border: 0;
}

.affix {
  position: fixed;
}

.control-block-level {
  display: block;
  width: 100%;
}

.hidden {
  display: none;
  visibility: hidden;
}

.visible-phone {
  display: none !important;
}

.visible-tablet {
  display: none !important;
}

.hidden-desktop {
  display: none !important;
}

.visible-desktop {
  display: inherit !important;
}

@media (min-width: 768px) and (max-width: 979px) {
  .hidden-desktop {
    display: inherit !important;
  }
  .visible-desktop {
    display: none !important ;
  }
  .visible-tablet {
    display: inherit !important;
  }
  .hidden-tablet {
    display: none !important;
  }
}

@media (max-width: 767px) {
  .hidden-desktop {
    display: inherit !important;
  }
  .visible-desktop {
    display: none !important;
  }
  .visible-phone {
    display: inherit !important;
  }
  .hidden-phone {
    display: none !important;
  }
}

@media (min-width: 1200px) {
  .container {
    max-width: 1170px;
  }
  .row {
    margin-right: -15px;
    margin-left: -15px;
  }
  .row:before,
  .row:after {
    display: table;
    line-height: 0;
    content: "";
  }
  .row:after {
    clear: both;
  }
  [class*="span"] {
    float: left;
    min-height: 1px;
    padding-right: 15px;
    padding-left: 15px;
    -webkit-box-sizing: border-box;
       -moz-box-sizing: border-box;
            box-sizing: border-box;
  }
  .span12 {
    width: 100%;
  }
  .span11 {
    width: 91.66666666666666%;
  }
  .span10 {
    width: 83.33333333333334%;
  }
  .span9 {
    width: 75%;
  }
  .span8 {
    width: 66.66666666666666%;
  }
  .span7 {
    width: 58.333333333333336%;
  }
  .span6 {
    width: 50%;
  }
  .span5 {
    width: 41.66666666666667%;
  }
  .span4 {
    width: 33.33333333333333%;
  }
  .span3 {
    width: 25%;
  }
  .span2 {
    width: 16.666666666666664%;
  }
  .span1 {
    width: 8.333333333333332%;
  }
  .offset12 {
    margin-left: 100%;
  }
  .offset11 {
    margin-left: 91.66666666666666%;
  }
  .offset10 {
    margin-left: 83.33333333333334%;
  }
  .offset9 {
    margin-left: 75%;
  }
  .offset8 {
    margin-left: 66.66666666666666%;
  }
  .offset7 {
    margin-left: 58.333333333333336%;
  }
  .offset6 {
    margin-left: 50%;
  }
  .offset5 {
    margin-left: 41.66666666666667%;
  }
  .offset4 {
    margin-left: 33.33333333333333%;
  }
  .offset3 {
    margin-left: 25%;
  }
  .offset2 {
    margin-left: 16.666666666666664%;
  }
  .offset1 {
    margin-left: 8.333333333333332%;
  }
}

@media (min-width: 768px) and (max-width: 979px) {
  .row {
    margin-right: -10px;
    margin-left: -10px;
  }
  .row:before,
  .row:after {
    display: table;
    line-height: 0;
    content: "";
  }
  .row:after {
    clear: both;
  }
  [class*="span"] {
    float: left;
    min-height: 1px;
    padding-right: 10px;
    padding-left: 10px;
    -webkit-box-sizing: border-box;
       -moz-box-sizing: border-box;
            box-sizing: border-box;
  }
  .span12 {
    width: 100%;
  }
  .span11 {
    width: 91.66666666666666%;
  }
  .span10 {
    width: 83.33333333333334%;
  }
  .span9 {
    width: 75%;
  }
  .span8 {
    width: 66.66666666666666%;
  }
  .span7 {
    width: 58.333333333333336%;
  }
  .span6 {
    width: 50%;
  }
  .span5 {
    width: 41.66666666666667%;
  }
  .span4 {
    width: 33.33333333333333%;
  }
  .span3 {
    width: 25%;
  }
  .span2 {
    width: 16.666666666666664%;
  }
  .span1 {
    width: 8.333333333333332%;
  }
  .offset12 {
    margin-left: 100%;
  }
  .offset11 {
    margin-left: 91.66666666666666%;
  }
  .offset10 {
    margin-left: 83.33333333333334%;
  }
  .offset9 {
    margin-left: 75%;
  }
  .offset8 {
    margin-left: 66.66666666666666%;
  }
  .offset7 {
    margin-left: 58.333333333333336%;
  }
  .offset6 {
    margin-left: 50%;
  }
  .offset5 {
    margin-left: 41.66666666666667%;
  }
  .offset4 {
    margin-left: 33.33333333333333%;
  }
  .offset3 {
    margin-left: 25%;
  }
  .offset2 {
    margin-left: 16.666666666666664%;
  }
  .offset1 {
    margin-left: 8.333333333333332%;
  }
}

@media (max-width: 767px) {
  body {
    padding-right: 20px;
    padding-left: 20px;
  }
  .navbar-fixed-top,
  .navbar-fixed-bottom,
  .navbar-static-top {
    margin-right: -20px;
    margin-left: -20px;
  }
  .dl-horizontal dt {
    float: none;
    width: auto;
    clear: none;
    text-align: left;
  }
  .dl-horizontal dd {
    margin-left: 0;
  }
  .container {
    width: auto;
  }
  [class*="span"],
  .uneditable-input[class*="span"] {
    display: block;
    float: none;
    width: 100%;
    margin-left: 0;
  }
  input[class*="span"],
  select[class*="span"],
  textarea[class*="span"],
  .uneditable-input {
    display: block;
    width: 100%;
  }
  .input-prepend input,
  .input-append input,
  .input-prepend input[class*="span"],
  .input-append input[class*="span"] {
    display: inline-block;
    width: auto;
  }
  .controls-row [class*="span"] + [class*="span"] {
    margin-left: 0;
  }
  .modal {
    position: fixed;
    top: 20px;
    right: 20px;
    left: 20px;
    width: auto;
    margin: 0;
  }
  .modal.fade {
    top: -100px;
  }
  .modal.fade.in {
    top: 20px;
  }
}

@media (max-width: 480px) {
  .nav-collapse {
    -webkit-transform: translate3d(0, 0, 0);
  }
  .page-header h1 small {
    display: block;
    line-height: 20px;
  }
  input[type="checkbox"],
  input[type="radio"] {
    border: 1px solid #ccc;
  }
  .form-horizontal .control-label {
    float: none;
    width: auto;
    padding-top: 0;
    text-align: left;
  }
  .form-horizontal .controls {
    margin-left: 0;
  }
  .form-horizontal .control-list {
    padding-top: 0;
  }
  .form-horizontal .form-actions {
    padding-right: 10px;
    padding-left: 10px;
  }
  .media .pull-left,
  .media .pull-right {
    display: block;
    float: none;
    margin-bottom: 10px;
  }
  .media-object {
    margin-right: 0;
    margin-left: 0;
  }
  .modal {
    top: 10px;
    right: 10px;
    left: 10px;
  }
  .modal-header .close {
    padding: 10px;
    margin: -10px;
  }
  .carousel-caption {
    position: static;
  }
}

@media (max-width: 979px) {
  body {
    padding-top: 0;
  }
  .navbar-fixed-top,
  .navbar-fixed-bottom {
    position: static;
  }
  .navbar-fixed-top {
    margin-bottom: 20px;
  }
  .navbar-fixed-bottom {
    margin-top: 20px;
  }
  .navbar-fixed-top,
  .navbar-fixed-bottom {
    padding: 5px;
  }
  .navbar .container {
    width: auto;
    padding: 0;
  }
  .navbar .brand {
    padding-right: 10px;
    padding-left: 10px;
    margin: 0 0 0 -5px;
  }
  .nav-collapse {
    clear: both;
  }
  .nav-collapse .nav {
    float: none;
    margin: 0 0 10px;
  }
  .nav-collapse .nav > li {
    float: none;
  }
  .nav-collapse .nav > li > a {
    margin-bottom: 2px;
  }
  .nav-collapse .nav > .divider-vertical {
    display: none;
  }
  .nav-collapse .nav .nav-header {
    color: #777777;
    text-shadow: none;
  }
  .nav-collapse .nav > li > a,
  .nav-collapse .dropdown-menu a {
    padding: 9px 15px;
    font-weight: bold;
    color: #777777;
    border-radius: 3px;
  }
  .nav-collapse .btn {
    padding: 4px 10px 4px;
    font-weight: normal;
    border-radius: 4px;
  }
  .nav-collapse .dropdown-menu li + li a {
    margin-bottom: 2px;
  }
  .nav-collapse .nav > li > a:hover,
  .nav-collapse .dropdown-menu a:hover {
    background-color: #f2f2f2;
  }
  .navbar-inverse .nav-collapse .nav > li > a,
  .navbar-inverse .nav-collapse .dropdown-menu a {
    color: #999999;
  }
  .navbar-inverse .nav-collapse .nav > li > a:hover,
  .navbar-inverse .nav-collapse .dropdown-menu a:hover {
    background-color: #111111;
  }
  .nav-collapse.in .btn-group {
    padding: 0;
    margin-top: 5px;
  }
  .nav-collapse .dropdown-menu {
    position: static;
    top: auto;
    left: auto;
    display: none;
    float: none;
    max-width: none;
    padding: 0;
    margin: 0 15px;
    background-color: transparent;
    border: none;
    border-radius: 0;
    -webkit-box-shadow: none;
            box-shadow: none;
  }
  .nav-collapse .open > .dropdown-menu {
    display: block;
  }
  .nav-collapse .dropdown-menu:before,
  .nav-collapse .dropdown-menu:after {
    display: none;
  }
  .nav-collapse .dropdown-menu .divider {
    display: none;
  }
  .nav-collapse .nav > li > .dropdown-menu:before,
  .nav-collapse .nav > li > .dropdown-menu:after {
    display: none;
  }
  .nav-collapse .navbar-form,
  .nav-collapse .navbar-search {
    float: none;
    padding: 10px 15px;
    margin: 10px 0;
    border-top: 1px solid #f2f2f2;
    border-bottom: 1px solid #f2f2f2;
    -webkit-box-shadow: inset 0 1px 0 rgba(255, 255, 255, 0.1), 0 1px 0 rgba(255, 255, 255, 0.1);
            box-shadow: inset 0 1px 0 rgba(255, 255, 255, 0.1), 0 1px 0 rgba(255, 255, 255, 0.1);
  }
  .navbar-inverse .nav-collapse .navbar-form,
  .navbar-inverse .nav-collapse .navbar-search {
    border-top-color: #111111;
    border-bottom-color: #111111;
  }
  .navbar .nav-collapse .nav.pull-right {
    float: none;
    margin-left: 0;
  }
  .nav-collapse,
  .nav-collapse.collapse {
    height: 0;
    overflow: hidden;
  }
  .navbar .btn-navbar {
    display: block;
  }
  .navbar-static {
    padding-right: 10px;
    padding-left: 10px;
  }
}

@media (min-width: 980px) {
  .nav-collapse.collapse {
    height: auto !important;
    overflow: visible !important;
  }
}<|MERGE_RESOLUTION|>--- conflicted
+++ resolved
@@ -1719,64 +1719,33 @@
   border-top: 0;
 }
 
-<<<<<<< HEAD
-.table-bordered thead:first-child tr:first-child th:first-child,
-.table-bordered tbody:first-child tr:first-child td:first-child {
-  border-top-left-radius: 4px;
-}
-
-.table-bordered thead:first-child tr:first-child th:last-child,
-.table-bordered tbody:first-child tr:first-child td:last-child {
-  border-top-right-radius: 4px;
-}
-
-.table-bordered thead:last-child tr:last-child th:first-child,
-.table-bordered tbody:last-child tr:last-child td:first-child,
-.table-bordered tfoot:last-child tr:last-child td:first-child {
-  border-bottom-left-radius: 4px;
-}
-
-.table-bordered thead:last-child tr:last-child th:last-child,
-.table-bordered tbody:last-child tr:last-child td:last-child,
-.table-bordered tfoot:last-child tr:last-child td:last-child {
-  border-bottom-right-radius: 4px;
-=======
 .table-bordered thead:first-child tr:first-child > th:first-child,
 .table-bordered tbody:first-child tr:first-child > td:first-child {
-  -webkit-border-top-left-radius: 4px;
-          border-top-left-radius: 4px;
-  -moz-border-radius-topleft: 4px;
+  border-top-left-radius: 4px;
 }
 
 .table-bordered thead:first-child tr:first-child > th:last-child,
 .table-bordered tbody:first-child tr:first-child > td:last-child {
-  -webkit-border-top-right-radius: 4px;
-          border-top-right-radius: 4px;
-  -moz-border-radius-topright: 4px;
+  border-top-right-radius: 4px;
 }
 
 .table-bordered thead:last-child tr:last-child > th:first-child,
 .table-bordered tbody:last-child tr:last-child > td:first-child,
 .table-bordered tfoot:last-child tr:last-child > td:first-child {
-  -webkit-border-bottom-left-radius: 4px;
-          border-bottom-left-radius: 4px;
-  -moz-border-radius-bottomleft: 4px;
+  border-bottom-left-radius: 4px;
 }
 
 .table-bordered thead:last-child tr:last-child > th:last-child,
 .table-bordered tbody:last-child tr:last-child > td:last-child,
 .table-bordered tfoot:last-child tr:last-child > td:last-child {
-  -webkit-border-bottom-right-radius: 4px;
-          border-bottom-right-radius: 4px;
-  -moz-border-radius-bottomright: 4px;
->>>>>>> 9376a7c2
-}
-
-.table-bordered tfoot + tbody:last-child tr:last-child td:first-child {
+  border-bottom-right-radius: 4px;
+}
+
+.table-bordered tfoot + tbody:last-child tr:last-child > td:first-child {
   border-bottom-left-radius: 0;
 }
 
-.table-bordered tfoot + tbody:last-child tr:last-child td:last-child {
+.table-bordered tfoot + tbody:last-child tr:last-child > td:last-child {
   border-bottom-right-radius: 0;
 }
 
@@ -1794,8 +1763,8 @@
   border-top-right-radius: 4px;
 }
 
-.table-striped tbody tr:nth-child(odd) td,
-.table-striped tbody tr:nth-child(odd) th {
+.table-striped tbody > tr:nth-child(odd) > td,
+.table-striped tbody > tr:nth-child(odd) > th {
   background-color: #f9f9f9;
 }
 
@@ -1827,14 +1796,8 @@
   background-color: #d9edf7;
 }
 
-<<<<<<< HEAD
 .table-hover tbody tr.success:hover td {
   background-color: #d0e9c6;
-=======
-.table-striped tbody > tr:nth-child(odd) > td,
-.table-striped tbody > tr:nth-child(odd) > th {
-  background-color: #f9f9f9;
->>>>>>> 9376a7c2
 }
 
 .table-hover tbody tr.error:hover td {
@@ -4193,12 +4156,8 @@
   text-shadow: 0 1px 0 #fff;
 }
 
-<<<<<<< HEAD
 .breadcrumb > li:after {
   display: inline-block;
-=======
-.breadcrumb > li > .divider {
->>>>>>> 9376a7c2
   padding: 0 5px;
   color: #ccc;
   content: "\00a0 /";
