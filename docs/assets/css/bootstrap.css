--- conflicted
+++ resolved
@@ -6,11 +6,7 @@
  * http://www.apache.org/licenses/LICENSE-2.0
  *
  * Designed and built with all the love in the world @twitter by @mdo and @fat.
-<<<<<<< HEAD
- * Date: Fri Jan 27 13:34:19 PST 2012
-=======
- * Date: Fri Jan 27 13:35:54 PST 2012
->>>>>>> d7b8a9c9
+ * Date: Fri Jan 27 13:37:10 PST 2012
  */
 article,
 aside,
