--- conflicted
+++ resolved
@@ -645,6 +645,7 @@
   background-color: #f5f5f5;
   border: 1px solid #ccc;
   border: 1px solid rgba(0, 0, 0, 0.15);
+  border-radius: 4px;
 }
 
 pre.prettyprint {
@@ -730,13 +731,8 @@
 input[type="color"],
 .uneditable-input {
   display: inline-block;
-<<<<<<< HEAD
   min-height: 34px;
   padding: 6px 9px;
-=======
-  height: 20px;
-  padding: 4px 6px;
->>>>>>> d0c75bbc
   margin-bottom: 10px;
   font-size: 14px;
   line-height: 20px;
@@ -941,7 +937,7 @@
   padding-right: 14px;
   padding-left: 14px;
   font-size: 17.5px;
-  border-radius: 5px;
+  border-radius: 6px;
 }
 
 select.input-small,
@@ -1814,10 +1810,6 @@
 .table-bordered thead:last-child tr:last-child th:first-child,
 .table-bordered tbody:last-child tr:last-child td:first-child,
 .table-bordered tfoot:last-child tr:last-child td:first-child {
-<<<<<<< HEAD
-  border-radius: 0 0 0 4px;
-=======
->>>>>>> d0c75bbc
   -webkit-border-bottom-left-radius: 4px;
           border-bottom-left-radius: 4px;
   -moz-border-radius-bottomleft: 4px;
@@ -1859,14 +1851,10 @@
   background-color: #f5f5f5;
 }
 
-<<<<<<< HEAD
-table [class*=span] {
-=======
 table td[class*="span"],
 table th[class*="span"],
 .row-fluid table td[class*="span"],
 .row-fluid table th[class*="span"] {
->>>>>>> d0c75bbc
   display: table-cell;
   float: none;
   margin-left: 0;
@@ -2537,7 +2525,7 @@
   background-color: #ffffff;
   border: 1px solid #ccc;
   border: 1px solid rgba(0, 0, 0, 0.2);
-  border-radius: 6px;
+  border-radius: 4px;
   -webkit-box-shadow: 0 5px 10px rgba(0, 0, 0, 0.2);
           box-shadow: 0 5px 10px rgba(0, 0, 0, 0.2);
   -webkit-background-clip: padding-box;
@@ -2642,9 +2630,7 @@
   left: 100%;
   margin-top: -6px;
   margin-left: -1px;
-  -webkit-border-radius: 0 6px 6px 6px;
-     -moz-border-radius: 0 6px 6px 6px;
-          border-radius: 0 6px 6px 6px;
+  border-radius: 0 4px 4px 4px;
 }
 
 .dropdown-submenu:hover > .dropdown-menu {
@@ -2656,9 +2642,7 @@
   bottom: 0;
   margin-top: 0;
   margin-bottom: -2px;
-  -webkit-border-radius: 5px 5px 5px 0;
-     -moz-border-radius: 5px 5px 5px 0;
-          border-radius: 5px 5px 5px 0;
+  border-radius: 4px 4px 4px 0;
 }
 
 .dropdown-submenu > a:after {
@@ -2686,9 +2670,7 @@
 .dropdown-submenu.pull-left > .dropdown-menu {
   left: -100%;
   margin-left: 10px;
-  -webkit-border-radius: 6px 0 6px 6px;
-     -moz-border-radius: 6px 0 6px 6px;
-          border-radius: 6px 0 6px 6px;
+  border-radius: 4px 0 4px 4px;
 }
 
 .dropdown .dropdown-menu .nav-header {
@@ -2698,7 +2680,6 @@
 
 .typeahead {
   margin-top: 2px;
-  border-radius: 4px;
 }
 
 .well {
@@ -2792,10 +2773,6 @@
   vertical-align: middle;
   cursor: pointer;
   background-color: #f5f5f5;
-<<<<<<< HEAD
-=======
-  *background-color: #e6e6e6;
->>>>>>> d0c75bbc
   background-image: -moz-linear-gradient(top, #ffffff, #e6e6e6);
   background-image: -webkit-gradient(linear, 0 0, 0 100%, from(#ffffff), to(#e6e6e6));
   background-image: -webkit-linear-gradient(top, #ffffff, #e6e6e6);
@@ -2803,25 +2780,12 @@
   background-image: linear-gradient(to bottom, #ffffff, #e6e6e6);
   background-repeat: repeat-x;
   border: 1px solid #bbbbbb;
-<<<<<<< HEAD
   border-color: #e6e6e6 #e6e6e6 #bfbfbf;
   border-color: rgba(0, 0, 0, 0.1) rgba(0, 0, 0, 0.1) rgba(0, 0, 0, 0.25);
   border-bottom-color: #a2a2a2;
   border-radius: 4px;
-  filter: progid:dximagetransform.microsoft.gradient(startColorstr='#ffffffff', endColorstr='#ffe6e6e6', GradientType=0);
-  filter: progid:dximagetransform.microsoft.gradient(enabled=false);
-=======
-  *border: 0;
-  border-color: #e6e6e6 #e6e6e6 #bfbfbf;
-  border-color: rgba(0, 0, 0, 0.1) rgba(0, 0, 0, 0.1) rgba(0, 0, 0, 0.25);
-  border-bottom-color: #a2a2a2;
-  -webkit-border-radius: 4px;
-     -moz-border-radius: 4px;
-          border-radius: 4px;
   filter: progid:DXImageTransform.Microsoft.gradient(startColorstr='#ffffffff', endColorstr='#ffe6e6e6', GradientType=0);
   filter: progid:DXImageTransform.Microsoft.gradient(enabled=false);
-  *zoom: 1;
->>>>>>> d0c75bbc
   -webkit-box-shadow: inset 0 1px 0 rgba(255, 255, 255, 0.2), 0 1px 2px rgba(0, 0, 0, 0.05);
           box-shadow: inset 0 1px 0 rgba(255, 255, 255, 0.2), 0 1px 2px rgba(0, 0, 0, 0.05);
 }
@@ -2881,13 +2845,7 @@
 .btn-large {
   padding: 11px 19px;
   font-size: 17.5px;
-<<<<<<< HEAD
-  border-radius: 5px;
-=======
-  -webkit-border-radius: 6px;
-     -moz-border-radius: 6px;
-          border-radius: 6px;
->>>>>>> d0c75bbc
+  border-radius: 6px;
 }
 
 .btn-large [class^="icon-"],
@@ -2950,10 +2908,6 @@
   color: #ffffff;
   text-shadow: 0 -1px 0 rgba(0, 0, 0, 0.25);
   background-color: #006dcc;
-<<<<<<< HEAD
-=======
-  *background-color: #0044cc;
->>>>>>> d0c75bbc
   background-image: -moz-linear-gradient(top, #0088cc, #0044cc);
   background-image: -webkit-gradient(linear, 0 0, 0 100%, from(#0088cc), to(#0044cc));
   background-image: -webkit-linear-gradient(top, #0088cc, #0044cc);
@@ -2984,10 +2938,6 @@
   color: #ffffff;
   text-shadow: 0 -1px 0 rgba(0, 0, 0, 0.25);
   background-color: #faa732;
-<<<<<<< HEAD
-=======
-  *background-color: #f89406;
->>>>>>> d0c75bbc
   background-image: -moz-linear-gradient(top, #fbb450, #f89406);
   background-image: -webkit-gradient(linear, 0 0, 0 100%, from(#fbb450), to(#f89406));
   background-image: -webkit-linear-gradient(top, #fbb450, #f89406);
@@ -3018,10 +2968,6 @@
   color: #ffffff;
   text-shadow: 0 -1px 0 rgba(0, 0, 0, 0.25);
   background-color: #da4f49;
-<<<<<<< HEAD
-=======
-  *background-color: #bd362f;
->>>>>>> d0c75bbc
   background-image: -moz-linear-gradient(top, #ee5f5b, #bd362f);
   background-image: -webkit-gradient(linear, 0 0, 0 100%, from(#ee5f5b), to(#bd362f));
   background-image: -webkit-linear-gradient(top, #ee5f5b, #bd362f);
@@ -3052,10 +2998,6 @@
   color: #ffffff;
   text-shadow: 0 -1px 0 rgba(0, 0, 0, 0.25);
   background-color: #5bb75b;
-<<<<<<< HEAD
-=======
-  *background-color: #51a351;
->>>>>>> d0c75bbc
   background-image: -moz-linear-gradient(top, #62c462, #51a351);
   background-image: -webkit-gradient(linear, 0 0, 0 100%, from(#62c462), to(#51a351));
   background-image: -webkit-linear-gradient(top, #62c462, #51a351);
@@ -3086,10 +3028,6 @@
   color: #ffffff;
   text-shadow: 0 -1px 0 rgba(0, 0, 0, 0.25);
   background-color: #49afcd;
-<<<<<<< HEAD
-=======
-  *background-color: #2f96b4;
->>>>>>> d0c75bbc
   background-image: -moz-linear-gradient(top, #5bc0de, #2f96b4);
   background-image: -webkit-gradient(linear, 0 0, 0 100%, from(#5bc0de), to(#2f96b4));
   background-image: -webkit-linear-gradient(top, #5bc0de, #2f96b4);
@@ -3120,10 +3058,6 @@
   color: #ffffff;
   text-shadow: 0 -1px 0 rgba(0, 0, 0, 0.25);
   background-color: #363636;
-<<<<<<< HEAD
-=======
-  *background-color: #222222;
->>>>>>> d0c75bbc
   background-image: -moz-linear-gradient(top, #444444, #222222);
   background-image: -webkit-gradient(linear, 0 0, 0 100%, from(#444444), to(#222222));
   background-image: -webkit-linear-gradient(top, #444444, #222222);
@@ -3715,16 +3649,8 @@
   background-image: linear-gradient(to bottom, #ffffff, #f2f2f2);
   background-repeat: repeat-x;
   border: 1px solid #d4d4d4;
-<<<<<<< HEAD
-  border-radius: 6px;
-  filter: progid:dximagetransform.microsoft.gradient(startColorstr='#ffffffff', endColorstr='#fff2f2f2', GradientType=0);
-=======
-  -webkit-border-radius: 4px;
-     -moz-border-radius: 4px;
-          border-radius: 4px;
+  border-radius: 4px;
   filter: progid:DXImageTransform.Microsoft.gradient(startColorstr='#ffffffff', endColorstr='#fff2f2f2', GradientType=0);
-  *zoom: 1;
->>>>>>> d0c75bbc
   -webkit-box-shadow: 0 1px 4px rgba(0, 0, 0, 0.065);
           box-shadow: 0 1px 4px rgba(0, 0, 0, 0.065);
 }
@@ -3958,10 +3884,6 @@
   color: #ffffff;
   text-shadow: 0 -1px 0 rgba(0, 0, 0, 0.25);
   background-color: #ededed;
-<<<<<<< HEAD
-=======
-  *background-color: #e5e5e5;
->>>>>>> d0c75bbc
   background-image: -moz-linear-gradient(top, #f2f2f2, #e5e5e5);
   background-image: -webkit-gradient(linear, 0 0, 0 100%, from(#f2f2f2), to(#e5e5e5));
   background-image: -webkit-linear-gradient(top, #f2f2f2, #e5e5e5);
@@ -4197,10 +4119,6 @@
   color: #ffffff;
   text-shadow: 0 -1px 0 rgba(0, 0, 0, 0.25);
   background-color: #0e0e0e;
-<<<<<<< HEAD
-=======
-  *background-color: #040404;
->>>>>>> d0c75bbc
   background-image: -moz-linear-gradient(top, #151515, #040404);
   background-image: -webkit-gradient(linear, 0 0, 0 100%, from(#151515), to(#040404));
   background-image: -webkit-linear-gradient(top, #151515, #040404);
@@ -4473,15 +4391,8 @@
   background-color: #ffffff;
   border: 1px solid #999;
   border: 1px solid rgba(0, 0, 0, 0.3);
-<<<<<<< HEAD
   border-radius: 6px;
-=======
-  *border: 1px solid #999;
-  -webkit-border-radius: 6px;
-     -moz-border-radius: 6px;
-          border-radius: 6px;
   outline: none;
->>>>>>> d0c75bbc
   -webkit-box-shadow: 0 3px 7px rgba(0, 0, 0, 0.3);
           box-shadow: 0 3px 7px rgba(0, 0, 0, 0.3);
   -webkit-background-clip: padding-box;
@@ -4989,15 +4900,8 @@
   background-image: -o-linear-gradient(top, #f5f5f5, #f9f9f9);
   background-image: linear-gradient(to bottom, #f5f5f5, #f9f9f9);
   background-repeat: repeat-x;
-<<<<<<< HEAD
   border-radius: 4px;
-  filter: progid:dximagetransform.microsoft.gradient(startColorstr='#fff5f5f5', endColorstr='#fff9f9f9', GradientType=0);
-=======
-  -webkit-border-radius: 4px;
-     -moz-border-radius: 4px;
-          border-radius: 4px;
   filter: progid:DXImageTransform.Microsoft.gradient(startColorstr='#fff5f5f5', endColorstr='#fff9f9f9', GradientType=0);
->>>>>>> d0c75bbc
   -webkit-box-shadow: inset 0 1px 2px rgba(0, 0, 0, 0.1);
           box-shadow: inset 0 1px 2px rgba(0, 0, 0, 0.1);
 }
@@ -5254,7 +5158,7 @@
   background-image: -o-linear-gradient(left, rgba(0, 0, 0, 0.75), rgba(0, 0, 0, 0.001));
   background-image: linear-gradient(to right, rgba(0, 0, 0, 0.75), rgba(0, 0, 0, 0.001));
   background-repeat: repeat-x;
-  filter: progid:dximagetransform.microsoft.gradient(startColorstr='#bf000000', endColorstr='#00000000', GradientType=1);
+  filter: progid:DXImageTransform.Microsoft.gradient(startColorstr='#bf000000', endColorstr='#00000000', GradientType=1);
 }
 
 .carousel-control.right {
@@ -5262,13 +5166,13 @@
   left: auto;
   background-color: rgba(0, 0, 0, 0.75);
   background-color: transparent;
+  background-image: -moz-linear-gradient(left, rgba(0, 0, 0, 0.001), rgba(0, 0, 0, 0.75));
   background-image: -webkit-gradient(linear, 0 0, 100% 0, from(rgba(0, 0, 0, 0.001)), to(rgba(0, 0, 0, 0.75)));
-  background-image: -moz-linear-gradient(left, rgba(0, 0, 0, 0.001), rgba(0, 0, 0, 0.75));
+  background-image: -webkit-linear-gradient(left, rgba(0, 0, 0, 0.001), rgba(0, 0, 0, 0.75));
   background-image: -o-linear-gradient(left, rgba(0, 0, 0, 0.001), rgba(0, 0, 0, 0.75));
   background-image: linear-gradient(to right, rgba(0, 0, 0, 0.001), rgba(0, 0, 0, 0.75));
-  background-image: -webkit-linear-gradient(left, rgba(0, 0, 0, 0.001), rgba(0, 0, 0, 0.75));
   background-repeat: repeat-x;
-  filter: progid:dximagetransform.microsoft.gradient(startColorstr='#00000000', endColorstr='#bf000000', GradientType=1);
+  filter: progid:DXImageTransform.Microsoft.gradient(startColorstr='#00000000', endColorstr='#bf000000', GradientType=1);
 }
 
 .carousel-control:hover {
@@ -5993,6 +5897,10 @@
   .nav-collapse .dropdown-menu a:hover {
     background-color: #f2f2f2;
   }
+  .navbar-inverse .nav-collapse .nav > li > a,
+  .navbar-inverse .nav-collapse .dropdown-menu a {
+    color: #999999;
+  }
   .navbar-inverse .nav-collapse .nav > li > a:hover,
   .navbar-inverse .nav-collapse .dropdown-menu a:hover {
     background-color: #111111;
@@ -6005,7 +5913,7 @@
     position: static;
     top: auto;
     left: auto;
-    display: block;
+    display: none;
     float: none;
     max-width: none;
     padding: 0;
@@ -6016,6 +5924,9 @@
     -webkit-box-shadow: none;
             box-shadow: none;
   }
+  .nav-collapse .open > .dropdown-menu {
+    display: block;
+  }
   .nav-collapse .dropdown-menu:before,
   .nav-collapse .dropdown-menu:after {
     display: none;
