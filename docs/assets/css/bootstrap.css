/*!
 * Bootstrap v2.0.0
 *
 * Copyright 2012 Twitter, Inc
 * Licensed under the Apache License v2.0
 * http://www.apache.org/licenses/LICENSE-2.0
 *
 * Designed and built with all the love in the world @twitter by @mdo and @fat.
<<<<<<< HEAD
 * Date: Fri Jan 27 21:07:37 PST 2012
=======
>>>>>>> 15d3a479
 */
article,
aside,
details,
figcaption,
figure,
footer,
header,
hgroup,
nav,
section {
  display: block;
}
audio, canvas, video {
  display: inline-block;
  *display: inline;
  *zoom: 1;
}
audio:not([controls]) {
  display: none;
}
html {
  font-size: 100%;
  -webkit-text-size-adjust: 100%;
  -ms-text-size-adjust: 100%;
}
a:focus {
  outline: thin dotted;
  outline: 5px auto -webkit-focus-ring-color;
  outline-offset: -2px;
  -moz-outline: 5px auto -moz-mac-focusring;
  -moz-outline-radius: 6px;
  -moz-outline-offset: 0;
}
a:hover, a:active {
  outline: 0;
}
sub, sup {
  position: relative;
  font-size: 75%;
  line-height: 0;
  vertical-align: baseline;
}
sup {
  top: -0.5em;
}
sub {
  bottom: -0.25em;
}
img {
  max-width: 100%;
  height: auto;
  border: 0;
  -ms-interpolation-mode: bicubic;
}
button,
input,
select,
textarea {
  margin: 0;
  font-size: 100%;
  vertical-align: middle;
}
button, input {
  *overflow: visible;
  line-height: normal;
}
button::-moz-focus-inner, input::-moz-focus-inner {
  padding: 0;
  border: 0;
}
button,
input[type="button"],
input[type="reset"],
input[type="submit"] {
  cursor: pointer;
  -webkit-appearance: button;
}
input[type="search"] {
  -webkit-appearance: textfield;
  -webkit-box-sizing: content-box;
  -moz-box-sizing: content-box;
  box-sizing: content-box;
}
input[type="search"]::-webkit-search-decoration, input[type="search"]::-webkit-search-cancel-button {
  -webkit-appearance: none;
}
textarea {
  overflow: auto;
  vertical-align: top;
}
body {
  margin: 0;
  font-family: "Helvetica Neue", Helvetica, Arial, sans-serif;
  font-size: 13px;
  line-height: 18px;
  color: #555555;
  background-color: #ffffff;
}
a {
  color: #0088cc;
  text-decoration: none;
}
a:hover {
  color: #005580;
  text-decoration: underline;
}
.row {
  margin-left: -20px;
  *zoom: 1;
}
.row:before, .row:after {
  display: table;
  content: "";
}
.row:after {
  clear: both;
}
[class*="span"] {
  float: left;
  margin-left: 20px;
}
.span1 {
  width: 60px;
}
.span2 {
  width: 140px;
}
.span3 {
  width: 220px;
}
.span4 {
  width: 300px;
}
.span5 {
  width: 380px;
}
.span6 {
  width: 460px;
}
.span7 {
  width: 540px;
}
.span8 {
  width: 620px;
}
.span9 {
  width: 700px;
}
.span10 {
  width: 780px;
}
.span11 {
  width: 860px;
}
.span12 {
  width: 940px;
}
.offset1 {
  margin-left: 100px;
}
.offset2 {
  margin-left: 180px;
}
.offset3 {
  margin-left: 260px;
}
.offset4 {
  margin-left: 340px;
}
.offset5 {
  margin-left: 420px;
}
.offset6 {
  margin-left: 500px;
}
.offset7 {
  margin-left: 580px;
}
.offset8 {
  margin-left: 660px;
}
.offset9 {
  margin-left: 740px;
}
.offset10 {
  margin-left: 820px;
}
.offset11 {
  margin-left: 900px;
}
.container {
  width: 940px;
  margin-left: auto;
  margin-right: auto;
  *zoom: 1;
}
.container:before, .container:after {
  display: table;
  content: "";
}
.container:after {
  clear: both;
}
.fluid-container {
  position: relative;
  min-width: 940px;
  padding-left: 20px;
  padding-right: 20px;
  *zoom: 1;
}
.fluid-container:before, .fluid-container:after {
  display: table;
  content: "";
}
.fluid-container:after {
  clear: both;
}
.fluid-sidebar {
  width: 220px;
  margin: 0 20px 18px;
}
.sidebar-left {
  padding-left: 260px;
}
.sidebar-right {
  padding-right: 260px;
}
.sidebar-left .fluid-sidebar {
  float: left;
  margin-left: -240px;
}
.sidebar-right .fluid-sidebar {
  float: right;
  margin-right: -240px;
}
.fluid-content {
  float: left;
  width: 100%;
}
p {
  margin: 0 0 9px;
  font-family: "Helvetica Neue", Helvetica, Arial, sans-serif;
  font-size: 13px;
  line-height: 18px;
}
p small {
  font-size: 11px;
  color: #999999;
}
.lead {
  margin-bottom: 18px;
  font-size: 20px;
  font-weight: 200;
  line-height: 27px;
}
h1,
h2,
h3,
h4,
h5,
h6 {
  margin: 0;
  font-weight: bold;
  color: #333333;
  text-rendering: optimizelegibility;
}
h1 small,
h2 small,
h3 small,
h4 small,
h5 small,
h6 small {
  font-weight: normal;
  color: #999999;
}
h1 {
  font-size: 30px;
  line-height: 36px;
}
h1 small {
  font-size: 18px;
}
h2 {
  font-size: 24px;
  line-height: 36px;
}
h2 small {
  font-size: 18px;
}
h3 {
  line-height: 27px;
  font-size: 18px;
}
h3 small {
  font-size: 14px;
}
h4, h5, h6 {
  line-height: 18px;
}
h4 {
  font-size: 14px;
}
h4 small {
  font-size: 12px;
}
h5 {
  font-size: 12px;
}
h6 {
  font-size: 11px;
  color: #999999;
  text-transform: uppercase;
}
.page-header {
  padding-bottom: 17px;
  margin: 18px 0;
  border-bottom: 1px solid #eeeeee;
}
.page-header h1 {
  line-height: 1;
}
ul, ol {
  padding: 0;
  margin: 0 0 9px 25px;
}
ul ul,
ul ol,
ol ol,
ol ul {
  margin-bottom: 0;
}
ul {
  list-style: disc;
}
ol {
  list-style: decimal;
}
li {
  line-height: 18px;
}
ul.unstyled {
  margin-left: 0;
  list-style: none;
}
dl {
  margin-bottom: 18px;
}
dt, dd {
  line-height: 18px;
}
dt {
  font-weight: bold;
}
dd {
  margin-left: 9px;
}
hr {
  margin: 18px 0;
  border: 0;
  border-top: 1px solid #e5e5e5;
  border-bottom: 1px solid #ffffff;
}
strong {
  font-weight: bold;
}
em {
  font-style: italic;
}
.muted {
  color: #999999;
}
abbr {
  font-size: 90%;
  text-transform: uppercase;
  border-bottom: 1px dotted #ddd;
  cursor: help;
}
blockquote {
  padding: 0 0 0 15px;
  margin: 0 0 18px;
  border-left: 5px solid #eeeeee;
}
blockquote p {
  margin-bottom: 0;
  font-size: 16px;
  font-weight: 300;
  line-height: 22.5px;
}
blockquote small {
  display: block;
  line-height: 18px;
  color: #999999;
}
blockquote small:before {
  content: '\2014 \00A0';
}
blockquote.pull-right {
  float: right;
  padding-left: 0;
  padding-right: 15px;
  border-left: 0;
  border-right: 5px solid #eeeeee;
}
blockquote.pull-right p, blockquote.pull-right small {
  text-align: right;
}
q:before,
q:after,
blockquote:before,
blockquote:after {
  content: "";
}
address {
  display: block;
  margin-bottom: 18px;
  line-height: 18px;
  font-style: normal;
}
small {
  font-size: 100%;
}
cite {
  font-style: normal;
}
code, pre {
  padding: 0 3px 2px;
  font-family: Menlo, Monaco, "Courier New", monospace;
  font-size: 12px;
  color: #333333;
  -webkit-border-radius: 3px;
  -moz-border-radius: 3px;
  border-radius: 3px;
}
code {
  padding: 3px 4px;
  color: #d14;
  background-color: #f7f7f9;
  border: 1px solid #e1e1e8;
}
pre {
  display: block;
  padding: 8.5px;
  margin: 0 0 9px;
  font-size: 12px;
  line-height: 18px;
  background-color: #f5f5f5;
  border: 1px solid #ccc;
  border: 1px solid rgba(0, 0, 0, 0.15);
  -webkit-border-radius: 4px;
  -moz-border-radius: 4px;
  border-radius: 4px;
  white-space: pre;
  white-space: pre-wrap;
  word-break: break-all;
}
pre.prettyprint {
  margin-bottom: 18px;
}
pre code {
  padding: 0;
  background-color: transparent;
}
form {
  margin: 0 0 18px;
}
fieldset {
  padding: 0;
  margin: 0;
  border: 0;
}
legend {
  display: block;
  width: 100%;
  padding: 0;
  margin-bottom: 27px;
  font-size: 19.5px;
  line-height: 36px;
  color: #333333;
  border: 0;
  border-bottom: 1px solid #eee;
}
label,
input,
button,
select,
textarea {
  font-family: "Helvetica Neue", Helvetica, Arial, sans-serif;
  font-size: 13px;
  font-weight: normal;
  line-height: 18px;
}
label {
  display: block;
  margin-bottom: 5px;
  color: #333333;
}
input,
textarea,
select,
.uneditable-input {
  display: inline-block;
  width: 210px;
  height: 18px;
  padding: 4px;
  margin-bottom: 9px;
  font-size: 13px;
  line-height: 18px;
  color: #555555;
  border: 1px solid #ccc;
  -webkit-border-radius: 3px;
  -moz-border-radius: 3px;
  border-radius: 3px;
}
.uneditable-textarea {
  width: auto;
  height: auto;
}
label input, label textarea, label select {
  display: block;
}
input[type="image"], input[type="checkbox"], input[type="radio"] {
  width: auto;
  height: auto;
  padding: 0;
  margin: 3px 0;
  *margin-top: 0;
  /* IE7 */

  line-height: normal;
  border: none;
  cursor: pointer;
  -webkit-border-radius: 0;
  -moz-border-radius: 0;
  border-radius: 0;
}
input[type="file"] {
  padding: initial;
  line-height: initial;
  border: initial;
  background-color: #ffffff;
  background-color: initial;
  -webkit-box-shadow: none;
  -moz-box-shadow: none;
  box-shadow: none;
}
input[type="button"], input[type="reset"], input[type="submit"] {
  width: auto;
  height: auto;
}
select, input[type="file"] {
  height: 28px;
  /* In IE7, the height of the select element cannot be changed by height, only font-size */

  *margin-top: 4px;
  /* For IE7, add top margin to align select with labels */

  line-height: 28px;
}
select {
  width: 220px;
  background-color: #ffffff;
}
select[multiple], select[size] {
  height: auto;
}
input[type="image"] {
  -webkit-box-shadow: none;
  -moz-box-shadow: none;
  box-shadow: none;
}
textarea {
  height: auto;
}
input[type="hidden"] {
  display: none;
}
.radio, .checkbox {
  padding-left: 18px;
}
.radio input[type="radio"], .checkbox input[type="checkbox"] {
  float: left;
  margin-left: -18px;
}
.controls > .radio:first-child, .controls > .checkbox:first-child {
  padding-top: 5px;
}
.radio.inline, .checkbox.inline {
  display: inline-block;
  margin-bottom: 0;
}
.radio.inline + .radio.inline, .checkbox.inline + .checkbox.inline {
  margin-left: 10px;
}
input, textarea {
  -webkit-box-shadow: inset 0 1px 1px rgba(0, 0, 0, 0.075);
  -moz-box-shadow: inset 0 1px 1px rgba(0, 0, 0, 0.075);
  box-shadow: inset 0 1px 1px rgba(0, 0, 0, 0.075);
  -webkit-transition: border linear 0.2s, box-shadow linear 0.2s;
  -moz-transition: border linear 0.2s, box-shadow linear 0.2s;
  -ms-transition: border linear 0.2s, box-shadow linear 0.2s;
  -o-transition: border linear 0.2s, box-shadow linear 0.2s;
  transition: border linear 0.2s, box-shadow linear 0.2s;
}
input:focus, textarea:focus {
  border-color: rgba(82, 168, 236, 0.8);
  -webkit-box-shadow: inset 0 1px 1px rgba(0, 0, 0, 0.075), 0 0 8px rgba(82, 168, 236, 0.6);
  -moz-box-shadow: inset 0 1px 1px rgba(0, 0, 0, 0.075), 0 0 8px rgba(82, 168, 236, 0.6);
  box-shadow: inset 0 1px 1px rgba(0, 0, 0, 0.075), 0 0 8px rgba(82, 168, 236, 0.6);
  outline: thin dotted \9;
  /* IE6-8 */

}
input[type="file"]:focus, input[type="checkbox"]:focus, select:focus {
  -webkit-box-shadow: none;
  -moz-box-shadow: none;
  box-shadow: none;
  outline: thin dotted;
  outline: 5px auto -webkit-focus-ring-color;
  outline-offset: -2px;
  -moz-outline: 5px auto -moz-mac-focusring;
  -moz-outline-radius: 6px;
  -moz-outline-offset: 0;
}
.input-mini {
  width: 60px;
}
.input-small {
  width: 90px;
}
.input-medium {
  width: 150px;
}
.input-large {
  width: 210px;
}
.input-xlarge {
  width: 270px;
}
.input-xxlarge {
  width: 530px;
}
input[class*="span"],
select[class*="span"],
textarea[class*="span"],
.uneditable-input {
  float: none;
  margin-left: 0;
}
input.span1, textarea.span1, .uneditable-input.span1 {
  width: 50px;
}
input.span2, textarea.span2, .uneditable-input.span2 {
  width: 130px;
}
input.span3, textarea.span3, .uneditable-input.span3 {
  width: 210px;
}
input.span4, textarea.span4, .uneditable-input.span4 {
  width: 290px;
}
input.span5, textarea.span5, .uneditable-input.span5 {
  width: 370px;
}
input.span6, textarea.span6, .uneditable-input.span6 {
  width: 450px;
}
input.span7, textarea.span7, .uneditable-input.span7 {
  width: 530px;
}
input.span8, textarea.span8, .uneditable-input.span8 {
  width: 610px;
}
input.span9, textarea.span9, .uneditable-input.span9 {
  width: 690px;
}
input.span10, textarea.span10, .uneditable-input.span10 {
  width: 770px;
}
input.span11, textarea.span11, .uneditable-input.span11 {
  width: 850px;
}
input.span12, textarea.span12, .uneditable-input.span12 {
  width: 930px;
}
select.span1 {
  width: 70px;
}
select.span2 {
  width: 150px;
}
select.span3 {
  width: 230px;
}
select.span4 {
  width: 310px;
}
select.span5 {
  width: 390px;
}
select.span6 {
  width: 470px;
}
select.span7 {
  width: 550px;
}
select.span8 {
  width: 630px;
}
select.span9 {
  width: 710px;
}
select.span10 {
  width: 790px;
}
select.span11 {
  width: 870px;
}
select.span12 {
  width: 950px;
}
input[disabled],
select[disabled],
textarea[disabled],
input[readonly],
select[readonly],
textarea[readonly] {
  background-color: #f5f5f5;
  border-color: #ddd;
  cursor: not-allowed;
}
.control-group.warning > label, .control-group.warning .help-block, .control-group.warning .help-inline {
  color: #c09853;
}
.control-group.warning input, .control-group.warning select, .control-group.warning textarea {
  color: #c09853;
  border-color: #c09853;
}
.control-group.warning input:focus, .control-group.warning select:focus, .control-group.warning textarea:focus {
  border-color: #a47e3c;
  -webkit-box-shadow: 0 0 6px #dbc59e;
  -moz-box-shadow: 0 0 6px #dbc59e;
  box-shadow: 0 0 6px #dbc59e;
}
.control-group.warning .input-prepend .add-on, .control-group.warning .input-append .add-on {
  color: #c09853;
  background-color: #fcf8e3;
  border-color: #c09853;
}
.control-group.error > label, .control-group.error .help-block, .control-group.error .help-inline {
  color: #b94a48;
}
.control-group.error input, .control-group.error select, .control-group.error textarea {
  color: #b94a48;
  border-color: #b94a48;
}
.control-group.error input:focus, .control-group.error select:focus, .control-group.error textarea:focus {
  border-color: #953b39;
  -webkit-box-shadow: 0 0 6px #d59392;
  -moz-box-shadow: 0 0 6px #d59392;
  box-shadow: 0 0 6px #d59392;
}
.control-group.error .input-prepend .add-on, .control-group.error .input-append .add-on {
  color: #b94a48;
  background-color: #f2dede;
  border-color: #b94a48;
}
.control-group.success > label, .control-group.success .help-block, .control-group.success .help-inline {
  color: #468847;
}
.control-group.success input, .control-group.success select, .control-group.success textarea {
  color: #468847;
  border-color: #468847;
}
.control-group.success input:focus, .control-group.success select:focus, .control-group.success textarea:focus {
  border-color: #356635;
  -webkit-box-shadow: 0 0 6px #7aba7b;
  -moz-box-shadow: 0 0 6px #7aba7b;
  box-shadow: 0 0 6px #7aba7b;
}
.control-group.success .input-prepend .add-on, .control-group.success .input-append .add-on {
  color: #468847;
  background-color: #dff0d8;
  border-color: #468847;
}
input:focus:required:invalid, textarea:focus:required:invalid, select:focus:required:invalid {
  color: #b94a48;
  border-color: #ee5f5b;
}
input:focus:required:invalid:focus, textarea:focus:required:invalid:focus, select:focus:required:invalid:focus {
  border-color: #e9322d;
  -webkit-box-shadow: 0 0 6px #f8b9b7;
  -moz-box-shadow: 0 0 6px #f8b9b7;
  box-shadow: 0 0 6px #f8b9b7;
}
.form-actions {
  padding: 17px 20px 18px;
  margin-top: 18px;
  margin-bottom: 18px;
  background-color: #f5f5f5;
  border-top: 1px solid #ddd;
}
.uneditable-input {
  display: block;
  background-color: #ffffff;
  border-color: #eee;
  -webkit-box-shadow: inset 0 1px 2px rgba(0, 0, 0, 0.025);
  -moz-box-shadow: inset 0 1px 2px rgba(0, 0, 0, 0.025);
  box-shadow: inset 0 1px 2px rgba(0, 0, 0, 0.025);
  cursor: not-allowed;
}
:-moz-placeholder {
  color: #999999;
}
::-webkit-input-placeholder {
  color: #999999;
}
.help-block {
  margin-top: 5px;
  margin-bottom: 0;
  color: #999999;
}
.help-inline {
  display: inline-block;
  *display: inline;
  /* IE7 inline-block hack */

  *zoom: 1;
  margin-bottom: 9px;
  vertical-align: middle;
  padding-left: 5px;
}
.input-prepend, .input-append {
  margin-bottom: 5px;
  *zoom: 1;
}
.input-prepend:before,
.input-append:before,
.input-prepend:after,
.input-append:after {
  display: table;
  content: "";
}
.input-prepend:after, .input-append:after {
  clear: both;
}
.input-prepend input,
.input-append input,
.input-prepend .uneditable-input,
.input-append .uneditable-input {
  -webkit-border-radius: 0 3px 3px 0;
  -moz-border-radius: 0 3px 3px 0;
  border-radius: 0 3px 3px 0;
}
.input-prepend .uneditable-input, .input-append .uneditable-input {
  border-left-color: #ccc;
}
.input-prepend .add-on, .input-append .add-on {
  float: left;
  display: block;
  width: auto;
  min-width: 16px;
  height: 18px;
  margin-right: -1px;
  padding: 4px 4px 4px 5px;
  font-weight: normal;
  line-height: 18px;
  color: #999999;
  text-align: center;
  text-shadow: 0 1px 0 #ffffff;
  background-color: #f5f5f5;
  border: 1px solid #ccc;
  -webkit-border-radius: 3px 0 0 3px;
  -moz-border-radius: 3px 0 0 3px;
  border-radius: 3px 0 0 3px;
}
.input-prepend .active, .input-append .active {
  background-color: #a9dba9;
  border-color: #46a546;
}
.input-prepend .add-on {
  *margin-top: 1px;
  /* IE6-7 */

}
.input-append input, .input-append .uneditable-input {
  float: left;
  -webkit-border-radius: 3px 0 0 3px;
  -moz-border-radius: 3px 0 0 3px;
  border-radius: 3px 0 0 3px;
}
.input-append .uneditable-input {
  border-right-color: #ccc;
}
.input-append .add-on {
  margin-right: 0;
  margin-left: -1px;
  -webkit-border-radius: 0 3px 3px 0;
  -moz-border-radius: 0 3px 3px 0;
  border-radius: 0 3px 3px 0;
}
.input-append input:first-child {
  *margin-left: -160px;
}
.input-append input:first-child + .add-on {
  *margin-left: -21px;
}
.search-query {
  padding-left: 14px;
  padding-right: 14px;
  margin-bottom: 0;
  -webkit-border-radius: 14px;
  -moz-border-radius: 14px;
  border-radius: 14px;
}
.form-search input,
.form-inline input,
.form-horizontal input,
.form-search textarea,
.form-inline textarea,
.form-horizontal textarea,
.form-search select,
.form-inline select,
.form-horizontal select,
.form-search .help-inline,
.form-inline .help-inline,
.form-horizontal .help-inline,
.form-search .uneditable-input,
.form-inline .uneditable-input,
.form-horizontal .uneditable-input {
  display: inline-block;
  margin-bottom: 0;
}
.form-search label, .form-inline label {
  display: inline-block;
}
.control-group {
  margin-bottom: 9px;
}
.form-horizontal legend + .control-group {
  margin-top: 18px;
  -webkit-margin-top-collapse: separate;
}
.form-horizontal .control-group {
  margin-bottom: 18px;
}
.form-horizontal .control-group > label {
  float: left;
  width: 140px;
  padding-top: 5px;
  text-align: right;
}
.form-horizontal .controls {
  margin-left: 160px;
}
.form-horizontal .form-actions {
  padding-left: 160px;
}
table {
  max-width: 100%;
  border-collapse: collapse;
  border-spacing: 0;
}
.table {
  width: 100%;
  margin-bottom: 18px;
}
.table th, .table td {
  padding: 8px;
  line-height: 18px;
  text-align: left;
  border-top: 1px solid #ddd;
}
.table th {
  font-weight: bold;
  vertical-align: bottom;
}
.table td {
  vertical-align: top;
}
.table thead:first-child tr th, .table thead:first-child tr td {
  border-top: 0;
}
.table tbody + tbody {
  border-top: 2px solid #ddd;
}
.table-condensed th, .table-condensed td {
  padding: 4px 5px;
}
.table-bordered {
  border: 1px solid #ddd;
  border-collapse: separate;
  *border-collapse: collapsed;
  -webkit-border-radius: 4px;
  -moz-border-radius: 4px;
  border-radius: 4px;
}
.table-bordered th + th,
.table-bordered td + td,
.table-bordered th + td,
.table-bordered td + th {
  border-left: 1px solid #ddd;
}
.table-bordered thead:first-child tr:first-child th, .table-bordered tbody:first-child tr:first-child th, .table-bordered tbody:first-child tr:first-child td {
  border-top: 0;
}
.table-bordered thead:first-child tr:first-child th:first-child, .table-bordered tbody:first-child tr:first-child td:first-child {
  -webkit-border-radius: 4px 0 0 0;
  -moz-border-radius: 4px 0 0 0;
  border-radius: 4px 0 0 0;
}
.table-bordered thead:first-child tr:first-child th:last-child, .table-bordered tbody:first-child tr:first-child td:last-child {
  -webkit-border-radius: 0 4px 0 0;
  -moz-border-radius: 0 4px 0 0;
  border-radius: 0 4px 0 0;
}
.table-bordered thead:last-child tr:last-child th:first-child, .table-bordered tbody:last-child tr:last-child td:first-child {
  -webkit-border-radius: 0 0 0 4px;
  -moz-border-radius: 0 0 0 4px;
  border-radius: 0 0 0 4px;
}
.table-bordered thead:last-child tr:last-child th:last-child, .table-bordered tbody:last-child tr:last-child td:last-child {
  -webkit-border-radius: 0 0 4px 0;
  -moz-border-radius: 0 0 4px 0;
  border-radius: 0 0 4px 0;
}
.table-striped tbody tr:nth-child(odd) td, .table-striped tbody tr:nth-child(odd) th {
  background-color: #f9f9f9;
}
table .span1 {
  float: none;
  width: 44px;
  margin-left: 0;
}
table .span2 {
  float: none;
  width: 124px;
  margin-left: 0;
}
table .span3 {
  float: none;
  width: 204px;
  margin-left: 0;
}
table .span4 {
  float: none;
  width: 284px;
  margin-left: 0;
}
table .span5 {
  float: none;
  width: 364px;
  margin-left: 0;
}
table .span6 {
  float: none;
  width: 444px;
  margin-left: 0;
}
table .span7 {
  float: none;
  width: 524px;
  margin-left: 0;
}
table .span8 {
  float: none;
  width: 604px;
  margin-left: 0;
}
table .span9 {
  float: none;
  width: 684px;
  margin-left: 0;
}
table .span10 {
  float: none;
  width: 764px;
  margin-left: 0;
}
table .span11 {
  float: none;
  width: 844px;
  margin-left: 0;
}
table .span12 {
  float: none;
  width: 924px;
  margin-left: 0;
}
.icon {
  background-image: url(../img/glyphicons-halflings.png);
  background-position: 14px 14px;
  background-repeat: no-repeat;
  display: inline-block;
  vertical-align: text-top;
  width: 14px;
  height: 14px;
  *margin-right: .3em;
}
.icon:last-child {
  *margin-left: 0;
}
.icon.white {
  background-image: url(../img/glyphicons-halflings-white.png);
}
.icon.glass {
  background-position: 0      0;
}
.icon.music {
  background-position: -24px 0;
}
.icon.search {
  background-position: -48px 0;
}
.icon.envelope {
  background-position: -72px 0;
}
.icon.heart {
  background-position: -96px 0;
}
.icon.star {
  background-position: -120px 0;
}
.icon.star-empty {
  background-position: -144px 0;
}
.icon.user {
  background-position: -168px 0;
}
.icon.film {
  background-position: -192px 0;
}
.icon.th-large {
  background-position: -216px 0;
}
.icon.th {
  background-position: -240px 0;
}
.icon.th-list {
  background-position: -264px 0;
}
.icon.ok {
  background-position: -288px 0;
}
.icon.remove {
  background-position: -312px 0;
}
.icon.zoom-in {
  background-position: -336px 0;
}
.icon.zoom-out {
  background-position: -360px 0;
}
.icon.off {
  background-position: -384px 0;
}
.icon.signal {
  background-position: -408px 0;
}
.icon.cog {
  background-position: -432px 0;
}
.icon.trash {
  background-position: -456px 0;
}
.icon.home {
  background-position: 0 -24px;
}
.icon.file {
  background-position: -24px -24px;
}
.icon.time {
  background-position: -48px -24px;
}
.icon.road {
  background-position: -72px -24px;
}
.icon.download-alt {
  background-position: -96px -24px;
}
.icon.download {
  background-position: -120px -24px;
}
.icon.upload {
  background-position: -144px -24px;
}
.icon.inbox {
  background-position: -168px -24px;
}
.icon.play-circle {
  background-position: -192px -24px;
}
.icon.repeat {
  background-position: -216px -24px;
}
.icon.refresh {
  background-position: -240px -24px;
}
.icon.list-alt {
  background-position: -264px -24px;
}
.icon.lock {
  background-position: -287px -24px;
}
.icon.flag {
  background-position: -312px -24px;
}
.icon.headphones {
  background-position: -336px -24px;
}
.icon.volume-off {
  background-position: -360px -24px;
}
.icon.volume-down {
  background-position: -384px -24px;
}
.icon.volume-up {
  background-position: -408px -24px;
}
.icon.qrcode {
  background-position: -432px -24px;
}
.icon.barcode {
  background-position: -456px -24px;
}
.icon.tag {
  background-position: 0 -48px;
}
.icon.tags {
  background-position: -25px -48px;
}
.icon.book {
  background-position: -48px -48px;
}
.icon.bookmark {
  background-position: -72px -48px;
}
.icon.print {
  background-position: -96px -48px;
}
.icon.camera {
  background-position: -120px -48px;
}
.icon.font {
  background-position: -144px -48px;
}
.icon.bold {
  background-position: -167px -48px;
}
.icon.italic {
  background-position: -192px -48px;
}
.icon.text-height {
  background-position: -216px -48px;
}
.icon.text-width {
  background-position: -240px -48px;
}
.icon.align-left {
  background-position: -264px -48px;
}
.icon.align-center {
  background-position: -288px -48px;
}
.icon.align-right {
  background-position: -312px -48px;
}
.icon.align-justify {
  background-position: -336px -48px;
}
.icon.list {
  background-position: -360px -48px;
}
.icon.indent-left {
  background-position: -384px -48px;
}
.icon.indent-right {
  background-position: -408px -48px;
}
.icon.facetime-video {
  background-position: -432px -48px;
}
.icon.picture {
  background-position: -456px -48px;
}
.icon.pencil {
  background-position: 0 -72px;
}
.icon.map-marker {
  background-position: -24px -72px;
}
.icon.adjust {
  background-position: -48px -72px;
}
.icon.tint {
  background-position: -72px -72px;
}
.icon.edit {
  background-position: -96px -72px;
}
.icon.share {
  background-position: -120px -72px;
}
.icon.check {
  background-position: -144px -72px;
}
.icon.move {
  background-position: -168px -72px;
}
.icon.step-backward {
  background-position: -192px -72px;
}
.icon.fast-backward {
  background-position: -216px -72px;
}
.icon.backward {
  background-position: -240px -72px;
}
.icon.play {
  background-position: -264px -72px;
}
.icon.pause {
  background-position: -288px -72px;
}
.icon.stop {
  background-position: -312px -72px;
}
.icon.forward {
  background-position: -336px -72px;
}
.icon.fast-forward {
  background-position: -360px -72px;
}
.icon.step-forward {
  background-position: -384px -72px;
}
.icon.eject {
  background-position: -408px -72px;
}
.icon.chevron-left {
  background-position: -432px -72px;
}
.icon.chevron-right {
  background-position: -456px -72px;
}
.icon.plus-sign {
  background-position: 0 -96px;
}
.icon.minus-sign {
  background-position: -24px -96px;
}
.icon.remove-sign {
  background-position: -48px -96px;
}
.icon.ok-sign {
  background-position: -72px -96px;
}
.icon.question-sign {
  background-position: -96px -96px;
}
.icon.info-sign {
  background-position: -120px -96px;
}
.icon.screenshot {
  background-position: -144px -96px;
}
.icon.remove-circle {
  background-position: -168px -96px;
}
.icon.ok-circle {
  background-position: -192px -96px;
}
.icon.ban-circle {
  background-position: -216px -96px;
}
.icon.arrow-left {
  background-position: -240px -96px;
}
.icon.arrow-right {
  background-position: -264px -96px;
}
.icon.arrow-up {
  background-position: -289px -96px;
}
.icon.arrow-down {
  background-position: -312px -96px;
}
.icon.share-alt {
  background-position: -336px -96px;
}
.icon.resize-full {
  background-position: -360px -96px;
}
.icon.resize-small {
  background-position: -384px -96px;
}
.icon.plus {
  background-position: -408px -96px;
}
.icon.minus {
  background-position: -433px -96px;
}
.icon.asterisk {
  background-position: -456px -96px;
}
.icon.exclamation-sign {
  background-position: 0 -120px;
}
.icon.gift {
  background-position: -24px -120px;
}
.icon.leaf {
  background-position: -48px -120px;
}
.icon.fire {
  background-position: -72px -120px;
}
.icon.eye-open {
  background-position: -96px -120px;
}
.icon.eye-close {
  background-position: -120px -120px;
}
.icon.warning-sign {
  background-position: -144px -120px;
}
.icon.plane {
  background-position: -168px -120px;
}
.icon.calendar {
  background-position: -192px -120px;
}
.icon.random {
  background-position: -216px -120px;
}
.icon.comment {
  background-position: -240px -120px;
}
.icon.magnet {
  background-position: -264px -120px;
}
.icon.chevron-up {
  background-position: -288px -120px;
}
.icon.chevron-down {
  background-position: -313px -119px;
}
.icon.retweet {
  background-position: -336px -120px;
}
.icon.shopping-cart {
  background-position: -360px -120px;
}
.icon.folder-close {
  background-position: -384px -120px;
}
.icon.folder-open {
  background-position: -408px -120px;
}
.icon.resize-vertical {
  background-position: -432px -119px;
}
.icon.resize-horizontal {
  background-position: -456px -118px;
}
.dropdown {
  position: relative;
}
.dropdown .dropdown-toggle {
  *margin-bottom: -3px;
}
.caret {
  display: inline-block;
  width: 0;
  height: 0;
  text-indent: -99999px;
  *text-indent: 0;
  vertical-align: top;
  border-left: 4px solid transparent;
  border-right: 4px solid transparent;
  border-top: 4px solid #000000;
  opacity: 0.3;
  filter: alpha(opacity=30);
  content: "\2193";
}
.dropdown .caret {
  margin-top: 8px;
  margin-left: 2px;
}
.dropdown:hover .caret, .open.dropdown .caret {
  opacity: 1;
  filter: alpha(opacity=100);
}
.dropdown-menu {
  position: absolute;
  top: 100%;
  left: 0;
  z-index: 1000;
  float: left;
  display: none;
  min-width: 160px;
  max-width: 220px;
  _width: 160px;
  padding: 4px 0;
  margin: 0;
  list-style: none;
  background-color: #ffffff;
  border-color: #ccc;
  border-color: rgba(0, 0, 0, 0.2);
  border-style: solid;
  border-width: 1px;
  -webkit-border-radius: 0 0 5px 5px;
  -moz-border-radius: 0 0 5px 5px;
  border-radius: 0 0 5px 5px;
  -webkit-box-shadow: 0 5px 10px rgba(0, 0, 0, 0.2);
  -moz-box-shadow: 0 5px 10px rgba(0, 0, 0, 0.2);
  box-shadow: 0 5px 10px rgba(0, 0, 0, 0.2);
  -webkit-background-clip: padding-box;
  -moz-background-clip: padding;
  background-clip: padding-box;
  *border-right-width: 2px;
  *border-bottom-width: 2px;
}
.dropdown-menu.bottom-up {
  top: auto;
  bottom: 100%;
  margin-bottom: 2px;
}
.dropdown-menu .divider {
  height: 1px;
  margin: 5px 1px;
  overflow: hidden;
  background-color: #e5e5e5;
  border-bottom: 1px solid #ffffff;
  *width: 100%;
  *margin: -5px 0 5px;
}
.dropdown-menu a {
  display: block;
  padding: 3px 15px;
  clear: both;
  font-weight: normal;
  line-height: 18px;
  color: #555555;
  white-space: nowrap;
}
.dropdown-menu li > a:hover, .dropdown-menu .active > a, .dropdown-menu .active > a:hover {
  color: #ffffff;
  text-decoration: none;
  background-color: #0088cc;
}
.dropdown.open {
  *z-index: 1000;
}
.dropdown.open .dropdown-toggle {
  color: #ffffff;
  background: #ccc;
  background: rgba(0, 0, 0, 0.3);
}
.dropdown.open .dropdown-menu {
  display: block;
}
.typeahead {
  margin-top: 2px;
  -webkit-border-radius: 4px;
  -moz-border-radius: 4px;
  border-radius: 4px;
}
.well {
  min-height: 20px;
  padding: 19px;
  margin-bottom: 20px;
  background-color: #f5f5f5;
  border: 1px solid #eee;
  border: 1px solid rgba(0, 0, 0, 0.05);
  -webkit-border-radius: 4px;
  -moz-border-radius: 4px;
  border-radius: 4px;
  -webkit-box-shadow: inset 0 1px 1px rgba(0, 0, 0, 0.05);
  -moz-box-shadow: inset 0 1px 1px rgba(0, 0, 0, 0.05);
  box-shadow: inset 0 1px 1px rgba(0, 0, 0, 0.05);
}
.well blockquote {
  border-color: #ddd;
  border-color: rgba(0, 0, 0, 0.15);
}
.fade {
  -webkit-transition: opacity 0.15s linear;
  -moz-transition: opacity 0.15s linear;
  -ms-transition: opacity 0.15s linear;
  -o-transition: opacity 0.15s linear;
  transition: opacity 0.15s linear;
  opacity: 0;
}
.fade.in {
  opacity: 1;
}
.collapse {
  -webkit-transition: height 0.35s ease;
  -moz-transition: height 0.35s ease;
  -ms-transition: height 0.35s ease;
  -o-transition: height 0.35s ease;
  transition: height 0.35s ease;
  position: relative;
  overflow: hidden;
  height: 0;
}
.collapse.in {
  height: auto;
}
.close {
  float: right;
  font-size: 20px;
  font-weight: bold;
  line-height: 18px;
  color: #000000;
  text-shadow: 0 1px 0 #ffffff;
  opacity: 0.2;
  filter: alpha(opacity=20);
}
.close:hover {
  color: #000000;
  text-decoration: none;
  opacity: 0.4;
  filter: alpha(opacity=40);
  cursor: pointer;
}
.nav {
  margin-left: 0;
  margin-bottom: 18px;
  list-style: none;
}
.nav > li > a {
  display: block;
}
.nav > li > a:hover {
  text-decoration: none;
  background-color: #eeeeee;
}
.nav.list {
  padding-left: 14px;
  padding-right: 14px;
  margin-bottom: 0;
}
.nav.list > li > a, .nav.list .nav-header {
  display: block;
  padding: 3px 15px;
  margin-left: -15px;
  margin-right: -15px;
  text-shadow: 0 1px 0 rgba(255, 255, 255, 0.5);
}
.nav.list .nav-header {
  font-size: 11px;
  font-weight: bold;
  line-height: 18px;
  color: #999999;
  text-transform: uppercase;
}
.nav.list > li + .nav-header {
  margin-top: 9px;
}
.nav.list .active > a {
  color: #ffffff;
  text-shadow: 0 -1px 0 rgba(0, 0, 0, 0.2);
  background-color: #0088cc;
}
.nav.list .icon {
  margin-right: 2px;
}
.tabs, .pills {
  *zoom: 1;
}
.tabs:before,
.pills:before,
.tabs:after,
.pills:after {
  display: table;
  content: "";
}
.tabs:after, .pills:after {
  clear: both;
}
.tabs > li, .pills > li {
  float: left;
}
.tabs > li > a, .pills > li > a {
  padding-right: 12px;
  padding-left: 12px;
  margin-right: 2px;
  line-height: 14px;
}
.tabs {
  border-bottom: 1px solid #ddd;
}
.tabs > li {
  margin-bottom: -1px;
}
.tabs > li > a {
  padding-top: 9px;
  padding-bottom: 9px;
  border: 1px solid transparent;
  -webkit-border-radius: 4px 4px 0 0;
  -moz-border-radius: 4px 4px 0 0;
  border-radius: 4px 4px 0 0;
}
.tabs > li > a:hover {
  border-color: #eeeeee #eeeeee #dddddd;
}
.tabs > .active > a, .tabs > .active > a:hover {
  color: #555555;
  background-color: #ffffff;
  border: 1px solid #ddd;
  border-bottom-color: transparent;
  cursor: default;
}
.pills > li > a {
  padding-top: 8px;
  padding-bottom: 8px;
  margin-top: 2px;
  margin-bottom: 2px;
  -webkit-border-radius: 5px;
  -moz-border-radius: 5px;
  border-radius: 5px;
}
.pills .active > a, .pills .active > a:hover {
  color: #ffffff;
  background-color: #0088cc;
}
.nav.stacked > li {
  float: none;
}
.nav.stacked > li > a {
  margin-right: 0;
}
.tabs.stacked {
  border-bottom: 0;
}
.tabs.stacked > li > a {
  border: 1px solid #ddd;
  -webkit-border-radius: 0;
  -moz-border-radius: 0;
  border-radius: 0;
}
.tabs.stacked > li:first-child > a {
  -webkit-border-radius: 4px 4px 0 0;
  -moz-border-radius: 4px 4px 0 0;
  border-radius: 4px 4px 0 0;
}
.tabs.stacked > li:last-child > a {
  -webkit-border-radius: 0 0 4px 4px;
  -moz-border-radius: 0 0 4px 4px;
  border-radius: 0 0 4px 4px;
}
.tabs.stacked > li > a:hover {
  border-color: #ddd;
  z-index: 2;
}
.pills.stacked > li > a {
  margin-bottom: 3px;
}
.pills.stacked > li:last-child > a {
  margin-bottom: 1px;
}
.pills .dropdown-menu, .tabs .dropdown-menu {
  margin-top: 1px;
  border-width: 1px;
}
.pills .dropdown-menu {
  -webkit-border-radius: 4px;
  -moz-border-radius: 4px;
  border-radius: 4px;
}
.tabs .dropdown-toggle .caret, .pills .dropdown-toggle .caret {
  border-top-color: #0088cc;
  margin-top: 6px;
}
.tabs .dropdown-toggle:hover .caret, .pills .dropdown-toggle:hover .caret {
  border-top-color: #005580;
}
.tabs .active .dropdown-toggle .caret, .pills .active .dropdown-toggle .caret {
  border-top-color: #333333;
}
.nav > .dropdown.active > a:hover {
  color: #000000;
  cursor: pointer;
}
.tabs .open .dropdown-toggle, .pills .open .dropdown-toggle, .nav > .open.active > a:hover {
  color: #ffffff;
  background-color: #999999;
  border-color: #999999;
}
.nav .open .caret, .nav .open.active .caret, .nav .open a:hover .caret {
  border-top-color: #ffffff;
  opacity: 1;
  filter: alpha(opacity=100);
}
.tabs.stacked .open > a:hover {
  border-color: #999999;
}
.tabbable {
  *zoom: 1;
}
.tabbable:before, .tabbable:after {
  display: table;
  content: "";
}
.tabbable:after {
  clear: both;
}
.tabs-below .tabs, .tabs-right .tabs, .tabs-left .tabs {
  border-bottom: 0;
}
.tab-content > .tab-pane, .pill-content > .pill-pane {
  display: none;
}
.tab-content > .active, .pill-content > .active {
  display: block;
}
.tabs-below .tabs {
  border-top: 1px solid #ddd;
}
.tabs-below .tabs > li {
  margin-top: -1px;
  margin-bottom: 0;
}
.tabs-below .tabs > li > a {
  -webkit-border-radius: 0 0 4px 4px;
  -moz-border-radius: 0 0 4px 4px;
  border-radius: 0 0 4px 4px;
}
.tabs-below .tabs > li > a:hover {
  border-bottom-color: transparent;
  border-top-color: #ddd;
}
.tabs-below .tabs .active > a, .tabs-below .tabs .active > a:hover {
  border-color: transparent #ddd #ddd #ddd;
}
.tabs-left .tabs > li, .tabs-right .tabs > li {
  float: none;
}
.tabs-left .tabs > li > a, .tabs-right .tabs > li > a {
  min-width: 74px;
  margin-right: 0;
  margin-bottom: 3px;
}
.tabs-left .tabs {
  float: left;
  margin-right: 19px;
  border-right: 1px solid #ddd;
}
.tabs-left .tabs > li > a {
  margin-right: -1px;
  -webkit-border-radius: 4px 0 0 4px;
  -moz-border-radius: 4px 0 0 4px;
  border-radius: 4px 0 0 4px;
}
.tabs-left .tabs > li > a:hover {
  border-color: #eeeeee #dddddd #eeeeee #eeeeee;
}
.tabs-left .tabs .active > a, .tabs-left .tabs .active > a:hover {
  border-color: #ddd transparent #ddd #ddd;
  *border-right-color: #ffffff;
}
.tabs-right .tabs {
  float: right;
  margin-left: 19px;
  border-left: 1px solid #ddd;
}
.tabs-right .tabs > li > a {
  margin-left: -1px;
  -webkit-border-radius: 0 4px 4px 0;
  -moz-border-radius: 0 4px 4px 0;
  border-radius: 0 4px 4px 0;
}
.tabs-right .tabs > li > a:hover {
  border-color: #eeeeee #eeeeee #eeeeee #dddddd;
}
.tabs-right .tabs .active > a, .tabs-right .tabs .active > a:hover {
  border-color: #ddd #ddd #ddd transparent;
  *border-left-color: #ffffff;
}
.navbar {
  overflow: visible;
}
.navbar-inner {
  background-color: #222222;
  background-color: #2c2c2c;
  background-image: -moz-linear-gradient(top, #333333, #222222);
  background-image: -ms-linear-gradient(top, #333333, #222222);
  background-image: -webkit-gradient(linear, 0 0, 0 100%, from(#333333), to(#222222));
  background-image: -webkit-linear-gradient(top, #333333, #222222);
  background-image: -o-linear-gradient(top, #333333, #222222);
  background-image: linear-gradient(top, #333333, #222222);
  background-repeat: repeat-x;
  -webkit-box-shadow: 0 1px 3px rgba(0, 0, 0, 0.25), inset 0 -1px 0 rgba(0, 0, 0, 0.1);
  -moz-box-shadow: 0 1px 3px rgba(0, 0, 0, 0.25), inset 0 -1px 0 rgba(0, 0, 0, 0.1);
  box-shadow: 0 1px 3px rgba(0, 0, 0, 0.25), inset 0 -1px 0 rgba(0, 0, 0, 0.1);
}
.navbar .brand:hover {
  color: #ffffff;
  text-decoration: none;
}
.navbar .brand {
  float: left;
  display: block;
  padding: 8px 20px 12px;
  margin-left: -20px;
  font-size: 20px;
  font-weight: 200;
  line-height: 1;
  color: #ffffff;
}
.navbar .navbar-text {
  margin-bottom: 0;
  line-height: 40px;
  color: #999999;
}
.navbar .navbar-text a:hover {
  color: #ffffff;
  background-color: transparent;
}
.navbar .btn, .navbar .btn-group {
  margin-top: 5px;
}
.navbar .btn-group .btn {
  margin-top: 0;
}
.navbar-form {
  margin-bottom: 0;
}
.navbar-form input, .navbar-form select {
  display: inline-block;
  margin-top: 5px;
  margin-bottom: 0;
}
.navbar-search {
  position: relative;
  float: left;
  margin-top: 6px;
  margin-bottom: 0;
}
.navbar-search .search-query {
  padding: 4px 9px;
  font-family: "Helvetica Neue", Helvetica, Arial, sans-serif;
  font-size: 13px;
  font-weight: normal;
  line-height: 1;
  color: #ffffff;
  color: rgba(255, 255, 255, 0.75);
  background: #666;
  background: rgba(255, 255, 255, 0.3);
  border: 1px solid #111;
  -webkit-box-shadow: inset 0 1px 2px rgba(0, 0, 0, 0.1), 0 1px 0px rgba(255, 255, 255, 0.15);
  -moz-box-shadow: inset 0 1px 2px rgba(0, 0, 0, 0.1), 0 1px 0px rgba(255, 255, 255, 0.15);
  box-shadow: inset 0 1px 2px rgba(0, 0, 0, 0.1), 0 1px 0px rgba(255, 255, 255, 0.15);
  -webkit-transition: none;
  -moz-transition: none;
  -ms-transition: none;
  -o-transition: none;
  transition: none;
}
.navbar-search .search-query :-moz-placeholder {
  color: #eeeeee;
}
.navbar-search .search-query::-webkit-input-placeholder {
  color: #eeeeee;
}
.navbar-search .search-query:hover {
  color: #ffffff;
  background-color: #999999;
  background-color: rgba(255, 255, 255, 0.5);
}
.navbar-search .search-query:focus, .navbar-search .search-query.focused {
  padding: 5px 10px;
  color: #333333;
  text-shadow: 0 1px 0 #ffffff;
  background-color: #ffffff;
  border: 0;
  -webkit-box-shadow: 0 0 3px rgba(0, 0, 0, 0.15);
  -moz-box-shadow: 0 0 3px rgba(0, 0, 0, 0.15);
  box-shadow: 0 0 3px rgba(0, 0, 0, 0.15);
  outline: 0;
}
.navbar-static {
  margin-bottom: 18px;
}
.navbar-static .navbar-inner {
  padding-left: 20px;
  padding-right: 20px;
  -webkit-border-radius: 4px;
  -moz-border-radius: 4px;
  border-radius: 4px;
}
.navbar-fixed-top {
  position: fixed;
  top: 0;
  right: 0;
  left: 0;
  z-index: 1030;
}
.navbar .nav {
  position: relative;
  left: 0;
  display: block;
  float: left;
  margin: 0 10px 0 0;
}
.navbar .nav.pull-right {
  float: right;
}
.navbar .nav > li {
  display: block;
  float: left;
}
.navbar .nav > li > a {
  float: none;
  padding: 10px 10px 11px;
  line-height: 19px;
  color: #999999;
  text-decoration: none;
  text-shadow: 0 -1px 0 rgba(0, 0, 0, 0.25);
}
.navbar .nav > li > a:hover {
  background-color: transparent;
  color: #ffffff;
  text-decoration: none;
}
.navbar .nav .active > a, .navbar .nav .active > a:hover {
  color: #ffffff;
  text-decoration: none;
  background-color: #222222;
  background-color: rgba(0, 0, 0, 0.5);
}
.navbar .vertical-divider {
  height: 40px;
  width: 1px;
  margin: 0 5px;
  overflow: hidden;
  background-color: #222222;
  border-right: 1px solid #333333;
}
.navbar .nav.pull-right {
  margin-left: 10px;
  margin-right: 0;
}
.navbar .dropdown-menu {
  margin-top: 1px;
  -webkit-border-radius: 4px;
  -moz-border-radius: 4px;
  border-radius: 4px;
}
.navbar .dropdown-menu:before {
  content: '';
  display: inline-block;
  border-left: 7px solid transparent;
  border-right: 7px solid transparent;
  border-bottom: 7px solid #ccc;
  border-bottom-color: rgba(0, 0, 0, 0.2);
  position: absolute;
  top: -7px;
  left: 9px;
}
.navbar .dropdown-menu:after {
  content: '';
  display: inline-block;
  border-left: 6px solid transparent;
  border-right: 6px solid transparent;
  border-bottom: 6px solid #ffffff;
  position: absolute;
  top: -6px;
  left: 10px;
}
.navbar .nav .dropdown-toggle .caret, .navbar .nav .open.dropdown .caret {
  border-top-color: #ffffff;
}
.navbar .nav .active .caret {
  opacity: 1;
  filter: alpha(opacity=100);
}
.navbar .nav .open > .dropdown-toggle, .navbar .nav .active > .dropdown-toggle, .navbar .nav .open.active > .dropdown-toggle {
  background-color: transparent;
}
.navbar .nav .active > .dropdown-toggle:hover {
  color: #ffffff;
}
.navbar .nav.pull-right .dropdown-menu {
  right: 0;
}
.navbar .nav.pull-right .dropdown-menu:before {
  left: auto;
  right: 12px;
}
.navbar .nav.pull-right .dropdown-menu:after {
  left: auto;
  right: 13px;
}
.breadcrumb {
  padding: 7px 14px;
  margin: 0 0 18px;
  background-color: #fbfbfb;
  background-image: -moz-linear-gradient(top, #ffffff, #f5f5f5);
  background-image: -ms-linear-gradient(top, #ffffff, #f5f5f5);
  background-image: -webkit-gradient(linear, 0 0, 0 100%, from(#ffffff), to(#f5f5f5));
  background-image: -webkit-linear-gradient(top, #ffffff, #f5f5f5);
  background-image: -o-linear-gradient(top, #ffffff, #f5f5f5);
  background-image: linear-gradient(top, #ffffff, #f5f5f5);
  background-repeat: repeat-x;
  border: 1px solid #ddd;
  -webkit-border-radius: 3px;
  -moz-border-radius: 3px;
  border-radius: 3px;
  -webkit-box-shadow: inset 0 1px 0 #ffffff;
  -moz-box-shadow: inset 0 1px 0 #ffffff;
  box-shadow: inset 0 1px 0 #ffffff;
}
.breadcrumb li {
  display: inline;
  text-shadow: 0 1px 0 #ffffff;
}
.breadcrumb .divider {
  padding: 0 5px;
  color: #999999;
}
.breadcrumb .active a {
  color: #333333;
}
.pagination {
  height: 36px;
  margin: 18px 0;
}
.pagination ul {
  display: inline-block;
  *display: inline;
  /* IE7 inline-block hack */

  *zoom: 1;
  margin-left: 0;
  margin-bottom: 0;
  -webkit-border-radius: 3px;
  -moz-border-radius: 3px;
  border-radius: 3px;
  -webkit-box-shadow: 0 1px 2px rgba(0, 0, 0, 0.05);
  -moz-box-shadow: 0 1px 2px rgba(0, 0, 0, 0.05);
  box-shadow: 0 1px 2px rgba(0, 0, 0, 0.05);
}
.pagination li {
  display: inline;
}
.pagination a {
  float: left;
  padding: 0 14px;
  line-height: 34px;
  text-decoration: none;
  border: 1px solid #ddd;
  border-left-width: 0;
}
.pagination a:hover, .pagination .active a {
  background-color: #f5f5f5;
}
.pagination .active a {
  color: #999999;
}
.pagination .disabled a, .pagination .disabled a:hover {
  color: #999999;
  background-color: transparent;
  cursor: default;
}
.pagination li:first-child a {
  border-left-width: 1px;
  -webkit-border-radius: 3px 0 0 3px;
  -moz-border-radius: 3px 0 0 3px;
  border-radius: 3px 0 0 3px;
}
.pagination li:last-child a {
  -webkit-border-radius: 0 3px 3px 0;
  -moz-border-radius: 0 3px 3px 0;
  border-radius: 0 3px 3px 0;
}
.pagination-centered {
  text-align: center;
}
.pagination-right {
  text-align: right;
}
.pager {
  margin-left: 0;
  margin-bottom: 18px;
  list-style: none;
  text-align: center;
  *zoom: 1;
}
.pager:before, .pager:after {
  display: table;
  content: "";
}
.pager:after {
  clear: both;
}
.pager li {
  display: inline;
}
.pager a {
  display: inline-block;
  padding: 6px 15px;
  background-color: #f5f5f5;
  -webkit-border-radius: 15px;
  -moz-border-radius: 15px;
  border-radius: 15px;
}
.pager .next a {
  float: right;
}
.pager .previous a {
  float: left;
}
.modal-backdrop {
  position: fixed;
  top: 0;
  right: 0;
  bottom: 0;
  left: 0;
  z-index: 1040;
  background-color: #000000;
}
.modal-backdrop.fade {
  opacity: 0;
}
.modal-backdrop, .modal-backdrop.fade.in {
  opacity: 0.8;
  filter: alpha(opacity=80);
}
.modal {
  position: fixed;
  top: 50%;
  left: 50%;
  z-index: 1050;
  max-height: 500px;
  overflow: auto;
  width: 560px;
  margin: -250px 0 0 -280px;
  background-color: #ffffff;
  border: 1px solid #999;
  border: 1px solid rgba(0, 0, 0, 0.3);
  *border: 1px solid #999;
  /* IE6-7 */

  -webkit-border-radius: 6px;
  -moz-border-radius: 6px;
  border-radius: 6px;
  -webkit-box-shadow: 0 3px 7px rgba(0, 0, 0, 0.3);
  -moz-box-shadow: 0 3px 7px rgba(0, 0, 0, 0.3);
  box-shadow: 0 3px 7px rgba(0, 0, 0, 0.3);
  -webkit-background-clip: padding-box;
  -moz-background-clip: padding-box;
  background-clip: padding-box;
}
.modal.fade {
  -webkit-transition: opacity .3s linear, top .3s ease-out;
  -moz-transition: opacity .3s linear, top .3s ease-out;
  -ms-transition: opacity .3s linear, top .3s ease-out;
  -o-transition: opacity .3s linear, top .3s ease-out;
  transition: opacity .3s linear, top .3s ease-out;
  top: -25%;
}
.modal.fade.in {
  top: 50%;
}
.modal-header {
  padding: 5px 15px;
  border-bottom: 1px solid #eee;
}
.modal-header .close {
  margin-top: 2px;
}
.modal-body {
  padding: 15px;
}
.modal-footer {
  padding: 14px 15px 15px;
  margin-bottom: 0;
  background-color: #f5f5f5;
  border-top: 1px solid #ddd;
  -webkit-border-radius: 0 0 6px 6px;
  -moz-border-radius: 0 0 6px 6px;
  border-radius: 0 0 6px 6px;
  -webkit-box-shadow: inset 0 1px 0 #ffffff;
  -moz-box-shadow: inset 0 1px 0 #ffffff;
  box-shadow: inset 0 1px 0 #ffffff;
  *zoom: 1;
}
.modal-footer:before, .modal-footer:after {
  display: table;
  content: "";
}
.modal-footer:after {
  clear: both;
}
.modal-footer .btn {
  float: right;
  margin-left: 5px;
  margin-bottom: 0;
}
.tooltip {
  position: absolute;
  z-index: 1020;
  display: block;
  visibility: visible;
  padding: 5px;
  font-size: 11px;
  opacity: 0;
  filter: alpha(opacity=0);
}
.tooltip.in {
  opacity: 0.8;
  filter: alpha(opacity=80);
}
.tooltip.top {
  margin-top: -2px;
}
.tooltip.right {
  margin-left: 2px;
}
.tooltip.bottom {
  margin-top: 2px;
}
.tooltip.left {
  margin-left: -2px;
}
.tooltip.top .tooltip-arrow {
  bottom: 0;
  left: 50%;
  margin-left: -5px;
  border-left: 5px solid transparent;
  border-right: 5px solid transparent;
  border-top: 5px solid #000000;
}
.tooltip.left .tooltip-arrow {
  top: 50%;
  right: 0;
  margin-top: -5px;
  border-top: 5px solid transparent;
  border-bottom: 5px solid transparent;
  border-left: 5px solid #000000;
}
.tooltip.bottom .tooltip-arrow {
  top: 0;
  left: 50%;
  margin-left: -5px;
  border-left: 5px solid transparent;
  border-right: 5px solid transparent;
  border-bottom: 5px solid #000000;
}
.tooltip.right .tooltip-arrow {
  top: 50%;
  left: 0;
  margin-top: -5px;
  border-top: 5px solid transparent;
  border-bottom: 5px solid transparent;
  border-right: 5px solid #000000;
}
.tooltip-inner {
  max-width: 200px;
  padding: 3px 8px;
  color: #ffffff;
  text-align: center;
  text-decoration: none;
  background-color: #000000;
  -webkit-border-radius: 4px;
  -moz-border-radius: 4px;
  border-radius: 4px;
}
.tooltip-arrow {
  position: absolute;
  width: 0;
  height: 0;
}
.popover {
  position: absolute;
  top: 0;
  left: 0;
  z-index: 1010;
  display: none;
  padding: 5px;
}
.popover.top {
  margin-top: -5px;
}
.popover.right {
  margin-left: 5px;
}
.popover.bottom {
  margin-top: 5px;
}
.popover.left {
  margin-left: -5px;
}
.popover.top .arrow {
  bottom: 0;
  left: 50%;
  margin-left: -5px;
  border-left: 5px solid transparent;
  border-right: 5px solid transparent;
  border-top: 5px solid #000000;
}
.popover.right .arrow {
  top: 50%;
  left: 0;
  margin-top: -5px;
  border-top: 5px solid transparent;
  border-bottom: 5px solid transparent;
  border-right: 5px solid #000000;
}
.popover.bottom .arrow {
  top: 0;
  left: 50%;
  margin-left: -5px;
  border-left: 5px solid transparent;
  border-right: 5px solid transparent;
  border-bottom: 5px solid #000000;
}
.popover.left .arrow {
  top: 50%;
  right: 0;
  margin-top: -5px;
  border-top: 5px solid transparent;
  border-bottom: 5px solid transparent;
  border-left: 5px solid #000000;
}
.popover .arrow {
  position: absolute;
  width: 0;
  height: 0;
}
.popover .inner {
  padding: 3px;
  width: 280px;
  overflow: hidden;
  background: #000000;
  background: rgba(0, 0, 0, 0.8);
  -webkit-border-radius: 6px;
  -moz-border-radius: 6px;
  border-radius: 6px;
  -webkit-box-shadow: 0 3px 7px rgba(0, 0, 0, 0.3);
  -moz-box-shadow: 0 3px 7px rgba(0, 0, 0, 0.3);
  box-shadow: 0 3px 7px rgba(0, 0, 0, 0.3);
}
.popover .title {
  padding: 9px 15px;
  line-height: 1;
  background-color: #f5f5f5;
  border-bottom: 1px solid #eee;
  -webkit-border-radius: 3px 3px 0 0;
  -moz-border-radius: 3px 3px 0 0;
  border-radius: 3px 3px 0 0;
}
.popover .content {
  padding: 14px;
  background-color: #ffffff;
  -webkit-border-radius: 0 0 3px 3px;
  -moz-border-radius: 0 0 3px 3px;
  border-radius: 0 0 3px 3px;
  -webkit-background-clip: padding-box;
  -moz-background-clip: padding-box;
  background-clip: padding-box;
}
.popover .content p, .popover .content ul, .popover .content ol {
  margin-bottom: 0;
}
.btn.primary,
.btn.primary:hover,
.btn.danger,
.btn.danger:hover,
.btn.success,
.btn.success:hover,
.btn.info,
.btn.info:hover {
  text-shadow: 0 -1px 0 rgba(0, 0, 0, 0.25);
  color: #ffffff;
}
.btn.primary.active,
.btn.danger.active,
.btn.success.active,
.btn.info.active {
  color: rgba(255, 255, 255, 0.75);
}
.btn.primary {
  background-color: #0074cc;
  background-image: -moz-linear-gradient(top, #0088cc, #0055cc);
  background-image: -ms-linear-gradient(top, #0088cc, #0055cc);
  background-image: -webkit-gradient(linear, 0 0, 0 100%, from(#0088cc), to(#0055cc));
  background-image: -webkit-linear-gradient(top, #0088cc, #0055cc);
  background-image: -o-linear-gradient(top, #0088cc, #0055cc);
  background-image: linear-gradient(top, #0088cc, #0055cc);
  background-repeat: repeat-x;
  border-color: #0055cc #0055cc #003580;
  border-color: rgba(0, 0, 0, 0.1) rgba(0, 0, 0, 0.1) rgba(0, 0, 0, 0.25);
}
.btn.primary:hover,
.btn.primary:active,
.btn.primary.active,
.btn.primary.disabled,
.btn.primary[disabled] {
  background-color: #0055cc;
}
.btn.primary:active, .btn.primary.active {
  background-color: #004099 \9;
}
.btn.danger {
  background-color: #dd514c;
  background-image: -moz-linear-gradient(top, #ee5f5b, #c43c35);
  background-image: -ms-linear-gradient(top, #ee5f5b, #c43c35);
  background-image: -webkit-gradient(linear, 0 0, 0 100%, from(#ee5f5b), to(#c43c35));
  background-image: -webkit-linear-gradient(top, #ee5f5b, #c43c35);
  background-image: -o-linear-gradient(top, #ee5f5b, #c43c35);
  background-image: linear-gradient(top, #ee5f5b, #c43c35);
  background-repeat: repeat-x;
  border-color: #c43c35 #c43c35 #882a25;
  border-color: rgba(0, 0, 0, 0.1) rgba(0, 0, 0, 0.1) rgba(0, 0, 0, 0.25);
}
.btn.danger:hover,
.btn.danger:active,
.btn.danger.active,
.btn.danger.disabled,
.btn.danger[disabled] {
  background-color: #c43c35;
}
.btn.danger:active, .btn.danger.active {
  background-color: #9c302a \9;
}
.btn.success {
  background-color: #5eb95e;
  background-image: -moz-linear-gradient(top, #62c462, #57a957);
  background-image: -ms-linear-gradient(top, #62c462, #57a957);
  background-image: -webkit-gradient(linear, 0 0, 0 100%, from(#62c462), to(#57a957));
  background-image: -webkit-linear-gradient(top, #62c462, #57a957);
  background-image: -o-linear-gradient(top, #62c462, #57a957);
  background-image: linear-gradient(top, #62c462, #57a957);
  background-repeat: repeat-x;
  border-color: #57a957 #57a957 #3d773d;
  border-color: rgba(0, 0, 0, 0.1) rgba(0, 0, 0, 0.1) rgba(0, 0, 0, 0.25);
}
.btn.success:hover,
.btn.success:active,
.btn.success.active,
.btn.success.disabled,
.btn.success[disabled] {
  background-color: #57a957;
}
.btn.success:active, .btn.success.active {
  background-color: #458845 \9;
}
.btn.info {
  background-color: #4bb1cf;
  background-image: -moz-linear-gradient(top, #5bc0de, #339bb9);
  background-image: -ms-linear-gradient(top, #5bc0de, #339bb9);
  background-image: -webkit-gradient(linear, 0 0, 0 100%, from(#5bc0de), to(#339bb9));
  background-image: -webkit-linear-gradient(top, #5bc0de, #339bb9);
  background-image: -o-linear-gradient(top, #5bc0de, #339bb9);
  background-image: linear-gradient(top, #5bc0de, #339bb9);
  background-repeat: repeat-x;
  border-color: #339bb9 #339bb9 #22697d;
  border-color: rgba(0, 0, 0, 0.1) rgba(0, 0, 0, 0.1) rgba(0, 0, 0, 0.25);
}
.btn.info:hover,
.btn.info:active,
.btn.info.active,
.btn.info.disabled,
.btn.info[disabled] {
  background-color: #339bb9;
}
.btn.info:active, .btn.info.active {
  background-color: #287a91 \9;
}
.btn {
  display: inline-block;
  padding: 4px 10px 4px;
  font-size: 13px;
  line-height: 18px;
  color: #333333;
  text-align: center;
  text-shadow: 0 1px 1px rgba(255, 255, 255, 0.75);
  background-color: #fafafa;
  background-image: -webkit-gradient(linear, 0 0, 0 100%, from(#ffffff), color-stop(25%, #ffffff), to(#e6e6e6));
  background-image: -webkit-linear-gradient(#ffffff, #ffffff 25%, #e6e6e6);
  background-image: -moz-linear-gradient(top, #ffffff, #ffffff 25%, #e6e6e6);
  background-image: -ms-linear-gradient(#ffffff, #ffffff 25%, #e6e6e6);
  background-image: -o-linear-gradient(#ffffff, #ffffff 25%, #e6e6e6);
  background-image: linear-gradient(#ffffff, #ffffff 25%, #e6e6e6);
  background-repeat: no-repeat;
  border: 1px solid #ccc;
  border-bottom-color: #bbb;
  -webkit-border-radius: 4px;
  -moz-border-radius: 4px;
  border-radius: 4px;
  -webkit-box-shadow: inset 0 1px 0 rgba(255, 255, 255, 0.2), 0 1px 2px rgba(0, 0, 0, 0.05);
  -moz-box-shadow: inset 0 1px 0 rgba(255, 255, 255, 0.2), 0 1px 2px rgba(0, 0, 0, 0.05);
  box-shadow: inset 0 1px 0 rgba(255, 255, 255, 0.2), 0 1px 2px rgba(0, 0, 0, 0.05);
  cursor: pointer;
  *margin-left: .3em;
}
.btn:first-child {
  *margin-left: 0;
}
.btn:hover {
  color: #333333;
  text-decoration: none;
  background-color: #e6e6e6;
  background-position: 0 -15px;
  -webkit-transition: background-position 0.1s linear;
  -moz-transition: background-position 0.1s linear;
  -ms-transition: background-position 0.1s linear;
  -o-transition: background-position 0.1s linear;
  transition: background-position 0.1s linear;
}
.btn:focus {
  outline: thin dotted;
  outline: 5px auto -webkit-focus-ring-color;
  outline-offset: -2px;
  -moz-outline: 5px auto -moz-mac-focusring;
  -moz-outline-radius: 6px;
  -moz-outline-offset: 0;
}
.btn.active, .btn:active {
  background-image: none;
  -webkit-box-shadow: inset 0 2px 4px rgba(0, 0, 0, 0.15), 0 1px 2px rgba(0, 0, 0, 0.05);
  -moz-box-shadow: inset 0 2px 4px rgba(0, 0, 0, 0.15), 0 1px 2px rgba(0, 0, 0, 0.05);
  box-shadow: inset 0 2px 4px rgba(0, 0, 0, 0.15), 0 1px 2px rgba(0, 0, 0, 0.05);
  background-color: #e6e6e6;
  background-color: #d9d9d9 \9;
  color: rgba(0, 0, 0, 0.5);
}
.btn.disabled, .btn[disabled] {
  cursor: default;
  background-image: none;
  background-color: #e6e6e6;
  opacity: 0.65;
  filter: alpha(opacity=65);
  -webkit-box-shadow: none;
  -moz-box-shadow: none;
  box-shadow: none;
}
.btn.large {
  padding: 9px 14px;
  font-size: 15px;
  line-height: normal;
  -webkit-border-radius: 5px;
  -moz-border-radius: 5px;
  border-radius: 5px;
}
.btn.large .icon {
  margin-top: 1px;
}
.btn.small {
  padding: 5px 9px;
  font-size: 11px;
  line-height: 16px;
}
.btn.small .icon {
  margin-top: -1px;
}
button.btn, input[type="submit"].btn {
  *padding-top: 2px;
  *padding-bottom: 2px;
}
button.btn::-moz-focus-inner, input[type="submit"].btn::-moz-focus-inner {
  padding: 0;
  border: 0;
}
button.btn.large, input[type="submit"].btn.large {
  *padding-top: 7px;
  *padding-bottom: 7px;
}
button.btn.small, input[type="submit"].btn.small {
  *padding-top: 3px;
  *padding-bottom: 3px;
}
.btn-group {
  position: relative;
  *zoom: 1;
  *margin-left: .3em;
}
.btn-group:before, .btn-group:after {
  display: table;
  content: "";
}
.btn-group:after {
  clear: both;
}
.btn-group:first-child {
  *margin-left: 0;
}
.btn-group + .btn-group {
  margin-left: 5px;
}
.btn-toolbar {
  margin-top: 9px;
  margin-bottom: 9px;
}
.btn-toolbar .btn-group {
  display: inline-block;
  *display: inline;
  /* IE7 inline-block hack */

  *zoom: 1;
}
.btn-group .btn {
  position: relative;
  float: left;
  margin-left: -1px;
  -webkit-border-radius: 0;
  -moz-border-radius: 0;
  border-radius: 0;
}
.btn-group .btn:first-child {
  margin-left: 0;
  -webkit-border-top-left-radius: 4px;
  -moz-border-radius-topleft: 4px;
  border-top-left-radius: 4px;
  -webkit-border-bottom-left-radius: 4px;
  -moz-border-radius-bottomleft: 4px;
  border-bottom-left-radius: 4px;
}
.btn-group .btn:last-child, .btn-group .dropdown-toggle {
  -webkit-border-top-right-radius: 4px;
  -moz-border-radius-topright: 4px;
  border-top-right-radius: 4px;
  -webkit-border-bottom-right-radius: 4px;
  -moz-border-radius-bottomright: 4px;
  border-bottom-right-radius: 4px;
}
.btn-group .btn.large:first-child {
  margin-left: 0;
  -webkit-border-top-left-radius: 6px;
  -moz-border-radius-topleft: 6px;
  border-top-left-radius: 6px;
  -webkit-border-bottom-left-radius: 6px;
  -moz-border-radius-bottomleft: 6px;
  border-bottom-left-radius: 6px;
}
.btn-group .btn.large:last-child, .btn-group .large.dropdown-toggle {
  -webkit-border-top-right-radius: 6px;
  -moz-border-radius-topright: 6px;
  border-top-right-radius: 6px;
  -webkit-border-bottom-right-radius: 6px;
  -moz-border-radius-bottomright: 6px;
  border-bottom-right-radius: 6px;
}
.btn-group .btn:hover,
.btn-group .btn:focus,
.btn-group .btn:active,
.btn-group .btn.active {
  z-index: 2;
}
.btn-group .dropdown-toggle {
  padding-left: 8px;
  padding-right: 8px;
  -webkit-box-shadow: inset 1px 0 0 rgba(255, 255, 255, 0.125), inset 0 1px 0 rgba(255, 255, 255, 0.2), 0 1px 2px rgba(0, 0, 0, 0.05);
  -moz-box-shadow: inset 1px 0 0 rgba(255, 255, 255, 0.125), inset 0 1px 0 rgba(255, 255, 255, 0.2), 0 1px 2px rgba(0, 0, 0, 0.05);
  box-shadow: inset 1px 0 0 rgba(255, 255, 255, 0.125), inset 0 1px 0 rgba(255, 255, 255, 0.2), 0 1px 2px rgba(0, 0, 0, 0.05);
  *padding-top: 5px;
  *padding-bottom: 5px;
}
.btn-group.open {
  *z-index: 1000;
}
.btn-group.open .dropdown-menu {
  display: block;
  margin-top: 1px;
  -webkit-border-radius: 5px;
  -moz-border-radius: 5px;
  border-radius: 5px;
}
.btn-group.open .dropdown-toggle {
  background-image: none;
  -webkit-box-shadow: inset 0 1px 6px rgba(0, 0, 0, 0.15), 0 1px 2px rgba(0, 0, 0, 0.05);
  -moz-box-shadow: inset 0 1px 6px rgba(0, 0, 0, 0.15), 0 1px 2px rgba(0, 0, 0, 0.05);
  box-shadow: inset 0 1px 6px rgba(0, 0, 0, 0.15), 0 1px 2px rgba(0, 0, 0, 0.05);
}
.btn .caret {
  margin-top: 7px;
  margin-left: 0;
}
.btn:hover .caret, .open.btn-group .caret {
  opacity: 1;
  filter: alpha(opacity=100);
}
.primary .caret,
.danger .caret,
.info .caret,
.success .caret {
  border-top-color: #ffffff;
  opacity: 0.75;
  filter: alpha(opacity=75);
}
.btn.small .caret {
  margin-top: 4px;
}
.alert {
  padding: 8px 35px 8px 14px;
  margin-bottom: 18px;
  text-shadow: 0 1px 0 rgba(255, 255, 255, 0.5);
  background-color: #fcf8e3;
  border: 1px solid #fbeed5;
  -webkit-border-radius: 4px;
  -moz-border-radius: 4px;
  border-radius: 4px;
}
.alert, .alert-heading {
  color: #c09853;
}
.alert .close {
  position: relative;
  right: -21px;
  line-height: 18px;
}
.alert-success {
  background-color: #dff0d8;
  border-color: #d6e9c6;
}
.alert-success, .alert-success .alert-heading {
  color: #468847;
}
.alert-danger, .alert-error {
  background-color: #f2dede;
  border-color: #eed3d7;
}
.alert-danger,
.alert-error,
.alert-danger .alert-heading,
.alert-error .alert-heading {
  color: #b94a48;
}
.alert-info {
  background-color: #d9edf7;
  border-color: #bce8f1;
}
.alert-info, .alert-info .alert-heading {
  color: #3a87ad;
}
.alert-block {
  padding-top: 14px;
  padding-bottom: 14px;
}
.alert-block > p, .alert-block > ul {
  margin-bottom: 0;
}
.alert-block p + p {
  margin-top: 5px;
}
.thumbnails {
  margin-left: -20px;
  list-style: none;
  *zoom: 1;
}
.thumbnails:before, .thumbnails:after {
  display: table;
  content: "";
}
.thumbnails:after {
  clear: both;
}
.thumbnails > li {
  float: left;
  margin: 0 0 18px 20px;
}
.thumbnail {
  display: block;
  padding: 4px;
  line-height: 1;
  border: 1px solid #ddd;
  -webkit-border-radius: 4px;
  -moz-border-radius: 4px;
  border-radius: 4px;
  -webkit-box-shadow: 0 1px 1px rgba(0, 0, 0, 0.075);
  -moz-box-shadow: 0 1px 1px rgba(0, 0, 0, 0.075);
  box-shadow: 0 1px 1px rgba(0, 0, 0, 0.075);
}
a.thumbnail:hover {
  border-color: #0088cc;
  -webkit-box-shadow: 0 1px 4px rgba(0, 105, 214, 0.25);
  -moz-box-shadow: 0 1px 4px rgba(0, 105, 214, 0.25);
  box-shadow: 0 1px 4px rgba(0, 105, 214, 0.25);
}
.thumbnail > img {
  display: block;
  max-width: 100%;
}
.thumbnail .caption {
  padding: 9px;
}
.label {
  padding: 1px 3px 2px;
  font-size: 9.75px;
  font-weight: bold;
  color: #ffffff;
  text-transform: uppercase;
  background-color: #999999;
  -webkit-border-radius: 3px;
  -moz-border-radius: 3px;
  border-radius: 3px;
}
.label.important {
  background-color: #b94a48;
}
.label.warning {
  background-color: #f89406;
}
.label.success {
  background-color: #468847;
}
.label.info {
  background-color: #3a87ad;
}
@-webkit-keyframes progress-bar-stripes {
  from {
    background-position: 0 0;
  }
  to {
    background-position: 40px 0;
  }
}
@keyframes progress-bar-stripes {
  from {
    background-position: 0 0;
  }
  to {
    background-position: 40px 0;
  }
}
.progress {
  overflow: hidden;
  height: 18px;
  margin-bottom: 18px;
  background-color: #f7f7f7;
  background-image: -moz-linear-gradient(top, #f5f5f5, #f9f9f9);
  background-image: -ms-linear-gradient(top, #f5f5f5, #f9f9f9);
  background-image: -webkit-gradient(linear, 0 0, 0 100%, from(#f5f5f5), to(#f9f9f9));
  background-image: -webkit-linear-gradient(top, #f5f5f5, #f9f9f9);
  background-image: -o-linear-gradient(top, #f5f5f5, #f9f9f9);
  background-image: linear-gradient(top, #f5f5f5, #f9f9f9);
  background-repeat: repeat-x;
  -webkit-box-shadow: inset 0 1px 2px rgba(0, 0, 0, 0.1);
  -moz-box-shadow: inset 0 1px 2px rgba(0, 0, 0, 0.1);
  box-shadow: inset 0 1px 2px rgba(0, 0, 0, 0.1);
  -webkit-border-radius: 4px;
  -moz-border-radius: 4px;
  border-radius: 4px;
}
.progress .bar {
  width: 0%;
  height: 18px;
  color: #ffffff;
  font-size: 12px;
  text-align: center;
  text-shadow: 0 -1px 0 rgba(0, 0, 0, 0.25);
  background-color: #0e90d2;
  background-image: -moz-linear-gradient(top, #149bdf, #0480be);
  background-image: -ms-linear-gradient(top, #149bdf, #0480be);
  background-image: -webkit-gradient(linear, 0 0, 0 100%, from(#149bdf), to(#0480be));
  background-image: -webkit-linear-gradient(top, #149bdf, #0480be);
  background-image: -o-linear-gradient(top, #149bdf, #0480be);
  background-image: linear-gradient(top, #149bdf, #0480be);
  background-repeat: repeat-x;
  -webkit-box-shadow: inset 0 -1px 0 rgba(0, 0, 0, 0.15);
  -moz-box-shadow: inset 0 -1px 0 rgba(0, 0, 0, 0.15);
  box-shadow: inset 0 -1px 0 rgba(0, 0, 0, 0.15);
  -webkit-box-sizing: border-box;
  -moz-box-sizing: border-box;
  box-sizing: border-box;
  -webkit-transition: width 0.6s ease;
  -moz-transition: width 0.6s ease;
  -ms-transition: width 0.6s ease;
  -o-transition: width 0.6s ease;
  transition: width 0.6s ease;
}
.progress.striped .bar {
  background-color: #62c462;
  background-image: -webkit-gradient(linear, 0 100%, 100% 0, color-stop(0.25, rgba(255, 255, 255, 0.15)), color-stop(0.25, transparent), color-stop(0.5, transparent), color-stop(0.5, rgba(255, 255, 255, 0.15)), color-stop(0.75, rgba(255, 255, 255, 0.15)), color-stop(0.75, transparent), to(transparent));
  background-image: -webkit-linear-gradient(-45deg, rgba(255, 255, 255, 0.15) 25%, transparent 25%, transparent 50%, rgba(255, 255, 255, 0.15) 50%, rgba(255, 255, 255, 0.15) 75%, transparent 75%, transparent);
  background-image: -moz-linear-gradient(-45deg, rgba(255, 255, 255, 0.15) 25%, transparent 25%, transparent 50%, rgba(255, 255, 255, 0.15) 50%, rgba(255, 255, 255, 0.15) 75%, transparent 75%, transparent);
  background-image: -ms-linear-gradient(-45deg, rgba(255, 255, 255, 0.15) 25%, transparent 25%, transparent 50%, rgba(255, 255, 255, 0.15) 50%, rgba(255, 255, 255, 0.15) 75%, transparent 75%, transparent);
  background-image: -o-linear-gradient(-45deg, rgba(255, 255, 255, 0.15) 25%, transparent 25%, transparent 50%, rgba(255, 255, 255, 0.15) 50%, rgba(255, 255, 255, 0.15) 75%, transparent 75%, transparent);
  background-image: linear-gradient(-45deg, rgba(255, 255, 255, 0.15) 25%, transparent 25%, transparent 50%, rgba(255, 255, 255, 0.15) 50%, rgba(255, 255, 255, 0.15) 75%, transparent 75%, transparent);
  -webkit-background-size: 40px 40px;
  -moz-background-size: 40px 40px;
  -o-background-size: 40px 40px;
  background-size: 40px 40px;
}
.progress.active .bar {
  -webkit-animation: progress-bar-stripes 2s linear infinite;
  -moz-animation: progress-bar-stripes 2s linear infinite;
  animation: progress-bar-stripes 2s linear infinite;
}
.progress.danger .bar {
  background-color: #dd514c;
  background-image: -moz-linear-gradient(top, #ee5f5b, #c43c35);
  background-image: -ms-linear-gradient(top, #ee5f5b, #c43c35);
  background-image: -webkit-gradient(linear, 0 0, 0 100%, from(#ee5f5b), to(#c43c35));
  background-image: -webkit-linear-gradient(top, #ee5f5b, #c43c35);
  background-image: -o-linear-gradient(top, #ee5f5b, #c43c35);
  background-image: linear-gradient(top, #ee5f5b, #c43c35);
  background-repeat: repeat-x;
}
.progress.danger.striped .bar {
  background-color: #ee5f5b;
  background-image: -webkit-gradient(linear, 0 100%, 100% 0, color-stop(0.25, rgba(255, 255, 255, 0.15)), color-stop(0.25, transparent), color-stop(0.5, transparent), color-stop(0.5, rgba(255, 255, 255, 0.15)), color-stop(0.75, rgba(255, 255, 255, 0.15)), color-stop(0.75, transparent), to(transparent));
  background-image: -webkit-linear-gradient(-45deg, rgba(255, 255, 255, 0.15) 25%, transparent 25%, transparent 50%, rgba(255, 255, 255, 0.15) 50%, rgba(255, 255, 255, 0.15) 75%, transparent 75%, transparent);
  background-image: -moz-linear-gradient(-45deg, rgba(255, 255, 255, 0.15) 25%, transparent 25%, transparent 50%, rgba(255, 255, 255, 0.15) 50%, rgba(255, 255, 255, 0.15) 75%, transparent 75%, transparent);
  background-image: -ms-linear-gradient(-45deg, rgba(255, 255, 255, 0.15) 25%, transparent 25%, transparent 50%, rgba(255, 255, 255, 0.15) 50%, rgba(255, 255, 255, 0.15) 75%, transparent 75%, transparent);
  background-image: -o-linear-gradient(-45deg, rgba(255, 255, 255, 0.15) 25%, transparent 25%, transparent 50%, rgba(255, 255, 255, 0.15) 50%, rgba(255, 255, 255, 0.15) 75%, transparent 75%, transparent);
  background-image: linear-gradient(-45deg, rgba(255, 255, 255, 0.15) 25%, transparent 25%, transparent 50%, rgba(255, 255, 255, 0.15) 50%, rgba(255, 255, 255, 0.15) 75%, transparent 75%, transparent);
}
.progress.success .bar {
  background-color: #5eb95e;
  background-image: -moz-linear-gradient(top, #62c462, #57a957);
  background-image: -ms-linear-gradient(top, #62c462, #57a957);
  background-image: -webkit-gradient(linear, 0 0, 0 100%, from(#62c462), to(#57a957));
  background-image: -webkit-linear-gradient(top, #62c462, #57a957);
  background-image: -o-linear-gradient(top, #62c462, #57a957);
  background-image: linear-gradient(top, #62c462, #57a957);
  background-repeat: repeat-x;
}
.progress.success.striped .bar {
  background-color: #62c462;
  background-image: -webkit-gradient(linear, 0 100%, 100% 0, color-stop(0.25, rgba(255, 255, 255, 0.15)), color-stop(0.25, transparent), color-stop(0.5, transparent), color-stop(0.5, rgba(255, 255, 255, 0.15)), color-stop(0.75, rgba(255, 255, 255, 0.15)), color-stop(0.75, transparent), to(transparent));
  background-image: -webkit-linear-gradient(-45deg, rgba(255, 255, 255, 0.15) 25%, transparent 25%, transparent 50%, rgba(255, 255, 255, 0.15) 50%, rgba(255, 255, 255, 0.15) 75%, transparent 75%, transparent);
  background-image: -moz-linear-gradient(-45deg, rgba(255, 255, 255, 0.15) 25%, transparent 25%, transparent 50%, rgba(255, 255, 255, 0.15) 50%, rgba(255, 255, 255, 0.15) 75%, transparent 75%, transparent);
  background-image: -ms-linear-gradient(-45deg, rgba(255, 255, 255, 0.15) 25%, transparent 25%, transparent 50%, rgba(255, 255, 255, 0.15) 50%, rgba(255, 255, 255, 0.15) 75%, transparent 75%, transparent);
  background-image: -o-linear-gradient(-45deg, rgba(255, 255, 255, 0.15) 25%, transparent 25%, transparent 50%, rgba(255, 255, 255, 0.15) 50%, rgba(255, 255, 255, 0.15) 75%, transparent 75%, transparent);
  background-image: linear-gradient(-45deg, rgba(255, 255, 255, 0.15) 25%, transparent 25%, transparent 50%, rgba(255, 255, 255, 0.15) 50%, rgba(255, 255, 255, 0.15) 75%, transparent 75%, transparent);
}
.progress.info .bar {
  background-color: #4bb1cf;
  background-image: -moz-linear-gradient(top, #5bc0de, #339bb9);
  background-image: -ms-linear-gradient(top, #5bc0de, #339bb9);
  background-image: -webkit-gradient(linear, 0 0, 0 100%, from(#5bc0de), to(#339bb9));
  background-image: -webkit-linear-gradient(top, #5bc0de, #339bb9);
  background-image: -o-linear-gradient(top, #5bc0de, #339bb9);
  background-image: linear-gradient(top, #5bc0de, #339bb9);
  background-repeat: repeat-x;
}
.progress.info.striped .bar {
  background-color: #5bc0de;
  background-image: -webkit-gradient(linear, 0 100%, 100% 0, color-stop(0.25, rgba(255, 255, 255, 0.15)), color-stop(0.25, transparent), color-stop(0.5, transparent), color-stop(0.5, rgba(255, 255, 255, 0.15)), color-stop(0.75, rgba(255, 255, 255, 0.15)), color-stop(0.75, transparent), to(transparent));
  background-image: -webkit-linear-gradient(-45deg, rgba(255, 255, 255, 0.15) 25%, transparent 25%, transparent 50%, rgba(255, 255, 255, 0.15) 50%, rgba(255, 255, 255, 0.15) 75%, transparent 75%, transparent);
  background-image: -moz-linear-gradient(-45deg, rgba(255, 255, 255, 0.15) 25%, transparent 25%, transparent 50%, rgba(255, 255, 255, 0.15) 50%, rgba(255, 255, 255, 0.15) 75%, transparent 75%, transparent);
  background-image: -ms-linear-gradient(-45deg, rgba(255, 255, 255, 0.15) 25%, transparent 25%, transparent 50%, rgba(255, 255, 255, 0.15) 50%, rgba(255, 255, 255, 0.15) 75%, transparent 75%, transparent);
  background-image: -o-linear-gradient(-45deg, rgba(255, 255, 255, 0.15) 25%, transparent 25%, transparent 50%, rgba(255, 255, 255, 0.15) 50%, rgba(255, 255, 255, 0.15) 75%, transparent 75%, transparent);
  background-image: linear-gradient(-45deg, rgba(255, 255, 255, 0.15) 25%, transparent 25%, transparent 50%, rgba(255, 255, 255, 0.15) 50%, rgba(255, 255, 255, 0.15) 75%, transparent 75%, transparent);
}
.accordion {
  margin-bottom: 18px;
}
.accordion-group {
  background-color: #f5f5f5;
  -webkit-border-radius: 4px;
  -moz-border-radius: 4px;
  border-radius: 4px;
}
.accordion-heading {
  border-bottom: 0;
}
.accordion-heading .accordion-toggle {
  display: block;
  padding: 8px 15px;
}
.accordion-body {
  margin-bottom: 2px;
}
.accordion-inner {
  padding: 9px 15px;
  border-top: 1px solid #e5e5e5;
}
.carousel {
  position: relative;
  line-height: 1;
}
.carousel-inner {
  overflow: hidden;
  width: 100%;
  position: relative;
}
.carousel .item {
  display: none;
  position: relative;
  -webkit-transition: 0.6s ease-in-out left;
  -moz-transition: 0.6s ease-in-out left;
  -ms-transition: 0.6s ease-in-out left;
  -o-transition: 0.6s ease-in-out left;
  transition: 0.6s ease-in-out left;
}
.carousel .item > img {
  display: block;
  line-height: 1;
}
.carousel .active, .carousel .next, .carousel .prev {
  display: block;
}
.carousel .active {
  left: 0;
}
.carousel .next, .carousel .prev {
  position: absolute;
  top: 0;
  width: 100%;
}
.carousel .next {
  left: 100%;
}
.carousel .prev {
  left: -100%;
}
.carousel .next.left, .carousel .prev.right {
  left: 0;
}
.carousel .active.left {
  left: -100%;
}
.carousel .active.right {
  left: 100%;
}
.carousel-control {
  position: absolute;
  top: 40%;
  left: 15px;
  width: 40px;
  height: 40px;
  margin-top: -20px;
  font-size: 60px;
  font-weight: 100;
  line-height: 30px;
  color: #ffffff;
  text-align: center;
  background: #222222;
  border: 3px solid #ffffff;
  -webkit-border-radius: 23px;
  -moz-border-radius: 23px;
  border-radius: 23px;
  opacity: 0.5;
  filter: alpha(opacity=50);
  -webkit-transition: all 0.2s linear;
  -moz-transition: all 0.2s linear;
  -ms-transition: all 0.2s linear;
  -o-transition: all 0.2s linear;
  transition: all 0.2s linear;
}
.carousel-control.right {
  left: auto;
  right: 15px;
}
.carousel-control:hover {
  color: #ffffff;
  text-decoration: none;
  opacity: 0.9;
  filter: alpha(opacity=90);
}
.carousel-caption {
  position: absolute;
  left: 0;
  right: 0;
  bottom: 0;
  padding: 10px 15px 5px;
  background: #333333;
  background: rgba(0, 0, 0, 0.75);
}
.carousel-caption h4, .carousel-caption p {
  color: #ffffff;
}
.hero-unit {
  padding: 60px;
  margin-bottom: 30px;
  background-color: #f5f5f5;
  -webkit-border-radius: 6px;
  -moz-border-radius: 6px;
  border-radius: 6px;
}
.hero-unit h1 {
  margin-bottom: 0;
  font-size: 60px;
  line-height: 1;
  letter-spacing: -1px;
}
.hero-unit p {
  font-size: 18px;
  font-weight: 200;
  line-height: 27px;
}
.pull-right {
  float: right;
}
.pull-left {
  float: left;
}
.hide {
  display: none;
}
.show {
  display: block;
}
.invisible {
  visibility: hidden;
}<|MERGE_RESOLUTION|>--- conflicted
+++ resolved
@@ -6,10 +6,6 @@
  * http://www.apache.org/licenses/LICENSE-2.0
  *
  * Designed and built with all the love in the world @twitter by @mdo and @fat.
-<<<<<<< HEAD
- * Date: Fri Jan 27 21:07:37 PST 2012
-=======
->>>>>>> 15d3a479
  */
 article,
 aside,
@@ -1974,7 +1970,7 @@
 .navbar-search .search-query :-moz-placeholder {
   color: #eeeeee;
 }
-.navbar-search .search-query::-webkit-input-placeholder {
+.navbar-search .search-query ::-webkit-input-placeholder {
   color: #eeeeee;
 }
 .navbar-search .search-query:hover {
