--- conflicted
+++ resolved
@@ -699,1243 +699,9 @@
   border: 0;
 }
 
-<<<<<<< HEAD
 .pre-scrollable {
   max-height: 340px;
   overflow-y: scroll;
-=======
-a.text-warning:hover {
-  color: #a47e3c;
-}
-
-.text-error {
-  color: #b94a48;
-}
-
-a.text-error:hover {
-  color: #953b39;
-}
-
-.text-info {
-  color: #3a87ad;
-}
-
-a.text-info:hover {
-  color: #2d6987;
-}
-
-.text-success {
-  color: #468847;
-}
-
-a.text-success:hover {
-  color: #356635;
-}
-
-.text-left {
-  text-align: left;
-}
-
-.text-right {
-  text-align: right;
-}
-
-.text-center {
-  text-align: center;
-}
-
-h1,
-h2,
-h3,
-h4,
-h5,
-h6 {
-  margin: 10px 0;
-  font-family: inherit;
-  font-weight: bold;
-  line-height: 20px;
-  color: inherit;
-  text-rendering: optimizelegibility;
-}
-
-h1 small,
-h2 small,
-h3 small,
-h4 small,
-h5 small,
-h6 small {
-  font-weight: normal;
-  line-height: 1;
-  color: #999999;
-}
-
-h1,
-h2,
-h3 {
-  line-height: 40px;
-}
-
-h1 {
-  font-size: 38.5px;
-}
-
-h2 {
-  font-size: 31.5px;
-}
-
-h3 {
-  font-size: 24.5px;
-}
-
-h4 {
-  font-size: 17.5px;
-}
-
-h5 {
-  font-size: 14px;
-}
-
-h6 {
-  font-size: 11.9px;
-}
-
-h1 small {
-  font-size: 24.5px;
-}
-
-h2 small {
-  font-size: 17.5px;
-}
-
-h3 small {
-  font-size: 14px;
-}
-
-h4 small {
-  font-size: 14px;
-}
-
-.page-header {
-  padding-bottom: 9px;
-  margin: 20px 0 30px;
-  border-bottom: 1px solid #eeeeee;
-}
-
-ul,
-ol {
-  padding: 0;
-  margin: 0 0 10px 25px;
-}
-
-ul ul,
-ul ol,
-ol ol,
-ol ul {
-  margin-bottom: 0;
-}
-
-li {
-  line-height: 20px;
-}
-
-ul.unstyled,
-ol.unstyled {
-  margin-left: 0;
-  list-style: none;
-}
-
-ul.inline,
-ol.inline {
-  margin-left: 0;
-  list-style: none;
-}
-
-ul.inline > li,
-ol.inline > li {
-  display: inline-block;
-  *display: inline;
-  padding-right: 5px;
-  padding-left: 5px;
-  *zoom: 1;
-}
-
-dl {
-  margin-bottom: 20px;
-}
-
-dt,
-dd {
-  line-height: 20px;
-}
-
-dt {
-  font-weight: bold;
-}
-
-dd {
-  margin-left: 10px;
-}
-
-.dl-horizontal {
-  *zoom: 1;
-}
-
-.dl-horizontal:before,
-.dl-horizontal:after {
-  display: table;
-  line-height: 0;
-  content: "";
-}
-
-.dl-horizontal:after {
-  clear: both;
-}
-
-.dl-horizontal dt {
-  float: left;
-  width: 160px;
-  overflow: hidden;
-  clear: left;
-  text-align: right;
-  text-overflow: ellipsis;
-  white-space: nowrap;
-}
-
-.dl-horizontal dd {
-  margin-left: 180px;
-}
-
-hr {
-  margin: 20px 0;
-  border: 0;
-  border-top: 1px solid #eeeeee;
-  border-bottom: 1px solid #ffffff;
-}
-
-abbr[title],
-abbr[data-original-title] {
-  cursor: help;
-  border-bottom: 1px dotted #999999;
-}
-
-abbr.initialism {
-  font-size: 90%;
-  text-transform: uppercase;
-}
-
-blockquote {
-  padding: 0 0 0 15px;
-  margin: 0 0 20px;
-  border-left: 5px solid #eeeeee;
-}
-
-blockquote p {
-  margin-bottom: 0;
-  font-size: 17.5px;
-  font-weight: 300;
-  line-height: 1.25;
-}
-
-blockquote small {
-  display: block;
-  line-height: 20px;
-  color: #999999;
-}
-
-blockquote small:before {
-  content: '\2014 \00A0';
-}
-
-blockquote.pull-right {
-  float: right;
-  padding-right: 15px;
-  padding-left: 0;
-  border-right: 5px solid #eeeeee;
-  border-left: 0;
-}
-
-blockquote.pull-right p,
-blockquote.pull-right small {
-  text-align: right;
-}
-
-blockquote.pull-right small:before {
-  content: '';
-}
-
-blockquote.pull-right small:after {
-  content: '\00A0 \2014';
-}
-
-q:before,
-q:after,
-blockquote:before,
-blockquote:after {
-  content: "";
-}
-
-address {
-  display: block;
-  margin-bottom: 20px;
-  font-style: normal;
-  line-height: 20px;
-}
-
-code,
-pre {
-  padding: 0 3px 2px;
-  font-family: Monaco, Menlo, Consolas, "Courier New", monospace;
-  font-size: 12px;
-  color: #333333;
-  -webkit-border-radius: 3px;
-     -moz-border-radius: 3px;
-          border-radius: 3px;
-}
-
-code {
-  padding: 2px 4px;
-  color: #d14;
-  white-space: nowrap;
-  background-color: #f7f7f9;
-  border: 1px solid #e1e1e8;
-}
-
-pre {
-  display: block;
-  padding: 9.5px;
-  margin: 0 0 10px;
-  font-size: 13px;
-  line-height: 20px;
-  word-break: break-all;
-  word-wrap: break-word;
-  white-space: pre;
-  white-space: pre-wrap;
-  background-color: #f5f5f5;
-  border: 1px solid #ccc;
-  border: 1px solid rgba(0, 0, 0, 0.15);
-  -webkit-border-radius: 4px;
-     -moz-border-radius: 4px;
-          border-radius: 4px;
-}
-
-pre.prettyprint {
-  margin-bottom: 20px;
-}
-
-pre code {
-  padding: 0;
-  color: inherit;
-  white-space: pre;
-  white-space: pre-wrap;
-  background-color: transparent;
-  border: 0;
-}
-
-.pre-scrollable {
-  max-height: 340px;
-  overflow-y: scroll;
-}
-
-form {
-  margin: 0 0 20px;
-}
-
-fieldset {
-  padding: 0;
-  margin: 0;
-  border: 0;
-}
-
-legend {
-  display: block;
-  width: 100%;
-  padding: 0;
-  margin-bottom: 20px;
-  font-size: 21px;
-  line-height: 40px;
-  color: #333333;
-  border: 0;
-  border-bottom: 1px solid #e5e5e5;
-}
-
-legend small {
-  font-size: 15px;
-  color: #999999;
-}
-
-label,
-input,
-button,
-select,
-textarea {
-  font-size: 14px;
-  font-weight: normal;
-  line-height: 20px;
-}
-
-input,
-button,
-select,
-textarea {
-  font-family: "Helvetica Neue", Helvetica, Arial, sans-serif;
-}
-
-label {
-  display: block;
-  margin-bottom: 5px;
-}
-
-select,
-textarea,
-input[type="text"],
-input[type="password"],
-input[type="datetime"],
-input[type="datetime-local"],
-input[type="date"],
-input[type="month"],
-input[type="time"],
-input[type="week"],
-input[type="number"],
-input[type="email"],
-input[type="url"],
-input[type="search"],
-input[type="tel"],
-input[type="color"],
-.uneditable-input {
-  display: inline-block;
-  height: 20px;
-  padding: 4px 6px;
-  margin-bottom: 10px;
-  font-size: 14px;
-  line-height: 20px;
-  color: #555555;
-  vertical-align: middle;
-  -webkit-border-radius: 4px;
-     -moz-border-radius: 4px;
-          border-radius: 4px;
-}
-
-input,
-textarea,
-.uneditable-input {
-  width: 206px;
-}
-
-textarea {
-  height: auto;
-}
-
-textarea,
-input[type="text"],
-input[type="password"],
-input[type="datetime"],
-input[type="datetime-local"],
-input[type="date"],
-input[type="month"],
-input[type="time"],
-input[type="week"],
-input[type="number"],
-input[type="email"],
-input[type="url"],
-input[type="search"],
-input[type="tel"],
-input[type="color"],
-.uneditable-input {
-  background-color: #ffffff;
-  border: 1px solid #cccccc;
-  -webkit-box-shadow: inset 0 1px 1px rgba(0, 0, 0, 0.075);
-     -moz-box-shadow: inset 0 1px 1px rgba(0, 0, 0, 0.075);
-          box-shadow: inset 0 1px 1px rgba(0, 0, 0, 0.075);
-  -webkit-transition: border linear 0.2s, box-shadow linear 0.2s;
-     -moz-transition: border linear 0.2s, box-shadow linear 0.2s;
-       -o-transition: border linear 0.2s, box-shadow linear 0.2s;
-          transition: border linear 0.2s, box-shadow linear 0.2s;
-}
-
-textarea:focus,
-input[type="text"]:focus,
-input[type="password"]:focus,
-input[type="datetime"]:focus,
-input[type="datetime-local"]:focus,
-input[type="date"]:focus,
-input[type="month"]:focus,
-input[type="time"]:focus,
-input[type="week"]:focus,
-input[type="number"]:focus,
-input[type="email"]:focus,
-input[type="url"]:focus,
-input[type="search"]:focus,
-input[type="tel"]:focus,
-input[type="color"]:focus,
-.uneditable-input:focus {
-  border-color: rgba(82, 168, 236, 0.8);
-  outline: 0;
-  outline: thin dotted \9;
-  /* IE6-9 */
-
-  -webkit-box-shadow: inset 0 1px 1px rgba(0, 0, 0, 0.075), 0 0 8px rgba(82, 168, 236, 0.6);
-     -moz-box-shadow: inset 0 1px 1px rgba(0, 0, 0, 0.075), 0 0 8px rgba(82, 168, 236, 0.6);
-          box-shadow: inset 0 1px 1px rgba(0, 0, 0, 0.075), 0 0 8px rgba(82, 168, 236, 0.6);
-}
-
-input[type="radio"],
-input[type="checkbox"] {
-  margin: 4px 0 0;
-  margin-top: 1px \9;
-  *margin-top: 0;
-  line-height: normal;
-}
-
-input[type="file"],
-input[type="image"],
-input[type="submit"],
-input[type="reset"],
-input[type="button"],
-input[type="radio"],
-input[type="checkbox"] {
-  width: auto;
-}
-
-select,
-input[type="file"] {
-  height: 30px;
-  /* In IE7, the height of the select element cannot be changed by height, only font-size */
-
-  *margin-top: 4px;
-  /* For IE7, add top margin to align select with labels */
-
-  line-height: 30px;
-}
-
-select {
-  width: 220px;
-  background-color: #ffffff;
-  border: 1px solid #cccccc;
-}
-
-select[multiple],
-select[size] {
-  height: auto;
-}
-
-select:focus,
-input[type="file"]:focus,
-input[type="radio"]:focus,
-input[type="checkbox"]:focus {
-  outline: thin dotted #333;
-  outline: 5px auto -webkit-focus-ring-color;
-  outline-offset: -2px;
-}
-
-.uneditable-input,
-.uneditable-textarea {
-  color: #999999;
-  cursor: not-allowed;
-  background-color: #fcfcfc;
-  border-color: #cccccc;
-  -webkit-box-shadow: inset 0 1px 2px rgba(0, 0, 0, 0.025);
-     -moz-box-shadow: inset 0 1px 2px rgba(0, 0, 0, 0.025);
-          box-shadow: inset 0 1px 2px rgba(0, 0, 0, 0.025);
-}
-
-.uneditable-input {
-  overflow: hidden;
-  white-space: nowrap;
-}
-
-.uneditable-textarea {
-  width: auto;
-  height: auto;
-}
-
-input:-moz-placeholder,
-textarea:-moz-placeholder {
-  color: #999999;
-}
-
-input:-ms-input-placeholder,
-textarea:-ms-input-placeholder {
-  color: #999999;
-}
-
-input::-webkit-input-placeholder,
-textarea::-webkit-input-placeholder {
-  color: #999999;
-}
-
-.radio,
-.checkbox {
-  min-height: 20px;
-  padding-left: 20px;
-}
-
-.radio input[type="radio"],
-.checkbox input[type="checkbox"] {
-  float: left;
-  margin-left: -20px;
-}
-
-.controls > .radio:first-child,
-.controls > .checkbox:first-child {
-  padding-top: 5px;
-}
-
-.radio.inline,
-.checkbox.inline {
-  display: inline-block;
-  padding-top: 5px;
-  margin-bottom: 0;
-  vertical-align: middle;
-}
-
-.radio.inline + .radio.inline,
-.checkbox.inline + .checkbox.inline {
-  margin-left: 10px;
-}
-
-.input-mini {
-  width: 60px;
-}
-
-.input-small {
-  width: 90px;
-}
-
-.input-medium {
-  width: 150px;
-}
-
-.input-large {
-  width: 210px;
-}
-
-.input-xlarge {
-  width: 270px;
-}
-
-.input-xxlarge {
-  width: 530px;
-}
-
-input[class*="span"],
-select[class*="span"],
-textarea[class*="span"],
-.uneditable-input[class*="span"],
-.row-fluid input[class*="span"],
-.row-fluid select[class*="span"],
-.row-fluid textarea[class*="span"],
-.row-fluid .uneditable-input[class*="span"] {
-  float: none;
-  margin-left: 0;
-}
-
-.input-append input[class*="span"],
-.input-append .uneditable-input[class*="span"],
-.input-prepend input[class*="span"],
-.input-prepend .uneditable-input[class*="span"],
-.row-fluid input[class*="span"],
-.row-fluid select[class*="span"],
-.row-fluid textarea[class*="span"],
-.row-fluid .uneditable-input[class*="span"],
-.row-fluid .input-prepend [class*="span"],
-.row-fluid .input-append [class*="span"] {
-  display: inline-block;
-}
-
-input,
-textarea,
-.uneditable-input {
-  margin-left: 0;
-}
-
-.controls-row [class*="span"] + [class*="span"] {
-  margin-left: 20px;
-}
-
-input.span12,
-textarea.span12,
-.uneditable-input.span12 {
-  width: 926px;
-}
-
-input.span11,
-textarea.span11,
-.uneditable-input.span11 {
-  width: 846px;
-}
-
-input.span10,
-textarea.span10,
-.uneditable-input.span10 {
-  width: 766px;
-}
-
-input.span9,
-textarea.span9,
-.uneditable-input.span9 {
-  width: 686px;
-}
-
-input.span8,
-textarea.span8,
-.uneditable-input.span8 {
-  width: 606px;
-}
-
-input.span7,
-textarea.span7,
-.uneditable-input.span7 {
-  width: 526px;
-}
-
-input.span6,
-textarea.span6,
-.uneditable-input.span6 {
-  width: 446px;
-}
-
-input.span5,
-textarea.span5,
-.uneditable-input.span5 {
-  width: 366px;
-}
-
-input.span4,
-textarea.span4,
-.uneditable-input.span4 {
-  width: 286px;
-}
-
-input.span3,
-textarea.span3,
-.uneditable-input.span3 {
-  width: 206px;
-}
-
-input.span2,
-textarea.span2,
-.uneditable-input.span2 {
-  width: 126px;
-}
-
-input.span1,
-textarea.span1,
-.uneditable-input.span1 {
-  width: 46px;
-}
-
-.controls-row {
-  *zoom: 1;
-}
-
-.controls-row:before,
-.controls-row:after {
-  display: table;
-  line-height: 0;
-  content: "";
-}
-
-.controls-row:after {
-  clear: both;
-}
-
-.controls-row [class*="span"],
-.row-fluid .controls-row [class*="span"] {
-  float: left;
-}
-
-.controls-row .checkbox[class*="span"],
-.controls-row .radio[class*="span"] {
-  padding-top: 5px;
-}
-
-input[disabled],
-select[disabled],
-textarea[disabled],
-input[readonly],
-select[readonly],
-textarea[readonly] {
-  cursor: not-allowed;
-  background-color: #eeeeee;
-}
-
-input[type="radio"][disabled],
-input[type="checkbox"][disabled],
-input[type="radio"][readonly],
-input[type="checkbox"][readonly] {
-  background-color: transparent;
-}
-
-.control-group.warning .control-label,
-.control-group.warning .help-block,
-.control-group.warning .help-inline {
-  color: #c09853;
-}
-
-.control-group.warning .checkbox,
-.control-group.warning .radio,
-.control-group.warning input,
-.control-group.warning select,
-.control-group.warning textarea {
-  color: #c09853;
-}
-
-.control-group.warning input,
-.control-group.warning select,
-.control-group.warning textarea {
-  border-color: #c09853;
-  -webkit-box-shadow: inset 0 1px 1px rgba(0, 0, 0, 0.075);
-     -moz-box-shadow: inset 0 1px 1px rgba(0, 0, 0, 0.075);
-          box-shadow: inset 0 1px 1px rgba(0, 0, 0, 0.075);
-}
-
-.control-group.warning input:focus,
-.control-group.warning select:focus,
-.control-group.warning textarea:focus {
-  border-color: #a47e3c;
-  -webkit-box-shadow: inset 0 1px 1px rgba(0, 0, 0, 0.075), 0 0 6px #dbc59e;
-     -moz-box-shadow: inset 0 1px 1px rgba(0, 0, 0, 0.075), 0 0 6px #dbc59e;
-          box-shadow: inset 0 1px 1px rgba(0, 0, 0, 0.075), 0 0 6px #dbc59e;
-}
-
-.control-group.warning .input-prepend .add-on,
-.control-group.warning .input-append .add-on {
-  color: #c09853;
-  background-color: #fcf8e3;
-  border-color: #c09853;
-}
-
-.control-group.error .control-label,
-.control-group.error .help-block,
-.control-group.error .help-inline {
-  color: #b94a48;
-}
-
-.control-group.error .checkbox,
-.control-group.error .radio,
-.control-group.error input,
-.control-group.error select,
-.control-group.error textarea {
-  color: #b94a48;
-}
-
-.control-group.error input,
-.control-group.error select,
-.control-group.error textarea {
-  border-color: #b94a48;
-  -webkit-box-shadow: inset 0 1px 1px rgba(0, 0, 0, 0.075);
-     -moz-box-shadow: inset 0 1px 1px rgba(0, 0, 0, 0.075);
-          box-shadow: inset 0 1px 1px rgba(0, 0, 0, 0.075);
-}
-
-.control-group.error input:focus,
-.control-group.error select:focus,
-.control-group.error textarea:focus {
-  border-color: #953b39;
-  -webkit-box-shadow: inset 0 1px 1px rgba(0, 0, 0, 0.075), 0 0 6px #d59392;
-     -moz-box-shadow: inset 0 1px 1px rgba(0, 0, 0, 0.075), 0 0 6px #d59392;
-          box-shadow: inset 0 1px 1px rgba(0, 0, 0, 0.075), 0 0 6px #d59392;
-}
-
-.control-group.error .input-prepend .add-on,
-.control-group.error .input-append .add-on {
-  color: #b94a48;
-  background-color: #f2dede;
-  border-color: #b94a48;
-}
-
-.control-group.success .control-label,
-.control-group.success .help-block,
-.control-group.success .help-inline {
-  color: #468847;
-}
-
-.control-group.success .checkbox,
-.control-group.success .radio,
-.control-group.success input,
-.control-group.success select,
-.control-group.success textarea {
-  color: #468847;
-}
-
-.control-group.success input,
-.control-group.success select,
-.control-group.success textarea {
-  border-color: #468847;
-  -webkit-box-shadow: inset 0 1px 1px rgba(0, 0, 0, 0.075);
-     -moz-box-shadow: inset 0 1px 1px rgba(0, 0, 0, 0.075);
-          box-shadow: inset 0 1px 1px rgba(0, 0, 0, 0.075);
-}
-
-.control-group.success input:focus,
-.control-group.success select:focus,
-.control-group.success textarea:focus {
-  border-color: #356635;
-  -webkit-box-shadow: inset 0 1px 1px rgba(0, 0, 0, 0.075), 0 0 6px #7aba7b;
-     -moz-box-shadow: inset 0 1px 1px rgba(0, 0, 0, 0.075), 0 0 6px #7aba7b;
-          box-shadow: inset 0 1px 1px rgba(0, 0, 0, 0.075), 0 0 6px #7aba7b;
-}
-
-.control-group.success .input-prepend .add-on,
-.control-group.success .input-append .add-on {
-  color: #468847;
-  background-color: #dff0d8;
-  border-color: #468847;
-}
-
-.control-group.info .control-label,
-.control-group.info .help-block,
-.control-group.info .help-inline {
-  color: #3a87ad;
-}
-
-.control-group.info .checkbox,
-.control-group.info .radio,
-.control-group.info input,
-.control-group.info select,
-.control-group.info textarea {
-  color: #3a87ad;
-}
-
-.control-group.info input,
-.control-group.info select,
-.control-group.info textarea {
-  border-color: #3a87ad;
-  -webkit-box-shadow: inset 0 1px 1px rgba(0, 0, 0, 0.075);
-     -moz-box-shadow: inset 0 1px 1px rgba(0, 0, 0, 0.075);
-          box-shadow: inset 0 1px 1px rgba(0, 0, 0, 0.075);
-}
-
-.control-group.info input:focus,
-.control-group.info select:focus,
-.control-group.info textarea:focus {
-  border-color: #2d6987;
-  -webkit-box-shadow: inset 0 1px 1px rgba(0, 0, 0, 0.075), 0 0 6px #7ab5d3;
-     -moz-box-shadow: inset 0 1px 1px rgba(0, 0, 0, 0.075), 0 0 6px #7ab5d3;
-          box-shadow: inset 0 1px 1px rgba(0, 0, 0, 0.075), 0 0 6px #7ab5d3;
-}
-
-.control-group.info .input-prepend .add-on,
-.control-group.info .input-append .add-on {
-  color: #3a87ad;
-  background-color: #d9edf7;
-  border-color: #3a87ad;
-}
-
-input:focus:invalid,
-textarea:focus:invalid,
-select:focus:invalid {
-  color: #b94a48;
-  border-color: #ee5f5b;
-}
-
-input:focus:invalid:focus,
-textarea:focus:invalid:focus,
-select:focus:invalid:focus {
-  border-color: #e9322d;
-  -webkit-box-shadow: 0 0 6px #f8b9b7;
-     -moz-box-shadow: 0 0 6px #f8b9b7;
-          box-shadow: 0 0 6px #f8b9b7;
-}
-
-.form-actions {
-  padding: 19px 20px 20px;
-  margin-top: 20px;
-  margin-bottom: 20px;
-  background-color: #f5f5f5;
-  border-top: 1px solid #e5e5e5;
-  *zoom: 1;
-}
-
-.form-actions:before,
-.form-actions:after {
-  display: table;
-  line-height: 0;
-  content: "";
-}
-
-.form-actions:after {
-  clear: both;
-}
-
-.help-block,
-.help-inline {
-  color: #595959;
-}
-
-.help-block {
-  display: block;
-  margin-bottom: 10px;
-}
-
-.help-inline {
-  display: inline-block;
-  *display: inline;
-  padding-left: 5px;
-  vertical-align: middle;
-  *zoom: 1;
-}
-
-.input-append,
-.input-prepend {
-  display: inline-block;
-  margin-bottom: 10px;
-  font-size: 0;
-  white-space: nowrap;
-  vertical-align: middle;
-}
-
-.input-append input,
-.input-prepend input,
-.input-append select,
-.input-prepend select,
-.input-append .uneditable-input,
-.input-prepend .uneditable-input,
-.input-append .dropdown-menu,
-.input-prepend .dropdown-menu,
-.input-append .popover,
-.input-prepend .popover {
-  font-size: 14px;
-}
-
-.input-append input,
-.input-prepend input,
-.input-append select,
-.input-prepend select,
-.input-append .uneditable-input,
-.input-prepend .uneditable-input {
-  position: relative;
-  margin-bottom: 0;
-  *margin-left: 0;
-  vertical-align: top;
-  -webkit-border-radius: 0 4px 4px 0;
-     -moz-border-radius: 0 4px 4px 0;
-          border-radius: 0 4px 4px 0;
-}
-
-.input-append input:focus,
-.input-prepend input:focus,
-.input-append select:focus,
-.input-prepend select:focus,
-.input-append .uneditable-input:focus,
-.input-prepend .uneditable-input:focus {
-  z-index: 2;
-}
-
-.input-append .add-on,
-.input-prepend .add-on {
-  display: inline-block;
-  width: auto;
-  height: 20px;
-  min-width: 16px;
-  padding: 4px 5px;
-  font-size: 14px;
-  font-weight: normal;
-  line-height: 20px;
-  text-align: center;
-  text-shadow: 0 1px 0 #ffffff;
-  background-color: #eeeeee;
-  border: 1px solid #ccc;
-}
-
-.input-append .add-on,
-.input-prepend .add-on,
-.input-append .btn,
-.input-prepend .btn,
-.input-append .btn-group > .dropdown-toggle,
-.input-prepend .btn-group > .dropdown-toggle {
-  vertical-align: top;
-  -webkit-border-radius: 0;
-     -moz-border-radius: 0;
-          border-radius: 0;
-}
-
-.input-append .active,
-.input-prepend .active {
-  background-color: #a9dba9;
-  border-color: #46a546;
-}
-
-.input-prepend .add-on,
-.input-prepend .btn {
-  margin-right: -1px;
-}
-
-.input-prepend .add-on:first-child,
-.input-prepend .btn:first-child {
-  -webkit-border-radius: 4px 0 0 4px;
-     -moz-border-radius: 4px 0 0 4px;
-          border-radius: 4px 0 0 4px;
-}
-
-.input-append input,
-.input-append select,
-.input-append .uneditable-input {
-  -webkit-border-radius: 4px 0 0 4px;
-     -moz-border-radius: 4px 0 0 4px;
-          border-radius: 4px 0 0 4px;
-}
-
-.input-append input + .btn-group .btn:last-child,
-.input-append select + .btn-group .btn:last-child,
-.input-append .uneditable-input + .btn-group .btn:last-child {
-  -webkit-border-radius: 0 4px 4px 0;
-     -moz-border-radius: 0 4px 4px 0;
-          border-radius: 0 4px 4px 0;
-}
-
-.input-append .add-on,
-.input-append .btn,
-.input-append .btn-group {
-  margin-left: -1px;
-}
-
-.input-append .add-on:last-child,
-.input-append .btn:last-child,
-.input-append .btn-group:last-child > .dropdown-toggle {
-  -webkit-border-radius: 0 4px 4px 0;
-     -moz-border-radius: 0 4px 4px 0;
-          border-radius: 0 4px 4px 0;
-}
-
-.input-prepend.input-append input,
-.input-prepend.input-append select,
-.input-prepend.input-append .uneditable-input {
-  -webkit-border-radius: 0;
-     -moz-border-radius: 0;
-          border-radius: 0;
-}
-
-.input-prepend.input-append input + .btn-group .btn,
-.input-prepend.input-append select + .btn-group .btn,
-.input-prepend.input-append .uneditable-input + .btn-group .btn {
-  -webkit-border-radius: 0 4px 4px 0;
-     -moz-border-radius: 0 4px 4px 0;
-          border-radius: 0 4px 4px 0;
-}
-
-.input-prepend.input-append .add-on:first-child,
-.input-prepend.input-append .btn:first-child {
-  margin-right: -1px;
-  -webkit-border-radius: 4px 0 0 4px;
-     -moz-border-radius: 4px 0 0 4px;
-          border-radius: 4px 0 0 4px;
-}
-
-.input-prepend.input-append .add-on:last-child,
-.input-prepend.input-append .btn:last-child {
-  margin-left: -1px;
-  -webkit-border-radius: 0 4px 4px 0;
-     -moz-border-radius: 0 4px 4px 0;
-          border-radius: 0 4px 4px 0;
-}
-
-.input-prepend.input-append .btn-group:first-child {
-  margin-left: 0;
-}
-
-input.search-query {
-  padding-right: 14px;
-  padding-right: 4px \9;
-  padding-left: 14px;
-  padding-left: 4px \9;
-  /* IE7-8 doesn't have border-radius, so don't indent the padding */
-
-  margin-bottom: 0;
-  -webkit-border-radius: 15px;
-     -moz-border-radius: 15px;
-          border-radius: 15px;
-}
-
-/* Allow for input prepend/append in search forms */
-
-.form-search .input-append .search-query,
-.form-search .input-prepend .search-query {
-  -webkit-border-radius: 0;
-     -moz-border-radius: 0;
-          border-radius: 0;
-}
-
-.form-search .input-append .search-query {
-  -webkit-border-radius: 14px 0 0 14px;
-     -moz-border-radius: 14px 0 0 14px;
-          border-radius: 14px 0 0 14px;
-}
-
-.form-search .input-append .btn {
-  -webkit-border-radius: 0 14px 14px 0;
-     -moz-border-radius: 0 14px 14px 0;
-          border-radius: 0 14px 14px 0;
-}
-
-.form-search .input-prepend .search-query {
-  -webkit-border-radius: 0 14px 14px 0;
-     -moz-border-radius: 0 14px 14px 0;
-          border-radius: 0 14px 14px 0;
-}
-
-.form-search .input-prepend .btn {
-  -webkit-border-radius: 14px 0 0 14px;
-     -moz-border-radius: 14px 0 0 14px;
-          border-radius: 14px 0 0 14px;
-}
-
-.form-search input,
-.form-inline input,
-.form-horizontal input,
-.form-search textarea,
-.form-inline textarea,
-.form-horizontal textarea,
-.form-search select,
-.form-inline select,
-.form-horizontal select,
-.form-search .help-inline,
-.form-inline .help-inline,
-.form-horizontal .help-inline,
-.form-search .uneditable-input,
-.form-inline .uneditable-input,
-.form-horizontal .uneditable-input,
-.form-search .input-prepend,
-.form-inline .input-prepend,
-.form-horizontal .input-prepend,
-.form-search .input-append,
-.form-inline .input-append,
-.form-horizontal .input-append {
-  display: inline-block;
-  *display: inline;
-  margin-bottom: 0;
-  vertical-align: middle;
-  *zoom: 1;
-}
-
-.form-search .hide,
-.form-inline .hide,
-.form-horizontal .hide {
-  display: none;
-}
-
-.form-search label,
-.form-inline label,
-.form-search .btn-group,
-.form-inline .btn-group {
-  display: inline-block;
-}
-
-.form-search .input-append,
-.form-inline .input-append,
-.form-search .input-prepend,
-.form-inline .input-prepend {
-  margin-bottom: 0;
-}
-
-.form-search .radio,
-.form-search .checkbox,
-.form-inline .radio,
-.form-inline .checkbox {
-  padding-left: 0;
-  margin-bottom: 0;
-  vertical-align: middle;
->>>>>>> db8a78fa
 }
 
 .container {
