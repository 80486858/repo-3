--- conflicted
+++ resolved
@@ -1,9 +1,5 @@
 /*!
-<<<<<<< HEAD
  * Bootstrap v3.0.0
-=======
- * Bootstrap v2.2.3
->>>>>>> 9726fded
  *
  * Copyright 2012 Twitter, Inc
  * Licensed under the Apache License v2.0
@@ -11,38 +7,6 @@
  *
  * Designed and built with all the love in the world @twitter by @mdo and @fat.
  */
-
-.clearfix {
-  *zoom: 1;
-}
-
-.clearfix:before,
-.clearfix:after {
-  display: table;
-  line-height: 0;
-  content: "";
-}
-
-.clearfix:after {
-  clear: both;
-}
-
-.hide-text {
-  font: 0/0 a;
-  color: transparent;
-  text-shadow: none;
-  background-color: transparent;
-  border: 0;
-}
-
-.input-block-level {
-  display: block;
-  width: 100%;
-  min-height: 30px;
-  -webkit-box-sizing: border-box;
-     -moz-box-sizing: border-box;
-          box-sizing: border-box;
-}
 
 article,
 aside,
@@ -4891,7 +4855,6 @@
   filter: alpha(opacity=90);
 }
 
-<<<<<<< HEAD
 .carousel-control .control {
   position: absolute;
   top: 50%;
@@ -4907,7 +4870,8 @@
 
 .carousel-control.right .control {
   margin-left: 70px;
-=======
+}
+
 .carousel-indicators {
   position: absolute;
   top: 15px;
@@ -4931,7 +4895,6 @@
 
 .carousel-indicators .active {
   background-color: #fff;
->>>>>>> 9726fded
 }
 
 .carousel-caption {
@@ -5027,6 +4990,10 @@
 .control-block-level {
   display: block;
   width: 100%;
+}
+
+@-ms-viewport {
+  width: device-width;
 }
 
 .hidden {
