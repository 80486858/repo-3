--- conflicted
+++ resolved
@@ -1788,11 +1788,6 @@
   opacity: 0.3;
   filter: alpha(opacity=30);
   content: "\2193";
-}
-.caret.bottom-up {
-  border-top: 0;
-  border-bottom: 4px solid #000000;
-  content: "\2191";
 }
 .dropdown .caret {
   margin-top: 8px;
@@ -1830,11 +1825,6 @@
   *border-right-width: 2px;
   *border-bottom-width: 2px;
 }
-.dropdown-menu.bottom-up {
-  top: auto;
-  bottom: 100%;
-  margin-bottom: 1px;
-}
 .dropdown-menu.pull-right {
   right: 0;
   left: auto;
@@ -1876,6 +1866,16 @@
 .pull-right .dropdown-menu {
   left: auto;
   right: 0;
+}
+.dropup .caret {
+  border-top: 0;
+  border-bottom: 4px solid #000000;
+  content: "\2191";
+}
+.dropup .dropdown-menu {
+  top: auto;
+  bottom: 100%;
+  margin-bottom: 1px;
 }
 .typeahead {
   margin-top: 2px;
@@ -2972,15 +2972,11 @@
 .navbar .nav .active > .dropdown-toggle:hover {
   color: #ffffff;
 }
-<<<<<<< HEAD
-.navbar .nav.pull-right .dropdown-menu:before {
-=======
 .navbar .nav.pull-right .dropdown-menu, .navbar .nav .dropdown-menu.pull-right {
   left: auto;
   right: 0;
 }
 .navbar .nav.pull-right .dropdown-menu:before, .navbar .nav .dropdown-menu.pull-right:before {
->>>>>>> 19b70dc4
   left: auto;
   right: 12px;
 }
