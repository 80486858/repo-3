--- conflicted
+++ resolved
@@ -17,11 +17,7 @@
   </head>
   <body>
 
-<<<<<<< HEAD
-    <nav class="navbar navbar-toggleable-md navbar-inverse navbar-fixed-top bg-inverse">
-=======
     <nav class="navbar navbar-toggleable-md navbar-inverse fixed-top bg-inverse">
->>>>>>> 43d9391f
       <button class="navbar-toggler navbar-toggler-right" type="button" data-toggle="collapse" data-target="#navbarCollapse" aria-controls="navbarCollapse" aria-expanded="false" aria-label="Toggle navigation">
         <span class="navbar-toggler-icon"></span>
       </button>
