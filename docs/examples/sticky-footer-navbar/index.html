<!DOCTYPE html>
<html lang="en">
  <head>
    <meta charset="utf-8">
    <meta http-equiv="X-UA-Compatible" content="IE=edge">
    <meta name="viewport" content="width=device-width, initial-scale=1">
    <meta name="description" content="">
    <meta name="author" content="">
    <link rel="icon" href="../../favicon.ico">

    <title>Sticky Footer Navbar Template for Bootstrap</title>

    <!-- Bootstrap core CSS -->
    <link href="../../dist/css/bootstrap.min.css" rel="stylesheet">

    <!-- Custom styles for this template -->
    <link href="sticky-footer-navbar.css" rel="stylesheet">

    <!-- IE10 viewport hack for Surface/desktop Windows 8 bug -->
    <script src="../../assets/js/ie10-viewport-bug-workaround.js"></script>
  </head>

  <body>

    <!-- Fixed navbar -->
    <nav class="navbar navbar-default navbar-fixed-top">
      <div class="container">
        <div class="navbar-header">
          <button type="button" class="navbar-toggle collapsed" data-toggle="collapse" data-target="#navbar" aria-expanded="false" aria-controls="navbar">
            <span class="sr-only">Toggle navigation</span>
            <span class="icon-bar"></span>
            <span class="icon-bar"></span>
            <span class="icon-bar"></span>
          </button>
          <a class="navbar-brand" href="#">Project name</a>
        </div>
        <div id="navbar" class="collapse navbar-collapse">
          <ul class="nav navbar-nav">
            <li class="active"><a href="#">Home</a></li>
            <li><a href="#about">About</a></li>
            <li><a href="#contact">Contact</a></li>
            <li class="dropdown">
<<<<<<< HEAD
              <a href="#" class="dropdown-toggle" data-toggle="dropdown">Dropdown</a>
=======
              <a href="#" class="dropdown-toggle" data-toggle="dropdown" role="button" aria-expanded="false">Dropdown <span class="caret"></span></a>
>>>>>>> 0eb2c922
              <ul class="dropdown-menu" role="menu">
                <li><a href="#">Action</a></li>
                <li><a href="#">Another action</a></li>
                <li><a href="#">Something else here</a></li>
                <li class="divider"></li>
                <li class="dropdown-header">Nav header</li>
                <li><a href="#">Separated link</a></li>
                <li><a href="#">One more separated link</a></li>
              </ul>
            </li>
          </ul>
        </div><!--/.nav-collapse -->
      </div>
    </nav>

    <!-- Begin page content -->
    <div class="container">
      <div class="page-header">
        <h1>Sticky footer with fixed navbar</h1>
      </div>
      <p class="lead">Pin a fixed-height footer to the bottom of the viewport in desktop browsers with this custom HTML and CSS. A fixed navbar has been added with <code>padding-top: 60px;</code> on the <code>body > .container</code>.</p>
      <p>Back to <a href="../sticky-footer">the default sticky footer</a> minus the navbar.</p>
    </div>

    <footer class="footer">
      <div class="container">
        <p class="text-muted">Place sticky footer content here.</p>
      </div>
    </footer>


    <!-- Bootstrap core JavaScript
    ================================================== -->
    <!-- Placed at the end of the document so the pages load faster -->
    <script src="https://ajax.googleapis.com/ajax/libs/jquery/1.11.1/jquery.min.js"></script>
    <script src="../../dist/js/bootstrap.min.js"></script>
  </body>
</html><|MERGE_RESOLUTION|>--- conflicted
+++ resolved
@@ -40,11 +40,7 @@
             <li><a href="#about">About</a></li>
             <li><a href="#contact">Contact</a></li>
             <li class="dropdown">
-<<<<<<< HEAD
-              <a href="#" class="dropdown-toggle" data-toggle="dropdown">Dropdown</a>
-=======
-              <a href="#" class="dropdown-toggle" data-toggle="dropdown" role="button" aria-expanded="false">Dropdown <span class="caret"></span></a>
->>>>>>> 0eb2c922
+              <a href="#" class="dropdown-toggle" data-toggle="dropdown" role="button" aria-expanded="false">Dropdown</a>
               <ul class="dropdown-menu" role="menu">
                 <li><a href="#">Action</a></li>
                 <li><a href="#">Another action</a></li>
