--- conflicted
+++ resolved
@@ -37,14 +37,8 @@
   background-image: -webkit-gradient(linear, left top, left bottom, from(#f5f5f5), to(#e5e5e5));
   background-image: -webkit-linear-gradient(top, #f5f5f5 0%, #e5e5e5 100%);
   background-image:      -o-linear-gradient(top, #f5f5f5 0%, #e5e5e5 100%);
-<<<<<<< HEAD
-  background-image: -webkit-gradient(linear, left top, left bottom, from(top), color-stop(0%, #f5f5f5), to(#e5e5e5));
-  background-image:         linear-gradient(top, #f5f5f5 0%, #e5e5e5 100%);
-  filter: progid:DXImageTransform.Microsoft.gradient( startColorstr='#f5f5f5', endColorstr='#e5e5e5',GradientType=0 ); /* IE9 */
-=======
   background-image:         linear-gradient(to bottom, #f5f5f5 0%,#e5e5e5 100%);
   filter: progid:DXImageTransform.Microsoft.gradient( startColorstr='#f5f5f5', endColorstr='#e5e5e5',GradientType=0 ); /* IE6-9 */
->>>>>>> 1e646927
   background-repeat: repeat-x; /* Repeat the gradient */
   border-bottom: 1px solid #d5d5d5;
 }
