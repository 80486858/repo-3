<!DOCTYPE html>
<html lang="en">
  <head>
    <meta charset="utf-8">
    <meta http-equiv="X-UA-Compatible" content="IE=edge">
    <meta name="viewport" content="width=device-width, initial-scale=1">
    <meta name="description" content="">
    <meta name="author" content="">
    <link rel="icon" href="../../favicon.ico">

    <title>Justified Nav Template for Bootstrap</title>

    <!-- Bootstrap core CSS -->
    <link href="../../dist/css/bootstrap.min.css" rel="stylesheet">

    <!-- Custom styles for this template -->
    <link href="justified-nav.css" rel="stylesheet">

    <!-- IE10 viewport hack for Surface/desktop Windows 8 bug -->
    <script src="../../assets/js/ie10-viewport-bug-workaround.js"></script>
  </head>

  <body>

    <div class="container">

      <div class="masthead">
        <h3 class="text-muted">Project name</h3>
        <ul class="nav nav-justified">
          <li class="active"><a href="#">Home</a></li>
          <li><a href="#">Projects</a></li>
          <li><a href="#">Services</a></li>
          <li><a href="#">Downloads</a></li>
          <li><a href="#">About</a></li>
          <li><a href="#">Contact</a></li>
        </ul>
      </div>

      <!-- Jumbotron -->
      <div class="jumbotron">
        <h1>Marketing stuff!</h1>
        <p class="lead">Cras justo odio, dapibus ac facilisis in, egestas eget quam. Fusce dapibus, tellus ac cursus commodo, tortor mauris condimentum nibh, ut fermentum massa justo sit amet.</p>
        <p><a class="btn btn-lg btn-success" href="#" role="button">Get started today</a></p>
      </div>

      <!-- Example row of columns -->
      <div class="row">
        <div class="col-lg-4">
          <h2>Safari bug warning!</h2>
<<<<<<< HEAD
          <p class="text-danger">As of v7.0.1, Safari exhibits a bug in which resizing your browser horizontally causes rendering errors in the justified nav that are cleared upon refreshing.</p>
=======
          <p class="text-danger">As of v8.0, Safari exhibits a bug in which resizing your browser horizontally causes rendering errors in the justified nav that are cleared upon refreshing.</p>
>>>>>>> d1278efc
          <p>Donec id elit non mi porta gravida at eget metus. Fusce dapibus, tellus ac cursus commodo, tortor mauris condimentum nibh, ut fermentum massa justo sit amet risus. Etiam porta sem malesuada magna mollis euismod. Donec sed odio dui. </p>
          <p><a class="btn btn-primary" href="#" role="button">View details &raquo;</a></p>
        </div>
        <div class="col-lg-4">
          <h2>Heading</h2>
          <p>Donec id elit non mi porta gravida at eget metus. Fusce dapibus, tellus ac cursus commodo, tortor mauris condimentum nibh, ut fermentum massa justo sit amet risus. Etiam porta sem malesuada magna mollis euismod. Donec sed odio dui. </p>
          <p><a class="btn btn-primary" href="#" role="button">View details &raquo;</a></p>
       </div>
        <div class="col-lg-4">
          <h2>Heading</h2>
          <p>Donec sed odio dui. Cras justo odio, dapibus ac facilisis in, egestas eget quam. Vestibulum id ligula porta felis euismod semper. Fusce dapibus, tellus ac cursus commodo, tortor mauris condimentum nibh, ut fermentum massa.</p>
          <p><a class="btn btn-primary" href="#" role="button">View details &raquo;</a></p>
        </div>
      </div>

      <!-- Site footer -->
      <footer class="footer">
        <p>&copy; Company 2014</p>
      </footer>

    </div> <!-- /container -->


    <!-- Bootstrap core JavaScript
    ================================================== -->
    <!-- Placed at the end of the document so the pages load faster -->
  </body>
</html><|MERGE_RESOLUTION|>--- conflicted
+++ resolved
@@ -47,11 +47,7 @@
       <div class="row">
         <div class="col-lg-4">
           <h2>Safari bug warning!</h2>
-<<<<<<< HEAD
-          <p class="text-danger">As of v7.0.1, Safari exhibits a bug in which resizing your browser horizontally causes rendering errors in the justified nav that are cleared upon refreshing.</p>
-=======
           <p class="text-danger">As of v8.0, Safari exhibits a bug in which resizing your browser horizontally causes rendering errors in the justified nav that are cleared upon refreshing.</p>
->>>>>>> d1278efc
           <p>Donec id elit non mi porta gravida at eget metus. Fusce dapibus, tellus ac cursus commodo, tortor mauris condimentum nibh, ut fermentum massa justo sit amet risus. Etiam porta sem malesuada magna mollis euismod. Donec sed odio dui. </p>
           <p><a class="btn btn-primary" href="#" role="button">View details &raquo;</a></p>
         </div>
