--- conflicted
+++ resolved
@@ -279,11 +279,7 @@
 </pre>
 
 <pre class="prettyprint linenums">
-<<<<<<< HEAD
-&lt;div class="modal hide" id="myModal"&gt;
-=======
 &lt;div class="modal" id="myModal" tabindex="-1" role="dialog" aria-labelledby="myModalLabel"&gt;
->>>>>>> b1d7c340
   &lt;div class="modal-header"&gt;
     &lt;button type="button" class="close" data-dismiss="modal"&gt;&times;&lt;/button&gt;
     &lt;h3 id="myModalLabel"&gt;Modal header&lt;/h3&gt;
@@ -292,13 +288,8 @@
     &lt;p&gt;One fine body…&lt;/p&gt;
   &lt;/div&gt;
   &lt;div class="modal-footer"&gt;
-<<<<<<< HEAD
-    &lt;a href="#" class="btn" data-dismiss="modal"&gt;Close&lt;/a&gt;
-    &lt;a href="#" class="btn btn-primary"&gt;Save changes&lt;/a&gt;
-=======
     &lt;a href="#" role="button" class="btn"&gt;Close&lt;/a&gt;
     &lt;a href="#" role="button" class="btn btn-primary"&gt;Save changes&lt;/a&gt;
->>>>>>> b1d7c340
   &lt;/div&gt;
 &lt;/div&gt;
 </pre>
