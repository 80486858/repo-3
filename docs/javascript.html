--- conflicted
+++ resolved
@@ -12,22 +12,6 @@
       <script src="http://html5shim.googlecode.com/svn/trunk/html5.js"></script>
     <![endif]-->
 
-<<<<<<< HEAD
-    <!-- Le javascript -->
-    <script src="http://code.jquery.com/jquery-1.7.min.js"></script>
-    <script src="assets/js/google-code-prettify/prettify.js"></script>
-    <script>$(function () { prettyPrint() })</script>
-    <script src="../js/bootstrap-modal.js"></script>
-    <script src="../js/bootstrap-alerts.js"></script>
-    <script src="../js/bootstrap-twipsy.js"></script>
-    <script src="../js/bootstrap-popover.js"></script>
-    <script src="../js/bootstrap-dropdown.js"></script>
-    <script src="../js/bootstrap-scrollspy.js"></script>
-    <script src="../js/bootstrap-tabs.js"></script>
-    <script src="../js/bootstrap-buttons.js"></script>
-
-=======
->>>>>>> 4bd1ba4e
     <!-- Le styles -->
     <link href="assets/css/bootstrap.css" rel="stylesheet">
     <link href="assets/css/bootstrap-responsive.css" rel="stylesheet">
@@ -35,17 +19,10 @@
     <link href="assets/js/google-code-prettify/prettify.css" rel="stylesheet">
 
     <!-- Le fav and touch icons -->
-<<<<<<< HEAD
-    <link rel="shortcut icon" type="image/x-icon" href="assets/ico/favicon.ico">
-    <link rel="apple-touch-icon" href="assets/ico/bootstrap-apple-57x57.png">
-    <link rel="apple-touch-icon" sizes="72x72" href="assets/ico/bootstrap-apple-72x72.png">
-    <link rel="apple-touch-icon" sizes="114x114" href="assets/ico/bootstrap-apple-114x114.png">
-=======
     <link rel="shortcut icon" href="assets/ico/favicon.ico">
     <link rel="apple-touch-icon" href="assets/ico/apple-touch-icon.png">
     <link rel="apple-touch-icon" sizes="72x72" href="assets/ico/apple-touch-icon-72x72.png">
     <link rel="apple-touch-icon" sizes="114x114" href="assets/ico/apple-touch-icon-114x114.png">
->>>>>>> 4bd1ba4e
   </head>
 
   <body data-spy="scroll" data-target=".subnav" data-offset="50">
@@ -56,20 +33,6 @@
     <div class="navbar navbar-fixed-top">
       <div class="navbar-inner">
         <div class="container">
-<<<<<<< HEAD
-          <h3><a href="#">Bootstrap JS</a></h3>
-          <ul>
-            <li><a href="#overview">Overview</a></li>
-            <li><a href="#modal">Modals</a></li>
-            <li><a href="#dropdown">Dropdown</a></li>
-            <li><a href="#scrollspy">ScrollSpy</a></li>
-            <li><a href="#buttons">Buttons</a></li>
-            <li><a href="#tabs">Tabs</a></li>
-            <li><a href="#twipsy">Twipsy</a></li>
-            <li><a href="#popover">Popover</a></li>
-            <li><a href="#alerts">Alerts</a></li>
-          </ul>
-=======
           <a class="btn btn-navbar" data-toggle="collapse" data-target=".nav-collapse">
             <span class="icon-bar"></span>
             <span class="icon-bar"></span>
@@ -105,7 +68,6 @@
               </li>
             </ul>
           </div>
->>>>>>> 4bd1ba4e
         </div>
       </div>
     </div>
@@ -301,15 +263,9 @@
             <tbody>
              <tr>
                <td>backdrop</td>
-<<<<<<< HEAD
-               <td>boolean, string</td>
-               <td>false</td>
-               <td>Includes a modal-backdrop element. Set backdrop to <code>"static"</code> if you do not want the modal closed when the backdrop is clicked.</td>
-=======
                <td>boolean</td>
                <td>true</td>
                <td>Includes a modal-backdrop element</td>
->>>>>>> 4bd1ba4e
              </tr>
              <tr>
                <td>keyboard</td>
@@ -323,9 +279,6 @@
           <p>You can activate modals on your page easily without having to write a single line of javascript. Just set <code>data-toggle="modal"</code> on a controller element with a <code>data-target="#foo"</code> or <code>href="#foo"</code> which corresponds to a modal element id, and when clicked, it will launch your modal.</p>
           <p>Also, to add options to your modal instance, just include them as additional data attributes on either the control element or the modal markup itself.</p>
 <pre class="prettyprint linenums">
-<<<<<<< HEAD
-&lt;a class="btn" data-controls-modal="my-modal" data-backdrop="static" &gt;Launch Modal&lt;/a&gt;
-=======
 &lt;a class="btn" data-toggle="modal" href="#myModal" &gt;Launch Modal&lt;/a&gt;
 </pre>
 
@@ -343,7 +296,6 @@
     &lt;a href="#" class="btn"&gt;Close&lt;/a&gt;
   &lt;/div&gt;
 &lt;/div&gt;
->>>>>>> 4bd1ba4e
 </pre>
           <div class="alert alert-info">
             <strong>Heads up!</strong> If you want your modal to animate in and out, just add a <code>.fade</code> class to the <code>.modal</code> element (refer to the demo to see this in action) and include bootstrap-transition.js.
@@ -352,13 +304,8 @@
           <h4>.modal(options)</h4>
           <p>Activates your content as a modal. Accepts an optional options <code>object</code>.</p>
 <pre class="prettyprint linenums">
-<<<<<<< HEAD
-$('#my-modal').modal({
-  keyboard: true
-=======
 $('#myModal').modal({
   keyboard: false
->>>>>>> 4bd1ba4e
 })</pre>
           <h4>.modal('toggle')</h4>
           <p>Manually toggles a modal.</p>
@@ -402,26 +349,6 @@
 $('#myModal').on('hidden', function () {
   // do something…
 })</pre>
-<<<<<<< HEAD
-          <h3>Demo</h3>
-          <!-- sample modal content -->
-          <div id="modal-from-dom" class="modal hide fade">
-            <div class="modal-header">
-              <a href="#" class="close">&times;</a>
-              <h3>Modal Heading</h3>
-            </div>
-            <div class="modal-body">
-              <p>One fine body…</p>
-            </div>
-            <div class="modal-footer">
-              <a href="#" class="btn primary">Primary</a>
-              <a href="#" class="btn secondary">Secondary</a>
-            </div>
-          </div>
-
-          <button data-controls-modal="modal-from-dom" data-backdrop="true" data-keyboard="true" class="btn danger">Launch Modal</button>
-=======
->>>>>>> 4bd1ba4e
         </div>
       </div>
     </section>
@@ -440,11 +367,6 @@
           <p>Add dropdown menus to nearly anything in Bootstrap with this simple plugin. Bootstrap features full dropdown menu support on in the navbar, tabs, and pills.</p>
           <a href="../js/bootstrap-dropdown.js" target="_blank" class="btn">Download file</a>
         </div>
-<<<<<<< HEAD
-        <div class="span12 columns">
-          <h3>Using bootstrap-dropdown.js</h3>
-          <pre class="prettyprint linenums">$('#topbar').dropdown()</pre>
-=======
         <div class="span9 columns">
           <h2>Examples</h2>
           <p>Click on the dropdown nav links in the navbar and pills below to test dropdowns.</p>
@@ -529,7 +451,6 @@
           <h2>Using bootstrap-dropdown.js</h2>
           <p>Call the dropdowns via javascript:</p>
           <pre class="prettyprint linenums">$('.dropdown-toggle').dropdown()</pre>
->>>>>>> 4bd1ba4e
           <h3>Markup</h3>
           <p>To quickly add dropdown functionality to any element just add <code>data-toggle="dropdown"</code> and any valid bootstrap dropdown will automatically be activated.</p>
           <div class="alert alert-info">
@@ -574,27 +495,6 @@
           <p>The ScrollSpy plugin is for automatically updating nav targets based on scroll position.</p>
           <a href="../js/bootstrap-scrollspy.js" target="_blank" class="btn">Download file</a>
         </div>
-<<<<<<< HEAD
-        <div class="span12 columns">
-          <h2>Using bootstrap-scrollspy.js</h2>
-          <pre class="prettyprint linenums">$('#topbar').scrollSpy()</pre>
-          <h3>Markup</h3>
-          <p>To easily add scrollspy behavior to your nav, just add the <code>data-scrollspy</code> attribute to the <code>.topbar</code>.
-          <pre class="prettyprint linenums">&lt;div class="topbar" data-scrollspy="scrollspy" &gt;...&lt;/div&gt;</pre>
-          <h3>Methods</h3>
-          <h4>$().scrollSpy()</h4>
-          <p>
-          Auto activates navigation buttons by users scroll position.
-          </p>
-          <pre class="prettyprint linenums">$('body > .topbar').scrollSpy()</pre>
-           <p><span class="label notice">Notice</span> Topbar anchor tags must have resolvable id targets. For example, a <code>&lt;a href="#home"&gt;home&lt;/a&gt;</code> must correspond to something in the dom like <code>&lt;div id="home"&gt;&lt;/div&gt;</code>.
-          </p>
-          <h4>.scrollSpy('refresh')</h4>
-          <p>The scrollspy caches nav buttons and section coordinates for performance. If you need to update this cache (likely if you have dynamic content) just call this refresh method. If you used the data attribute to define your scrollspy, just call refresh on the body.</p>
-          <pre class="prettyprint linenums">$('body').scrollSpy('refresh')</pre>
-          <h3>Demo</h3>
-          <p>Checkout the the topbar navigation on this page.</p>
-=======
         <div class="span9 columns">
           <h2>Example navbar with scrollspy</h2>
           <p>Scroll the area below and watch the navigation update. The dropdown sub items will be highlighted as well. Try it!</p>
@@ -672,62 +572,10 @@
              </tr>
             </tbody>
           </table>
->>>>>>> 4bd1ba4e
         </div>
       </div>
     </section>
 
-<<<<<<< HEAD
-    <!-- Buttons
-    ================================================== -->
-
-    <section id="buttons">
-      <div class="page-header">
-        <h1>Buttons <small>bootstrap-buttons.js</small></h1>
-      </div>
-      <div class="row">
-        <div class="span4 columns">
-          <p>This plugin offers additional functionality for managing button state.</p>
-          <a href="../js/bootstrap-buttons.js" target="_blank" class="btn primary">Download</a>
-        </div>
-        <div class="span12 columns">
-          <h3>Using bootstrap-buttons.js</h3>
-          <pre class="prettyprint linenums">$('.tabs').button()</pre>
-          <h3>Methods</h3>
-          <h4>$().button('toggle')</h4>
-          <p>Toggles push state. Gives btn the look that it's been activated.</p>
-          <p><span class="label notice">Notice</span> You can enable auto toggling of a button by using the <code>data-toggle</code> attribute.</p>
-          <pre class="prettyprint linenums">&lt;button class="btn" data-toggle="toggle" &gt;...&lt;/button&gt;</pre>
-          <h4>$().button('loading')</h4>
-          <p>Sets button state to loading - disables button and swaps text to loading text. Loading text should be defined on the button element using the data attribute <code>data-loading-text</code>.
-          </p>
-           <pre class="prettyprint linenums">&lt;button class="btn" data-loading-text="loading stuff..." &gt;...&lt;/button&gt;</pre>
-           <h4>$().button('reset')</h4>
-           <p>Resets button state - swaps text to original text.</p>
-           <h4>$().button(string)</h4>
-           <p>Resets button state - swaps text to any data defined text state.</p>
-<pre class="prettyprint linenums">&lt;button class="btn" data-complete-text="finished!" &gt;...&lt;/button&gt;
-&lt;script&gt;
-  $('.btn').button('complete')
-&lt;/scrip&gt;</pre>
-          <h3>Demo</h3>
-          <button id="fat-btn" data-loading-text="loading..." class="btn danger">Loading Demo</button>
-          <button class="btn" data-toggle="toggle">Toggle Demo</button>
-          <script>
-            $(function() {
-              var btn = $('#fat-btn').click(function () {
-                btn.button('loading')
-                setTimeout(function () {
-                  btn.button('reset')
-                }, 3000)
-              })
-            })
-          </script>
-        </div>
-      </div>
-    </section>
-=======
->>>>>>> 4bd1ba4e
 
 
     <!-- Tabs
@@ -741,11 +589,6 @@
           <p>This plugin adds quick, dynamic tab and pill functionality for transitioning through local content.</p>
           <a href="../js/bootstrap-tab.js" target="_blank" class="btn">Download file</a>
         </div>
-<<<<<<< HEAD
-        <div class="span12 columns">
-          <h3>Using bootstrap-tabs.js</h3>
-          <pre class="prettyprint linenums">$('.tabs').tabs()</pre>
-=======
         <div class="span9 columns">
           <h2>Example tabs</h2>
           <p>Click the tabs below to toggle between hidden panes, even via dropdown menus.</p>
@@ -778,7 +621,6 @@
           <h2>Using bootstrap-tab.js</h2>
           <p>Enable tabbable tabs via javascript:</p>
           <pre class="prettyprint linenums">$('#myTab').tab('show')</pre>
->>>>>>> 4bd1ba4e
           <h3>Markup</h3>
           <p>You can activate a tab or pill navigation without writing any javascript by simply specifying <code>data-toggle="tab"</code> or <code>data-toggle="pill"</code> on an element.</p>
 <pre class="prettyprint linenums">
@@ -791,11 +633,7 @@
           <h3>Methods</h3>
           <h4>$().tab</h4>
           <p>
-<<<<<<< HEAD
-            Activates tab and pill functionality for a given container. Tab links should reference IDs in the document.
-=======
             Activates a tab element and content container. Tab should have either a `data-target` or an `href` targeting a container node in the dom.
->>>>>>> 4bd1ba4e
           </p>
 <pre class="prettyprint linenums">
 &lt;ul class="tabs"&gt;
@@ -817,65 +655,6 @@
     $('.tabs a:last').tab('show')
   })
 &lt;/script&gt;</pre>
-<<<<<<< HEAD
-          </p>
-					<h3>Events</h3>
-					<table class="zebra-striped">
-					  <thead>
-					   <tr>
-					     <th style="width: 150px;">Event</th>
-					     <th>Description</th>
-					   </tr>
-					  </thead>
-					  <tbody>
-					   <tr>
-					     <td>change</td>
-					     <td>This event fires on tab change. Use <code>event.target</code> and <code>event.relatedTarget</code> to target the active tab and the previous active tab respectively.</td>
-					   </tr>
-					  </tbody>
-					</table>
-
-					<pre class="prettyprint linenums">
-$('.tabs a').bind('change', function (e) {
-  e.target // activated tab
-  e.relatedTarget // previous tab
-})</pre>
-          <h3>Demo</h3>
-          <ul class="tabs" data-tabs="tabs">
-            <li class="active"><a href="#home">Home</a></li>
-            <li><a href="#profile">Profile</a></li>
-            <li><a href="#messages">Messages</a></li>
-            <li><a href="#settings">Settings</a></li>
-            <li class="dropdown" data-dropdown="dropdown">
-              <a href="#" class="dropdown-toggle">Dropdown</a>
-              <ul class="dropdown-menu">
-                <li><a href="#fat">@fat</a></li>
-                <li><a href="#mdo">@mdo</a></li>
-              </ul>
-            </li>
-          </ul>
-          <div id="my-tab-content" class="tab-content">
-            <div class="active tab-pane" id="home">
-              <p>Raw denim you probably haven't heard of them jean shorts Austin. Nesciunt tofu stumptown aliqua, retro synth master cleanse. Mustache cliche tempor, williamsburg carles vegan helvetica. Reprehenderit butcher retro keffiyeh dreamcatcher synth. Cosby sweater eu banh mi, qui irure terry richardson ex squid. Aliquip placeat salvia cillum iphone. Seitan aliquip quis cardigan american apparel, butcher voluptate nisi qui.</p>
-            </div>
-            <div class="tab-pane" id="profile">
-              <p>Food truck fixie locavore, accusamus mcsweeney's marfa nulla single-origin coffee squid. Exercitation +1 labore velit, blog sartorial PBR leggings next level wes anderson artisan four loko farm-to-table craft beer twee. Qui photo booth letterpress, commodo enim craft beer mlkshk aliquip jean shorts ullamco ad vinyl cillum PBR. Homo nostrud organic, assumenda labore aesthetic magna delectus mollit. Keytar helvetica VHS salvia yr, vero magna velit sapiente labore stumptown. Vegan fanny pack odio cillum wes anderson 8-bit, sustainable jean shorts beard ut DIY ethical culpa terry richardson biodiesel. Art party scenester stumptown, tumblr butcher vero sint qui sapiente accusamus tattooed echo park.</p>
-            </div>
-            <div class="tab-pane" id="messages">
-              <p>Banksy do proident, brooklyn photo booth delectus sunt artisan sed organic exercitation eiusmod four loko. Quis tattooed iphone esse aliqua. Master cleanse vero fixie mcsweeney's. Ethical portland aute, irony food truck pitchfork lomo eu anim. Aesthetic blog DIY, ethical beard leggings tofu consequat whatever cardigan nostrud. Helvetica you probably haven't heard of them carles, marfa veniam occaecat lomo before they sold out in shoreditch scenester sustainable thundercats. Consectetur tofu craft beer, mollit brunch fap echo park pitchfork mustache dolor.</p>
-            </div>
-            <div class="tab-pane" id="settings">
-              <p>Sunt qui biodiesel mollit officia, fanny pack put a bird on it thundercats seitan squid ad wolf bicycle rights blog. Et aute readymade farm-to-table carles 8-bit, nesciunt nulla etsy adipisicing organic ea. Master cleanse mollit high life, next level Austin nesciunt american apparel twee mustache adipisicing reprehenderit hoodie portland irony. Aliqua tofu quinoa +1 commodo eiusmod. High life williamsburg cupidatat twee homo leggings. Four loko vinyl DIY consectetur nisi, marfa retro keffiyeh vegan. Fanny pack viral retro consectetur gentrify fap.</p>
-            </div>
-            <div class="tab-pane" id="fat">
-              <p>Etsy mixtape wayfarers, ethical wes anderson tofu before they sold out mcsweeney's organic lomo retro fanny pack lo-fi farm-to-table readymade. Messenger bag gentrify pitchfork tattooed craft beer, iphone skateboard locavore carles etsy salvia banksy hoodie helvetica. DIY synth PBR banksy irony. Leggings gentrify squid 8-bit cred pitchfork. Williamsburg banh mi whatever gluten-free, carles pitchfork biodiesel fixie etsy retro mlkshk vice blog. Scenester cred you probably haven't heard of them, vinyl craft beer blog stumptown. Pitchfork sustainable tofu synth chambray yr.</p>
-            </div>
-            <div class="tab-pane" id="mdo">
-              <p>Trust fund seitan letterpress, keytar raw denim keffiyeh etsy art party before they sold out master cleanse gluten-free squid scenester freegan cosby sweater. Fanny pack portland seitan DIY, art party locavore wolf cliche high life echo park Austin. Cred vinyl keffiyeh DIY salvia PBR, banh mi before they sold out farm-to-table VHS viral locavore cosby sweater. Lomo wolf viral, mustache readymade thundercats keffiyeh craft beer marfa ethical. Wolf salvia freegan, sartorial keffiyeh echo park vegan.</p>
-            </div>
-          </div>
-        </div>
-=======
           <h3>Events</h3>
           <table class="table table-bordered table-striped">
             <thead>
@@ -902,7 +681,6 @@
   e.relatedTarget // previous tab
 })</pre>
        </div>
->>>>>>> 4bd1ba4e
       </div>
     </section>
 
@@ -935,8 +713,8 @@
             <thead>
              <tr>
                <th style="width: 100px;">Name</th>
-               <th style="width: 95px;">type</th>
-               <th style="width: 95px;">default</th>
+               <th style="width: 100px;">type</th>
+               <th style="width: 50px;">default</th>
                <th>description</th>
              </tr>
             </thead>
@@ -961,15 +739,9 @@
              </tr>
              <tr>
                <td>title</td>
-<<<<<<< HEAD
-               <td>string, function</td>
-               <td>'title'</td>
-               <td>attribute or method for retrieving title text</td>
-=======
                <td>string | function</td>
                <td>''</td>
                <td>default title value if `title` tag isn't present</td>
->>>>>>> 4bd1ba4e
              </tr>
              <tr>
                <td>trigger</td>
@@ -978,34 +750,6 @@
                <td>how tooltip is triggered - hover | focus | manual</td>
              </tr>
              <tr>
-<<<<<<< HEAD
-               <td>template</td>
-               <td>string</td>
-               <td>[default markup]</td>
-               <td>the html template used for rendering a twipsy</td>
-             </tr>
-            </tbody>
-          </table>
-          <p><span class="label notice">Notice</span> Individual twipsy instance options can alternatively be specified through the use of data attributes.</code></p>
-          <pre class="prettyprint linenums">&lt;a href="#" data-placement="below" rel='twipsy' title='Some title text'&gt;text&lt;/a&gt;</pre>
-          <h3>Methods</h3>
-          <h4>$().twipsy(options)</h4>
-          <p>Attaches a twipsy handler to an element collection.</p>
-          <h4>.twipsy('show')</h4>
-          <p>Reveals an elements twipsy.</p>
-          <pre class="prettyprint linenums">$('#element').twipsy('show')</pre>
-          <h4>.twipsy('hide')</h4>
-          <p>Hides an elements twipsy.</p>
-          <pre class="prettyprint linenums">$('#element').twipsy('hide')</pre>
-          <h4>.twipsy(true)</h4>
-          <p>Returns an elements twipsy class instance.</p>
-          <pre class="prettyprint linenums">$('#element').twipsy(true)</pre>
-          <p><span class="label notice">Notice</span> Alternatively, this can be retrieved with <code>$().data('twipsy')</code>.</p>
-          <h3>Demo</h3>
-          <div class="well">
-            <p class="muted">Tight pants next level keffiyeh <a href="#" rel='twipsy' title='Some title text'>you probably</a> haven't heard of them. Photo booth beard raw denim letterpress vegan messenger bag stumptown. Farm-to-table seitan, mcsweeney's fixie sustainable quinoa 8-bit american apparel <a href="#" rel='twipsy' title='Another twipsy'>have a</a> terry richardson vinyl chambray. Beard stumptown, cardigans banh mi lomo thundercats. Tofu biodiesel williamsburg marfa, four loko mcsweeney's cleanse vegan chambray. A <a href="#" rel='twipsy' title='Another one here too'>really ironic</a> artisan whatever keytar, scenester farm-to-table banksy Austin <a href="#" rel='twipsy' title='The last tip!'>twitter handle</a> freegan cred raw denim single-origin coffee viral.
-            </p>
-=======
                <td>delay</td>
                <td>number | object</td>
                <td>0</td>
@@ -1020,7 +764,6 @@
           <div class="alert alert-info">
             <strong>Heads up!</strong>
             Options for individual tooltips can alternatively be specified through the use of data attributes.
->>>>>>> 4bd1ba4e
           </div>
           <h3>Markup</h3>
           <p>For performance reasons, the Tooltip and Popover data-apis are opt in. If you would like to use them just specify a selector option.</p>
@@ -1049,15 +792,6 @@
         <h1>Popovers <small>bootstrap-popover.js</small></h1>
       </div>
       <div class="row">
-<<<<<<< HEAD
-        <div class="span4 columns">
-          <p>The popover plugin provides a simple interface for adding popovers to your application. It extends the <a href="#twipsy">bootstrap-twipsy.js</a> plugin, so be sure to grab that file as well when including popovers in your project!</p>
-           <p><span class="label notice">Notice</span> You must include the bootstrap-twipsy.js file <strong>before</strong> bootstrap-popover.js.</p>
-          <a href="../js/bootstrap-popover.js" target="_blank" class="btn primary">Download</a>
-        </div>
-        <div class="span12 columns">
-          <h3>Using bootstrap-popover.js</h3>
-=======
         <div class="span3 columns">
           <h3>About popovers</h3>
           <p>Add small overlays of content, like those on the iPad, to any element for housing secondary information.</p>
@@ -1073,15 +807,14 @@
           <hr>
           <h2>Using bootstrap-popover.js</h2>
           <p>Enable popovers via javascript:</p>
->>>>>>> 4bd1ba4e
           <pre class="prettyprint linenums">$('#example').popover(options)</pre>
           <h3>Options</h3>
           <table class="table table-bordered table-striped">
             <thead>
              <tr>
                <th style="width: 100px;">Name</th>
-               <th style="width: 95px;">type</th>
-               <th style="width: 95px;">default</th>
+               <th style="width: 100px;">type</th>
+               <th style="width: 50px;">default</th>
                <th>description</th>
              </tr>
             </thead>
@@ -1112,17 +845,6 @@
              </tr>
              <tr>
                <td>title</td>
-<<<<<<< HEAD
-               <td>string, function</td>
-               <td>'title'</td>
-               <td>attribute or method for retrieving title text</td>
-             </tr>
-             <tr>
-               <td>content</td>
-               <td>string, function</td>
-               <td>'data-content'</td>
-               <td>attribute or method for retrieving content text.</td>
-=======
                <td>string | function</td>
                <td>''</td>
                <td>default title value if `title` attribute isn't present</td>
@@ -1132,7 +854,6 @@
                <td>string | function</td>
                <td>''</td>
                <td>default content value if `data-content` attribute isn't present</td>
->>>>>>> 4bd1ba4e
              </tr>
              <tr>
                <td>delay</td>
@@ -1144,18 +865,8 @@
                 <p>Object structure is: <code>delay: { show: 500, hide: 100 }</code></p>
                </td>
              </tr>
-             <tr>
-               <td>template</td>
-               <td>string</td>
-               <td>[default markup]</td>
-               <td>the html template used for rendering a popover</td>
-             </tr>
             </tbody>
           </table>
-<<<<<<< HEAD
-          <p><span class="label notice">Notice</span> Individual popover instance options can alternatively be specified through the use of data attributes.</code></p>
-          <pre class="prettyprint linenums">&lt;a data-placement="below" href="#" class="btn danger" rel="popover"&gt;text&lt;/a&gt;</pre>
-=======
           <div class="alert alert-info">
             <strong>Heads up!</strong>
             Options for individual popovers can alternatively be specified through the use of data attributes.
@@ -1164,7 +875,6 @@
           <p>
           For performance reasons, the Tooltip and Popover data-apis are opt in. If you would like to use them just specify a the selector option.
           </p>
->>>>>>> 4bd1ba4e
           <h3>Methods</h3>
           <h4>$().popover(options)</h4>
           <p>Initializes popovers for an element collection.</p>
@@ -1174,25 +884,9 @@
           <h4>.popover('hide')</h4>
           <p>Hides an elements popover.</p>
           <pre class="prettyprint linenums">$('#element').popover('hide')</pre>
-<<<<<<< HEAD
-          <h3>Demo</h3>
-          <a href="#" class="btn danger" rel="popover" title="A title" data-content="And here's some amazing content. It's very engaging. right?">hover for popover</a>
-          <script>
-            $(function () {
-              $("a[rel=popover]")
-                .popover({
-                  offset: 10
-                })
-                .click(function(e) {
-                  e.preventDefault()
-                })
-            })
-          </script>
-=======
           <h4>.popover('toggle')</h4>
           <p>Toggles an elements popover.</p>
           <pre class="prettyprint linenums">$('#element').popover('toggle')</pre>
->>>>>>> 4bd1ba4e
         </div>
       </div>
     </section>
@@ -1231,32 +925,8 @@
           <p>Enable dismissal of an alert via javascript:</p>
           <pre class="prettyprint linenums">$(".alert-message").alert()</pre>
           <h3>Markup</h3>
-<<<<<<< HEAD
-          <p>Just add a <code>data-alert</code> attribute to your alert messages to automatically give them close functionality.</p>
-          <h3>Options</h3>
-          <table class="zebra-striped">
-            <thead>
-             <tr>
-               <th style="width: 100px;">Name</th>
-               <th style="width: 100px;">type</th>
-               <th style="width: 50px;">default</th>
-               <th>description</th>
-             </tr>
-            </thead>
-            <tbody>
-             <tr>
-               <td>selector</td>
-               <td>string</td>
-               <td>'.close'</td>
-               <td>What selector to target for closing an alert.</td>
-             </tr>
-            </tbody>
-          </table>
-
-=======
           <p>Just add <code>data-dismiss="alert"</code> to your close button to automatically give an alert close functionality.</p>
           <pre class="prettyprint linenums">&lt;a class="close" data-dismiss="alert" href="#"&gt;&amp;times;&lt;/a&gt;</pre>
->>>>>>> 4bd1ba4e
           <h3>Methods</h3>
           <h4>$().alert()</h4>
           <p>Wraps all alerts with close functionality. To have your alerts animate out when closed, make sure they have the <code>.fade</code> and <code>.in</code> class already applied to them.</p>
