--- conflicted
+++ resolved
@@ -1352,11 +1352,7 @@
           <h4>.carousel('next')</h4>
           <p>Cycles to the next item.</p>
           <h3>Events</h3>
-<<<<<<< HEAD
-          <p>Bootstrap's carousel class exposes a few events for hooking into carousel functionality.</p>
-=======
           <p>Bootstrap's carousel class exposes two events for hooking into carousel functionality.</p>
->>>>>>> be9ae700
           <table class="table table-bordered table-striped">
             <thead>
              <tr>
