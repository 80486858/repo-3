--- conflicted
+++ resolved
@@ -23,41 +23,6 @@
     <link rel="apple-touch-icon" sizes="72x72" href="images/apple-touch-icon-72x72.png">
     <link rel="apple-touch-icon" sizes="114x114" href="images/apple-touch-icon-114x114.png">
 
-<<<<<<< HEAD
-=======
-    <!-- Le javascript -->
-    <!-- placed up here so that the inline demos can be next to their markup -->
-    <!-- <script src="http://code.jquery.com/jquery-1.7.min.js"></script> -->
-    <script src="../js/tests/vendor/jquery.js"></script>
-    <script src="assets/js/google-code-prettify/prettify.js"></script>
-    <script>$(function () { prettyPrint() })</script>
-    <script src="../js/bootstrap-transition.js"></script>
-    <script src="../js/bootstrap-alert.js"></script>
-    <script src="../js/bootstrap-modal.js"></script>
-    <script src="../js/bootstrap-dropdown.js"></script>
-    <script src="../js/bootstrap-scrollspy.js"></script>
-    <script src="../js/bootstrap-tab.js"></script>
-    <script src="../js/bootstrap-twipsy.js"></script>
-    <script src="../js/bootstrap-popover.js"></script>
-    <script src="../js/bootstrap-button.js"></script>
-    <script src="../js/bootstrap-collapse.js"></script>
-    <script>
-      $(function () {
-        // twipsy demo
-        $('.twipsy-demo.well').twipsy({
-          selector: "a[rel=twipsy]"
-        })
-
-        //popover demo
-        $("a[rel=popover]")
-          .popover()
-          .click(function(e) {
-            e.preventDefault()
-          })
-      })
-    </script>
-
->>>>>>> 9fb38015
   </head>
 
   <body id="bootstrap-js">
