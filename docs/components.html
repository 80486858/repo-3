--- conflicted
+++ resolved
@@ -14,12 +14,7 @@
     </div>
 
     <h2 id="glyphicons-glyphs">Available glyphs</h2>
-<<<<<<< HEAD
-    <p>Includes 200 glyphs in font format from the Glyphicon Halflings set. <a href="http://glyphicons.com/">Glyphicons</a> Halflings are normally not available for free, but their creator has made them available for Bootstrap free of cost. As a thank you, we only ask that you to include a link back to <a href="http://glyphicons.com/">Glyphicons</a> whenever possible.</p>
-
-=======
-    <p>Includes 200 glyphs in font format from the Glyphicon Halflings set. <a href="http://glyphicons.com/">Glyphicons</a> Halflings are normally not available for free, but their creator has made them available for Bootstrap free of cost. As a thank you, we only ask you include a link back to <a href="http://glyphicons.com/">Glyphicons</a> whenever possible.</p>
->>>>>>> 422bdc50
+    <p>Includes 200 glyphs in font format from the Glyphicon Halflings set. <a href="http://glyphicons.com/">Glyphicons</a> Halflings are normally not available for free, but their creator has made them available for Bootstrap free of cost. As a thank you, we only ask that you include a link back to <a href="http://glyphicons.com/">Glyphicons</a> whenever possible.</p>
     <div class="bs-glyphicons">
       <ul class="bs-glyphicons-list">
         {% for iconClassName in site.data.glyphicons %}
