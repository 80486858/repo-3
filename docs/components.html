---
layout: default
title: Components
slug: components
lead: "Dozens of reusable components built to provide iconography, dropdowns, navigation, alerts, popovers, and much more."
---


<<<<<<< HEAD
=======
  <!-- Icons
  ================================================== -->
  <div class="bs-docs-section" id="icons">
    <div class="page-header">
      <h1>Icons font <small>by <a href="http://glyphicons.com" target="_blank">Glyphicons</a></small></h1>
    </div>

    <h2 id="icons-list">Included glyphs</h2>
    <p>Bootstrap comes with all 160 of <a href="http://glyphicons.com" target="_blank">Glyphicons</a> Halflings set, all available in font formats for easy coloring, sizing, and placement.</p>

    <ul class="the-icons clearfix">
      <li><span class="glyphicon glyphicon-glass"></span> glyphicon-glass</li>
      <li><span class="glyphicon glyphicon-music"></span> glyphicon-music</li>
      <li><span class="glyphicon glyphicon-search"></span> glyphicon-search</li>
      <li><span class="glyphicon glyphicon-envelope"></span> glyphicon-envelope</li>
      <li><span class="glyphicon glyphicon-heart"></span> glyphicon-heart</li>
      <li><span class="glyphicon glyphicon-star"></span> glyphicon-star</li>
      <li><span class="glyphicon glyphicon-star-empty"></span> glyphicon-star-empty</li>
      <li><span class="glyphicon glyphicon-user"></span> glyphicon-user</li>
      <li><span class="glyphicon glyphicon-film"></span> glyphicon-film</li>
      <li><span class="glyphicon glyphicon-th-large"></span> glyphicon-th-large</li>
      <li><span class="glyphicon glyphicon-th"></span> glyphicon-th</li>
      <li><span class="glyphicon glyphicon-th-list"></span> glyphicon-th-list</li>
      <li><span class="glyphicon glyphicon-ok"></span> glyphicon-ok</li>
      <li><span class="glyphicon glyphicon-remove"></span> glyphicon-remove</li>
      <li><span class="glyphicon glyphicon-zoom-in"></span> glyphicon-zoom-in</li>
      <li><span class="glyphicon glyphicon-zoom-out"></span> glyphicon-zoom-out</li>
      <li><span class="glyphicon glyphicon-off"></span> glyphicon-off</li>
      <li><span class="glyphicon glyphicon-signal"></span> glyphicon-signal</li>
      <li><span class="glyphicon glyphicon-cog"></span> glyphicon-cog</li>
      <li><span class="glyphicon glyphicon-trash"></span> glyphicon-trash</li>
      <li><span class="glyphicon glyphicon-home"></span> glyphicon-home</li>
      <li><span class="glyphicon glyphicon-file"></span> glyphicon-file</li>
      <li><span class="glyphicon glyphicon-time"></span> glyphicon-time</li>
      <li><span class="glyphicon glyphicon-road"></span> glyphicon-road</li>
      <li><span class="glyphicon glyphicon-download-alt"></span> glyphicon-download-alt</li>
      <li><span class="glyphicon glyphicon-download"></span> glyphicon-download</li>
      <li><span class="glyphicon glyphicon-upload"></span> glyphicon-upload</li>
      <li><span class="glyphicon glyphicon-inbox"></span> glyphicon-inbox</li>

      <li><span class="glyphicon glyphicon-play-circle"></span> glyphicon-play-circle</li>
      <li><span class="glyphicon glyphicon-repeat"></span> glyphicon-repeat</li>
      <li><span class="glyphicon glyphicon-refresh"></span> glyphicon-refresh</li>
      <li><span class="glyphicon glyphicon-list-alt"></span> glyphicon-list-alt</li>
      <li><span class="glyphicon glyphicon-lock"></span> glyphicon-lock</li>
      <li><span class="glyphicon glyphicon-flag"></span> glyphicon-flag</li>
      <li><span class="glyphicon glyphicon-headphones"></span> glyphicon-headphones</li>
      <li><span class="glyphicon glyphicon-volume-off"></span> glyphicon-volume-off</li>
      <li><span class="glyphicon glyphicon-volume-down"></span> glyphicon-volume-down</li>
      <li><span class="glyphicon glyphicon-volume-up"></span> glyphicon-volume-up</li>
      <li><span class="glyphicon glyphicon-qrcode"></span> glyphicon-qrcode</li>
      <li><span class="glyphicon glyphicon-barcode"></span> glyphicon-barcode</li>
      <li><span class="glyphicon glyphicon-tag"></span> glyphicon-tag</li>
      <li><span class="glyphicon glyphicon-tags"></span> glyphicon-tags</li>
      <li><span class="glyphicon glyphicon-book"></span> glyphicon-book</li>
      <li><span class="glyphicon glyphicon-bookmark"></span> glyphicon-bookmark</li>
      <li><span class="glyphicon glyphicon-print"></span> glyphicon-print</li>
      <li><span class="glyphicon glyphicon-camera"></span> glyphicon-camera</li>
      <li><span class="glyphicon glyphicon-font"></span> glyphicon-font</li>
      <li><span class="glyphicon glyphicon-bold"></span> glyphicon-bold</li>
      <li><span class="glyphicon glyphicon-italic"></span> glyphicon-italic</li>
      <li><span class="glyphicon glyphicon-text-height"></span> glyphicon-text-height</li>
      <li><span class="glyphicon glyphicon-text-width"></span> glyphicon-text-width</li>
      <li><span class="glyphicon glyphicon-align-left"></span> glyphicon-align-left</li>
      <li><span class="glyphicon glyphicon-align-center"></span> glyphicon-align-center</li>
      <li><span class="glyphicon glyphicon-align-right"></span> glyphicon-align-right</li>
      <li><span class="glyphicon glyphicon-align-justify"></span> glyphicon-align-justify</li>
      <li><span class="glyphicon glyphicon-list"></span> glyphicon-list</li>

      <li><span class="glyphicon glyphicon-indent-left"></span> glyphicon-indent-left</li>
      <li><span class="glyphicon glyphicon-indent-right"></span> glyphicon-indent-right</li>
      <li><span class="glyphicon glyphicon-facetime-video"></span> glyphicon-facetime-video</li>
      <li><span class="glyphicon glyphicon-picture"></span> glyphicon-picture</li>
      <li><span class="glyphicon glyphicon-pencil"></span> glyphicon-pencil</li>
      <li><span class="glyphicon glyphicon-map-marker"></span> glyphicon-map-marker</li>
      <li><span class="glyphicon glyphicon-adjust"></span> glyphicon-adjust</li>
      <li><span class="glyphicon glyphicon-tint"></span> glyphicon-tint</li>
      <li><span class="glyphicon glyphicon-edit"></span> glyphicon-edit</li>
      <li><span class="glyphicon glyphicon-share"></span> glyphicon-share</li>
      <li><span class="glyphicon glyphicon-check"></span> glyphicon-check</li>
      <li><span class="glyphicon glyphicon-move"></span> glyphicon-move</li>
      <li><span class="glyphicon glyphicon-step-backward"></span> glyphicon-step-backward</li>
      <li><span class="glyphicon glyphicon-fast-backward"></span> glyphicon-fast-backward</li>
      <li><span class="glyphicon glyphicon-backward"></span> glyphicon-backward</li>
      <li><span class="glyphicon glyphicon-play"></span> glyphicon-play</li>
      <li><span class="glyphicon glyphicon-pause"></span> glyphicon-pause</li>
      <li><span class="glyphicon glyphicon-stop"></span> glyphicon-stop</li>
      <li><span class="glyphicon glyphicon-forward"></span> glyphicon-forward</li>
      <li><span class="glyphicon glyphicon-fast-forward"></span> glyphicon-fast-forward</li>
      <li><span class="glyphicon glyphicon-step-forward"></span> glyphicon-step-forward</li>
      <li><span class="glyphicon glyphicon-eject"></span> glyphicon-eject</li>
      <li><span class="glyphicon glyphicon-chevron-left"></span> glyphicon-chevron-left</li>
      <li><span class="glyphicon glyphicon-chevron-right"></span> glyphicon-chevron-right</li>
      <li><span class="glyphicon glyphicon-plus-sign"></span> glyphicon-plus-sign</li>
      <li><span class="glyphicon glyphicon-minus-sign"></span> glyphicon-minus-sign</li>
      <li><span class="glyphicon glyphicon-remove-sign"></span> glyphicon-remove-sign</li>
      <li><span class="glyphicon glyphicon-ok-sign"></span> glyphicon-ok-sign</li>

      <li><span class="glyphicon glyphicon-question-sign"></span> glyphicon-question-sign</li>
      <li><span class="glyphicon glyphicon-info-sign"></span> glyphicon-info-sign</li>
      <li><span class="glyphicon glyphicon-screenshot"></span> glyphicon-screenshot</li>
      <li><span class="glyphicon glyphicon-remove-circle"></span> glyphicon-remove-circle</li>
      <li><span class="glyphicon glyphicon-ok-circle"></span> glyphicon-ok-circle</li>
      <li><span class="glyphicon glyphicon-ban-circle"></span> glyphicon-ban-circle</li>
      <li><span class="glyphicon glyphicon-arrow-left"></span> glyphicon-arrow-left</li>
      <li><span class="glyphicon glyphicon-arrow-right"></span> glyphicon-arrow-right</li>
      <li><span class="glyphicon glyphicon-arrow-up"></span> glyphicon-arrow-up</li>
      <li><span class="glyphicon glyphicon-arrow-down"></span> glyphicon-arrow-down</li>
      <li><span class="glyphicon glyphicon-share-alt"></span> glyphicon-share-alt</li>
      <li><span class="glyphicon glyphicon-resize-full"></span> glyphicon-resize-full</li>
      <li><span class="glyphicon glyphicon-resize-small"></span> glyphicon-resize-small</li>
      <li><span class="glyphicon glyphicon-plus"></span> glyphicon-plus</li>
      <li><span class="glyphicon glyphicon-minus"></span> glyphicon-minus</li>
      <li><span class="glyphicon glyphicon-asterisk"></span> glyphicon-asterisk</li>
      <li><span class="glyphicon glyphicon-exclamation-sign"></span> glyphicon-exclamation-sign</li>
      <li><span class="glyphicon glyphicon-gift"></span> glyphicon-gift</li>
      <li><span class="glyphicon glyphicon-leaf"></span> glyphicon-leaf</li>
      <li><span class="glyphicon glyphicon-fire"></span> glyphicon-fire</li>
      <li><span class="glyphicon glyphicon-eye-open"></span> glyphicon-eye-open</li>
      <li><span class="glyphicon glyphicon-eye-close"></span> glyphicon-eye-close</li>
      <li><span class="glyphicon glyphicon-warning-sign"></span> glyphicon-warning-sign</li>
      <li><span class="glyphicon glyphicon-plane"></span> glyphicon-plane</li>
      <li><span class="glyphicon glyphicon-calendar"></span> glyphicon-calendar</li>
      <li><span class="glyphicon glyphicon-random"></span> glyphicon-random</li>
      <li><span class="glyphicon glyphicon-comment"></span> glyphicon-comment</li>
      <li><span class="glyphicon glyphicon-magnet"></span> glyphicon-magnet</li>

      <li><span class="glyphicon glyphicon-chevron-up"></span> glyphicon-chevron-up</li>
      <li><span class="glyphicon glyphicon-chevron-down"></span> glyphicon-chevron-down</li>
      <li><span class="glyphicon glyphicon-retweet"></span> glyphicon-retweet</li>
      <li><span class="glyphicon glyphicon-shopping-cart"></span> glyphicon-shopping-cart</li>
      <li><span class="glyphicon glyphicon-folder-close"></span> glyphicon-folder-close</li>
      <li><span class="glyphicon glyphicon-folder-open"></span> glyphicon-folder-open</li>
      <li><span class="glyphicon glyphicon-resize-vertical"></span> glyphicon-resize-vertical</li>
      <li><span class="glyphicon glyphicon-resize-horizontal"></span> glyphicon-resize-horizontal</li>
      <li><span class="glyphicon glyphicon-hdd"></span> glyphicon-hdd</li>
      <li><span class="glyphicon glyphicon-bullhorn"></span> glyphicon-bullhorn</li>
      <li><span class="glyphicon glyphicon-bell"></span> glyphicon-bell</li>
      <li><span class="glyphicon glyphicon-certificate"></span> glyphicon-certificate</li>
      <li><span class="glyphicon glyphicon-thumbs-up"></span> glyphicon-thumbs-up</li>
      <li><span class="glyphicon glyphicon-thumbs-down"></span> glyphicon-thumbs-down</li>
      <li><span class="glyphicon glyphicon-hand-right"></span> glyphicon-hand-right</li>
      <li><span class="glyphicon glyphicon-hand-left"></span> glyphicon-hand-left</li>
      <li><span class="glyphicon glyphicon-hand-up"></span> glyphicon-hand-up</li>
      <li><span class="glyphicon glyphicon-hand-down"></span> glyphicon-hand-down</li>
      <li><span class="glyphicon glyphicon-circle-arrow-right"></span> glyphicon-circle-arrow-right</li>
      <li><span class="glyphicon glyphicon-circle-arrow-left"></span> glyphicon-circle-arrow-left</li>
      <li><span class="glyphicon glyphicon-circle-arrow-up"></span> glyphicon-circle-arrow-up</li>
      <li><span class="glyphicon glyphicon-circle-arrow-down"></span> glyphicon-circle-arrow-down</li>
      <li><span class="glyphicon glyphicon-globe"></span> glyphicon-globe</li>
      <li><span class="glyphicon glyphicon-wrench"></span> glyphicon-wrench</li>
      <li><span class="glyphicon glyphicon-tasks"></span> glyphicon-tasks</li>
      <li><span class="glyphicon glyphicon-filter"></span> glyphicon-filter</li>
      <li><span class="glyphicon glyphicon-briefcase"></span> glyphicon-briefcase</li>
      <li><span class="glyphicon glyphicon-fullscreen"></span> glyphicon-fullscreen</li>

      <li><span class="glyphicon glyphicon-dashboard"></span> glyphicon-dashboard</li>
      <li><span class="glyphicon glyphicon-paperclip"></span> glyphicon-paperclip</li>
      <li><span class="glyphicon glyphicon-heart-empty"></span> glyphicon-heart-empty</li>
      <li><span class="glyphicon glyphicon-link"></span> glyphicon-link</li>
      <li><span class="glyphicon glyphicon-phone"></span> glyphicon-phone</li>
      <li><span class="glyphicon glyphicon-pushpin"></span> glyphicon-pushpin</li>
      <li><span class="glyphicon glyphicon-euro"></span> glyphicon-euro</li>
      <li><span class="glyphicon glyphicon-usd"></span> glyphicon-usd</li>
      <li><span class="glyphicon glyphicon-gbp"></span> glyphicon-gbp</li>
      <li><span class="glyphicon glyphicon-sort"></span> glyphicon-sort</li>
      <li><span class="glyphicon glyphicon-sort-by-alphabet"></span> glyphicon-sort-by-alphabet</li>
      <li><span class="glyphicon glyphicon-sort-by-alphabet-alt"></span> glyphicon-sort-by-alphabet-alt</li>
      <li><span class="glyphicon glyphicon-sort-by-order"></span> glyphicon-sort-by-order</li>
      <li><span class="glyphicon glyphicon-sort-by-order-alt"></span> glyphicon-sort-by-order-alt</li>
      <li><span class="glyphicon glyphicon-sort-by-attributes"></span> glyphicon-sort-by-attributes</li>
      <li><span class="glyphicon glyphicon-sort-by-attributes-alt"></span> glyphicon-sort-by-attributes-alt</li>
      <li><span class="glyphicon glyphicon-unchecked"></span> glyphicon-unchecked</li>
      <li><span class="glyphicon glyphicon-expand"></span> glyphicon-expand</li>
      <li><span class="glyphicon glyphicon-collapse"></span> glyphicon-collapse</li>
      <li><span class="glyphicon glyphicon-collapse-top"></span> glyphicon-collapse-top</li>

    </ul>

    <h3>Glyphicons attribution</h3>
    <p><a href="http://glyphicons.com/">Glyphicons</a> Halflings are normally not available for free, but an arrangement between Bootstrap and the Glyphicons creator have made this possible at no cost to you as developers. As a thank you, we ask you to include an optional link back to <a href="http://glyphicons.com/">Glyphicons</a> whenever practical.</p>


    <h2 id="icons-how-to">How to use</h2>
    <p>Add the appropriate class to any inline element. All icon classes are prefixed with <code>glyphicon-</code> for easy styling. To use, place the following code just about anywhere:</p>
{% highlight html %}
<span class="glyphicon glyphicon-search"></span>
{% endhighlight %}
    <p>Want to change the icon color? Just change the <code>color</code> of the parent element.</p>
    <p>When using beside strings of text, as in buttons or nav links, be sure to leave a space after the icon for proper spacing.</p>


    <h2 id="icons-examples">Icon examples</h2>
    <p>Use them in buttons, button groups for a toolbar, navigation, or prepended form inputs.</p>

    <h4>Buttons</h4>

    <h5>Button group in a button toolbar</h5>
    <div class="bs-example">
      <div class="btn-toolbar">
        <div class="btn-group">
          <a class="btn btn-default" href="#"><span class="glyphicon glyphicon-align-left"></span></a>
          <a class="btn btn-default" href="#"><span class="glyphicon glyphicon-align-center"></span></a>
          <a class="btn btn-default" href="#"><span class="glyphicon glyphicon-align-right"></span></a>
          <a class="btn btn-default" href="#"><span class="glyphicon glyphicon-align-justify"></span></a>
        </div>
      </div>
    </div><!-- /bs-example -->
{% highlight html %}
<div class="btn-toolbar">
  <div class="btn-group">
    <a class="btn btn-default" href="#"><span class="glyphicon glyphicon-align-left"></span></a>
    <a class="btn btn-default" href="#"><span class="glyphicon glyphicon-align-center"></span></a>
    <a class="btn btn-default" href="#"><span class="glyphicon glyphicon-align-right"></span></a>
    <a class="btn btn-default" href="#"><span class="glyphicon glyphicon-align-justify"></span></a>
  </div>
</div>
{% endhighlight %}

    <div class="bs-callout">
      <h4>Accessibility</h4>
      <p>Keep in mind that using icons without any additional content means the icons are not represented to screen reader users.</p>
    </div>

    <h5>Dropdown in a button group</h5>
    <div class="bs-example">
      <div class="btn-group">
        <a class="btn btn-primary" href="#"><span class="glyphicon glyphicon-user"></span> User</a>
        <a class="btn btn-primary dropdown-toggle" data-toggle="dropdown" href="#"><span class="caret"></span></a>
        <ul class="dropdown-menu">
          <li><a href="#"><span class="glyphicon glyphicon-pencil"></span> Edit</a></li>
          <li><a href="#"><span class="glyphicon glyphicon-trash"></span> Delete</a></li>
          <li><a href="#"><span class="glyphicon glyphicon-ban-circle"></span> Ban</a></li>
          <li class="divider"></li>
          <li><a href="#">Make admin</a></li>
        </ul>
      </div>
    </div><!-- /bs-example -->
{% highlight html %}
<div class="btn-group">
  <a class="btn btn-default btn-primary" href="#"><span class="glyphicon glyphicon-user"></span> User</a>
  <a class="btn btn-default btn-primary dropdown-toggle" data-toggle="dropdown" href="#"><span class="caret"></span></a>
  <ul class="dropdown-menu">
    <li><a href="#"><span class="glyphicon glyphicon-pencil"></span> Edit</a></li>
    <li><a href="#"><span class="glyphicon glyphicon-trash"></span> Delete</a></li>
    <li><a href="#"><span class="glyphicon glyphicon-ban-circle"></span> Ban</a></li>
    <li class="divider"></li>
    <li><a href="#"><span class="glyphicon glyphicon-"></span> Make admin</a></li>
  </ul>
</div>
{% endhighlight %}

    <h5>Large button</h5>
    <div class="bs-example">
      <a class="btn btn-default btn-large" href="#"><span class="glyphicon glyphicon-star"></span> Star</a>
    </div><!-- /bs-example -->
{% highlight html %}
<a class="btn btn-default btn-large" href="#"><span class="glyphicon glyphicon-star"></span> Star</a>
{% endhighlight %}

    <h5>Small button</h5>
    <div class="bs-example">
      <a class="btn btn-default btn-small" href="#"><span class="glyphicon glyphicon-star"></span></a>
    </div><!-- /bs-example -->
{% highlight html %}
<a class="btn btn-default btn-small" href="#"><span class="glyphicon glyphicon-star"></span></a>
{% endhighlight %}


    <h4>Navigation</h4>
    <div class="bs-example">
      <ul class="nav nav-pills nav-stacked">
        <li class="active"><a href="#"><span class="glyphicon glyphicon-home"></span> Home</a></li>
        <li><a href="#"><span class="glyphicon glyphicon-book"></span> Library</a></li>
        <li><a href="#"><span class="glyphicon glyphicon-pencil"></span> Applications</a></li>
        <li><a href="#"><span class="glyphicon glyphicon-"></span> Misc</a></li>
      </ul>
    </div><!-- /bs-example -->
{% highlight html %}
<ul class="nav nav-pills nav-stacked">
  <li class="active"><a href="#"><span class="glyphicon glyphicon-home"></span> Home</a></li>
  <li><a href="#"><span class="glyphicon glyphicon-book"></span> Library</a></li>
  <li><a href="#"><span class="glyphicon glyphicon-pencil"></span> Applications</a></li>
  <li><a href="#"><span class="glyphicon glyphicon-"></span> Misc</a></li>
</ul>
{% endhighlight %}

    <h4>Form fields</h4>
    <form class="bs-example form-horizontal">
      <div class="control-group">
        <label class="control-label" for="inputIcon">Email address</label>
        <div class="controls">
          <div class="input-group">
            <span class="input-group-addon"><span class="glyphicon glyphicon-envelope"></span></span>
            <input class="col-lg-2" id="inputIcon" type="text">
          </div>
        </div>
      </div>
    </form>
{% highlight html %}
<div class="control-group">
  <label class="control-label" for="inputIcon">Email address</label>
  <div class="controls">
    <div class="input-group">
      <span class="input-group-addon"><span class="glyphicon glyphicon-envelope"></span></span>
      <input class="col-lg-2" id="inputIcon" type="text">
    </div>
  </div>
</div>
{% endhighlight %}

  </div>


>>>>>>> cb483b67

  <!-- Dropdowns
  ================================================== -->
  <div class="bs-docs-section" id="dropdowns">
    <div class="page-header">
      <h1>Dropdown menus</h1>
    </div>
    <p class="lead">Toggleable, contextual menu for displaying lists of links. Made interactive with the <a href="./javascript.html#dropdowns">dropdown JavaScript plugin</a>.</p>

    <h3 id="dropdowns-example">Example</h3>
    <p>Wrap the dropdown's trigger and the dropdown menu within <code>.dropdown</code>, or another element that declares <code>position: relative;</code>. Then add the menu's HTML.</p>
    <div class="bs-example">
      <div class="dropdown clearfix">
        <ul class="dropdown-menu" role="menu" aria-labelledby="dropdownMenu">
          <li><a tabindex="-1" href="#">Action</a></li>
          <li><a tabindex="-1" href="#">Another action</a></li>
          <li><a tabindex="-1" href="#">Something else here</a></li>
          <li class="divider"></li>
          <li><a tabindex="-1" href="#">Separated link</a></li>
        </ul>
      </div>
    </div><!-- /example -->
{% highlight html %}
<div class="dropdown">
  <!-- Link or button to toggle dropdown -->
  <ul class="dropdown-menu" role="menu" aria-labelledby="dropdownMenu">
    <li><a tabindex="-1" href="#">Action</a></li>
    <li><a tabindex="-1" href="#">Another action</a></li>
    <li><a tabindex="-1" href="#">Something else here</a></li>
    <li class="divider"></li>
    <li><a tabindex="-1" href="#">Separated link</a></li>
  </ul>
</div>
{% endhighlight %}

    <h3 id="dropdowns-alignment">Aligning the menus</h3>
    <p>Add <code>.pull-right</code> to a <code>.dropdown-menu</code> to right align the dropdown menu.</p>
{% highlight html %}
<ul class="dropdown-menu pull-right" role="menu" aria-labelledby="dLabel">
  ...
</ul>
{% endhighlight %}

    <h3 id="dropdowns-disabled">Disabled menu options</h3>
    <p>Add <code>.disabled</code> to a <code>&lt;li&gt;</code> in the dropdown to disable the link.</p>
    <div class="bs-example">
      <div class="dropdown clearfix">
        <ul class="dropdown-menu" role="menu" aria-labelledby="dropdownMenu">
          <li><a tabindex="-1" href="#">Regular link</a></li>
          <li class="disabled"><a tabindex="-1" href="#">Disabled link</a></li>
          <li><a tabindex="-1" href="#">Another link</a></li>
        </ul>
      </div>
    </div><!-- /example -->
{% highlight html %}
<ul class="dropdown-menu" role="menu" aria-labelledby="dropdownMenu">
  <li><a tabindex="-1" href="#">Regular link</a></li>
  <li class="disabled"><a tabindex="-1" href="#">Disabled link</a></li>
  <li><a tabindex="-1" href="#">Another link</a></li>
</ul>
{% endhighlight %}

    <h3 id="dropdowns-submenus">Sub menus on dropdowns</h3>
    <p>Add an extra level of dropdown menus, appearing on hover like those of OS X, with some simple markup additions. Add <code>.dropdown-submenu</code> to any <code>li</code> in an existing dropdown menu for automatic styling.</p>
    <div class="bs-example bs-example-submenu">

      <div class="pull-left">
        <p class="text-muted">Default</p>
        <div class="dropdown clearfix">
          <ul class="dropdown-menu" role="menu" aria-labelledby="dropdownMenu">
            <li><a tabindex="-1" href="#">Action</a></li>
            <li><a tabindex="-1" href="#">Another action</a></li>
            <li><a tabindex="-1" href="#">Something else here</a></li>
            <li class="divider"></li>
            <li class="dropdown-submenu">
              <a tabindex="-1" href="#">More options</a>
              <ul class="dropdown-menu">
                <li><a tabindex="-1" href="#">Second level link</a></li>
                <li><a tabindex="-1" href="#">Second level link</a></li>
                <li><a tabindex="-1" href="#">Second level link</a></li>
                <li><a tabindex="-1" href="#">Second level link</a></li>
                <li><a tabindex="-1" href="#">Second level link</a></li>
              </ul>
            </li>
          </ul>
        </div>
      </div>

      <div class="pull-left">
        <p class="text-muted">Dropup</p>
        <div class="dropup">
          <ul class="dropdown-menu" role="menu" aria-labelledby="dropdownMenu">
            <li><a tabindex="-1" href="#">Action</a></li>
            <li><a tabindex="-1" href="#">Another action</a></li>
            <li><a tabindex="-1" href="#">Something else here</a></li>
            <li class="divider"></li>
            <li class="dropdown-submenu">
              <a tabindex="-1" href="#">More options</a>
              <ul class="dropdown-menu">
                <li><a tabindex="-1" href="#">Second level link</a></li>
                <li><a tabindex="-1" href="#">Second level link</a></li>
                <li><a tabindex="-1" href="#">Second level link</a></li>
                <li><a tabindex="-1" href="#">Second level link</a></li>
                <li><a tabindex="-1" href="#">Second level link</a></li>
              </ul>
            </li>
          </ul>
        </div>
      </div>

      <div class="pull-left">
        <p class="text-muted">Left submenu</p>
        <div class="dropdown">
          <ul class="dropdown-menu" role="menu" aria-labelledby="dropdownMenu">
            <li><a tabindex="-1" href="#">Action</a></li>
            <li><a tabindex="-1" href="#">Another action</a></li>
            <li><a tabindex="-1" href="#">Something else here</a></li>
            <li class="divider"></li>
            <li class="dropdown-submenu pull-left">
              <a tabindex="-1" href="#">More options</a>
              <ul class="dropdown-menu">
                <li><a tabindex="-1" href="#">Second level link</a></li>
                <li><a tabindex="-1" href="#">Second level link</a></li>
                <li><a tabindex="-1" href="#">Second level link</a></li>
                <li><a tabindex="-1" href="#">Second level link</a></li>
                <li><a tabindex="-1" href="#">Second level link</a></li>
              </ul>
            </li>
          </ul>
        </div>
      </div>

    </div>
{% highlight html %}
<ul class="dropdown-menu" role="menu" aria-labelledby="dropdownMenu">
  ...
  <li class="dropdown-submenu pull-left">
    <a tabindex="-1" href="#">More options</a>
    <ul class="dropdown-menu">
      <li><a tabindex="-1" href="#">Second level link</a></li>
      <li><a tabindex="-1" href="#">Second level link</a></li>
      <li><a tabindex="-1" href="#">Second level link</a></li>
      <li><a tabindex="-1" href="#">Second level link</a></li>
      <li><a tabindex="-1" href="#">Second level link</a></li>
    </ul>
  </li>
  ...
</ul>
{% endhighlight %}

  </div>



  <!-- Button Groups
  ================================================== -->
  <div class="bs-docs-section" id="btn-groups">
    <div class="page-header">
      <h1>Button groups</h1>
    </div>
    <p class="lead">Group a series of buttons together on a single line with the button group. Add on optional JavaScript radio and checkbox style behavior with <a href="./javascript.html#buttons">our buttons plugin</a>.</p>

    <div class="bs-callout">
      <h4>Tooltips &amp; popovers in button groups require special setting</h4>
      <p>When using tooltips or popovers on elements within a <code>.btn-group</code>, you'll have to specify the option <code>container: 'body'</code> to avoid unwanted side effects (such as the element growing wider and/or losing its rounded corners when the tooltip or popover is triggered).</p>
    </div>

    <h3 id="btn-groups-single">Basic button group</h3>
    <p>Wrap a series of buttons with <code>.btn</code> in <code>.btn-group</code>.</p>
    <div class="bs-example">
      <div class="btn-group" style="margin: 9px 0 5px;">
        <button type="button" class="btn btn-default">Left</button>
        <button type="button" class="btn btn-default">Middle</button>
        <button type="button" class="btn btn-default">Right</button>
      </div>
    </div>
{% highlight html %}
<div class="btn-group">
  <button type="button" class="btn btn-default">Left</button>
  <button type="button" class="btn btn-default">Middle</button>
  <button type="button" class="btn btn-default">Right</button>
</div>
{% endhighlight %}

    <h3 id="btn-groups-toolbar">Multiple button groups</h3>
    <p>Combine sets of <code>&lt;div class="btn-group"&gt;</code> into a <code>&lt;div class="btn-toolbar"&gt;</code> for more complex components.</p>
    <div class="bs-example">
      <div class="btn-toolbar" style="margin: 0;">
        <div class="btn-group">
          <button type="button" class="btn btn-default">1</button>
          <button type="button" class="btn btn-default">2</button>
          <button type="button" class="btn btn-default">3</button>
          <button type="button" class="btn btn-default">4</button>
        </div>
        <div class="btn-group">
          <button type="button" class="btn btn-default">5</button>
          <button type="button" class="btn btn-default">6</button>
          <button type="button" class="btn btn-default">7</button>
        </div>
        <div class="btn-group">
          <button type="button" class="btn btn-default">8</button>
        </div>
      </div>
    </div>
{% highlight html %}
<div class="btn-toolbar">
  <div class="btn-group">...</div>
  <div class="btn-group">...</div>
  <div class="btn-group">...</div>
</div>
{% endhighlight %}

    <h3 id="btn-groups-nested">Nested button groups</h3>
    <p>Place buttons groups within button groups when you want dropdown menus mixed with a series of buttons.</p>
    <div class="bs-example">
      <div class="btn-group">
        <button type="button" class="btn btn-default">1</button>
        <button type="button" class="btn btn-default">2</button>
        <button type="button" class="btn btn-default">3</button>

        <div class="btn-group">
          <button type="button" class="btn btn-default dropdown-toggle" data-toggle="dropdown">
            Dropdown
            <span class="caret"></span>
          </button>
          <ul class="dropdown-menu">
            <li><a href="#">Dropdown link</a></li>
            <li><a href="#">Dropdown link</a></li>
            <li><a href="#">Dropdown link</a></li>
           </ul>
        </div>
      </div>
    </div>

    <h3 id="btn-groups-vertical">Vertical button groups</h3>
    <p>Make a set of buttons appear vertically stacked rather than horizontally.</p>
    <div class="bs-example">
      <div class="btn-group-vertical">
        <button type="button" class="btn btn-default"><i class="glyphicon glyphicon-align-left"></i></button>
        <button type="button" class="btn btn-default"><i class="glyphicon glyphicon-align-center"></i></button>
        <button type="button" class="btn btn-default"><i class="glyphicon glyphicon-align-right"></i></button>
        <button type="button" class="btn btn-default"><i class="glyphicon glyphicon-align-justify"></i></button>
      </div>
    </div>
{% highlight html %}
<div class="btn-group-vertical">
  ...
</div>
{% endhighlight %}

    <h3 id="btn-groups-justified">Justified button groups</h3>
    <p>Make a group of buttons stretch at the same size to span the entire width of its parent. <strong>This only works with <code>&lt;a&gt;</code> elements</strong> as the <code>&lt;button&gt;</code> doesn't pick up these styles.</p>
    <div class="bs-example">
      <div class="btn-group btn-group-justified">
        <a href="#" class="btn btn-default">Left</a>
        <a href="#" class="btn btn-default">Right</a>
        <a href="#" class="btn btn-default">Middle</a>
      </div>
    </div>
{% highlight html %}
<div class="btn-group btn-group-justified">
  ...
</div>
{% endhighlight %}

  </div>



  <!-- Split button dropdowns
  ================================================== -->
  <div class="bs-docs-section" id="btn-dropdowns">
    <div class="page-header">
      <h1>Button dropdown menus</h1>
    </div>
    <p class="lead">Use any button to trigger a dropdown menu by placing it within a <code>.btn-group</code> and providing the proper menu markup.</p>

    <div class="bs-callout">
      <h4>Plugin dependency</h4>
      <p>Button dropdowns require the <a href="#dropdown-plugin">dropdown plugin</a> to be included in your version of Bootstrap.</p>
    </div>

    <h3 id="btn-dropdowns-single">Single button dropdowns</h3>
    <p>Turn a button into dropdown toggle with some basic markup changes.</p>
    <div class="bs-example">
      <div class="btn-toolbar" style="margin-bottom: 10px;">
        <div class="btn-group">
          <button type="button" class="btn btn-default dropdown-toggle" data-toggle="dropdown">Action <span class="caret"></span></button>
          <ul class="dropdown-menu">
            <li><a href="#">Action</a></li>
            <li><a href="#">Another action</a></li>
            <li><a href="#">Something else here</a></li>
            <li class="divider"></li>
            <li><a href="#">Separated link</a></li>
          </ul>
        </div><!-- /btn-group -->
        <div class="btn-group">
          <button type="button" class="btn btn-primary dropdown-toggle" data-toggle="dropdown">Action <span class="caret"></span></button>
          <ul class="dropdown-menu">
            <li><a href="#">Action</a></li>
            <li><a href="#">Another action</a></li>
            <li><a href="#">Something else here</a></li>
            <li class="divider"></li>
            <li><a href="#">Separated link</a></li>
          </ul>
        </div><!-- /btn-group -->
        <div class="btn-group">
          <button type="button" class="btn btn-danger dropdown-toggle" data-toggle="dropdown">Danger <span class="caret"></span></button>
          <ul class="dropdown-menu">
            <li><a href="#">Action</a></li>
            <li><a href="#">Another action</a></li>
            <li><a href="#">Something else here</a></li>
            <li class="divider"></li>
            <li><a href="#">Separated link</a></li>
          </ul>
        </div><!-- /btn-group -->
        <div class="btn-group">
          <button type="button" class="btn btn-warning dropdown-toggle" data-toggle="dropdown">Warning <span class="caret"></span></button>
          <ul class="dropdown-menu">
            <li><a href="#">Action</a></li>
            <li><a href="#">Another action</a></li>
            <li><a href="#">Something else here</a></li>
            <li class="divider"></li>
            <li><a href="#">Separated link</a></li>
          </ul>
        </div><!-- /btn-group -->
        <div class="btn-group">
          <button type="button" class="btn btn-success dropdown-toggle" data-toggle="dropdown">Success <span class="caret"></span></button>
          <ul class="dropdown-menu">
            <li><a href="#">Action</a></li>
            <li><a href="#">Another action</a></li>
            <li><a href="#">Something else here</a></li>
            <li class="divider"></li>
            <li><a href="#">Separated link</a></li>
          </ul>
        </div><!-- /btn-group -->
      </div>
    </div>
{% highlight html %}
<!-- Single button -->
<div class="btn-group">
  <button type="button" class="btn btn-default dropdown-toggle" data-toggle="dropdown">
    Action <span class="caret"></span>
  </button>
  <ul class="dropdown-menu">
    <li><a href="#">Action</a></li>
    <li><a href="#">Another action</a></li>
    <li><a href="#">Something else here</a></li>
    <li class="divider"></li>
    <li><a href="#">Separated link</a></li>
  </ul>
</div>
{% endhighlight %}

    <h3 id="btn-dropdowns-split">Split button dropdowns</h3>
    <p>Similarly, create split button dropdowns with the same markup changes, only with a separate button.</p>
    <div class="bs-example">
      <div class="btn-toolbar" style="margin: 0;">
        <div class="btn-group">
          <button type="button" class="btn btn-default">Action</button>
          <button type="button" class="btn btn-default dropdown-toggle" data-toggle="dropdown"><span class="caret"></span></button>
          <ul class="dropdown-menu">
            <li><a href="#">Action</a></li>
            <li><a href="#">Another action</a></li>
            <li><a href="#">Something else here</a></li>
            <li class="divider"></li>
            <li><a href="#">Separated link</a></li>
          </ul>
        </div><!-- /btn-group -->
        <div class="btn-group">
          <button type="button" class="btn btn-primary">Action</button>
          <button type="button" class="btn btn-primary dropdown-toggle" data-toggle="dropdown"><span class="caret"></span></button>
          <ul class="dropdown-menu">
            <li><a href="#">Action</a></li>
            <li><a href="#">Another action</a></li>
            <li><a href="#">Something else here</a></li>
            <li class="divider"></li>
            <li><a href="#">Separated link</a></li>
          </ul>
        </div><!-- /btn-group -->
        <div class="btn-group">
          <button type="button" class="btn btn-danger">Danger</button>
          <button type="button" class="btn btn-danger dropdown-toggle" data-toggle="dropdown"><span class="caret"></span></button>
          <ul class="dropdown-menu">
            <li><a href="#">Action</a></li>
            <li><a href="#">Another action</a></li>
            <li><a href="#">Something else here</a></li>
            <li class="divider"></li>
            <li><a href="#">Separated link</a></li>
          </ul>
        </div><!-- /btn-group -->
        <div class="btn-group">
          <button type="button" class="btn btn-warning">Warning</button>
          <button type="button" class="btn btn-warning dropdown-toggle" data-toggle="dropdown"><span class="caret"></span></button>
          <ul class="dropdown-menu">
            <li><a href="#">Action</a></li>
            <li><a href="#">Another action</a></li>
            <li><a href="#">Something else here</a></li>
            <li class="divider"></li>
            <li><a href="#">Separated link</a></li>
          </ul>
        </div><!-- /btn-group -->
        <div class="btn-group">
          <button type="button" class="btn btn-success">Success</button>
          <button type="button" class="btn btn-success dropdown-toggle" data-toggle="dropdown"><span class="caret"></span></button>
          <ul class="dropdown-menu">
            <li><a href="#">Action</a></li>
            <li><a href="#">Another action</a></li>
            <li><a href="#">Something else here</a></li>
            <li class="divider"></li>
            <li><a href="#">Separated link</a></li>
          </ul>
        </div><!-- /btn-group -->
      </div><!-- /btn-toolbar -->
    </div>
{% highlight html %}
<!-- Split button -->
<div class="btn-group">
  <button type="button" class="btn btn-default">Action</button>
  <button type="button" class="btn btn-default dropdown-toggle" data-toggle="dropdown">
    <span class="caret"></span>
  </button>
  <ul class="dropdown-menu">
    <li><a href="#">Action</a></li>
    <li><a href="#">Another action</a></li>
    <li><a href="#">Something else here</a></li>
    <li class="divider"></li>
    <li><a href="#">Separated link</a></li>
  </ul>
</div>
{% endhighlight %}

    <h3 id="btn-dropdowns-sizes">Works with all button sizes</h3>
    <p>Button dropdowns work with buttons of all sizes.</p>
    <div class="bs-example">
      <div class="btn-toolbar" style="margin: 0;">
        <div class="btn-group">
          <button class="btn btn-default btn-large dropdown-toggle" type="button" data-toggle="dropdown">
            Large button <span class="caret"></span>
          </button>
          <ul class="dropdown-menu">
            <li><a href="#">Action</a></li>
            <li><a href="#">Another action</a></li>
            <li><a href="#">Something else here</a></li>
            <li class="divider"></li>
            <li><a href="#">Separated link</a></li>
          </ul>
        </div><!-- /btn-group -->
        <div class="btn-group">
          <button class="btn btn-default btn-small dropdown-toggle" type="button" data-toggle="dropdown">
            Small button <span class="caret"></span>
          </button>
          <ul class="dropdown-menu">
            <li><a href="#">Action</a></li>
            <li><a href="#">Another action</a></li>
            <li><a href="#">Something else here</a></li>
            <li class="divider"></li>
            <li><a href="#">Separated link</a></li>
          </ul>
        </div><!-- /btn-group -->
      </div><!-- /btn-toolbar -->
    </div><!-- /example -->
{% highlight html %}
<!-- Large button group -->
<div class="btn-group">
  <button class="btn btn-default btn-large dropdown-toggle" type="button" data-toggle="dropdown">
    Large button <span class="caret"></span>
  </button>
  <ul class="dropdown-menu">
    ...
  </ul>
</div>

<!-- Small button group -->
<div class="btn-group">
  <button class="btn btn-default btn-small dropdown-toggle" type="button" data-toggle="dropdown">
    Small button <span class="caret"></span>
  </button>
  <ul class="dropdown-menu">
    ...
  </ul>
</div>
</div>
{% endhighlight %}

    <h3 id="btn-dropdowns-dropup">Dropup buttons</h3>
    <p>Trigger dropdown menus above elements by adding <code>.dropup</code> to the parent.</p>
    <div class="bs-example">
      <div class="btn-toolbar">
        <div class="btn-group dropup">
          <button type="button" class="btn btn-default">Dropup</button>
          <button type="button" class="btn btn-default dropdown-toggle" data-toggle="dropdown"><span class="caret"></span></button>
          <ul class="dropdown-menu">
            <li><a href="#">Action</a></li>
            <li><a href="#">Another action</a></li>
            <li><a href="#">Something else here</a></li>
            <li class="divider"></li>
            <li><a href="#">Separated link</a></li>
          </ul>
        </div><!-- /btn-group -->
        <div class="btn-group dropup">
          <button type="button" class="btn btn-primary">Right dropup</button>
          <button type="button" class="btn btn-primary dropdown-toggle" data-toggle="dropdown"><span class="caret"></span></button>
          <ul class="dropdown-menu pull-right">
            <li><a href="#">Action</a></li>
            <li><a href="#">Another action</a></li>
            <li><a href="#">Something else here</a></li>
            <li class="divider"></li>
            <li><a href="#">Separated link</a></li>
          </ul>
        </div><!-- /btn-group -->
      </div>
    </div><!-- /example -->
{% highlight html %}
<div class="btn-group dropup">
  <button type="button" class="btn btn-default">Dropup</button>
  <button type="button" class="btn btn-default dropdown-toggle" data-toggle="dropdown">
    <span class="caret"></span>
  </button>
  <ul class="dropdown-menu">
    <!-- Dropdown menu links -->
  </ul>
</div>
{% endhighlight %}

  </div>



  <!-- Navs
  ================================================== -->
  <div class="bs-docs-section" id="nav">
    <div class="page-header">
      <h1>Navs</h1>
    </div>

    <p class="lead">Navs available in Bootstrap have shared markup, starting with the base <code>.nav</code> class, as well as shared states. Swap modifier classes to switch between each style.</p>

    <h2 id="nav-tabs">Tabs</h2>
    <p>Note the <code>.nav-tabs</code> class requires the <code>.nav</code> base class.</p>
    <div class="bs-example">
      <ul class="nav nav-tabs">
        <li class="active"><a href="#">Home</a></li>
        <li><a href="#">Profile</a></li>
        <li><a href="#">Messages</a></li>
      </ul>
    </div>
{% highlight html %}
<ul class="nav nav-tabs">
  <li class="active"><a href="#">Home</a></li>
  <li><a href="#">Profile</a></li>
  <li><a href="#">Messages</a></li>
</ul>
{% endhighlight %}

    <h2 id="nav-pills">Pills</h2>
    <p>Take that same HTML, but use <code>.nav-pills</code> instead:</p>
    <div class="bs-example">
      <ul class="nav nav-pills">
        <li class="active"><a href="#">Home</a></li>
        <li><a href="#">Profile</a></li>
        <li><a href="#">Messages</a></li>
      </ul>
    </div>
{% highlight html %}
<ul class="nav nav-pills">
  <li class="active"><a href="#">Home</a></li>
  <li><a href="#">Profile</a></li>
  <li><a href="#">Messages</a></li>
</ul>
{% endhighlight %}
    <p>Pills are also vertically stackable. Just add <code>.nav-stacked</code>.</p>
    <div class="bs-example">
      <ul class="nav nav-pills nav-stacked" style="max-width: 300px;">
        <li class="active"><a href="#">Home</a></li>
        <li><a href="#">Profile</a></li>
        <li><a href="#">Messages</a></li>
      </ul>
    </div>
{% highlight html %}
<ul class="nav nav-pills nav-stacked">
  ...
</ul>
{% endhighlight %}

    <h2>Options</h2>

    <h3 id="nav-justified">Justified links</h3>
    <p>Easily make tabs or pills equal widths of their parent with <code>.nav-justified</code>.</p>
    <div class="bs-example">
      <ul class="nav nav-tabs nav-justified">
        <li class="active"><a href="#">Home</a></li>
        <li><a href="#">Profile</a></li>
        <li><a href="#">Messages</a></li>
      </ul>
      <br>
      <ul class="nav nav-pills nav-justified">
        <li class="active"><a href="#">Home</a></li>
        <li><a href="#">Profile</a></li>
        <li><a href="#">Messages</a></li>
      </ul>
    </div>
{% highlight html %}
<ul class="nav nav-tabs nav-justified">
  ...
</ul>
<ul class="nav nav-pills nav-justified">
  ...
</ul>
{% endhighlight %}

    <h3 id="nav-disabled-links">Disabled state</h3>
    <p>For any nav component (tabs, pills, or list), add <code>.disabled</code> for <strong>gray links and no hover effects</strong>.</p>

    <div class="bs-callout">
      <h4>Link functionality not impacted</h4>
      <p>This class will only change the <code>&lt;a&gt;</code>'s appearance, not its functionality. Use custom JavaScript to disable links here.</p>
    </div>

    <div class="bs-example">
      <ul class="nav nav-pills">
        <li><a href="#">Clickable link</a></li>
        <li><a href="#">Clickable link</a></li>
        <li class="disabled"><a href="#">Disabled link</a></li>
      </ul>
    </div>
{% highlight html %}
<ul class="nav nav-pills">
  ...
  <li class="disabled"><a href="#">Disabled link</a></li>
  ...
</ul>
{% endhighlight %}


    <h3 id="nav-alignment">Component alignment</h3>
    <p>To align nav links, use the <code>.pull-left</code> or <code>.pull-right</code> utility classes. Both classes will add a CSS float in the specified direction.</p>


    <hr class="bs-docs-separator">


    <h2 id="nav-dropdowns">Dropdowns</h2>
    <p>Add dropdown menus with a little extra HTML and the <a href="./javascript.html#dropdowns">dropdowns JavaScript plugin</a>.</p>

    <h3>Tabs with dropdowns</h3>
    <div class="bs-example">
      <ul class="nav nav-tabs">
        <li class="active"><a href="#">Home</a></li>
        <li><a href="#">Help</a></li>
        <li class="dropdown">
          <a class="dropdown-toggle" data-toggle="dropdown" href="#">
            Dropdown <span class="caret"></span>
          </a>
          <ul class="dropdown-menu">
            <li><a href="#">Action</a></li>
            <li><a href="#">Another action</a></li>
            <li><a href="#">Something else here</a></li>
            <li class="divider"></li>
            <li><a href="#">Separated link</a></li>
          </ul>
        </li>
      </ul>
    </div>
{% highlight html %}
<ul class="nav nav-tabs">
  ...
  <li class="dropdown">
    <a class="dropdown-toggle" data-toggle="dropdown" href="#">
      Dropdown <span class="caret"></span>
    </a>
    <ul class="dropdown-menu">
      ...
    </ul>
  </li>
  ...
</ul>
{% endhighlight %}

    <h3>Pills with dropdowns</h3>
    <div class="bs-example">
      <ul class="nav nav-pills">
        <li class="active"><a href="#">Home</a></li>
        <li><a href="#">Help</a></li>
        <li class="dropdown">
          <a class="dropdown-toggle" data-toggle="dropdown" href="#">
            Dropdown <span class="caret"></span>
          </a>
          <ul class="dropdown-menu">
            <li><a href="#">Action</a></li>
            <li><a href="#">Another action</a></li>
            <li><a href="#">Something else here</a></li>
            <li class="divider"></li>
            <li><a href="#">Separated link</a></li>
          </ul>
        </li>
      </ul>
    </div><!-- /example -->
{% highlight html %}
<ul class="nav nav-pills">
  ...
  <li class="dropdown">
    <a class="dropdown-toggle" data-toggle="dropdown" href="#">
      Dropdown <span class="caret"></span>
    </a>
    <ul class="dropdown-menu">
      ...
    </ul>
  </li>
  ...
</ul>
{% endhighlight %}

  </div>



  <!-- Navbar
  ================================================== -->
  <div class="bs-docs-section" id="navbar">
    <div class="page-header">
      <h1>Navbar</h1>
    </div>


    <h2 id="navbar-basic">Basic navbar</h2>
    <p>To start, navbars are static (not fixed to the top) and include support for a project name and basic navigation. Place one anywhere within a <code>.container</code>, which sets the width of your site and content.</p>
    <div class="bs-example">
      <div class="navbar">
        <a class="navbar-brand" href="#">Title</a>
        <ul class="nav navbar-nav">
          <li class="active"><a href="#">Home</a></li>
          <li><a href="#">Link</a></li>
          <li><a href="#">Link</a></li>
        </ul>
      </div>
    </div><!-- /example -->
{% highlight html %}
<div class="navbar">
  <a class="navbar-brand" href="#">Title</a>
  <ul class="nav navbar-nav">
    <li class="active"><a href="#">Home</a></li>
    <li><a href="#">Link</a></li>
    <li><a href="#">Link</a></li>
  </ul>
</div>
{% endhighlight %}

    <h2>Navbar components</h2>

    <h3 id="navbar-brand">Brand</h3>
    <p>A simple link to show your brand or project name only requires an anchor tag.</p>
    <div class="bs-example">
      <div class="navbar">
        <a class="navbar-brand" href="#">Title</a>
      </div>
    </div><!-- /example -->
{% highlight html %}
<a class="navbar-brand" href="#">Title</a>
{% endhighlight %}

    <h3 id="navbar-nav">Nav links</h3>
    <p>Nav items are simple to add via unordered lists.</p>
    <div class="bs-example">
      <div class="navbar">
        <ul class="nav navbar-nav">
          <li class="active"><a href="#">Home</a></li>
          <li><a href="#">Link</a></li>
          <li class="disabled"><a href="#">Disabled</a></li>
        </ul>
      </div>
    </div><!-- /example -->
{% highlight html %}
<ul class="nav navbar-nav">
  <li class="active"><a href="#">Home</a></li>
  <li><a href="#">Link</a></li>
  <li class="disabled"><a href="#">Disabled</a></li>
</ul>
{% endhighlight %}

    <h3 id="navbar-forms">Forms</h3>
    <p>To properly style and position a form within the navbar, add the appropriate classes as shown below. For a default form, include <code>.navbar-form</code> and either <code>.pull-left</code> or <code>.pull-right</code> to properly align it.</p>
    <div class="bs-example">

      <div class="navbar">
        <form class="navbar-form pull-left">
          <input type="text" style="width: 200px;">
          <button type="submit" class="btn btn-default">Submit</button>
        </form>
      </div>

      <div class="navbar">
        <form class="navbar-form pull-left">
          <select name="" id="" style="width: 200px;">
            <option value="1">1</option>
            <option value="2">2</option>
            <option value="3">3</option>
            <option value="4">4</option>
          </select>
          <button type="submit" class="btn btn-default">Submit</button>
        </form>
      </div>

      <div class="navbar">
        <form class="navbar-form pull-left">
          <input type="text" style="width: 200px;">
          <input type="checkbox">
          <button type="submit" class="btn btn-default">Submit</button>
        </form>
      </div>

      <div class="navbar">
        <form class="navbar-form pull-left">
          <input type="text" style="width: 200px;">
          <label class="checkbox-inline">
            <input type="checkbox"> Remember me
          </label>
          <button type="submit" class="btn btn-default">Submit</button>
        </form>
      </div>

    </div><!-- /example -->
{% highlight html %}
<form class="navbar-form pull-left">
  <input type="text" style="width: 200px;">
  <button type="submit" class="btn btn-default">Submit</button>
</form>
{% endhighlight %}

    <h3 id="navbar-buttons">Buttons</h3>
    <p>For buttons not residing in a <code>&lt;form&gt;</code>, add this class to vertically center buttons within a navbar.</p>
    <div class="bs-example">
      <div class="navbar">
        <a href="#" class="navbar-brand">Brand</a>
        <button type="button" class="btn btn-default navbar-btn">Sign in</button>
      </div>
    </div>
{% highlight html %}
<button type="button" class="btn btn-default navbar-btn">Sign in</button>
{% endhighlight %}

    <h3 id="navbar-text">Text</h3>
    <p>Wrap strings of text in an element with <code>.navbar-text</code>, usually on a <code>&lt;p&gt;</code> tag for proper leading and color.</p>
    <div class="bs-example">
      <div class="navbar">
        <a href="#" class="navbar-brand">Brand</a>
        <p class="navbar-text">Signed in as Mark Otto</p>
      </div>
    </div>
{% highlight html %}
<div class="navbar">
  <a href="#" class="navbar-brand">Brand</a>
  <p class="navbar-text">Signed in as Mark Otto</p>
</div>
{% endhighlight %}

    <h3 id="navbar-links">Links</h3>
    <p>For folks using standard links that are not within the regular navbar navigation component, use the <code>.navbar-link</code> class to add the proper colors for the default and inverse navbar options.</p>
    <div class="bs-example">
      <div class="navbar">
        <a href="#" class="navbar-brand">Brand</a>
        <p class="navbar-text pull-right">Signed in as <a href="#" class="navbar-link">Mark Otto</a></p>
      </div>
    </div>
{% highlight html %}
<div class="navbar">
  <a href="#" class="navbar-brand">Brand</a>
  <p class="navbar-text pull-right">Signed in as <a href="#" class="navbar-link">Mark Otto</a></p>
</div>
{% endhighlight %}

    <h3 id="navbar-component-alignment">Component alignment</h3>
    <p>Align nav links, forms, buttons, or text, using the <code>.pull-left</code> or <code>.pull-right</code> utility classes. Both classes will add a CSS float in the specified direction. To align nav links, put them in a separate <code>&lt;ul&gt;</code> with the respective utility class applied.</p>


    <h2>Optional display variations</h2>
    <p>Fix the navbar to the top or bottom of the viewport with an additional class on the outermost div, <code>.navbar</code>. These will also remove rounded corners.</p>

    <h3 id="navbar-fixed-top">Fixed to top</h3>
    <p>Add <code>.navbar-fixed-top</code>.</p>
    <div class="bs-example bs-navbar-top-example">
      <div class="navbar navbar-fixed-top">
        <div class="container" style="width: auto;">
          <a class="navbar-brand" href="#">Title</a>
          <ul class="nav navbar-nav">
            <li class="active"><a href="#">Home</a></li>
            <li><a href="#">Link</a></li>
            <li><a href="#">Link</a></li>
          </ul>
        </div>
      </div>
    </div><!-- /example -->
{% highlight html %}
<div class="navbar navbar-fixed-top">
  ...
</div>
{% endhighlight %}

    <div class="bs-callout">
      <h4>Body padding required</h4>
      <p>The fixed navbar will overlay your other content, unless you add <code>padding</code> to the top of the <code>&lt;body&gt;</code>. Try out your own values or use our snippet below. Tip: By default, the navbar is 50px high.</p>
{% highlight css %}
body { padding-top: 70px; }
{% endhighlight %}
      <p>Make sure to include this <strong>after</strong> the core Bootstrap CSS.</p>
    </div>

    <h3 id="navbar-fixed-bottom">Fixed to bottom</h3>
    <p>Add <code>.navbar-fixed-bottom</code> instead.</p>
    <div class="bs-example bs-navbar-bottom-example">
      <div class="navbar navbar-fixed-bottom">
        <div class="container" style="width: auto;">
          <a class="navbar-brand" href="#">Title</a>
          <ul class="nav navbar-nav">
            <li class="active"><a href="#">Home</a></li>
            <li><a href="#">Link</a></li>
            <li><a href="#">Link</a></li>
          </ul>
        </div>
      </div>
    </div><!-- /example -->
{% highlight html %}
<div class="navbar navbar-fixed-bottom">
  ...
</div>
{% endhighlight %}

    <div class="bs-callout">
      <h4>Body padding required</h4>
      <p>The fixed navbar will overlay your other content, unless you add <code>padding</code> to the bottom of the <code>&lt;body&gt;</code>. Try out your own values or use our snippet below. Tip: By default, the navbar is 50px high.</p>
{% highlight css %}
body { padding-bottom: 70px; }
{% endhighlight %}
      <p>Make sure to include this <strong>after</strong> the core Bootstrap CSS.</p>
    </div>

    <h3 id="navbar-static-top">Static top navbar</h3>
    <p>Create a full-width navbar that scrolls away with the page by adding <code>.navbar-static-top</code>. Unlike the <code>.navbar-fixed-*</code> classes, you do not need to change any padding on the <code>body</code>.</p>
    <div class="bs-example bs-navbar-top-example">
      <div class="navbar navbar-static-top" style="margin: -1px -1px 0;">
        <div class="container" style="width: auto;">
          <a class="navbar-brand" href="#">Title</a>
          <ul class="nav navbar-nav">
            <li class="active"><a href="#">Home</a></li>
            <li><a href="#">Link</a></li>
            <li><a href="#">Link</a></li>
          </ul>
        </div>
      </div>
    </div><!-- /example -->
{% highlight html %}
<div class="navbar navbar-static-top">
  ...
</div>
{% endhighlight %}


    <h2 id="navbar-responsive">Responsive navbar</h2>
    <p>To implement a collapsing responsive navbar, wrap your navbar content in a containing div, <code>.nav-collapse.collapse</code>, and add the navbar toggle button, <code>.navbar-toggle</code>.</p>
    <div class="bs-example">
      <div class="navbar">
        <div class="container">
          <button type="button" class="navbar-toggle" data-toggle="collapse" data-target=".navbar-responsive-collapse">
            <span class="icon-bar"></span>
            <span class="icon-bar"></span>
            <span class="icon-bar"></span>
          </button>
          <a class="navbar-brand" href="#">Title</a>
          <div class="nav-collapse collapse navbar-responsive-collapse">
            <ul class="nav navbar-nav">
              <li class="active"><a href="#">Home</a></li>
              <li><a href="#">Link</a></li>
              <li><a href="#">Link</a></li>
              <li class="dropdown">
                <a href="#" class="dropdown-toggle" data-toggle="dropdown">Dropdown <b class="caret"></b></a>
                <ul class="dropdown-menu">
                  <li><a href="#">Action</a></li>
                  <li><a href="#">Another action</a></li>
                  <li><a href="#">Something else here</a></li>
                  <li class="divider"></li>
                  <li class="nav-header">Nav header</li>
                  <li><a href="#">Separated link</a></li>
                  <li><a href="#">One more separated link</a></li>
                </ul>
              </li>
            </ul>
            <form class="navbar-form pull-left" action="">
              <input type="text" class="col-lg-8" placeholder="Search">
            </form>
            <ul class="nav navbar-nav pull-right">
              <li><a href="#">Link</a></li>
              <li class="dropdown">
                <a href="#" class="dropdown-toggle" data-toggle="dropdown">Dropdown <b class="caret"></b></a>
                <ul class="dropdown-menu">
                  <li><a href="#">Action</a></li>
                  <li><a href="#">Another action</a></li>
                  <li><a href="#">Something else here</a></li>
                  <li class="divider"></li>
                  <li><a href="#">Separated link</a></li>
                </ul>
              </li>
            </ul>
          </div><!-- /.nav-collapse -->
        </div><!-- /.container -->
      </div><!-- /.navbar -->
    </div><!-- /example -->
{% highlight html %}
<div class="navbar">
  <div class="container">

    <!-- .navbar-toggle is used as the toggle for collapsed navbar content -->
    <button type="button" class="navbar-toggle" data-toggle="collapse" data-target=".navbar-responsive-collapse">
      <span class="icon-bar"></span>
      <span class="icon-bar"></span>
      <span class="icon-bar"></span>
    </button>

    <!-- Be sure to leave the brand out there if you want it shown -->
    <a class="navbar-brand" href="#">Title</a>

    <!-- Place everything within .navbar-collapse to hide it until above 768px -->
    <div class="nav-collapse collapse navbar-responsive-collapse">
      ...
    </div><!-- /.nav-collapse -->
  </div><!-- /.container -->
</div><!-- /.navbar -->
{% endhighlight %}

    <div class="bs-callout">
      <h4>Plugin dependency</h4>
      <p>The responsive navbar requires the <a href="#collapse">collapse plugin</a> to be included in your version of Bootstrap.</p>
    </div>


    <h2>Inverted variation</h2>
    <p>Modify the look of the navbar by adding <code>.navbar-inverse</code>.</p>
    <div class="bs-example">
      <div class="navbar navbar-inverse">
        <div class="container">
          <button type="button" class="navbar-toggle" data-toggle="collapse" data-target=".navbar-inverse-collapse">
            <span class="icon-bar"></span>
            <span class="icon-bar"></span>
            <span class="icon-bar"></span>
          </button>
          <a class="navbar-brand" href="#">Title</a>
          <div class="nav-collapse collapse navbar-inverse-collapse">
            <ul class="nav navbar-nav">
              <li class="active"><a href="#">Home</a></li>
              <li><a href="#">Link</a></li>
              <li><a href="#">Link</a></li>
              <li class="dropdown">
                <a href="#" class="dropdown-toggle" data-toggle="dropdown">Dropdown <b class="caret"></b></a>
                <ul class="dropdown-menu">
                  <li><a href="#">Action</a></li>
                  <li><a href="#">Another action</a></li>
                  <li><a href="#">Something else here</a></li>
                  <li class="divider"></li>
                  <li class="nav-header">Nav header</li>
                  <li><a href="#">Separated link</a></li>
                  <li><a href="#">One more separated link</a></li>
                </ul>
              </li>
            </ul>
            <form class="navbar-form pull-left" action="">
              <input type="text" class="col-lg-8" placeholder="Search">
            </form>
            <ul class="nav navbar-nav pull-right">
              <li><a href="#">Link</a></li>
              <li class="dropdown">
                <a href="#" class="dropdown-toggle" data-toggle="dropdown">Dropdown <b class="caret"></b></a>
                <ul class="dropdown-menu">
                  <li><a href="#">Action</a></li>
                  <li><a href="#">Another action</a></li>
                  <li><a href="#">Something else here</a></li>
                  <li class="divider"></li>
                  <li><a href="#">Separated link</a></li>
                </ul>
              </li>
            </ul>
          </div><!-- /.nav-collapse -->
        </div><!-- /.container -->
      </div><!-- /.navbar -->
    </div><!-- /example -->
{% highlight html %}
<div class="navbar navbar-inverse">
  ...
</div>
{% endhighlight %}

  </div>



  <!-- Breadcrumbs
  ================================================== -->
  <div class="bs-docs-section" id="breadcrumbs">
    <div class="page-header">
      <h1>Breadcrumbs <small></small></h1>
    </div>
    <p class="lead">Indicate the current page's location within a navigational hierarchy.</p>
    <p>Separators are automatically added in CSS through <code>:after</code> and <code>content</code>.</p>
    <div class="bs-example">
      <ul class="breadcrumb">
        <li class="active">Home</li>
      </ul>
      <ul class="breadcrumb">
        <li><a href="#">Home</a></li>
        <li class="active">Library</li>
      </ul>
      <ul class="breadcrumb" style="margin-bottom: 5px;">
        <li><a href="#">Home</a></li>
        <li><a href="#">Library</a></li>
        <li class="active">Data</li>
      </ul>
    </div>
{% highlight html %}
<ul class="breadcrumb">
  <li><a href="#">Home</a></li>
  <li><a href="#">Library</a></li>
  <li class="active">Data</li>
</ul>
{% endhighlight %}
  </div>



  <!-- Pagination
  ================================================== -->
  <div class="bs-docs-section" id="pagination">
    <div class="page-header">
      <h1>Pagination</h1>
    </div>
    <p class="lead">Provide pagination links for your site or app with the multi-page pagination component, or the simpler <a href="./docs/#pagination-pager">pager alternative</a>.</p>

    <h2 id="pagination-default">Standard pagination</h2>
    <p>Simple pagination inspired by Rdio, great for apps and search results. The large block is hard to miss, easily scalable, and provides large click areas.</p>
    <div class="bs-example">
      <ul class="pagination">
        <li><a href="#">&laquo;</a></li>
        <li><a href="#">1</a></li>
        <li><a href="#">2</a></li>
        <li><a href="#">3</a></li>
        <li><a href="#">4</a></li>
        <li><a href="#">5</a></li>
        <li><a href="#">&raquo;</a></li>
      </ul>
    </div>
{% highlight html %}
<ul class="pagination">
  <li><a href="#">&laquo;</a></li>
  <li><a href="#">1</a></li>
  <li><a href="#">2</a></li>
  <li><a href="#">3</a></li>
  <li><a href="#">4</a></li>
  <li><a href="#">5</a></li>
  <li><a href="#">&raquo;</a></li>
</ul>
{% endhighlight %}

    <h3>Disabled and active states</h3>
    <p>Links are customizable for different circumstances. Use <code>.disabled</code> for unclickable links and <code>.active</code> to indicate the current page.</p>
    <div class="bs-example">
      <ul class="pagination">
        <li class="disabled"><a href="#">&laquo;</a></li>
        <li class="active"><a href="#">1</a></li>
        <li><a href="#">2</a></li>
        <li><a href="#">3</a></li>
        <li><a href="#">4</a></li>
        <li><a href="#">5</a></li>
        <li><a href="#">&raquo;</a></li>
     </ul>
    </div>
{% highlight html %}
<ul class="pagination">
  <li class="disabled"><a href="#">&laquo;</a></li>
  <li class="active"><a href="#">1</a></li>
  ...
</ul>
{% endhighlight %}
    <p>You can optionally swap out active or disabled anchors for <code>&lt;span&gt;</code> to remove click functionality while retaining intended styles.</p>
{% highlight html %}
<ul class="pagination">
  <li class="disabled"><span>&laquo;</span></li>
  <li class="active"><span>1</span></li>
  ...
</ul>
{% endhighlight %}


    <h3>Sizes</h3>
    <p>Fancy larger or smaller pagination? Add <code>.pagination-large</code> or <code>.pagination-small</code>  for additional sizes.</p>
    <div class="bs-example">
      <div>
        <ul class="pagination pagination-large">
          <li><a href="#">&laquo;</a></li>
          <li><a href="#">1</a></li>
          <li><a href="#">2</a></li>
          <li><a href="#">3</a></li>
          <li><a href="#">4</a></li>
          <li><a href="#">5</a></li>
          <li><a href="#">&raquo;</a></li>
        </ul>
      </div>
      <div>
        <ul class="pagination">
          <li><a href="#">&laquo;</a></li>
          <li><a href="#">1</a></li>
          <li><a href="#">2</a></li>
          <li><a href="#">3</a></li>
          <li><a href="#">4</a></li>
          <li><a href="#">5</a></li>
          <li><a href="#">&raquo;</a></li>
        </ul>
      </div>
      <div>
        <ul class="pagination pagination-small">
          <li><a href="#">&laquo;</a></li>
          <li><a href="#">1</a></li>
          <li><a href="#">2</a></li>
          <li><a href="#">3</a></li>
          <li><a href="#">4</a></li>
          <li><a href="#">5</a></li>
          <li><a href="#">&raquo;</a></li>
        </ul>
      </div>
    </div>
{% highlight html %}
<ul class="pagination pagination-large">...</ul>
<ul class="pagination pagination">...</ul>
<ul class="pagination pagination-small">...</ul>
{% endhighlight %}


    <h2 id="pagination-pager">Pager</h2>
    <p>Quick previous and next links for simple pagination implementations with light markup and styles. It's great for simple sites like blogs or magazines.</p>

    <h3>Default example</h3>
    <p>By default, the pager centers links.</p>
    <div class="bs-example">
      <ul class="pager">
        <li><a href="#">Previous</a></li>
        <li><a href="#">Next</a></li>
      </ul>
    </div>
{% highlight html %}
<ul class="pager">
  <li><a href="#">Previous</a></li>
  <li><a href="#">Next</a></li>
</ul>
{% endhighlight %}

    <h3>Aligned links</h3>
    <p>Alternatively, you can align each link to the sides:</p>
    <div class="bs-example">
      <ul class="pager">
        <li class="previous"><a href="#">&larr; Older</a></li>
        <li class="next"><a href="#">Newer &rarr;</a></li>
      </ul>
    </div>
{% highlight html %}
<ul class="pager">
  <li class="previous"><a href="#">&larr; Older</a></li>
  <li class="next"><a href="#">Newer &rarr;</a></li>
</ul>
{% endhighlight %}


    <h3>Optional disabled state</h3>
    <p>Pager links also use the general <code>.disabled</code> utility class from the pagination.</p>
    <div class="bs-example">
      <ul class="pager">
        <li class="previous disabled"><a href="#">&larr; Older</a></li>
        <li class="next"><a href="#">Newer &rarr;</a></li>
      </ul>
    </div>
{% highlight html %}
<ul class="pager">
  <li class="previous disabled"><a href="#">&larr; Older</a></li>
  <li class="next"><a href="#">Newer &rarr;</a></li>
</ul>
{% endhighlight %}
  </div>



  <!-- Labels
  ================================================== -->
  <div class="bs-docs-section" id="labels">
    <div class="page-header">
      <h1>Labels</h1>
    </div>
    <p class="lead"></p>

    <h3>Example</h3>
    <div class="bs-example">
      <h1>Example heading <span class="label">New</span></h1>
      <h2>Example heading <span class="label">New</span></h2>
      <h3>Example heading <span class="label">New</span></h3>
      <h4>Example heading <span class="label">New</span></h4>
      <h5>Example heading <span class="label">New</span></h5>
      <h6>Example heading <span class="label">New</span></h6>
    </div>
{% highlight html %}
<h3>Example heading <span class="label">New</span></h3>
{% endhighlight %}

    <h3>Available variations</h3>
    <p>Add any of the below mentioned modifier classes to change the appearance of a label.</p>
    <div class="bs-example">
      <span class="label">Default</span>
      <span class="label label-success">Success</span>
      <span class="label label-warning">Warning</span>
      <span class="label label-danger">Danger</span>
      <span class="label label-info">Info</span>
    </div>
{% highlight html %}
<span class="label">Default</span>
<span class="label label-success">Success</span>
<span class="label label-warning">Warning</span>
<span class="label label-danger">Danger</span>
<span class="label label-info">Info</span>
{% endhighlight %}

  </div>



  <!-- Badges
  ================================================== -->
  <div class="bs-docs-section" id="badges">
    <div class="page-header">
      <h1>Badges</h1>
    </div>
    <p class="lead">Easily highlight new or unread items by adding a <code>&lt;span class="badge"&gt;</code> to links, Bootstrap navs, and more.</p>

    <div class="bs-example">
      <a href="#">Inbox <span class="badge">42</span></a>
    </div>
{% highlight html %}
<a href="#">Inbox <span class="badge">42</span></a>
{% endhighlight %}

    <h4>Self collapsing</h4>
    <p>When there are no new or unread items, badges will simply collapse (via CSS's <code>:empty</code> selector) provided no content exists within.</p>

    <div class="bs-callout">
      <h4>Cross-browser compatibility</h4>
      <p>Badges won't self collapse in Internet Explorer 8 because it lacks support for the <code>:empty</code> selector.</p>
    </div>

    <h4>Adapts to active nav states</h4>
    <p>Built-in styles are included for placing badges in active states in pill and list navigations.</p>
    <div class="bs-example">
      <ul class="nav nav-pills">
        <li class="active"><a href="#">Home <span class="badge">42</span></a></li>
        <li><a href="#">Profile</a></li>
        <li><a href="#">Messages <span class="badge">3</span></a></li>
      </ul>
      <br>
      <ul class="nav nav-pills nav-stacked" style="max-width: 260px;">
        <li class="active">
          <a href="#">
            <span class="badge pull-right">42</span>
            Home
          </a>
        </li>
        <li><a href="#">Profile</a></li>
        <li>
          <a href="#">
            <span class="badge pull-right">3</span>
            Messages
          </a>
        </li>
      </ul>
    </div>
{% highlight html %}
<ul class="nav nav-pills nav-stacked">
  <li class="active">
    <a href="#">
      <span class="badge pull-right">42</span>
      Home
    </a>
  </li>
  ...
</ul>
{% endhighlight %}
  </div>



  <!-- Typographic components
  ================================================== -->
  <div class="bs-docs-section" id="type-components">
    <div class="page-header">
      <h1>Typographic components</h1>
    </div>

    <h2 id="type-components-jumbotron">Jumbotron</h2>
    <p>A lightweight, flexible component to showcase key content on your site. It works well on marketing and content-heavy sites.</p>
    <div class="bs-example">
      <div class="jumbotron">
        <h1>Hello, world!</h1>
        <p>This is a simple hero unit, a simple jumbotron-style component for calling extra attention to featured content or information.</p>
        <p><a class="btn btn-primary btn-large">Learn more</a></p>
      </div>
    </div>
{% highlight html %}
<div class="jumbotron">
  <h1>Hello, world!</h1>
  <p>...</p>
  <p><a class="btn btn-primary btn-large">Learn more</a></p>
</div>
{% endhighlight %}

    <h2 id="type-components-page-header">Page header</h2>
    <p>A simple shell for an <code>h1</code> to appropriately space out and segment sections of content on a page. It can utilize the <code>h1</code>'s default <code>small</code> element, as well as most other components (with additional styles).</p>
    <div class="bs-example">
      <div class="page-header">
        <h1>Example page header <small>Subtext for header</small></h1>
      </div>
    </div>
{% highlight html %}
<div class="page-header">
  <h1>Example page header <small>Subtext for header</small></h1>
</div>
{% endhighlight %}
  </div>



  <!-- Thumbnails
  ================================================== -->
  <div class="bs-docs-section" id="thumbnails">
    <div class="page-header">
      <h1>Thumbnails</h1>
    </div>
    <p class="lead">Extend Bootstrap's <a href="./docs/#grid">grid system</a> with the thumbnail component to easily display grids of images, videos, text, and more.</p>

    <h3>Default thumbnails</h3>
    <p>By default, Bootstrap's thumbnails are designed to showcase linked images with minimal required markup.</p>
    <div class="bs-example">
      <div class="row">
        <div class="col-lg-3">
          <a href="#" class="thumbnail">
            <img data-src="holder.js/100%x180" alt="">
          </a>
        </div>
        <div class="col-lg-3">
          <a href="#" class="thumbnail">
            <img data-src="holder.js/100%x180" alt="">
          </a>
        </div>
        <div class="col-lg-3">
          <a href="#" class="thumbnail">
            <img data-src="holder.js/100%x180" alt="">
          </a>
        </div>
        <div class="col-lg-3">
          <a href="#" class="thumbnail">
            <img data-src="holder.js/100%x180" alt="">
          </a>
        </div>
      </div>
    </div><!-- /.bs-example -->
{% highlight html %}
<div class="row">
  <div class="col-lg-3">
    <a href="#" class="thumbnail">
      <img data-src="holder.js/100%x180" alt="">
    </a>
  </div>
  ...
</div>
{% endhighlight %}

    <h3>Custom content thumbnails</h3>
    <p>With a bit of extra markup, it's possible to add any kind of HTML content like headings, paragraphs, or buttons into thumbnails.</p>
    <div class="bs-example">
      <div class="row">
        <div class="col-lg-4">
          <div class="thumbnail">
            <img data-src="holder.js/300x200" alt="">
            <div class="caption">
              <h3>Thumbnail label</h3>
              <p>Cras justo odio, dapibus ac facilisis in, egestas eget quam. Donec id elit non mi porta gravida at eget metus. Nullam id dolor id nibh ultricies vehicula ut id elit.</p>
              <p><a href="#" class="btn btn-primary">Action</a> <a href="#" class="btn btn-default">Action</a></p>
            </div>
          </div>
        </div>
        <div class="col-lg-4">
          <div class="thumbnail">
            <img data-src="holder.js/300x200" alt="">
            <div class="caption">
              <h3>Thumbnail label</h3>
              <p>Cras justo odio, dapibus ac facilisis in, egestas eget quam. Donec id elit non mi porta gravida at eget metus. Nullam id dolor id nibh ultricies vehicula ut id elit.</p>
              <p><a href="#" class="btn btn-primary">Action</a> <a href="#" class="btn btn-default">Action</a></p>
            </div>
          </div>
        </div>
        <div class="col-lg-4">
          <div class="thumbnail">
            <img data-src="holder.js/300x200" alt="">
            <div class="caption">
              <h3>Thumbnail label</h3>
              <p>Cras justo odio, dapibus ac facilisis in, egestas eget quam. Donec id elit non mi porta gravida at eget metus. Nullam id dolor id nibh ultricies vehicula ut id elit.</p>
              <p><a href="#" class="btn btn-primary">Action</a> <a href="#" class="btn btn-default">Action</a></p>
            </div>
          </div>
        </div>
      </div>
    </div><!-- /.bs-example -->
{% highlight html %}
<div class="row">
  <div class="col-lg-3">
    <div class="thumbnail">
      <img data-src="holder.js/300x200" alt="">
      <div class="caption">
        <h3>Thumbnail label</h3>
        <p>...</p>
        <p><a href="#" class="btn btn-primary">Action</a> <a href="#" class="btn btn-default">Action</a></p>
      </div>
    </div>
  </div>
</div>
{% endhighlight %}
  </div>




  <!-- Alerts
  ================================================== -->
  <div class="bs-docs-section" id="alerts">
    <div class="page-header">
      <h1>Alerts</h1>
    </div>
    <p class="lead">Provide contextual feedback messages for typical user actions with the handful of available and flexible alert messages. For inline dismissal, use the <a href="./docs/#js-alerts">alerts jQuery plugin</a>.</p>

    <h3 id="alerts-default">Default alert</h3>
    <p>Wrap any text and an optional dismiss button in <code>.alert</code> for a basic warning alert message. <strong>To ensure proper behavior across all devices</strong>, be sure to use <code>&lt;button&gt;</code> element with the <code>data-dismiss="alert"</code> data attribute.</p>
    <div class="bs-example">
      <div class="alert">
        <button type="button" class="close" data-dismiss="alert">&times;</button>
        <strong>Warning!</strong> Best check yo self, you're not looking too good.
      </div>
    </div>
{% highlight html %}
<div class="alert">
  <button type="button" class="close" data-dismiss="alert">&times;</button>
  <strong>Warning!</strong> Best check yo self, you're not looking too good.
</div>
{% endhighlight %}

    <h3 id="alerts-block">Block alerts</h3>
    <p>For longer messages, increase the padding on the top and bottom of the alert wrapper by adding <code>.alert-block</code>.</p>
    <div class="bs-example">
      <div class="alert alert-block">
        <button type="button" class="close" data-dismiss="alert">&times;</button>
        <h4>Warning!</h4>
        <p>Best check yo self, you're not looking too good. Nulla vitae elit libero, a pharetra augue. Praesent commodo cursus magna, vel scelerisque nisl consectetur et.</p>
      </div>
    </div>
{% highlight html %}
<div class="alert alert-block">
  <button type="button" class="close" data-dismiss="alert">&times;</button>
  <h4>Warning!</h4>
  <p>...</p>
</div>
{% endhighlight %}

    <h3 id="alerts-alternatives">Contextual alternatives</h3>
    <p>Add optional classes to change an alert's connotation.</p>
    <div class="bs-example">
      <div class="alert alert-danger">
        <button type="button" class="close" data-dismiss="alert">&times;</button>
        <strong>Oh snap!</strong> Change a few things up and try submitting again.
      </div>
      <div class="alert alert-success">
        <button type="button" class="close" data-dismiss="alert">&times;</button>
        <strong>Well done!</strong> You successfully read this important alert message.
      </div>
      <div class="alert alert-info">
        <button type="button" class="close" data-dismiss="alert">&times;</button>
        <strong>Heads up!</strong> This alert needs your attention, but it's not super important.
      </div>
    </div>
{% highlight html %}
<div class="alert alert-danger">...</div>
<div class="alert alert-success">...</div>
<div class="alert alert-info">...</div>
{% endhighlight %}

    <h3 id="alerts-links">Links in alerts</h3>
    <p>Use the <code>.alert-link</code> utility class to quickly provide matching colored links within any alert.</p>
    <div class="bs-example">
      <div class="alert alert-danger">
        <button type="button" class="close" data-dismiss="alert">&times;</button>
        <strong>Oh snap!</strong> <a href="#" class="alert-link">Change a few things up</a> and try submitting again.
      </div>
      <div class="alert alert-success">
        <button type="button" class="close" data-dismiss="alert">&times;</button>
        <strong>Well done!</strong> You successfully read <a href="#" class="alert-link">this important alert message</a>.
      </div>
      <div class="alert alert-info">
        <button type="button" class="close" data-dismiss="alert">&times;</button>
        <strong>Heads up!</strong> This <a href="#" class="alert-link">alert needs your attention</a>, but it's not super important.
      </div>
    </div>
{% highlight html %}
<div class="alert alert-danger">
  <a href="#" class="alert-link">...</a>
</div>
<div class="alert alert-success">
  <a href="#" class="alert-link">...</a>
</div>
<div class="alert alert-info">
  <a href="#" class="alert-link">...</a>
</div>
{% endhighlight %}
  </div>




  <!-- Progress bars
  ================================================== -->
  <div class="bs-docs-section" id="progress">
    <div class="page-header">
      <h1>Progress bars</h1>
    </div>
    <p class="lead">Provide up-to-date feedback on the progress of a workflow or action with simple yet flexible progress bars.</p>

    <div class="bs-callout">
      <h4>Cross-browser compatibility</h4>
      <p>Progress bars use CSS3 transitions and animations to achieve some of their effects. These features are not supported in Internet Explorer 9 and below or older versions of Firefox. Opera 12 does not support animations.</p>
    </div>

    <h3 id="progress-basic">Basic</h3>
    <p>Default progress bar with a vertical gradient.</p>
    <div class="bs-example">
      <div class="progress">
        <div class="progress-bar" style="width: 60%;"></div>
      </div>
    </div>
{% highlight html %}
<div class="progress">
  <div class="progress-bar" style="width: 60%;"></div>
</div>
{% endhighlight %}

    <h3 id="progress-alternatives">Contextual alternatives</h3>
    <p>Progress bars use some of the same button and alert classes for consistent styles.</p>
    <div class="bs-example">
      <div class="progress" style="margin-bottom: 9px;">
        <div class="progress-bar progress-bar-info" style="width: 20%"></div>
      </div>
      <div class="progress" style="margin-bottom: 9px;">
        <div class="progress-bar progress-bar-success" style="width: 40%"></div>
      </div>
      <div class="progress" style="margin-bottom: 9px;">
        <div class="progress-bar progress-bar-warning" style="width: 60%"></div>
      </div>
      <div class="progress">
        <div class="progress-bar progress-bar-danger" style="width: 80%"></div>
      </div>
    </div>
{% highlight html %}
<div class="progress">
  <div class="progress-bar progress-bar-info" style="width: 20%"></div>
</div>
<div class="progress">
  <div class="progress-bar progress-bar-success" style="width: 40%"></div>
</div>
<div class="progress">
  <div class="progress-bar progress-bar-warning" style="width: 60%"></div>
</div>
<div class="progress">
  <div class="progress-bar progress-bar-danger" style="width: 80%"></div>
</div>
{% endhighlight %}

    <h3 id="progress-striped">Striped</h3>
    <p>Uses a gradient to create a striped effect. Not available in IE8.</p>
    <div class="bs-example">
      <div class="progress progress-striped" style="margin-bottom: 9px;">
        <div class="progress-bar progress-bar-info" style="width: 20%"></div>
      </div>
      <div class="progress progress-striped" style="margin-bottom: 9px;">
        <div class="progress-bar progress-bar-success" style="width: 40%"></div>
      </div>
      <div class="progress progress-striped" style="margin-bottom: 9px;">
        <div class="progress-bar progress-bar-warning" style="width: 60%"></div>
      </div>
      <div class="progress progress-striped">
        <div class="progress-bar progress-bar-danger" style="width: 80%"></div>
      </div>
    </div>
{% highlight html %}
<div class="progress progress-striped">
  <div class="progress-bar progress-bar-info" style="width: 20%"></div>
</div>
<div class="progress progress-striped">
  <div class="progress-bar progress-bar-success" style="width: 40%"></div>
</div>
<div class="progress progress-striped">
  <div class="progress-bar progress-bar-warning" style="width: 60%"></div>
</div>
<div class="progress progress-striped">
  <div class="progress-bar progress-bar-danger" style="width: 80%"></div>
</div>
{% endhighlight %}

    <h3 id="progress-animated">Animated</h3>
    <p>Add <code>.active</code> to <code>.progress-striped</code> to animate the stripes right to left. Not available in all versions of IE.</p>
    <div class="bs-example">
      <div class="progress progress-striped active">
        <div class="progress-bar" style="width: 45%"></div>
      </div>
    </div>
{% highlight html %}
<div class="progress progress-striped active">
  <div class="progress-bar" style="width: 45%"></div>
</div>
{% endhighlight %}

    <h3 id="progress-stacked">Stacked</h3>
    <p>Place multiple bars into the same <code>.progress</code> to stack them.</p>
    <div class="bs-example">
      <div class="progress">
        <div class="progress-bar progress-bar-success" style="width: 35%"></div>
        <div class="progress-bar progress-bar-warning" style="width: 20%"></div>
        <div class="progress-bar progress-bar-danger" style="width: 10%"></div>
      </div>
    </div>
{% highlight html %}
<div class="progress">
  <div class="progress-bar progress-bar-success" style="width: 35%"></div>
  <div class="progress-bar progress-bar-warning" style="width: 20%"></div>
  <div class="progress-bar progress-bar-danger" style="width: 10%"></div>
</div>
{% endhighlight %}
  </div>




  <!-- Media object
  ================================================== -->
  <div class="bs-docs-section" id="media">
    <div class="page-header">
      <h1>Media object</h1>
    </div>
    <p class="lead">Abstract object styles for building various types of components (like blog comments, Tweets, etc) that feature a left- or right-aligned image alongside textual content.</p>

    <h3>Default example</h3>
    <p>The default media allow to float a media object (images, video, audio) to the left or right of a content block.</p>
    <div class="bs-example">
      <div class="media">
        <a class="pull-left" href="#">
          <img class="media-object" data-src="holder.js/64x64">
        </a>
        <div class="media-body">
          <h4 class="media-heading">Media heading</h4>
          Cras sit amet nibh libero, in gravida nulla. Nulla vel metus scelerisque ante sollicitudin commodo. Cras purus odio, vestibulum in vulputate at, tempus viverra turpis. Fusce condimentum nunc ac nisi vulputate fringilla. Donec lacinia congue felis in faucibus.
        </div>
      </div>
      <div class="media">
        <a class="pull-left" href="#">
          <img class="media-object" data-src="holder.js/64x64">
        </a>
        <div class="media-body">
          <h4 class="media-heading">Media heading</h4>
          Cras sit amet nibh libero, in gravida nulla. Nulla vel metus scelerisque ante sollicitudin commodo. Cras purus odio, vestibulum in vulputate at, tempus viverra turpis. Fusce condimentum nunc ac nisi vulputate fringilla. Donec lacinia congue felis in faucibus.
          <div class="media">
            <a class="pull-left" href="#">
              <img class="media-object" data-src="holder.js/64x64">
            </a>
            <div class="media-body">
              <h4 class="media-heading">Media heading</h4>
              Cras sit amet nibh libero, in gravida nulla. Nulla vel metus scelerisque ante sollicitudin commodo. Cras purus odio, vestibulum in vulputate at, tempus viverra turpis. Fusce condimentum nunc ac nisi vulputate fringilla. Donec lacinia congue felis in faucibus.
            </div>
          </div>
        </div>
      </div>
    </div><!-- /.bs-example -->
{% highlight html %}
<div class="media">
  <a class="pull-left" href="#">
    <img class="media-object" src="...">
  </a>
  <div class="media-body">
    <h4 class="media-heading">Media heading</h4>
    ...
  </div>
</div>
{% endhighlight %}

    <h3>Media list</h3>
    <p>With a bit of extra markup, you can use media inside list (useful for comment threads or articles lists).</p>
    <div class="bs-example">
      <ul class="media-list">
        <li class="media">
          <a class="pull-left" href="#">
            <img class="media-object" data-src="holder.js/64x64">
          </a>
          <div class="media-body">
            <h4 class="media-heading">Media heading</h4>
            <p>Cras sit amet nibh libero, in gravida nulla. Nulla vel metus scelerisque ante sollicitudin commodo. Cras purus odio, vestibulum in vulputate at, tempus viverra turpis.</p>
            <!-- Nested media object -->
            <div class="media">
              <a class="pull-left" href="#">
                <img class="media-object" data-src="holder.js/64x64">
              </a>
              <div class="media-body">
                <h4 class="media-heading">Nested media heading</h4>
                Cras sit amet nibh libero, in gravida nulla. Nulla vel metus scelerisque ante sollicitudin commodo. Cras purus odio, vestibulum in vulputate at, tempus viverra turpis.
                <!-- Nested media object -->
                <div class="media">
                  <a class="pull-left" href="#">
                    <img class="media-object" data-src="holder.js/64x64">
                  </a>
                  <div class="media-body">
                    <h4 class="media-heading">Nested media heading</h4>
                    Cras sit amet nibh libero, in gravida nulla. Nulla vel metus scelerisque ante sollicitudin commodo. Cras purus odio, vestibulum in vulputate at, tempus viverra turpis.
                  </div>
                </div>
              </div>
            </div>
            <!-- Nested media object -->
            <div class="media">
              <a class="pull-left" href="#">
                <img class="media-object" data-src="holder.js/64x64">
              </a>
              <div class="media-body">
                <h4 class="media-heading">Nested media heading</h4>
                Cras sit amet nibh libero, in gravida nulla. Nulla vel metus scelerisque ante sollicitudin commodo. Cras purus odio, vestibulum in vulputate at, tempus viverra turpis.
              </div>
            </div>
          </div>
        </li>
        <li class="media">
          <a class="pull-right" href="#">
            <img class="media-object" data-src="holder.js/64x64">
          </a>
          <div class="media-body">
            <h4 class="media-heading">Media heading</h4>
            Cras sit amet nibh libero, in gravida nulla. Nulla vel metus scelerisque ante sollicitudin commodo. Cras purus odio, vestibulum in vulputate at, tempus viverra turpis.
          </div>
        </li>
      </ul>
    </div>
{% highlight html %}
<ul class="media-list">
  <li class="media">
    <a class="pull-left" href="#">
      <img class="media-object" src="...">
    </a>
    <div class="media-body">
      <h4 class="media-heading">Media heading</h4>
      ...
    </div>
  </li>
</ul>
{% endhighlight %}
  </div>





  <!-- List group
  ================================================== -->
  <div class="bs-docs-section" id="list-group">
    <div class="page-header">
      <h1>List group</h1>
    </div>
    <p class="lead">List groups are a flexible and powerful component for displaying not only simple lists of elements, but complex ones with custom content.</p>

    <h3 id="list-group-basic">Basic list group</h3>
    <p>The most basic list group is simply an unordered list with list items, and the proper classes. Build upon it with the options that follow, or your own CSS as needed.</p>
    <div class="bs-example">
      <ul class="list-group">
        <li class="list-group-item">Cras justo odio</li>
        <li class="list-group-item">Dapibus ac facilisis in</li>
        <li class="list-group-item">Morbi leo risus</li>
        <li class="list-group-item">Porta ac consectetur ac</li>
        <li class="list-group-item">Vestibulum at eros</li>
      </ul>
    </div>
{% highlight html %}
<ul class="list-group">
  <li class="list-group-item">Cras justo odio</li>
  <li class="list-group-item">Dapibus ac facilisis in</li>
  <li class="list-group-item">Morbi leo risus</li>
  <li class="list-group-item">Porta ac consectetur ac</li>
  <li class="list-group-item">Vestibulum at eros</li>
</ul>
{% endhighlight %}

    <h3 id="list-group-chevrons">With chevrons</h3>
    <p>Add Glyphicon chevrons that are automatically moved to the right.</p>
    <div class="bs-example">
      <ul class="list-group">
        <li class="list-group-item">
          <span class="glyphicon glyphicon-chevron-right"></span>
          Cras justo odio
        </li>
        <li class="list-group-item">
          <span class="glyphicon glyphicon-chevron-right"></span>
          Dapibus ac facilisis in
        </li>
        <li class="list-group-item">
          <span class="glyphicon glyphicon-chevron-right"></span>
          Morbi leo risus
        </li>
      </ul>
    </div>
{% highlight html %}
<ul class="list-group">
  <li class="list-group-item">
    <span class="glyphicon glyphicon-chevron-right"></span>
    Cras justo odio
  </li>
</ul>
{% endhighlight %}

    <h3 id="list-group-badges">With badges</h3>
    <p>Add the badges component to any list group item and it will automatically be positioned on the right.</p>
    <div class="bs-example">
      <ul class="list-group">
        <li class="list-group-item">
          <span class="badge">14</span>
          Cras justo odio
        </li>
        <li class="list-group-item">
          <span class="badge">2</span>
          Dapibus ac facilisis in
        </li>
        <li class="list-group-item">
          <span class="badge">1</span>
          Morbi leo risus
        </li>
      </ul>
    </div>
{% highlight html %}
<ul class="list-group">
  <li class="list-group-item">
    <span class="badge">14</span>
    Cras justo odio
  </li>
</ul>
{% endhighlight %}

    <h3 id="list-group-badges-chevrons">With badges and chevrons</h3>
    <p>Why not both?</p>
    <div class="bs-example">
      <ul class="list-group">
        <li class="list-group-item">
          <span class="glyphicon glyphicon-chevron-right"></span>
          <span class="badge">14</span>
          Cras justo odio
        </li>
        <li class="list-group-item">
          <span class="glyphicon glyphicon-chevron-right"></span>
          <span class="badge">2</span>
          Dapibus ac facilisis in
        </li>
        <li class="list-group-item">
          <span class="glyphicon glyphicon-chevron-right"></span>
          <span class="badge">1</span>
          Morbi leo risus
        </li>
      </ul>
    </div>
{% highlight html %}
<ul class="list-group">
  <li class="list-group-item">
    <span class="glyphicon glyphicon-chevron-right"></span>
    <span class="badge">14</span>
    Cras justo odio
  </li>
</ul>
{% endhighlight %}

    <h3 id="list-group-linked">Linked list group</h3>
    <p>Linkify list group items by using anchor tags instead of list items (that also means a parent <code>&lt;div&gt;</code> instead of an <code>&lt;ul&gt;</code>). No need for individual parents around each element.</p>
    <div class="bs-example">
      <div class="list-group">
        <a href="#" class="list-group-item active">
          Cras justo odio
          <span class="glyphicon glyphicon-chevron-right"></span>
        </a>
        <a href="#" class="list-group-item">Dapibus ac facilisis in
          <span class="glyphicon glyphicon-chevron-right"></span>
        </a>
        <a href="#" class="list-group-item">Morbi leo risus
          <span class="glyphicon glyphicon-chevron-right"></span>
        </a>
        <a href="#" class="list-group-item">Porta ac consectetur ac
          <span class="glyphicon glyphicon-chevron-right"></span>
        </a>
        <a href="#" class="list-group-item">Vestibulum at eros
          <span class="glyphicon glyphicon-chevron-right"></span>
        </a>
      </div>
    </div>
{% highlight html %}
<div class="list-group">
  <a href="#" class="list-group-item active">
    Cras justo odio
    <span class="glyphicon glyphicon-chevron-right"></span>
  </a>
  <a href="#" class="list-group-item">Dapibus ac facilisis in
    <span class="glyphicon glyphicon-chevron-right"></span>
  </a>
  <a href="#" class="list-group-item">Morbi leo risus
    <span class="glyphicon glyphicon-chevron-right"></span>
  </a>
  <a href="#" class="list-group-item">Porta ac consectetur ac
    <span class="glyphicon glyphicon-chevron-right"></span>
  </a>
  <a href="#" class="list-group-item">Vestibulum at eros
    <span class="glyphicon glyphicon-chevron-right"></span>
  </a>
</div>
{% endhighlight %}

    <h3 id="list-group-custom-content">Custom content</h3>
    <p>Add nearly any HTML within, even for linked list groups like the one below.</p>
    <div class="bs-example">
      <div class="list-group">
        <a href="#" class="list-group-item active">
          <h4 class="list-group-item-heading">List group item heading</h4>
          <p class="list-group-item-text">Donec id elit non mi porta gravida at eget metus. Maecenas sed diam eget risus varius blandit.</p>
        </a>
        <a href="#" class="list-group-item">
          <h4 class="list-group-item-heading">List group item heading</h4>
          <p class="list-group-item-text">Donec id elit non mi porta gravida at eget metus. Maecenas sed diam eget risus varius blandit.</p>
        </a>
        <a href="#" class="list-group-item">
          <h4 class="list-group-item-heading">List group item heading</h4>
          <p class="list-group-item-text">Donec id elit non mi porta gravida at eget metus. Maecenas sed diam eget risus varius blandit.</p>
        </a>
      </div>
    </div>
{% highlight html %}
<div class="list-group">
  <a href="#" class="list-group-item active">
    <h4 class="list-group-item-heading">List group item heading</h4>
    <p class="list-group-item-text">...</p>
  </a>
</div>
{% endhighlight %}
  </div>




  <!-- Panels
  ================================================== -->
  <div class="bs-docs-section" id="panels">
    <div class="page-header">
      <h1>Panels</h1>
    </div>
    <p class="lead">While not always necessary, sometimes you need to put your DOM in a box. For those situations, try the panel component.</p>

    <h3 id="panels-basic">Basic panel</h3>
    <p>By default, all the <code>.panel</code> does is apply some basic border and padding to contain some content.</p>
    <div class="bs-example">
      <div class="panel">
        Basic panel example
      </div>
    </div>
{% highlight html %}
<div class="panel">
  Basic panel example
</div>
{% endhighlight %}

    <h3 id="panels-heading">Panel with heading</h3>
    <p>Easily add a heading to your panel with <code>.panel-heading</code>. Use it on a <code>&lt;div&gt;</code> or any heading element (e.g., <code>&lt;h3&gt;</code>).</p>
    <div class="bs-example">
      <div class="panel">
        <div class="panel-heading">Panel heading</div>
        Panel content
      </div>
    </div>
{% highlight html %}
<div class="panel">
  <div class="panel-heading">Panel heading</div>
  Panel content
</div>
{% endhighlight %}

    <h3 id="panels-footer">Panel with footer</h3>
    <p>Wrap buttons or secondary text in <code>.panel-footer</code>.</p>
    <div class="bs-example">
      <div class="panel">
        Panel content
        <div class="panel-footer">Panel footer</div>
      </div>
    </div>
{% highlight html %}
<div class="panel">
  Panel content
  <div class="panel-footer">Panel footer</div>
</div>
{% endhighlight %}

    <h3 id="panels-alternatives">Contextual alternatives</h3>
    <p>Like other components, easily make a panel more meaningful to a particular context by adding any of the contextual state classes.</p>
    <div class="bs-example">
      <div class="panel panel-primary">
        <div class="panel-heading">Panel heading</div>
        Panel content
      </div>
      <div class="panel panel-success">
        <div class="panel-heading">Panel heading</div>
        Panel content
      </div>
      <div class="panel panel-warning">
        <div class="panel-heading">Panel heading</div>
        Panel content
      </div>
      <div class="panel panel-danger">
        <div class="panel-heading">Panel heading</div>
        Panel content
      </div>
      <div class="panel panel-info">
        <div class="panel-heading">Panel heading</div>
        Panel content
      </div>
    </div>
{% highlight html %}
<div class="panel panel-primary">...</div>
<div class="panel panel-success">...</div>
<div class="panel panel-warning">...</div>
<div class="panel panel-danger">...</div>
<div class="panel panel-info">...</div>
{% endhighlight %}

    <h3 id="panels-list-group">With list groups</h3>
    <p>Easily include full-width <a href="./docs/#list-group">list groups</a> within any panel.</p>
    <div class="bs-example">
      <div class="panel">
        <!-- Default panel contents -->
        <div class="panel-heading">Panel heading</div>
        <p>Some default panel content here. Nulla vitae elit libero, a pharetra augue. Aenean lacinia bibendum nulla sed consectetur. Aenean eu leo quam. Pellentesque ornare sem lacinia quam venenatis vestibulum. Nullam id dolor id nibh ultricies vehicula ut id elit.</p>

        <!-- List group -->
        <ul class="list-group list-group-flush">
          <li class="list-group-item">Cras justo odio</li>
          <li class="list-group-item">Dapibus ac facilisis in</li>
          <li class="list-group-item">Morbi leo risus</li>
          <li class="list-group-item">Porta ac consectetur ac</li>
          <li class="list-group-item">Vestibulum at eros</li>
        </ul>
      </div>
    </div>
{% highlight html %}
<div class="panel">
  <!-- Default panel contents -->
  <div class="panel-heading">Panel heading</div>
  <p>...</p>

  <!-- List group -->
  <ul class="list-group list-group-flush">
    <li class="list-group-item">Cras justo odio</li>
    <li class="list-group-item">Dapibus ac facilisis in</li>
    <li class="list-group-item">Morbi leo risus</li>
    <li class="list-group-item">Porta ac consectetur ac</li>
    <li class="list-group-item">Vestibulum at eros</li>
  </ul>
</div>
{% endhighlight %}

  </div>





  <!-- Wells
  ================================================== -->
  <div class="bs-docs-section" id="wells">
    <div class="page-header">
      <h1>Wells</h1>
    </div>

    <h3>Default well</h3>
    <p>Use the well as a simple effect on an element to give it an inset effect.</p>
    <div class="bs-example">
      <div class="well">
        Look, I'm in a well!
      </div>
    </div>
{% highlight html %}
<div class="well">...</div>
{% endhighlight %}
    <h3>Optional classes</h3>
    <p>Control padding and rounded corners with two optional modifier classes.</p>
    <div class="bs-example">
      <div class="well well-large">
        Look, I'm in a well!
      </div>
    </div>
{% highlight html %}
<div class="well well-large">...</div>
{% endhighlight %}

    <div class="bs-example">
      <div class="well well-small">
        Look, I'm in a well!
      </div>
    </div>
{% highlight html %}
<div class="well well-small">...</div>
{% endhighlight %}
  </div><|MERGE_RESOLUTION|>--- conflicted
+++ resolved
@@ -5,324 +5,6 @@
 lead: "Dozens of reusable components built to provide iconography, dropdowns, navigation, alerts, popovers, and much more."
 ---
 
-
-<<<<<<< HEAD
-=======
-  <!-- Icons
-  ================================================== -->
-  <div class="bs-docs-section" id="icons">
-    <div class="page-header">
-      <h1>Icons font <small>by <a href="http://glyphicons.com" target="_blank">Glyphicons</a></small></h1>
-    </div>
-
-    <h2 id="icons-list">Included glyphs</h2>
-    <p>Bootstrap comes with all 160 of <a href="http://glyphicons.com" target="_blank">Glyphicons</a> Halflings set, all available in font formats for easy coloring, sizing, and placement.</p>
-
-    <ul class="the-icons clearfix">
-      <li><span class="glyphicon glyphicon-glass"></span> glyphicon-glass</li>
-      <li><span class="glyphicon glyphicon-music"></span> glyphicon-music</li>
-      <li><span class="glyphicon glyphicon-search"></span> glyphicon-search</li>
-      <li><span class="glyphicon glyphicon-envelope"></span> glyphicon-envelope</li>
-      <li><span class="glyphicon glyphicon-heart"></span> glyphicon-heart</li>
-      <li><span class="glyphicon glyphicon-star"></span> glyphicon-star</li>
-      <li><span class="glyphicon glyphicon-star-empty"></span> glyphicon-star-empty</li>
-      <li><span class="glyphicon glyphicon-user"></span> glyphicon-user</li>
-      <li><span class="glyphicon glyphicon-film"></span> glyphicon-film</li>
-      <li><span class="glyphicon glyphicon-th-large"></span> glyphicon-th-large</li>
-      <li><span class="glyphicon glyphicon-th"></span> glyphicon-th</li>
-      <li><span class="glyphicon glyphicon-th-list"></span> glyphicon-th-list</li>
-      <li><span class="glyphicon glyphicon-ok"></span> glyphicon-ok</li>
-      <li><span class="glyphicon glyphicon-remove"></span> glyphicon-remove</li>
-      <li><span class="glyphicon glyphicon-zoom-in"></span> glyphicon-zoom-in</li>
-      <li><span class="glyphicon glyphicon-zoom-out"></span> glyphicon-zoom-out</li>
-      <li><span class="glyphicon glyphicon-off"></span> glyphicon-off</li>
-      <li><span class="glyphicon glyphicon-signal"></span> glyphicon-signal</li>
-      <li><span class="glyphicon glyphicon-cog"></span> glyphicon-cog</li>
-      <li><span class="glyphicon glyphicon-trash"></span> glyphicon-trash</li>
-      <li><span class="glyphicon glyphicon-home"></span> glyphicon-home</li>
-      <li><span class="glyphicon glyphicon-file"></span> glyphicon-file</li>
-      <li><span class="glyphicon glyphicon-time"></span> glyphicon-time</li>
-      <li><span class="glyphicon glyphicon-road"></span> glyphicon-road</li>
-      <li><span class="glyphicon glyphicon-download-alt"></span> glyphicon-download-alt</li>
-      <li><span class="glyphicon glyphicon-download"></span> glyphicon-download</li>
-      <li><span class="glyphicon glyphicon-upload"></span> glyphicon-upload</li>
-      <li><span class="glyphicon glyphicon-inbox"></span> glyphicon-inbox</li>
-
-      <li><span class="glyphicon glyphicon-play-circle"></span> glyphicon-play-circle</li>
-      <li><span class="glyphicon glyphicon-repeat"></span> glyphicon-repeat</li>
-      <li><span class="glyphicon glyphicon-refresh"></span> glyphicon-refresh</li>
-      <li><span class="glyphicon glyphicon-list-alt"></span> glyphicon-list-alt</li>
-      <li><span class="glyphicon glyphicon-lock"></span> glyphicon-lock</li>
-      <li><span class="glyphicon glyphicon-flag"></span> glyphicon-flag</li>
-      <li><span class="glyphicon glyphicon-headphones"></span> glyphicon-headphones</li>
-      <li><span class="glyphicon glyphicon-volume-off"></span> glyphicon-volume-off</li>
-      <li><span class="glyphicon glyphicon-volume-down"></span> glyphicon-volume-down</li>
-      <li><span class="glyphicon glyphicon-volume-up"></span> glyphicon-volume-up</li>
-      <li><span class="glyphicon glyphicon-qrcode"></span> glyphicon-qrcode</li>
-      <li><span class="glyphicon glyphicon-barcode"></span> glyphicon-barcode</li>
-      <li><span class="glyphicon glyphicon-tag"></span> glyphicon-tag</li>
-      <li><span class="glyphicon glyphicon-tags"></span> glyphicon-tags</li>
-      <li><span class="glyphicon glyphicon-book"></span> glyphicon-book</li>
-      <li><span class="glyphicon glyphicon-bookmark"></span> glyphicon-bookmark</li>
-      <li><span class="glyphicon glyphicon-print"></span> glyphicon-print</li>
-      <li><span class="glyphicon glyphicon-camera"></span> glyphicon-camera</li>
-      <li><span class="glyphicon glyphicon-font"></span> glyphicon-font</li>
-      <li><span class="glyphicon glyphicon-bold"></span> glyphicon-bold</li>
-      <li><span class="glyphicon glyphicon-italic"></span> glyphicon-italic</li>
-      <li><span class="glyphicon glyphicon-text-height"></span> glyphicon-text-height</li>
-      <li><span class="glyphicon glyphicon-text-width"></span> glyphicon-text-width</li>
-      <li><span class="glyphicon glyphicon-align-left"></span> glyphicon-align-left</li>
-      <li><span class="glyphicon glyphicon-align-center"></span> glyphicon-align-center</li>
-      <li><span class="glyphicon glyphicon-align-right"></span> glyphicon-align-right</li>
-      <li><span class="glyphicon glyphicon-align-justify"></span> glyphicon-align-justify</li>
-      <li><span class="glyphicon glyphicon-list"></span> glyphicon-list</li>
-
-      <li><span class="glyphicon glyphicon-indent-left"></span> glyphicon-indent-left</li>
-      <li><span class="glyphicon glyphicon-indent-right"></span> glyphicon-indent-right</li>
-      <li><span class="glyphicon glyphicon-facetime-video"></span> glyphicon-facetime-video</li>
-      <li><span class="glyphicon glyphicon-picture"></span> glyphicon-picture</li>
-      <li><span class="glyphicon glyphicon-pencil"></span> glyphicon-pencil</li>
-      <li><span class="glyphicon glyphicon-map-marker"></span> glyphicon-map-marker</li>
-      <li><span class="glyphicon glyphicon-adjust"></span> glyphicon-adjust</li>
-      <li><span class="glyphicon glyphicon-tint"></span> glyphicon-tint</li>
-      <li><span class="glyphicon glyphicon-edit"></span> glyphicon-edit</li>
-      <li><span class="glyphicon glyphicon-share"></span> glyphicon-share</li>
-      <li><span class="glyphicon glyphicon-check"></span> glyphicon-check</li>
-      <li><span class="glyphicon glyphicon-move"></span> glyphicon-move</li>
-      <li><span class="glyphicon glyphicon-step-backward"></span> glyphicon-step-backward</li>
-      <li><span class="glyphicon glyphicon-fast-backward"></span> glyphicon-fast-backward</li>
-      <li><span class="glyphicon glyphicon-backward"></span> glyphicon-backward</li>
-      <li><span class="glyphicon glyphicon-play"></span> glyphicon-play</li>
-      <li><span class="glyphicon glyphicon-pause"></span> glyphicon-pause</li>
-      <li><span class="glyphicon glyphicon-stop"></span> glyphicon-stop</li>
-      <li><span class="glyphicon glyphicon-forward"></span> glyphicon-forward</li>
-      <li><span class="glyphicon glyphicon-fast-forward"></span> glyphicon-fast-forward</li>
-      <li><span class="glyphicon glyphicon-step-forward"></span> glyphicon-step-forward</li>
-      <li><span class="glyphicon glyphicon-eject"></span> glyphicon-eject</li>
-      <li><span class="glyphicon glyphicon-chevron-left"></span> glyphicon-chevron-left</li>
-      <li><span class="glyphicon glyphicon-chevron-right"></span> glyphicon-chevron-right</li>
-      <li><span class="glyphicon glyphicon-plus-sign"></span> glyphicon-plus-sign</li>
-      <li><span class="glyphicon glyphicon-minus-sign"></span> glyphicon-minus-sign</li>
-      <li><span class="glyphicon glyphicon-remove-sign"></span> glyphicon-remove-sign</li>
-      <li><span class="glyphicon glyphicon-ok-sign"></span> glyphicon-ok-sign</li>
-
-      <li><span class="glyphicon glyphicon-question-sign"></span> glyphicon-question-sign</li>
-      <li><span class="glyphicon glyphicon-info-sign"></span> glyphicon-info-sign</li>
-      <li><span class="glyphicon glyphicon-screenshot"></span> glyphicon-screenshot</li>
-      <li><span class="glyphicon glyphicon-remove-circle"></span> glyphicon-remove-circle</li>
-      <li><span class="glyphicon glyphicon-ok-circle"></span> glyphicon-ok-circle</li>
-      <li><span class="glyphicon glyphicon-ban-circle"></span> glyphicon-ban-circle</li>
-      <li><span class="glyphicon glyphicon-arrow-left"></span> glyphicon-arrow-left</li>
-      <li><span class="glyphicon glyphicon-arrow-right"></span> glyphicon-arrow-right</li>
-      <li><span class="glyphicon glyphicon-arrow-up"></span> glyphicon-arrow-up</li>
-      <li><span class="glyphicon glyphicon-arrow-down"></span> glyphicon-arrow-down</li>
-      <li><span class="glyphicon glyphicon-share-alt"></span> glyphicon-share-alt</li>
-      <li><span class="glyphicon glyphicon-resize-full"></span> glyphicon-resize-full</li>
-      <li><span class="glyphicon glyphicon-resize-small"></span> glyphicon-resize-small</li>
-      <li><span class="glyphicon glyphicon-plus"></span> glyphicon-plus</li>
-      <li><span class="glyphicon glyphicon-minus"></span> glyphicon-minus</li>
-      <li><span class="glyphicon glyphicon-asterisk"></span> glyphicon-asterisk</li>
-      <li><span class="glyphicon glyphicon-exclamation-sign"></span> glyphicon-exclamation-sign</li>
-      <li><span class="glyphicon glyphicon-gift"></span> glyphicon-gift</li>
-      <li><span class="glyphicon glyphicon-leaf"></span> glyphicon-leaf</li>
-      <li><span class="glyphicon glyphicon-fire"></span> glyphicon-fire</li>
-      <li><span class="glyphicon glyphicon-eye-open"></span> glyphicon-eye-open</li>
-      <li><span class="glyphicon glyphicon-eye-close"></span> glyphicon-eye-close</li>
-      <li><span class="glyphicon glyphicon-warning-sign"></span> glyphicon-warning-sign</li>
-      <li><span class="glyphicon glyphicon-plane"></span> glyphicon-plane</li>
-      <li><span class="glyphicon glyphicon-calendar"></span> glyphicon-calendar</li>
-      <li><span class="glyphicon glyphicon-random"></span> glyphicon-random</li>
-      <li><span class="glyphicon glyphicon-comment"></span> glyphicon-comment</li>
-      <li><span class="glyphicon glyphicon-magnet"></span> glyphicon-magnet</li>
-
-      <li><span class="glyphicon glyphicon-chevron-up"></span> glyphicon-chevron-up</li>
-      <li><span class="glyphicon glyphicon-chevron-down"></span> glyphicon-chevron-down</li>
-      <li><span class="glyphicon glyphicon-retweet"></span> glyphicon-retweet</li>
-      <li><span class="glyphicon glyphicon-shopping-cart"></span> glyphicon-shopping-cart</li>
-      <li><span class="glyphicon glyphicon-folder-close"></span> glyphicon-folder-close</li>
-      <li><span class="glyphicon glyphicon-folder-open"></span> glyphicon-folder-open</li>
-      <li><span class="glyphicon glyphicon-resize-vertical"></span> glyphicon-resize-vertical</li>
-      <li><span class="glyphicon glyphicon-resize-horizontal"></span> glyphicon-resize-horizontal</li>
-      <li><span class="glyphicon glyphicon-hdd"></span> glyphicon-hdd</li>
-      <li><span class="glyphicon glyphicon-bullhorn"></span> glyphicon-bullhorn</li>
-      <li><span class="glyphicon glyphicon-bell"></span> glyphicon-bell</li>
-      <li><span class="glyphicon glyphicon-certificate"></span> glyphicon-certificate</li>
-      <li><span class="glyphicon glyphicon-thumbs-up"></span> glyphicon-thumbs-up</li>
-      <li><span class="glyphicon glyphicon-thumbs-down"></span> glyphicon-thumbs-down</li>
-      <li><span class="glyphicon glyphicon-hand-right"></span> glyphicon-hand-right</li>
-      <li><span class="glyphicon glyphicon-hand-left"></span> glyphicon-hand-left</li>
-      <li><span class="glyphicon glyphicon-hand-up"></span> glyphicon-hand-up</li>
-      <li><span class="glyphicon glyphicon-hand-down"></span> glyphicon-hand-down</li>
-      <li><span class="glyphicon glyphicon-circle-arrow-right"></span> glyphicon-circle-arrow-right</li>
-      <li><span class="glyphicon glyphicon-circle-arrow-left"></span> glyphicon-circle-arrow-left</li>
-      <li><span class="glyphicon glyphicon-circle-arrow-up"></span> glyphicon-circle-arrow-up</li>
-      <li><span class="glyphicon glyphicon-circle-arrow-down"></span> glyphicon-circle-arrow-down</li>
-      <li><span class="glyphicon glyphicon-globe"></span> glyphicon-globe</li>
-      <li><span class="glyphicon glyphicon-wrench"></span> glyphicon-wrench</li>
-      <li><span class="glyphicon glyphicon-tasks"></span> glyphicon-tasks</li>
-      <li><span class="glyphicon glyphicon-filter"></span> glyphicon-filter</li>
-      <li><span class="glyphicon glyphicon-briefcase"></span> glyphicon-briefcase</li>
-      <li><span class="glyphicon glyphicon-fullscreen"></span> glyphicon-fullscreen</li>
-
-      <li><span class="glyphicon glyphicon-dashboard"></span> glyphicon-dashboard</li>
-      <li><span class="glyphicon glyphicon-paperclip"></span> glyphicon-paperclip</li>
-      <li><span class="glyphicon glyphicon-heart-empty"></span> glyphicon-heart-empty</li>
-      <li><span class="glyphicon glyphicon-link"></span> glyphicon-link</li>
-      <li><span class="glyphicon glyphicon-phone"></span> glyphicon-phone</li>
-      <li><span class="glyphicon glyphicon-pushpin"></span> glyphicon-pushpin</li>
-      <li><span class="glyphicon glyphicon-euro"></span> glyphicon-euro</li>
-      <li><span class="glyphicon glyphicon-usd"></span> glyphicon-usd</li>
-      <li><span class="glyphicon glyphicon-gbp"></span> glyphicon-gbp</li>
-      <li><span class="glyphicon glyphicon-sort"></span> glyphicon-sort</li>
-      <li><span class="glyphicon glyphicon-sort-by-alphabet"></span> glyphicon-sort-by-alphabet</li>
-      <li><span class="glyphicon glyphicon-sort-by-alphabet-alt"></span> glyphicon-sort-by-alphabet-alt</li>
-      <li><span class="glyphicon glyphicon-sort-by-order"></span> glyphicon-sort-by-order</li>
-      <li><span class="glyphicon glyphicon-sort-by-order-alt"></span> glyphicon-sort-by-order-alt</li>
-      <li><span class="glyphicon glyphicon-sort-by-attributes"></span> glyphicon-sort-by-attributes</li>
-      <li><span class="glyphicon glyphicon-sort-by-attributes-alt"></span> glyphicon-sort-by-attributes-alt</li>
-      <li><span class="glyphicon glyphicon-unchecked"></span> glyphicon-unchecked</li>
-      <li><span class="glyphicon glyphicon-expand"></span> glyphicon-expand</li>
-      <li><span class="glyphicon glyphicon-collapse"></span> glyphicon-collapse</li>
-      <li><span class="glyphicon glyphicon-collapse-top"></span> glyphicon-collapse-top</li>
-
-    </ul>
-
-    <h3>Glyphicons attribution</h3>
-    <p><a href="http://glyphicons.com/">Glyphicons</a> Halflings are normally not available for free, but an arrangement between Bootstrap and the Glyphicons creator have made this possible at no cost to you as developers. As a thank you, we ask you to include an optional link back to <a href="http://glyphicons.com/">Glyphicons</a> whenever practical.</p>
-
-
-    <h2 id="icons-how-to">How to use</h2>
-    <p>Add the appropriate class to any inline element. All icon classes are prefixed with <code>glyphicon-</code> for easy styling. To use, place the following code just about anywhere:</p>
-{% highlight html %}
-<span class="glyphicon glyphicon-search"></span>
-{% endhighlight %}
-    <p>Want to change the icon color? Just change the <code>color</code> of the parent element.</p>
-    <p>When using beside strings of text, as in buttons or nav links, be sure to leave a space after the icon for proper spacing.</p>
-
-
-    <h2 id="icons-examples">Icon examples</h2>
-    <p>Use them in buttons, button groups for a toolbar, navigation, or prepended form inputs.</p>
-
-    <h4>Buttons</h4>
-
-    <h5>Button group in a button toolbar</h5>
-    <div class="bs-example">
-      <div class="btn-toolbar">
-        <div class="btn-group">
-          <a class="btn btn-default" href="#"><span class="glyphicon glyphicon-align-left"></span></a>
-          <a class="btn btn-default" href="#"><span class="glyphicon glyphicon-align-center"></span></a>
-          <a class="btn btn-default" href="#"><span class="glyphicon glyphicon-align-right"></span></a>
-          <a class="btn btn-default" href="#"><span class="glyphicon glyphicon-align-justify"></span></a>
-        </div>
-      </div>
-    </div><!-- /bs-example -->
-{% highlight html %}
-<div class="btn-toolbar">
-  <div class="btn-group">
-    <a class="btn btn-default" href="#"><span class="glyphicon glyphicon-align-left"></span></a>
-    <a class="btn btn-default" href="#"><span class="glyphicon glyphicon-align-center"></span></a>
-    <a class="btn btn-default" href="#"><span class="glyphicon glyphicon-align-right"></span></a>
-    <a class="btn btn-default" href="#"><span class="glyphicon glyphicon-align-justify"></span></a>
-  </div>
-</div>
-{% endhighlight %}
-
-    <div class="bs-callout">
-      <h4>Accessibility</h4>
-      <p>Keep in mind that using icons without any additional content means the icons are not represented to screen reader users.</p>
-    </div>
-
-    <h5>Dropdown in a button group</h5>
-    <div class="bs-example">
-      <div class="btn-group">
-        <a class="btn btn-primary" href="#"><span class="glyphicon glyphicon-user"></span> User</a>
-        <a class="btn btn-primary dropdown-toggle" data-toggle="dropdown" href="#"><span class="caret"></span></a>
-        <ul class="dropdown-menu">
-          <li><a href="#"><span class="glyphicon glyphicon-pencil"></span> Edit</a></li>
-          <li><a href="#"><span class="glyphicon glyphicon-trash"></span> Delete</a></li>
-          <li><a href="#"><span class="glyphicon glyphicon-ban-circle"></span> Ban</a></li>
-          <li class="divider"></li>
-          <li><a href="#">Make admin</a></li>
-        </ul>
-      </div>
-    </div><!-- /bs-example -->
-{% highlight html %}
-<div class="btn-group">
-  <a class="btn btn-default btn-primary" href="#"><span class="glyphicon glyphicon-user"></span> User</a>
-  <a class="btn btn-default btn-primary dropdown-toggle" data-toggle="dropdown" href="#"><span class="caret"></span></a>
-  <ul class="dropdown-menu">
-    <li><a href="#"><span class="glyphicon glyphicon-pencil"></span> Edit</a></li>
-    <li><a href="#"><span class="glyphicon glyphicon-trash"></span> Delete</a></li>
-    <li><a href="#"><span class="glyphicon glyphicon-ban-circle"></span> Ban</a></li>
-    <li class="divider"></li>
-    <li><a href="#"><span class="glyphicon glyphicon-"></span> Make admin</a></li>
-  </ul>
-</div>
-{% endhighlight %}
-
-    <h5>Large button</h5>
-    <div class="bs-example">
-      <a class="btn btn-default btn-large" href="#"><span class="glyphicon glyphicon-star"></span> Star</a>
-    </div><!-- /bs-example -->
-{% highlight html %}
-<a class="btn btn-default btn-large" href="#"><span class="glyphicon glyphicon-star"></span> Star</a>
-{% endhighlight %}
-
-    <h5>Small button</h5>
-    <div class="bs-example">
-      <a class="btn btn-default btn-small" href="#"><span class="glyphicon glyphicon-star"></span></a>
-    </div><!-- /bs-example -->
-{% highlight html %}
-<a class="btn btn-default btn-small" href="#"><span class="glyphicon glyphicon-star"></span></a>
-{% endhighlight %}
-
-
-    <h4>Navigation</h4>
-    <div class="bs-example">
-      <ul class="nav nav-pills nav-stacked">
-        <li class="active"><a href="#"><span class="glyphicon glyphicon-home"></span> Home</a></li>
-        <li><a href="#"><span class="glyphicon glyphicon-book"></span> Library</a></li>
-        <li><a href="#"><span class="glyphicon glyphicon-pencil"></span> Applications</a></li>
-        <li><a href="#"><span class="glyphicon glyphicon-"></span> Misc</a></li>
-      </ul>
-    </div><!-- /bs-example -->
-{% highlight html %}
-<ul class="nav nav-pills nav-stacked">
-  <li class="active"><a href="#"><span class="glyphicon glyphicon-home"></span> Home</a></li>
-  <li><a href="#"><span class="glyphicon glyphicon-book"></span> Library</a></li>
-  <li><a href="#"><span class="glyphicon glyphicon-pencil"></span> Applications</a></li>
-  <li><a href="#"><span class="glyphicon glyphicon-"></span> Misc</a></li>
-</ul>
-{% endhighlight %}
-
-    <h4>Form fields</h4>
-    <form class="bs-example form-horizontal">
-      <div class="control-group">
-        <label class="control-label" for="inputIcon">Email address</label>
-        <div class="controls">
-          <div class="input-group">
-            <span class="input-group-addon"><span class="glyphicon glyphicon-envelope"></span></span>
-            <input class="col-lg-2" id="inputIcon" type="text">
-          </div>
-        </div>
-      </div>
-    </form>
-{% highlight html %}
-<div class="control-group">
-  <label class="control-label" for="inputIcon">Email address</label>
-  <div class="controls">
-    <div class="input-group">
-      <span class="input-group-addon"><span class="glyphicon glyphicon-envelope"></span></span>
-      <input class="col-lg-2" id="inputIcon" type="text">
-    </div>
-  </div>
-</div>
-{% endhighlight %}
-
-  </div>
-
-
->>>>>>> cb483b67
 
   <!-- Dropdowns
   ================================================== -->
