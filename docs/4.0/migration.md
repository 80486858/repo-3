---
layout: docs
title: Migrating to v4
description: Bootstrap 4 is a major rewrite of the entire project. The most notable changes are summarized below, followed by more specific changes to relevant components.
group: migration
toc: true
---

{% callout info %}
**Heads up!** This will be in flux as work on the v4 alphas progresses. Until then consider it incomplete, and we'd love pull requests to help keep it up to date.
{% endcallout %}

## Summary

Here are the big ticket items you'll want to be aware of when moving from v3 to v4.

### Browser support

- Dropped IE8, IE9, and iOS 6 support. v4 is now only IE10+ and iOS 7+. For sites needing either of those, use v3.
- Added official support for Android v5.0 Lollipop's Browser and WebView. Earlier versions of the Android Browser and WebView remain only unofficially supported.

### Global changes

- **Flexbox is enabled by default.** In general this means a move away from floats and more across our components.
- Switched from [Less](http://lesscss.org/) to [Sass](http://sass-lang.com/) for our source CSS files.
- Switched from `px` to `rem` as our primary CSS unit, though pixels are still used for media queries and grid behavior as device viewports are not affected by type size.
- Global font-size increased from `14px` to `16px`.
- Revamped grid tiers to add a fifth option (addressing smaller devices at `576px` and below) and removed the `-xs` infix from those classes. Example: `.col-6.col-sm-4.col-md-3`.
- Replaced the separate optional theme with configurable options via SCSS variables (e.g., `$enable-gradients: true`).
- Build system overhauled to use a series of npm scripts instead of Grunt. See `package.json` for all scripts, or our project readme for local development needs.
- Non-responsive usage of Bootstrap is no longer supported.
- Dropped the online Customizer in favor of more extensive setup documentation and customized builds.
- Added dozens of new [utility classes]({{ site.baseurl }}/docs/{{ site.docs_version }}/utilities/) for common CSS property-value pairs and margin/padding spacing shortcuts.

### Grid system

- **Moved to flexbox.**
  - Added support for flexbox in the grid mixins and predefined classes.
  - As part of flexbox, included support for vertical and horizontal alignment classes.
- **Updated grid class names and a new grid tier.**
  - Added a new `sm` grid tier below `768px` for more granular control. We now have `xs`, `sm`, `md`, `lg`, and `xl`. This also means every tier has been bumped up one level (so `.col-md-6` in v3 is now `.col-lg-6` in v4).
  - `xs` grid classes have been modified to not require the infix to more accurately represent that they start applying styles at `min-width: 0` and not a set pixel value. Instead of `.col-xs-6`, it's now `.col-6`. All other grid tiers require the infix (e.g., `sm`).
- **Updated grid sizes, mixins, and variables.**
  - Grid gutters now have a Sass map so you can specify specific gutter widths at each breakpoint.
  - Updated grid mixins to utilize a `make-col-ready` prep mixin and a `make-col` to set the `flex` and `max-width` for individual column sizing.
  - Changed grid system media query breakpoints and container widths to account for new grid tier and ensure columns are evenly divisible by `12` at their max width.
  - Grid breakpoints and container widths are now handled via Sass maps (`$grid-breakpoints` and `$container-max-widths`) instead of a handful of separate variables. These replace the `@screen-*` variables entirely and allow you to fully customize the grid tiers.
  - Media queries have also changed. Instead of repeating our media query declarations with the same value each time, we now have `@include media-breakpoint-up/down/only`. Now, instead of writing `@media (min-width: @screen-sm-min) { ... }`, you can write `@include media-breakpoint-up(sm) { ... }`.

### Components

- **Dropped panels, thumbnails, and wells** for a new all-encompassing component, [cards]({{ site.baseurl }}/docs/{{ site.docs_version }}/components/cards/).
- **Dropped the Glyphicons icon font.** If you need icons, some options are:
  - the upstream version of [Glyphicons](https://glyphicons.com/)
  - [Octicons](https://octicons.github.com/)
  - [Font Awesome](http://fontawesome.io/)
  - See the [Extend page]({{ site.baseurl }}/docs/{{ site.docs_version }}/extend) for a list of alternatives. Have additional suggestions? Please open an issue or PR.
- Dropped the Affix jQuery plugin.
  - We recommend using `position: sticky` instead. [See the HTML5 Please entry](http://html5please.com/#sticky) for details and specific polyfill recommendations. One suggestion is to use an `@supports` rule for implementing it (e.g., `@supports (position: sticky) { ... }`)/
  - If you were using Affix to apply additional, non-`position` styles, the polyfills might not support your use case. One option for such uses is the third-party [ScrollPos-Styler](https://github.com/acch/scrollpos-styler) library.
- **Dropped the pager component** as it was essentially slightly customized buttons.
- **Refactored nearly all components** to use more un-nested class selectors instead of over-specific children selectors.

## By component

This list highlights key changes by component between v3.x.x and v4.0.0.

### Reboot

New to Bootstrap 4 is the [Reboot]({{ site.baseurl }}/docs/{{ site.docs_version }}/content/reboot/), a new stylesheet that builds on Normalize with our own somewhat opinionated reset styles. Selectors appearing in this file only use elements—there are no classes here. This isolates our reset styles from our component styles for a more modular approach. Some of the most important resets this includes are the `box-sizing: border-box` change, moving from `em` to `rem` units on many elements, link styles, and many form element resets.

### Typography

- Moved all `.text-` utilities to the `_utilities.scss` file.
- Dropped `.page-header` as, aside from the border, all its styles can be applied via utilities.
- `.dl-horizontal` has been dropped. Instead, use `.row` on `<dl>` and use grid column classes (or mixins) on its `<dt>` and `<dd>` children.
- Custom `<blockquote>` styling has moved to classes—`.blockquote` and the `.blockquote-reverse` modifier.
- `.list-inline` now requires that its children list items have the new `.list-inline-item` class applied to them.

### Images

- Renamed `.img-responsive` to `.img-fluid`.
- Renamed `.img-rounded` to `.rounded`
- Renamed `.img-circle` to `.rounded-circle`

### Tables

- Nearly all instances of the `>` selector have been removed, meaning nested tables will now automatically inherit styles from their parents. This greatly simplifies our selectors and potential customizations.
- Responsive tables no longer require a wrapping element. Instead, just put the `.table-responsive` right on the `<table>`.
- Renamed `.table-condensed` to `.table-sm` for consistency.
- Added a new `.table-inverse` option.
- Added table header modifiers: `.thead-default` and `.thead-inverse`.
- Renamed contextual classes to have a `.table-`-prefix. Hence `.active`, `.success`, `.warning`, `.danger` and `.table-info` to `.table-active`, `.table-success`, `.table-warning`, `.table-danger` and `.table-info`.

### Forms

- Moved element resets to the `_reboot.scss` file.
- Renamed `.control-label` to `.form-control-label`.
- Renamed `.input-lg` and `.input-sm` to `.form-control-lg` and `.form-control-sm`, respectively.
- Dropped `.form-group-*` classes for simplicity's sake. Use `.form-control-*` classes instead now.
- Dropped `.help-block` and replaced it with `.form-text` for block-level help text. For inline help text and other flexible options, use utility classes like `.text-muted`.
- Horizontal forms overhauled:
  - Dropped the `.form-horizontal` class requirement.
  - `.form-group` no longer applies styles from the `.row` via mixin, so `.row` is now required for horizontal grid layouts (e.g., `<div class="form-group row">`).
  - Added new `.form-control-label` class to vertically center labels with `.form-control`s.
  - Added new `.form-row` for compact form layouts with the grid classes (swap your `.row` for a `.form-row` and go).
- Added custom forms support (for checkboxes, radios, selects, and file inputs).
- Added HTML5 form validation support via CSS's `:invalid` and `:valid` pseudo-classes.
- Renamed `.has-error` to `.has-danger`.
- Renamed `.form-control-static` to `.form-control-plaintext`.

### Buttons

- Renamed `.btn-default` to `.btn-secondary`.
- Dropped the `.btn-xs` class entirely as `.btn-sm` is proportionally much smaller than v3's.
- The [stateful button](https://getbootstrap.com/javascript/#buttons-methods) feature of the `button.js` jQuery plugin has been dropped. This includes the `$().button(string)` and `$().button('reset')` methods. We advise using a tiny bit of custom JavaScript instead, which will have the benefit of behaving exactly the way you want it to.
  - Note that the other features of the plugin (button checkboxes, button radios, single-toggle buttons) have been retained in v4.
- Change buttons' `[disabled]` to `:disabled` as IE9+ supports `:disabled`. However `fieldset[disabled]` is still necessary because [native disabled fieldsets are still buggy in IE11](https://developer.mozilla.org/en-US/docs/Web/HTML/Element/fieldset#Browser_compatibility).

### Button group

- Rewrote component with flexbox.
- Removed `.btn-group-justified`.
- Dropped the `.btn-group-xs` class entirely given removal of `.btn-xs`.
- Removed explicit spacing between button groups in button toolbars; use margin utilities now.
- Improved documentation for use with other components.

### Dropdowns

- Switched from parent selectors to singular classes for all components, modifiers, etc.
- Simplified dropdown styles to no longer ship with upward or downward facing arrows attached to the dropdown menu.
- Dropdowns can be built with `<div>`s or `<ul>`s now.
- Rebuilt dropdown styles and markup to provide easy, built-in support for `<a>` and `<button>` based dropdown items.
- Renamed `.divider` to `.dropdown-divider`.
- Dropdown items now require `.dropdown-item`.
- Dropdown toggles no longer require an explicit `<span class="caret"></span>`; this is now provided automatically via CSS's `::after` on `.dropdown-toggle`.

### Grid system

- Added a new `576px` grid breakpoint as `sm`, meaning there are now five total tiers (`xs`, `sm`, `md`, `lg`, and `xl`).
- Renamed the responsive grid modifier classes from `.col-{breakpoint}-{modifier}-{size}` to `.{modifier}-{breakpoint}-{size}` for simpler grid classes. For example, instead of `.col-md-3.col-md-push-9` it's `.col-md-3.push-md-9`.
- Added flexbox utility classes for grid system and components.

### List groups

- Rewrote component with flexbox.
- Replaced `a.list-group-item` with an explicit class, `.list-group-item-action`, for styling link and button versions of list group items.
- Added `.list-group-flush` class for use with cards.

### Modal

- Rewrote component with flexbox.
- Given move to flexbox, alignment of dismiss icons in the header is likely broken as we're no longer using floats. Floated content comes first, but with flexbox that's no longer the case. Update your dismiss icons to come after modal titles to fix.
- The `remote` option (which could be used to automatically load and inject external content into a modal) and the corresponding `loaded.bs.modal` event were removed. We recommend instead using client-side templating or a data binding framework, or calling [jQuery.load](https://api.jquery.com/load/) yourself.

### Navs

- Rewrote component with flexbox.
- Dropped nearly all `>` selectors for simpler styling via un-nested classes.
- Instead of HTML-specific selectors like `.nav > li > a`, we use separate classes for `.nav`s, `.nav-item`s, and `.nav-link`s. This makes your HTML more flexible while bringing along increased extensibility.

### Navbar

The navbar has been entirely rewritten in flexbox with improved support for alignment, responsiveness, and customization.

- Responsive navbar behaviors are now applied to the `.navbar` class via the **required** `.navbar-expand-{breakpoint}` where you choose where to collapse the navbar. Previously this was a Less variable modification and required recompiling.
<<<<<<< HEAD
- `.navbar-default` is now `.navbar-light`, though `.navbar-dark` remains the same. **One of these is required on each navbar.** However, these classes no longer set `background-color`s; instead they essentiatlly only affect `color`.
=======
- `.navbar-default` is now `.navbar-light`, though `.navbar-inverse` remains the same. **One of these is required on each navbar.** However, these classes no longer set `background-color`s; instead they essentially only affect `color`.
>>>>>>> db732995
- Navbars now require a background declaration of some kind. Choose from our background utilities (`.bg-*`) or set your own with the light/inverse classes above [for mad customization]({{ site.baseurl }}/docs/{{ site.docs_version }}/components/navbar/#color-schemes).
- Given flexbox styles, navbars can now use flexbox utilities for easy alignment options.
- `.navbar-toggle` is now `.navbar-toggler` and has different styles and inner markup (no more three `<span>`s).
- Dropped the `.navbar-form` class entirely. It's no longer necessary; instead, just use `.form-inline` and apply margin utilities as necessary.
- Navbars no longer include `margin-bottom` or `border-radius` by default. Use utilities as necessary.
- All examples featuring navbars have been updated to include new markup.

### Pagination

- Rewrote component with flexbox.
- Explicit classes (`.page-item`, `.page-link`) are now required on the descendants of `.pagination`s
- Dropped the `.pager` component entirely as it was little more than customized outline buttons.

### Breadcrumbs

- An explicit class, `.breadcrumb-item`, is now required on the descendants of `.breadcrumb`s

### Labels and badges

- Renamed `.label` to `.badge` to disambiguate from the `<label>` element.
- Dropped the `.badge` component as it was nearly identical to labels. Use the `.badge-pill` modifier together with the label component instead for that rounded look.
- Badges are no longer floated automatically in list groups and other components. Utility classes are now required for that.

### Panels, thumbnails, and wells

Dropped entirely for the new card component.

### Panels

- `.panel` to `.card`, now built with flexbox.
- `.panel-default` removed and no replacement.
- `.panel-group` removed and no replacement. `.card-group` is not a replacement, it is different.
- `.panel-heading` to `.card-header`
- `.panel-title` to `.card-title`. Depending on the desired look, you may also want to use [heading elements or classes]({{ site.baseurl }}/docs/{{ site.docs_version }}/content/typography/#headings) (e.g. `<h3>`, `.h3`) or bold elements or classes (e.g. `<strong>`, `<b>`, [`.font-weight-bold`]({{ site.baseurl }}/docs/{{ site.docs_version }}/utilities/typography/#font-weight-and-italics)). Note that `.card-title`, while similarly named, produces a different look than `.panel-title`.
- `.panel-body` to `.card-body`
- `.panel-footer` to `.card-footer`
- `.panel-primary` to `.card-primary` and `.card-dark` (or use `.bg-primary` on `.card-header`)
- `.panel-success` to `.card-success` and `.card-dark` (or use `.bg-success` on `.card-header`)
- `.panel-info` to `.card-info` and `.card-dark` (or use `.bg-info` on `.card-header`)
- `.panel-warning` to `.card-warning` and `.card-dark` (or use `.bg-warning` on `.card-header`)
- `.panel-danger` to `.card-danger` and `.card-dark` (or use `.bg-danger` on `.card-header`)

### Carousel

- Overhauled the entire component to simplify design and styling. We have fewer styles for you to override, new indicators, and new icons.
- All CSS has been un-nested and renamed, ensuring each class is prefixed with `.carousel-`.
  - For carousel items, `.next`, `.prev`, `.left`, and `.right` are now `.carousel-item-next`, `.carousel-item-prev`, `.carousel-item-left`, and `.carousel-item-right`.
  - `.item` is also now `.carousel-item`.
  - For prev/next controls, `.carousel-control.right` and `.carousel-control.left` are now `.carousel-control-right` and `.carousel-control-left`, meaning they no longer require a specific base class.
- Removed all responsive styling, deferring to utilities (e.g., showing captions on certain viewports) and custom styles as needed.
- Removed image overrides for images in carousel items, deferring to utilities.
- Tweaked the Carousel example to include the new markup and styles.

### Tables

- Removed support for styled nested tables. All table styles are now inherited in v4 for simpler selectors.
- Added inverse table variant.

### Utilities

- **Display, hidden, and more:**
  - Made display utilities responsive (e.g., `.d-none` and `d-{sm,md,lg,xl}-none`).
  - Dropped the bulk of `.hidden-*` utilities for new [display utilities](({{ site.baseurl }}/docs/{{ site.docs_version }}/utilities/display/). For example, instead of `.hidden-sm-up`, use `.d-sm-none`. Renamed the `.hidden-print` utilities to use the display utility naming scheme. [More info under the Responsive utilities section of this page.](#responsive-utilities)
  - Added `.float-{sm,md,lg,xl}-{left,right,none}` classes for responsive floats and removed `.pull-left` and `.pull-right` since they're redundant to `.float-left` and `.float-right`.
- **Type:**
  - Added responsive variations to our text alignment classes `.text-{sm,md,lg,xl}-{left,center,right}`.
- **Alignment and spacing:**
  - Added new [responsive margin and padding utilities]({{ site.baseurl }}/docs/{{ site.docs_version }}/utilities/spacing/) for all sides, plus vertical and horizontal shorthands.
  - Added boatload of [flexbox utilities]({{ site.baseurl }}/docs/{{ site.docs_version }}/utilities/flexbox/).
  - Dropped `.center-block` for the new `.mx-auto` class.

### Vendor prefix mixins

Bootstrap 3's [vendor prefix](http://webdesign.about.com/od/css/a/css-vendor-prefixes.htm) mixins, which were deprecated in v3.2.0, have been removed in Bootstrap 4. Since we use [Autoprefixer](https://github.com/postcss/autoprefixer), they're no longer necessary.

Removed the following mixins: `animation`, `animation-delay`, `animation-direction`, `animation-duration`, `animation-fill-mode`, `animation-iteration-count`, `animation-name`, `animation-timing-function`, `backface-visibility`, `box-sizing`, `content-columns`, `hyphens`, `opacity`, `perspective`, `perspective-origin`, `rotate`, `rotateX`, `rotateY`, `scale`, `scaleX`, `scaleY`, `skew`, `transform-origin`, `transition-delay`, `transition-duration`, `transition-property`, `transition-timing-function`, `transition-transform`, `translate`, `translate3d`, `user-select`

## Documentation

Our documentation received an upgrade across the board as well. Here's the low down:

- We're still using Jekyll, but we have plugins in the mix:
  - `bugify.rb` is used to efficiently list out the entries on our [browser bugs]({{ site.baseurl }}/docs/{{ site.docs_version }}/browser-bugs/) page.
  - `example.rb` is a custom fork of the default `highlight.rb` plugin, allowing for easier example-code handling.
  - `callout.rb` is a similar custom fork of that, but designed for our special docs callouts.
  - `markdown-block.rb` is used to to render Markdown snippets within HTML elements like tables.
  - [jekyll-toc](https://github.com/toshimaru/jekyll-toc) is used to generate our table of contents.
- All docs content has been rewritten in Markdown (instead of HTML) for easier editing.
- Pages have been reorganized for simpler content and a more approachable hierarchy.
- We moved from regular CSS to SCSS to take full advantage of Bootstrap's variables, mixins, and more.

### Responsive utilities

All `@screen-` variables have been removed in v4.0.0. Use the `media-breakpoint-up()`, `media-breakpoint-down()`, or `media-breakpoint-only()` Sass mixins or the `$grid-breakpoints` Sass map instead.

Our responsive utility classes have largely been removed in favor of explicit `display` utilities.

- The `.hidden` and `.show` classes have been removed because they conflicted with jQuery's `$(...).hide()` and `$(...).show()` methods. Instead, try toggling the `[hidden]` attribute or use inline styles like `style="display: none;"` and `style="display: block;"`.
- All `.hidden-` classes have been removed, save for the print utilities which have been renamed.
  - Removed from v3: `.hidden-xs` `.hidden-sm` `.hidden-md` `.hidden-lg` `.visible-xs-block` `.visible-xs-inline` `.visible-xs-inline-block` `.visible-sm-block` `.visible-sm-inline` `.visible-sm-inline-block` `.visible-md-block` `.visible-md-inline` `.visible-md-inline-block` `.visible-lg-block` `.visible-lg-inline` `.visible-lg-inline-block`
  - Removed from v4 alphas: `.hidden-xs-up` `.hidden-xs-down` `.hidden-sm-up` `.hidden-sm-down` `.hidden-md-up` `.hidden-md-down` `.hidden-lg-up` `.hidden-lg-down`
- Print utilities no longer start with `.hidden-` or `.visible-`, but with `.d-print-`.
  - Old names: `.visible-print-block`, `.visible-print-inline`, `.visible-print-inline-block`, `.hidden-print`
  - New classes: `.d-print-block`, `.d-print-inline`, `.d-print-inline-block`, `.d-print-none`

Rather than using explicit `.visible-*` classes, you make an element visible by simply not hiding it at that screen size. You can combine one `.d-*-none` class with one `.d-*-block` class to show an element only on a given interval of screen sizes (e.g. `.d-none.d-md-block.d-lg-none` shows the element only on medium and large devices).

Note that the changes to the grid breakpoints in v4 means that you'll need to go one breakpoint larger to achieve the same results. The new responsive utility classes don't attempt to accommodate less common cases where an element's visibility can't be expressed as a single contiguous range of viewport sizes; you will instead need to use custom CSS in such cases.<|MERGE_RESOLUTION|>--- conflicted
+++ resolved
@@ -164,11 +164,7 @@
 The navbar has been entirely rewritten in flexbox with improved support for alignment, responsiveness, and customization.
 
 - Responsive navbar behaviors are now applied to the `.navbar` class via the **required** `.navbar-expand-{breakpoint}` where you choose where to collapse the navbar. Previously this was a Less variable modification and required recompiling.
-<<<<<<< HEAD
-- `.navbar-default` is now `.navbar-light`, though `.navbar-dark` remains the same. **One of these is required on each navbar.** However, these classes no longer set `background-color`s; instead they essentiatlly only affect `color`.
-=======
-- `.navbar-default` is now `.navbar-light`, though `.navbar-inverse` remains the same. **One of these is required on each navbar.** However, these classes no longer set `background-color`s; instead they essentially only affect `color`.
->>>>>>> db732995
+- `.navbar-default` is now `.navbar-light`, though `.navbar-dark` remains the same. **One of these is required on each navbar.** However, these classes no longer set `background-color`s; instead they essentially only affect `color`.
 - Navbars now require a background declaration of some kind. Choose from our background utilities (`.bg-*`) or set your own with the light/inverse classes above [for mad customization]({{ site.baseurl }}/docs/{{ site.docs_version }}/components/navbar/#color-schemes).
 - Given flexbox styles, navbars can now use flexbox utilities for easy alignment options.
 - `.navbar-toggle` is now `.navbar-toggler` and has different styles and inner markup (no more three `<span>`s).
