--- conflicted
+++ resolved
@@ -11,12 +11,9 @@
 While Beta 2 saw the bulk of our breaking changes during the beta phase, but we still have a few that needed to be addressed in the Beta 3 release. These changes apply if you're updating to Beta 3 from Beta 2 or any older version of Bootstrap.
 
 - Removed the unused `$thumbnail-transition` variable. We weren't transitioning anything, so it was just extra code.
-<<<<<<< HEAD
-- Updated selector for input-based button groups. Instead of `[data-toggle="buttons"] { }` for style and behavior, we use the `data` attribute just for JS behaviors and rely on a new `.btn-group-toggle` class for styling.
-=======
 - Changed the CSS for managing multiple `background-image`s on custom form checkboxes and radios. Previously, the `.custom-control-indicator` element had the background color, gradient, and SVG icon. Customizing the background gradient meant replacing all of those every time you needed to change just one. Now, we have `.custom-control-indicator` for the fill and gradient and `.custom-control-indicator::before` handles the icon.
 - The npm package no longer includes any files other than our source and dist files; if you relied on them and were running our scripts via the `node_modules` folder, you should adapt your workflow.
->>>>>>> 7c10068c
+- Updated selector for input-based button groups. Instead of `[data-toggle="buttons"] { }` for style and behavior, we use the `data` attribute just for JS behaviors and rely on a new `.btn-group-toggle` class for styling.
 
 ## Beta 2 changes
 
