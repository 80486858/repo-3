---
layout: docs
title: Migrating to v4
description: Bootstrap 4 is a major rewrite of the entire project. The most notable changes are summarized below, followed by more specific changes to relevant components.
group: migration
toc: true
---

{% callout info %}
**Heads up!** This will be in flux as work on the v4 alphas progresses. Until then consider it incomplete, and we'd love pull requests to help keep it up to date.
{% endcallout %}

## Summary

Here are the big ticket items you'll want to be aware of when moving from v3 to v4.

### Browser support

- Dropped IE8, IE9, and iOS 6 support. v4 is now only IE10+ and iOS 7+. For sites needing either of those, use v3.
- Added official support for Android v5.0 Lollipop's Browser and WebView. Earlier versions of the Android Browser and WebView remain only unofficially supported.

### Global changes

- **Flexbox is enabled by default.** In general this means a move away from floats and more across our components.
- Switched from [Less](http://lesscss.org/) to [Sass](http://sass-lang.com/) for our source CSS files.
- Switched from `px` to `rem` as our primary CSS unit, though pixels are still used for media queries and grid behavior as device viewports are not affected by type size.
- Global font-size increased from `14px` to `16px`.
- Revamped grid tiers to add a fifth option (addressing smaller devices at `576px` and below) and removed the `-xs` infix from those classes. Example: `.col-6.col-sm-4.col-md-3`.
- Replaced the separate optional theme with configurable options via SCSS variables (e.g., `$enable-gradients: true`).
- Build system overhauled to use a series of npm scripts instead of Grunt. See `package.json` for all scripts, or our project readme for local development needs.
- Non-responsive usage of Bootstrap is no longer supported.
- Dropped the online Customizer in favor of more extensive setup documentation and customized builds.
- Added dozens of new [utility classes]({{ site.baseurl }}/docs/{{ site.docs_version }}/utilities/) for common CSS property-value pairs and margin/padding spacing shortcuts.

### Grid system

- **Moved to flexbox.**
  - Added support for flexbox in the grid mixins and predefined classes.
  - As part of flexbox, included support for vertical and horizontal alignment classes.
- **Updated grid class names and a new grid tier.**
  - Added a new `sm` grid tier below `768px` for more granular control. We now have `xs`, `sm`, `md`, `lg`, and `xl`. This also means every tier has been bumped up one level (so `.col-md-6` in v3 is now `.col-lg-6` in v4).
  - `xs` grid classes have been modified to not require the infix to more accurately represent that they start applying styles at `min-width: 0` and not a set pixel value. Instead of `.col-xs-6`, it's now `.col-6`. All other grid tiers require the infix (e.g., `sm`).
- **Updated grid sizes, mixins, and variables.**
  - Grid gutters now have a Sass map so you can specify specific gutter widths at each breakpoint.
  - Updated grid mixins to utilize a `make-col-ready` prep mixin and a `make-col` to set the `flex` and `max-width` for individual column sizing.
  - Changed grid system media query breakpoints and container widths to account for new grid tier and ensure columns are evenly divisible by `12` at their max width.
  - Grid breakpoints and container widths are now handled via Sass maps (`$grid-breakpoints` and `$container-max-widths`) instead of a handful of separate variables. These replace the `@screen-*` variables entirely and allow you to fully customize the grid tiers.
  - Media queries have also changed. Instead of repeating our media query declarations with the same value each time, we now have `@include media-breakpoint-up/down/only`. Now, instead of writing `@media (min-width: @screen-sm-min) { ... }`, you can write `@include media-breakpoint-up(sm) { ... }`.

### Components

- **Dropped panels, thumbnails, and wells** for a new all-encompassing component, [cards]({{ site.baseurl }}/docs/{{ site.docs_version }}/components/cards/).
- **Dropped the Glyphicons icon font.** If you need icons, some options are:
  - the upstream version of [Glyphicons](https://glyphicons.com/)
  - [Octicons](https://octicons.github.com/)
  - [Font Awesome](http://fontawesome.io/)
  - See the [Extend page]({{ site.baseurl }}/docs/{{ site.docs_version }}/extend) for a list of alternatives. Have additional suggestions? Please open an issue or PR.
- Dropped the Affix jQuery plugin.
  - We recommend using `position: sticky` instead. [See the HTML5 Please entry](http://html5please.com/#sticky) for details and specific polyfill recommendations. One suggestion is to use an `@supports` rule for implementing it (e.g., `@supports (position: sticky) { ... }`)/
  - If you were using Affix to apply additional, non-`position` styles, the polyfills might not support your use case. One option for such uses is the third-party [ScrollPos-Styler](https://github.com/acch/scrollpos-styler) library.
- **Dropped the pager component** as it was essentially slightly customized buttons.
- **Refactored nearly all components** to use more un-nested class selectors instead of over-specific children selectors.

## By component

This list highlights key changes by component between v3.x.x and v4.0.0.

### Reboot

New to Bootstrap 4 is the [Reboot]({{ site.baseurl }}/docs/{{ site.docs_version }}/content/reboot/), a new stylesheet that builds on Normalize with our own somewhat opinionated reset styles. Selectors appearing in this file only use elements—there are no classes here. This isolates our reset styles from our component styles for a more modular approach. Some of the most important resets this includes are the `box-sizing: border-box` change, moving from `em` to `rem` units on many elements, link styles, and many form element resets.

### Typography

- Moved all `.text-` utilities to the `_utilities.scss` file.
- Dropped `.page-header` as, aside from the border, all its styles can be applied via utilities.
- `.dl-horizontal` has been dropped. Instead, use `.row` on `<dl>` and use grid column classes (or mixins) on its `<dt>` and `<dd>` children.
- Custom `<blockquote>` styling has moved to classes—`.blockquote` and the `.blockquote-reverse` modifier.
- `.list-inline` now requires that its children list items have the new `.list-inline-item` class applied to them.

### Images

- Renamed `.img-responsive` to `.img-fluid`.
- Renamed `.img-rounded` to `.rounded`
- Renamed `.img-circle` to `.rounded-circle`

### Tables

- Nearly all instances of the `>` selector have been removed, meaning nested tables will now automatically inherit styles from their parents. This greatly simplifies our selectors and potential customizations.
- Responsive tables no longer require a wrapping element. Instead, just put the `.table-responsive` right on the `<table>`.
- Renamed `.table-condensed` to `.table-sm` for consistency.
- Added a new `.table-inverse` option.
- Added table header modifiers: `.thead-default` and `.thead-inverse`.
- Renamed contextual classes to have a `.table-`-prefix. Hence `.active`, `.success`, `.warning`, `.danger` and `.table-info` to `.table-active`, `.table-success`, `.table-warning`, `.table-danger` and `.table-info`.

### Forms

- Moved element resets to the `_reboot.scss` file.
- Renamed `.control-label` to `.form-control-label`.
- Renamed `.input-lg` and `.input-sm` to `.form-control-lg` and `.form-control-sm`, respectively.
- Dropped `.form-group-*` classes for simplicity's sake. Use `.form-control-*` classes instead now.
- Dropped `.help-block` and replaced it with `.form-text` for block-level help text. For inline help text and other flexible options, use utility classes like `.text-muted`.
- Horizontal forms overhauled:
  - Dropped the `.form-horizontal` class requirement.
  - `.form-group` no longer applies styles from the `.row` via mixin, so `.row` is now required for horizontal grid layouts (e.g., `<div class="form-group row">`).
  - Added new `.form-control-label` class to vertically center labels with `.form-control`s.
  - Added new `.form-row` for compact form layouts with the grid classes (swap your `.row` for a `.form-row` and go).
- Added custom forms support (for checkboxes, radios, selects, and file inputs).
- Renamed `.has-error` to `.has-danger`.
<<<<<<< HEAD
- Added HTML5 form validation support via CSS's `:invalid` and `:valid` pseudo-classes.
=======
- Renamed `.form-control-static` to `.form-control-plaintext`.
>>>>>>> 658fbd5c

### Buttons

- Renamed `.btn-default` to `.btn-secondary`.
- Dropped the `.btn-xs` class entirely as `.btn-sm` is proportionally much smaller than v3's.
- The [stateful button](https://getbootstrap.com/javascript/#buttons-methods) feature of the `button.js` jQuery plugin has been dropped. This includes the `$().button(string)` and `$().button('reset')` methods. We advise using a tiny bit of custom JavaScript instead, which will have the benefit of behaving exactly the way you want it to.
  - Note that the other features of the plugin (button checkboxes, button radios, single-toggle buttons) have been retained in v4.
- Change buttons' `[disabled]` to `:disabled` as IE9+ supports `:disabled`. However `fieldset[disabled]` is still necessary because [native disabled fieldsets are still buggy in IE11](https://developer.mozilla.org/en-US/docs/Web/HTML/Element/fieldset#Browser_compatibility).

### Button group

- Rewrote component with flexbox.
- Removed `.btn-group-justified`.
- Dropped the `.btn-group-xs` class entirely given removal of `.btn-xs`.
- Removed explicit spacing between button groups in button toolbars; use margin utilities now.
- Improved documentation for use with other components.

### Dropdowns

- Switched from parent selectors to singular classes for all components, modifiers, etc.
- Simplified dropdown styles to no longer ship with upward or downward facing arrows attached to the dropdown menu.
- Dropdowns can be built with `<div>`s or `<ul>`s now.
- Rebuilt dropdown styles and markup to provide easy, built-in support for `<a>` and `<button>` based dropdown items.
- Renamed `.divider` to `.dropdown-divider`.
- Dropdown items now require `.dropdown-item`.
- Dropdown toggles no longer require an explicit `<span class="caret"></span>`; this is now provided automatically via CSS's `::after` on `.dropdown-toggle`.

### Grid system

- Added a new `576px` grid breakpoint as `sm`, meaning there are now five total tiers (`xs`, `sm`, `md`, `lg`, and `xl`).
- Renamed the responsive grid modifier classes from `.col-{breakpoint}-{modifier}-{size}` to `.{modifier}-{breakpoint}-{size}` for simpler grid classes. For example, instead of `.col-md-3.col-md-push-9` it's `.col-md-3.push-md-9`.
- Added flexbox utility classes for grid system and components.

### List groups

- Rewrote component with flexbox.
- Replaced `a.list-group-item` with an explicit class, `.list-group-item-action`, for styling link and button versions of list group items.
- Added `.list-group-flush` class for use with cards.

### Modal

- Rewrote component with flexbox.
- Given move to flexbox, alignment of dismiss icons in the header is likely broken as we're no longer using floats. Floated content comes first, but with flexbox that's no longer the case. Update your dismiss icons to come after modal titles to fix.
- The `remote` option (which could be used to automatically load and inject external content into a modal) and the corresponding `loaded.bs.modal` event were removed. We recommend instead using client-side templating or a data binding framework, or calling [jQuery.load](https://api.jquery.com/load/) yourself.

### Navs

- Rewrote component with flexbox.
- Dropped nearly all `>` selectors for simpler styling via un-nested classes.
- Instead of HTML-specific selectors like `.nav > li > a`, we use separate classes for `.nav`s, `.nav-item`s, and `.nav-link`s. This makes your HTML more flexible while bringing along increased extensibility.

### Navbar

The navbar has been entirely rewritten in flexbox with improved support for alignment, responsiveness, and customization.

- Responsive navbar behaviors are now applied to the `.navbar` class via the **required** `.navbar-expand-{breakpoint}` where you choose where to collapse the navbar. Previously this was a Less variable modification and required recompiling.
- `.navbar-default` is now `.navbar-light`, though `.navbar-inverse` remains the same. **One of these is required on each navbar.** However, these classes no longer set `background-color`s; instead they essentiatlly only affect `color`.
- Navbars now require a background declaration of some kind. Choose from our background utilities (`.bg-*`) or set your own with the light/inverse classes above [for mad customization]({{ site.baseurl }}/docs/{{ site.docs_version }}/components/navbar/#color-schemes).
- Given flexbox styles, navbars can now use flexbox utilities for easy alignment options.
- `.navbar-toggle` is now `.navbar-toggler` and has different styles and inner markup (no more three `<span>`s).
- Dropped the `.navbar-form` class entirely. It's no longer necessary; instead, just use `.form-inline` and apply margin utilities as necessary.
- Navbars no longer include `margin-bottom` or `border-radius` by default. Use utilities as necessary.
- All examples featuring navbars have been updated to include new markup.

### Pagination

- Rewrote component with flexbox.
- Explicit classes (`.page-item`, `.page-link`) are now required on the descendants of `.pagination`s
- Dropped the `.pager` component entirely as it was little more than customized outline buttons.

### Breadcrumbs

- An explicit class, `.breadcrumb-item`, is now required on the descendants of `.breadcrumb`s

### Labels and badges

- Renamed `.label` to `.badge` to disambiguate from the `<label>` element.
- Dropped the `.badge` component as it was nearly identical to labels. Use the `.badge-pill` modifier together with the label component instead for that rounded look.
- Badges are no longer floated automatically in list groups and other components. Utility classes are now required for that.

### Panels, thumbnails, and wells

Dropped entirely for the new card component.

### Panels

- `.panel` to `.card`, now built with flexbox.
- `.panel-default` removed and no replacement.
- `.panel-group` removed and no replacement. `.card-group` is not a replacement, it is different.
- `.panel-heading` to `.card-header`
- `.panel-title` to `.card-title`. Depending on the desired look, you may also want to use [heading elements or classes]({{ site.baseurl }}/docs/{{ site.docs_version }}/content/typography/#headings) (e.g. `<h3>`, `.h3`) or bold elements or classes (e.g. `<strong>`, `<b>`, [`.font-weight-bold`]({{ site.baseurl }}/docs/{{ site.docs_version }}/utilities/typography/#font-weight-and-italics)). Note that `.card-title`, while similarly named, produces a different look than `.panel-title`.
- `.panel-body` to `.card-block`
- `.panel-footer` to `.card-footer`
- `.panel-primary` to `.card-primary` and `.card-inverse` (or use `.bg-primary` on `.card-header`)
- `.panel-success` to `.card-success` and `.card-inverse` (or use `.bg-success` on `.card-header`)
- `.panel-info` to `.card-info` and `.card-inverse` (or use `.bg-info` on `.card-header`)
- `.panel-warning` to `.card-warning` and `.card-inverse` (or use `.bg-warning` on `.card-header`)
- `.panel-danger` to `.card-danger` and `.card-inverse` (or use `.bg-danger` on `.card-header`)

### Carousel

- Overhauled the entire component to simplify design and styling. We have fewer styles for you to override, new indicators, and new icons.
- All CSS has been un-nested and renamed, ensuring each class is prefixed with `.carousel-`.
  - For carousel items, `.next`, `.prev`, `.left`, and `.right` are now `.carousel-item-next`, `.carousel-item-prev`, `.carousel-item-left`, and `.carousel-item-right`.
  - `.item` is also now `.carousel-item`.
  - For prev/next controls, `.carousel-control.right` and `.carousel-control.left` are now `.carousel-control-right` and `.carousel-control-left`, meaning they no longer require a specific base class.
- Removed all responsive styling, deferring to utilities (e.g., showing captions on certain viewports) and custom styles as needed.
- Removed image overrides for images in carousel items, deferring to utilities.
- Tweaked the Carousel example to include the new markup and styles.

### Tables

- Removed support for styled nested tables. All table styles are now inherited in v4 for simpler selectors.
- Added inverse table variant.

### Utilities

- **Display, hidden, and more:**
  - Made display utilities responsive (e.g., `.d-none` and `d-{sm,md,lg,xl}-none`).
  - Dropped the bulk of `.hidden-*` utilities for new [display utilities](({{ site.baseurl }}/docs/{{ site.docs_version }}/utilities/display/). For example, instead of `.hidden-sm-up`, use `.d-sm-none`. Renamed the `.hidden-print` utilities to use the display utility naming scheme. [More info under the Responsive utilities section of this page.](#responsive-utilities)
  - Added `.float-{sm,md,lg,xl}-{left,right,none}` classes for responsive floats and removed `.pull-left` and `.pull-right` since they're redundant to `.float-left` and `.float-right`.
- **Type:**
  - Added responsive variations to our text alignment classes `.text-{sm,md,lg,xl}-{left,center,right}`.
- **Alignment and spacing:**
  - Added new [responsive margin and padding utilities]({{ site.baseurl }}/docs/{{ site.docs_version }}/utilities/spacing/) for all sides, plus vertical and horizontal shorthands.
  - Added boatload of [flexbox utilities]({{ site.baseurl }}/docs/{{ site.docs_version }}/utilities/flexbox/).
  - Dropped `.center-block` for the new `.mx-auto` class.

### Vendor prefix mixins

Bootstrap 3's [vendor prefix](http://webdesign.about.com/od/css/a/css-vendor-prefixes.htm) mixins, which were deprecated in v3.2.0, have been removed in Bootstrap 4. Since we use [Autoprefixer](https://github.com/postcss/autoprefixer), they're no longer necessary.

Removed the following mixins: `animation`, `animation-delay`, `animation-direction`, `animation-duration`, `animation-fill-mode`, `animation-iteration-count`, `animation-name`, `animation-timing-function`, `backface-visibility`, `box-sizing`, `content-columns`, `hyphens`, `opacity`, `perspective`, `perspective-origin`, `rotate`, `rotateX`, `rotateY`, `scale`, `scaleX`, `scaleY`, `skew`, `transform-origin`, `transition-delay`, `transition-duration`, `transition-property`, `transition-timing-function`, `transition-transform`, `translate`, `translate3d`, `user-select`

## Documentation

Our documentation received an upgrade across the board as well. Here's the low down:

- We're still using Jekyll, but we have plugins in the mix:
  - `bugify.rb` is used to efficiently list out the entries on our [browser bugs]({{ site.baseurl }}/docs/{{ site.docs_version }}/browser-bugs/) page.
  - `example.rb` is a custom fork of the default `highlight.rb` plugin, allowing for easier example-code handling.
  - `callout.rb` is a similar custom fork of that, but designed for our special docs callouts.
  - `markdown-block.rb` is used to to render Markdown snippets within HTML elements like tables.
  - [jekyll-toc](https://github.com/toshimaru/jekyll-toc) is used to generate our table of contents.
- All docs content has been rewritten in Markdown (instead of HTML) for easier editing.
- Pages have been reorganized for simpler content and a more approachable hierarchy.
- We moved from regular CSS to SCSS to take full advantage of Bootstrap's variables, mixins, and more.

### Responsive utilities

All `@screen-` variables have been removed in v4.0.0. Use the `media-breakpoint-up()`, `media-breakpoint-down()`, or `media-breakpoint-only()` Sass mixins or the `$grid-breakpoints` Sass map instead.

Our responsive utility classes have largely been removed in favor of explicit `display` utilities.

- The `.hidden` and `.show` classes have been removed because they conflicted with jQuery's `$(...).hide()` and `$(...).show()` methods. Instead, try toggling the `[hidden]` attribute or use inline styles like `style="display: none;"` and `style="display: block;"`.
- All `.hidden-` classes have been removed, save for the print utilities which have been renamed.
  - Removed from v3: `.hidden-xs` `.hidden-sm` `.hidden-md` `.hidden-lg` `.visible-xs-block` `.visible-xs-inline` `.visible-xs-inline-block` `.visible-sm-block` `.visible-sm-inline` `.visible-sm-inline-block` `.visible-md-block` `.visible-md-inline` `.visible-md-inline-block` `.visible-lg-block` `.visible-lg-inline` `.visible-lg-inline-block`
  - Removed from v4 alphas: `.hidden-xs-up` `.hidden-xs-down` `.hidden-sm-up` `.hidden-sm-down` `.hidden-md-up` `.hidden-md-down` `.hidden-lg-up` `.hidden-lg-down`
- Print utilities no longer start with `.hidden-` or `.visible-`, but with `.d-print-`.
  - Old names: `.visible-print-block`, `.visible-print-inline`, `.visible-print-inline-block`, `.hidden-print`
  - New classes: `.d-print-block`, `.d-print-inline`, `.d-print-inline-block`, `.d-print-none`

Rather than using explicit `.visible-*` classes, you make an element visible by simply not hiding it at that screen size. You can combine one `.d-*-none` class with one `.d-*-block` class to show an element only on a given interval of screen sizes (e.g. `.d-none.d-md-block.d-lg-none` shows the element only on medium and large devices).

Note that the changes to the grid breakpoints in v4 means that you'll need to go one breakpoint larger to achieve the same results. The new responsive utility classes don't attempt to accommodate less common cases where an element's visibility can't be expressed as a single contiguous range of viewport sizes; you will instead need to use custom CSS in such cases.<|MERGE_RESOLUTION|>--- conflicted
+++ resolved
@@ -105,12 +105,9 @@
   - Added new `.form-control-label` class to vertically center labels with `.form-control`s.
   - Added new `.form-row` for compact form layouts with the grid classes (swap your `.row` for a `.form-row` and go).
 - Added custom forms support (for checkboxes, radios, selects, and file inputs).
+- Added HTML5 form validation support via CSS's `:invalid` and `:valid` pseudo-classes.
 - Renamed `.has-error` to `.has-danger`.
-<<<<<<< HEAD
-- Added HTML5 form validation support via CSS's `:invalid` and `:valid` pseudo-classes.
-=======
 - Renamed `.form-control-static` to `.form-control-plaintext`.
->>>>>>> 658fbd5c
 
 ### Buttons
 
