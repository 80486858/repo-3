--- conflicted
+++ resolved
@@ -60,15 +60,9 @@
   <h3>Within pills</h3>
   <div class="bs-example">
     <ul class="nav nav-pills" role="tablist">
-<<<<<<< HEAD
-      <li class="active"><a href="#">Regular link</a></li>
-      <li class="dropdown">
-        <a id="drop4" role="button" data-toggle="dropdown" href="#">Dropdown</a>
-=======
       <li role="presentation" class="active"><a href="#">Regular link</a></li>
       <li role="presentation" class="dropdown">
-        <a id="drop4" role="button" data-toggle="dropdown" href="#">Dropdown <span class="caret"></span></a>
->>>>>>> 643effe3
+        <a id="drop4" role="button" data-toggle="dropdown" href="#">Dropdown</a>
         <ul id="menu1" class="dropdown-menu" role="menu" aria-labelledby="drop4">
           <li role="presentation"><a role="menuitem" tabindex="-1" href="http://twitter.com/fat">Action</a></li>
           <li role="presentation"><a role="menuitem" tabindex="-1" href="http://twitter.com/fat">Another action</a></li>
@@ -77,13 +71,8 @@
           <li role="presentation"><a role="menuitem" tabindex="-1" href="http://twitter.com/fat">Separated link</a></li>
         </ul>
       </li>
-<<<<<<< HEAD
-      <li class="dropdown">
+      <li role="presentation" class="dropdown">
         <a id="drop5" role="button" data-toggle="dropdown" href="#">Dropdown 2</a>
-=======
-      <li role="presentation" class="dropdown">
-        <a id="drop5" role="button" data-toggle="dropdown" href="#">Dropdown 2 <span class="caret"></span></a>
->>>>>>> 643effe3
         <ul id="menu2" class="dropdown-menu" role="menu" aria-labelledby="drop5">
           <li role="presentation"><a role="menuitem" tabindex="-1" href="http://twitter.com/fat">Action</a></li>
           <li role="presentation"><a role="menuitem" tabindex="-1" href="http://twitter.com/fat">Another action</a></li>
@@ -92,13 +81,8 @@
           <li role="presentation"><a role="menuitem" tabindex="-1" href="http://twitter.com/fat">Separated link</a></li>
         </ul>
       </li>
-<<<<<<< HEAD
-      <li class="dropdown">
+      <li role="presentation" class="dropdown">
         <a id="drop6" role="button" data-toggle="dropdown" href="#">Dropdown 3</a>
-=======
-      <li role="presentation" class="dropdown">
-        <a id="drop6" role="button" data-toggle="dropdown" href="#">Dropdown 3 <span class="caret"></span></a>
->>>>>>> 643effe3
         <ul id="menu3" class="dropdown-menu" role="menu" aria-labelledby="drop6">
           <li role="presentation"><a role="menuitem" tabindex="-1" href="http://twitter.com/fat">Action</a></li>
           <li role="presentation"><a role="menuitem" tabindex="-1" href="http://twitter.com/fat">Another action</a></li>
