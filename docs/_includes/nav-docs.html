<header class="navbar navbar-static-top bd-sidebar" id="top" role="banner">
  <a href="{{ site.baseurl }}/" class="navbar-brand">
    Bootstrap
  </a>

  <button class="navbar-toggler hidden-sm-up" type="button" data-toggle="collapse" data-target="#docsNavbarContent">
    &#9776;
  </button>

  <form class="bd-search hidden-sm-down">
    <input type="text" class="form-control" id="search-input" placeholder="Search...">
    <ul class="dropdown-menu bd-search-results" id="search-results"></ul>
  </form>

<<<<<<< HEAD
  <nav class="bs-docs-links collapse navbar-toggleable-xs" id="docsNavbarContent">
=======
  <nav class="bd-links collapse in hidden-xs-down" id="docsNavbarContent">
>>>>>>> 06c2862d
    {% for group in site.data.nav %}
      {% assign link = group.pages | first %}
      {% assign slug = group.title | downcase | replace: ' ', '-' || page.title | downcase | replace: ' ', '-' %}
      {% assign active = nil %}

      {% if page.url contains slug %}
        {% assign active = 'active' %}
      {% endif %}

      <div class="bd-toc-item {{ active }}">
        <a class="bd-toc-link" href="{{ site.baseurl }}/{{ group.title | downcase | replace: ' ', '-' }}/{{ link.title | downcase | replace: ' ', '-' || page.title | downcase | replace: ' ', '-'  }}">
          {{ group.title }}
        </a>

        <ul class="nav bd-sidenav">
          {% for doc in group.pages %}
            {% assign slug = doc.title | downcase | replace: ' ', '-' %}
            {% assign active = nil %}

            {% if page.url contains slug %}
              {% assign active = 'active bd-sidenav-active' %}
            {% endif %}

            <li class="{{ active }}">
              <a href="{{ site.baseurl }}/{{ group.title | downcase | replace: ' ', '-' }}/{{ doc.title | downcase | replace: ' ', '-' }}">
                {{ doc.title }}
              </a>

              {% unless doc.sections == nil %}
                <ul class="nav">
                  {% for section in doc.sections %}
                    <li>
                      <a href="#{{ section.title | downcase | replace: ' ', '-' }}">
                        {{ section.title }}
                      </a>
                    </li>
                  {% endfor %}
                </ul>
              {% endunless %}
            </li>
          {% endfor %}
        </ul>
      </div>
    {% endfor %}
  </nav>
</header><|MERGE_RESOLUTION|>--- conflicted
+++ resolved
@@ -12,11 +12,7 @@
     <ul class="dropdown-menu bd-search-results" id="search-results"></ul>
   </form>
 
-<<<<<<< HEAD
-  <nav class="bs-docs-links collapse navbar-toggleable-xs" id="docsNavbarContent">
-=======
-  <nav class="bd-links collapse in hidden-xs-down" id="docsNavbarContent">
->>>>>>> 06c2862d
+  <nav class="bd-links collapse navbar-toggleable-xs" id="docsNavbarContent">
     {% for group in site.data.nav %}
       {% assign link = group.pages | first %}
       {% assign slug = group.title | downcase | replace: ' ', '-' || page.title | downcase | replace: ' ', '-' %}
