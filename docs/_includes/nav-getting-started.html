<li>
  <a href="#download">Download Bootstrap</a>
  <ul class="nav">
    <li><a href="#download-options">Download options</a></li>
    <li><a href="#download-cdn">Bootstrap CDN</a></li>
  </ul>
</li>
<li>
  <a href="#whats-included">What's included</a>
</li>
<li>
<<<<<<< HEAD
  <a href="#template">Basic template</a>
=======
  <a href="#browsers">Browser support</a>
</li>
<li>
  <a href="#examples">Templates and examples</a>
  <ul class="nav">
    <li><a href="#examples-template">HTML template</a></li>
    <li><a href="#examples-list">List of examples</a></li>
  </ul>
>>>>>>> bfebf0e4
</li>
<li>
  <a href="#license-faqs">License FAQs</a>
</li>
<li>
  <a href="#customizing">Customizing Bootstrap</a>
</li><|MERGE_RESOLUTION|>--- conflicted
+++ resolved
@@ -9,18 +9,10 @@
   <a href="#whats-included">What's included</a>
 </li>
 <li>
-<<<<<<< HEAD
   <a href="#template">Basic template</a>
-=======
-  <a href="#browsers">Browser support</a>
 </li>
 <li>
-  <a href="#examples">Templates and examples</a>
-  <ul class="nav">
-    <li><a href="#examples-template">HTML template</a></li>
-    <li><a href="#examples-list">List of examples</a></li>
-  </ul>
->>>>>>> bfebf0e4
+  <a href="#browsers">Browser support</a>
 </li>
 <li>
   <a href="#license-faqs">License FAQs</a>
