--- conflicted
+++ resolved
@@ -1,5 +1,5 @@
 <header class="navbar navbar-light navbar-toggleable-md bd-navbar">
-  <nav class="container">
+  <nav class="container w-100">
     {% comment %}
     <nav class="nav navbar-nav float-right">
       <div class="nav-item dropdown">
@@ -25,46 +25,6 @@
     </nav>
     {% endcomment %}
 
-<<<<<<< HEAD
-    <nav>
-      <div class="clearfix">
-        <button class="navbar-toggler pull-xs-right hidden-sm-up" type="button" data-toggle="collapse" data-target="#bd-main-nav" aria-controls="bd-main-nav" aria-expanded="false" aria-label="Toggle navigation">
-          &#9776;
-        </button>
-        <a class="navbar-brand hidden-sm-up" href="{{ site.baseurl }}/">
-          Bootstrap
-        </a>
-      </div>
-      <div class="collapse navbar-toggleable-xs" id="bd-main-nav">
-        <ul class="nav navbar-nav">
-          <li class="nav-item active">
-            <a class="nav-item nav-link {% if page.layout == "home" %}active{% endif %}" href="{{ site.baseurl }}/" onclick="ga('send', 'event', 'Navbar', 'Community links', 'Bootstrap');">Bootstrap</a>
-          </li>
-          <li class="nav-item">
-            <a class="nav-item nav-link {% if page.layout == "docs" %}active{% endif %}" href="{{ site.baseurl }}/getting-started/introduction/" onclick="ga('send', 'event', 'Navbar', 'Community links', 'Docs');">Documentation</a>
-          </li>
-          <li class="nav-item">
-            <a class="nav-item nav-link {% if page.title == "Examples" %}active{% endif %}" href="{{ site.baseurl }}/examples/" onclick="ga('send', 'event', 'Navbar', 'Community links', 'Examples');">Examples</a>
-          </li>
-          <li class="nav-item">
-            <a class="nav-item nav-link" href="{{ site.themes }}" onclick="ga('send', 'event', 'Navbar', 'Community links', 'Themes');">Themes</a>
-          </li>
-          <li class="nav-item">
-            <a class="nav-item nav-link" href="{{ site.expo }}" onclick="ga('send', 'event', 'Navbar', 'Community links', 'Expo');">Expo</a>
-          </li>
-          <li class="nav-item">
-            <a class="nav-item nav-link" href="{{ site.blog }}" onclick="ga('send', 'event', 'Navbar', 'Community links', 'Blog');">Blog</a>
-          </li>
-        </ul>
-
-        <form class="bd-search hidden-sm-down pull-md-right">
-          <input type="text" class="form-control" id="search-input" placeholder="Search..." autocomplete="off">
-          <div class="dropdown-menu bd-search-results" id="search-results"></div>
-        </form>
-      </div>
-    </nav>
-  </div>
-=======
     <div class="d-flex justify-content-between hidden-lg-up">
       <a class="navbar-brand" href="{{ site.baseurl }}/">
         Bootstrap
@@ -76,26 +36,30 @@
 
     <div class="collapse navbar-collapse" id="bd-main-nav">
       <ul class="nav navbar-nav">
-        <li class="nav-item active">
-          <a class="nav-item nav-link {% if page.layout == "home" %}active{% endif %}" href="{{ site.baseurl }}/" onclick="ga('send', 'event', 'Navbar', 'Community links', 'Bootstrap');">Bootstrap</a>
+        <li class="nav-item  {% if page.layout == "home" %}active{% endif %}">
+          <a class="nav-link" href="{{ site.baseurl }}/" onclick="ga('send', 'event', 'Navbar', 'Community links', 'Bootstrap');">Bootstrap</a>
+        </li>
+        <li class="nav-item {% if page.layout == "docs" %}active{% endif %}">
+          <a class="nav-link" href="{{ site.baseurl }}/getting-started/introduction/" onclick="ga('send', 'event', 'Navbar', 'Community links', 'Docs');">Documentation</a>
+        </li>
+        <li class="nav-item {% if page.title == "Examples" %}active{% endif %}">
+          <a class="nav-link" href="{{ site.baseurl }}/examples/" onclick="ga('send', 'event', 'Navbar', 'Community links', 'Examples');">Examples</a>
         </li>
         <li class="nav-item">
-          <a class="nav-item nav-link {% if page.layout == "docs" %}active{% endif %}" href="{{ site.baseurl }}/getting-started/introduction/" onclick="ga('send', 'event', 'Navbar', 'Community links', 'Docs');">Documentation</a>
+          <a class="nav-link" href="{{ site.themes }}" onclick="ga('send', 'event', 'Navbar', 'Community links', 'Themes');">Themes</a>
         </li>
         <li class="nav-item">
-          <a class="nav-item nav-link {% if page.title == "Examples" %}active{% endif %}" href="{{ site.baseurl }}/examples/" onclick="ga('send', 'event', 'Navbar', 'Community links', 'Examples');">Examples</a>
+          <a class="nav-link" href="{{ site.expo }}" onclick="ga('send', 'event', 'Navbar', 'Community links', 'Expo');">Expo</a>
         </li>
         <li class="nav-item">
-          <a class="nav-item nav-link" href="{{ site.themes }}" onclick="ga('send', 'event', 'Navbar', 'Community links', 'Themes');">Themes</a>
-        </li>
-        <li class="nav-item">
-          <a class="nav-item nav-link" href="{{ site.expo }}" onclick="ga('send', 'event', 'Navbar', 'Community links', 'Expo');">Expo</a>
-        </li>
-        <li class="nav-item">
-          <a class="nav-item nav-link" href="{{ site.blog }}" onclick="ga('send', 'event', 'Navbar', 'Community links', 'Blog');">Blog</a>
+          <a class="nav-link" href="{{ site.blog }}" onclick="ga('send', 'event', 'Navbar', 'Community links', 'Blog');">Blog</a>
         </li>
       </ul>
+
+      <form class="bd-search">
+        <input type="text" class="form-control" id="search-input" placeholder="Search..." autocomplete="off">
+        <div class="dropdown-menu bd-search-results" id="search-results"></div>
+      </form>
     </div>
   </nav>
->>>>>>> e1e621be
 </header>