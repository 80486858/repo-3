<header class="navbar navbar-light navbar-static-top bd-navbar">
  <div class="container">
    {% comment %}
    <nav class="nav navbar-nav float-xs-right">
      <div class="nav-item dropdown">
        <a class="nav-item nav-link dropdown-toggle" href="#" id="bd-versions" data-toggle="dropdown" aria-haspopup="true" aria-expanded="false">
          v{{ site.current_version }}
        </a>
        <div class="dropdown-menu dropdown-menu-right" aria-labelledby="bd-versions">
          <a class="dropdown-item" href="#">v4.0.0-alpha.2</a>
          <a class="dropdown-item" href="#">v3.3.5</a>
          <a class="dropdown-item" href="#">v3.3.4</a>
          <a class="dropdown-item" href="#">v3.3.2</a>
          <a class="dropdown-item" href="#">v3.3.1</a>
          <a class="dropdown-item" href="#">v3.3.0</a>
          <a class="dropdown-item" href="#">v3.2.0</a>
          <a class="dropdown-item" href="#">v3.1.1</a>
          <a class="dropdown-item" href="#">v3.1.0</a>
          <a class="dropdown-item" href="#">v3.0.3</a>
          <a class="dropdown-item" href="#">v3.0.2</a>
          <a class="dropdown-item" href="#">v3.0.1</a>
          <a class="dropdown-item" href="#">v3.0.0</a>
        </div>
      </div>
    </nav>
    {% endcomment %}

    <nav>
      <div class="clearfix">
<<<<<<< HEAD
        <button class="navbar-toggler float-xs-right hidden-sm-up" type="button" data-toggle="collapse" data-target="#bd-main-nav" aria-controls="bd-main-nav" aria-expanded="false" aria-label="Toggle navigation">
          &#9776;
        </button>
=======
        <button class="navbar-toggler pull-xs-right hidden-sm-up" type="button" data-toggle="collapse" data-target="#bd-main-nav" aria-controls="bd-main-nav" aria-expanded="false" aria-label="Toggle navigation"></button>
>>>>>>> f49a7a2a
        <a class="navbar-brand hidden-sm-up" href="{{ site.baseurl }}/">
          Bootstrap
        </a>
      </div>
      <div class="collapse navbar-toggleable-xs" id="bd-main-nav">
        <ul class="nav navbar-nav">
          <li class="nav-item active">
            <a class="nav-item nav-link {% if page.layout == "home" %}active{% endif %}" href="{{ site.baseurl }}/" onclick="ga('send', 'event', 'Navbar', 'Community links', 'Bootstrap');">Bootstrap</a>
          </li>
          <li class="nav-item">
            <a class="nav-item nav-link {% if page.layout == "docs" %}active{% endif %}" href="{{ site.baseurl }}/getting-started/introduction/" onclick="ga('send', 'event', 'Navbar', 'Community links', 'Docs');">Documentation</a>
          </li>
          <li class="nav-item">
            <a class="nav-item nav-link {% if page.title == "Examples" %}active{% endif %}" href="{{ site.baseurl }}/examples/" onclick="ga('send', 'event', 'Navbar', 'Community links', 'Examples');">Examples</a>
          </li>
          <li class="nav-item">
            <a class="nav-item nav-link" href="{{ site.themes }}" onclick="ga('send', 'event', 'Navbar', 'Community links', 'Themes');">Themes</a>
          </li>
          <li class="nav-item">
            <a class="nav-item nav-link" href="{{ site.expo }}" onclick="ga('send', 'event', 'Navbar', 'Community links', 'Expo');">Expo</a>
          </li>
          <li class="nav-item">
            <a class="nav-item nav-link" href="{{ site.blog }}" onclick="ga('send', 'event', 'Navbar', 'Community links', 'Blog');">Blog</a>
          </li>
        </ul>
      </div>
    </nav>
  </div>
</header><|MERGE_RESOLUTION|>--- conflicted
+++ resolved
@@ -27,13 +27,7 @@
 
     <nav>
       <div class="clearfix">
-<<<<<<< HEAD
-        <button class="navbar-toggler float-xs-right hidden-sm-up" type="button" data-toggle="collapse" data-target="#bd-main-nav" aria-controls="bd-main-nav" aria-expanded="false" aria-label="Toggle navigation">
-          &#9776;
-        </button>
-=======
-        <button class="navbar-toggler pull-xs-right hidden-sm-up" type="button" data-toggle="collapse" data-target="#bd-main-nav" aria-controls="bd-main-nav" aria-expanded="false" aria-label="Toggle navigation"></button>
->>>>>>> f49a7a2a
+        <button class="navbar-toggler float-xs-right hidden-sm-up" type="button" data-toggle="collapse" data-target="#bd-main-nav" aria-controls="bd-main-nav" aria-expanded="false" aria-label="Toggle navigation"></button>
         <a class="navbar-brand hidden-sm-up" href="{{ site.baseurl }}/">
           Bootstrap
         </a>
