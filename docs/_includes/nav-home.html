<header class="navbar navbar-toggleable-md navbar-light bd-navbar">
  <nav class="container">
    {% comment %}
    <nav class="nav navbar-nav float-right">
      <div class="nav-item dropdown">
        <a class="nav-item nav-link dropdown-toggle" href="#" id="bd-versions" data-toggle="dropdown" aria-haspopup="true" aria-expanded="false">
          v{{ site.current_version }}
        </a>
        <div class="dropdown-menu dropdown-menu-right" aria-labelledby="bd-versions">
          <a class="dropdown-item" href="#">v4.0.0-alpha.2</a>
          <a class="dropdown-item" href="#">v3.3.5</a>
          <a class="dropdown-item" href="#">v3.3.4</a>
          <a class="dropdown-item" href="#">v3.3.2</a>
          <a class="dropdown-item" href="#">v3.3.1</a>
          <a class="dropdown-item" href="#">v3.3.0</a>
          <a class="dropdown-item" href="#">v3.2.0</a>
          <a class="dropdown-item" href="#">v3.1.1</a>
          <a class="dropdown-item" href="#">v3.1.0</a>
          <a class="dropdown-item" href="#">v3.0.3</a>
          <a class="dropdown-item" href="#">v3.0.2</a>
          <a class="dropdown-item" href="#">v3.0.1</a>
          <a class="dropdown-item" href="#">v3.0.0</a>
        </div>
      </div>
    </nav>
    {% endcomment %}

<<<<<<< HEAD
    <nav>
      <div class="clearfix">
        <button class="navbar-toggler float-xs-right hidden-sm-up" type="button" data-toggle="collapse" data-target="#bd-main-nav" aria-controls="bd-main-nav" aria-expanded="false" aria-label="Toggle navigation"></button>
        <a class="navbar-brand hidden-sm-up" href="{{ site.baseurl }}/">
          Bootstrap
        </a>
      </div>
      <div class="collapse navbar-toggleable-xs" id="bd-main-nav">
        <ul class="nav navbar-nav">
          <li class="nav-item active">
            <a class="nav-item nav-link {% if page.layout == "home" %}active{% endif %}" href="{{ site.baseurl }}/" onclick="ga('send', 'event', 'Navbar', 'Community links', 'Bootstrap');">Bootstrap</a>
          </li>
          <li class="nav-item">
            <a class="nav-item nav-link {% if page.layout == "docs" %}active{% endif %}" href="{{ site.baseurl }}/getting-started/introduction/" onclick="ga('send', 'event', 'Navbar', 'Community links', 'Docs');">Documentation</a>
          </li>
          <li class="nav-item">
            <a class="nav-item nav-link {% if page.title == "Examples" %}active{% endif %}" href="{{ site.baseurl }}/examples/" onclick="ga('send', 'event', 'Navbar', 'Community links', 'Examples');">Examples</a>
          </li>
          <li class="nav-item">
            <a class="nav-item nav-link" href="{{ site.themes }}" onclick="ga('send', 'event', 'Navbar', 'Community links', 'Themes');">Themes</a>
          </li>
          <li class="nav-item">
            <a class="nav-item nav-link" href="{{ site.expo }}" onclick="ga('send', 'event', 'Navbar', 'Community links', 'Expo');">Expo</a>
          </li>
          <li class="nav-item">
            <a class="nav-item nav-link" href="{{ site.blog }}" onclick="ga('send', 'event', 'Navbar', 'Community links', 'Blog');">Blog</a>
          </li>
        </ul>

        <form class="bd-search hidden-sm-down float-md-right">
          <input type="text" class="form-control" id="search-input" placeholder="Search..." autocomplete="off">
          <div class="dropdown-menu bd-search-results" id="search-results"></div>
        </form>
      </div>
    </nav>
  </div>
=======
    <a class="navbar-brand" href="{{ site.baseurl }}/">
      Bootstrap
    </a>
    <button class="navbar-toggler navbar-toggler-right" type="button" data-toggle="collapse" data-target="#bd-main-nav" aria-controls="bd-main-nav" aria-expanded="false" aria-label="Toggle navigation">
      <span class="navbar-toggler-icon"></span>
    </button>

    <div class="collapse navbar-collapse" id="bd-main-nav">
      <ul class="navbar-nav mr-auto">
        <li class="nav-item  {% if page.layout == "home" %}active{% endif %}">
          <a class="nav-link" href="{{ site.baseurl }}/" onclick="ga('send', 'event', 'Navbar', 'Community links', 'Bootstrap');">Home</a>
        </li>
        <li class="nav-item {% if page.layout == "docs" %}active{% endif %}">
          <a class="nav-link" href="{{ site.baseurl }}/getting-started/introduction/" onclick="ga('send', 'event', 'Navbar', 'Community links', 'Docs');">Documentation</a>
        </li>
        <li class="nav-item {% if page.title == "Examples" %}active{% endif %}">
          <a class="nav-link" href="{{ site.baseurl }}/examples/" onclick="ga('send', 'event', 'Navbar', 'Community links', 'Examples');">Examples</a>
        </li>
        <li class="nav-item">
          <a class="nav-link" href="{{ site.themes }}" onclick="ga('send', 'event', 'Navbar', 'Community links', 'Themes');">Themes</a>
        </li>
        <li class="nav-item">
          <a class="nav-link" href="{{ site.expo }}" onclick="ga('send', 'event', 'Navbar', 'Community links', 'Expo');">Expo</a>
        </li>
        <li class="nav-item">
          <a class="nav-link" href="{{ site.blog }}" onclick="ga('send', 'event', 'Navbar', 'Community links', 'Blog');">Blog</a>
        </li>
      </ul>

      <form class="bd-search">
        <input type="text" class="form-control" id="search-input" placeholder="Search..." autocomplete="off">
        <div class="dropdown-menu bd-search-results" id="search-results"></div>
      </form>
    </div>
  </nav>
>>>>>>> 5d7db507
</header><|MERGE_RESOLUTION|>--- conflicted
+++ resolved
@@ -25,44 +25,6 @@
     </nav>
     {% endcomment %}
 
-<<<<<<< HEAD
-    <nav>
-      <div class="clearfix">
-        <button class="navbar-toggler float-xs-right hidden-sm-up" type="button" data-toggle="collapse" data-target="#bd-main-nav" aria-controls="bd-main-nav" aria-expanded="false" aria-label="Toggle navigation"></button>
-        <a class="navbar-brand hidden-sm-up" href="{{ site.baseurl }}/">
-          Bootstrap
-        </a>
-      </div>
-      <div class="collapse navbar-toggleable-xs" id="bd-main-nav">
-        <ul class="nav navbar-nav">
-          <li class="nav-item active">
-            <a class="nav-item nav-link {% if page.layout == "home" %}active{% endif %}" href="{{ site.baseurl }}/" onclick="ga('send', 'event', 'Navbar', 'Community links', 'Bootstrap');">Bootstrap</a>
-          </li>
-          <li class="nav-item">
-            <a class="nav-item nav-link {% if page.layout == "docs" %}active{% endif %}" href="{{ site.baseurl }}/getting-started/introduction/" onclick="ga('send', 'event', 'Navbar', 'Community links', 'Docs');">Documentation</a>
-          </li>
-          <li class="nav-item">
-            <a class="nav-item nav-link {% if page.title == "Examples" %}active{% endif %}" href="{{ site.baseurl }}/examples/" onclick="ga('send', 'event', 'Navbar', 'Community links', 'Examples');">Examples</a>
-          </li>
-          <li class="nav-item">
-            <a class="nav-item nav-link" href="{{ site.themes }}" onclick="ga('send', 'event', 'Navbar', 'Community links', 'Themes');">Themes</a>
-          </li>
-          <li class="nav-item">
-            <a class="nav-item nav-link" href="{{ site.expo }}" onclick="ga('send', 'event', 'Navbar', 'Community links', 'Expo');">Expo</a>
-          </li>
-          <li class="nav-item">
-            <a class="nav-item nav-link" href="{{ site.blog }}" onclick="ga('send', 'event', 'Navbar', 'Community links', 'Blog');">Blog</a>
-          </li>
-        </ul>
-
-        <form class="bd-search hidden-sm-down float-md-right">
-          <input type="text" class="form-control" id="search-input" placeholder="Search..." autocomplete="off">
-          <div class="dropdown-menu bd-search-results" id="search-results"></div>
-        </form>
-      </div>
-    </nav>
-  </div>
-=======
     <a class="navbar-brand" href="{{ site.baseurl }}/">
       Bootstrap
     </a>
@@ -98,5 +60,4 @@
       </form>
     </div>
   </nav>
->>>>>>> 5d7db507
 </header>