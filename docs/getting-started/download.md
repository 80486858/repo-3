--- conflicted
+++ resolved
@@ -7,7 +7,6 @@
 
 **Bootstrap v{{ site.current_version}}** is available for download in several ways, including some of your favorite package managers. Choose from the options below to snag just what you need.
 
-<<<<<<< HEAD
 {% include ads.html %}
 
 ## Contents
@@ -16,22 +15,11 @@
 {:toc}
 
 ## Bootstrap CSS and JS
-=======
-## Contents
->>>>>>> 5d7db507
 
-* Will be replaced with the ToC, excluding the "Contents" header
-{:toc}
-
-## Bootstrap CSS and JS
-
-<<<<<<< HEAD
-=======
 **Download Bootstrap's ready-to-use code to easily drop into your project.** Includes compiled and minified versions of all our CSS bundles (default, grid only, or Reboot only) and JavaScript plugins. Doesn't include documentation or source files.
 
 <a href="{{ site.download.dist }}" class="btn btn-lg btn-bs" onclick="ga('send', 'event', 'Getting started', 'Download', 'Download Bootstrap');">Download Bootstrap</a>
 
->>>>>>> 5d7db507
 ## Source files
 **Want to compile Bootstrap with your project's asset pipeline?** Choose this option to download our source Sass, JavaScript, and documentation files. Requires a Sass compiler, [Autoprefixer](https://github.com/postcss/autoprefixer), [postcss-flexbugs-fixes](https://github.com/luisrudge/postcss-flexbugs-fixes), and [some setup]({{ site.baseurl }}/getting-started/build-tools/#tooling-setup).
 
