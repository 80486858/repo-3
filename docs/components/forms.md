---
layout: docs
title: Forms
group: components
---

Bootstrap provides several form control styles, layout options, and custom components for creating a wide variety of forms.

## Contents

* Will be replaced with the ToC, excluding the "Contents" header
{:toc}

## Form controls

Bootstrap's form controls expand on [our Rebooted form styles]({{ site.baseurl }}/content/reboot/#forms) with classes. Use these classes to opt into their customized displays for a more consistent rendering across browsers and devices. The example form below demonstrates common HTML form elements that receive updated styles from Bootstrap with additional classes.

Remember, since Bootstrap utilizes the HTML5 doctype, **all inputs must have a `type` attribute**.

{% example html %}
<form>
  <div class="form-group">
    <label for="exampleInputEmail1">Email address</label>
    <input type="email" class="form-control" id="exampleInputEmail1" aria-describedby="emailHelp" placeholder="Enter email">
    <small id="emailHelp" class="text-muted">We'll never share your email with anyone else.</small>
  </div>
  <div class="form-group">
    <label for="exampleInputPassword1">Password</label>
    <input type="password" class="form-control" id="exampleInputPassword1" placeholder="Password">
  </div>
  <div class="form-group">
    <label for="exampleSelect1">Example select</label>
    <select class="form-control" id="exampleSelect1">
      <option>1</option>
      <option>2</option>
      <option>3</option>
      <option>4</option>
      <option>5</option>
    </select>
  </div>
  <div class="form-group">
    <label for="exampleSelect2">Example multiple select</label>
    <select multiple class="form-control" id="exampleSelect2">
      <option>1</option>
      <option>2</option>
      <option>3</option>
      <option>4</option>
      <option>5</option>
    </select>
  </div>
  <div class="form-group">
    <label for="exampleTextarea">Example textarea</label>
    <textarea class="form-control" id="exampleTextarea" rows="3"></textarea>
  </div>
  <div class="form-group">
    <label for="exampleInputFile">File input</label>
    <input type="file" class="form-control-file" id="exampleInputFile" aria-describedby="fileHelp">
    <small id="fileHelp" class="text-muted">This is some placeholder block-level help text for the above input. It's a bit lighter and easily wraps to a new line.</small>
  </div>
  <fieldset class="form-group">
    <legend>Radio buttons</legend>
    <div class="radio">
      <label>
        <input type="radio" name="optionsRadios" id="optionsRadios1" value="option1" checked>
        Option one is this and that&mdash;be sure to include why it's great
      </label>
    </div>
    <div class="radio">
      <label>
        <input type="radio" name="optionsRadios" id="optionsRadios2" value="option2">
        Option two can be something else and selecting it will deselect option one
      </label>
    </div>
    <div class="radio disabled">
      <label>
        <input type="radio" name="optionsRadios" id="optionsRadios3" value="option3" disabled>
        Option three is disabled
      </label>
    </div>
  </fieldset>
  <div class="checkbox">
    <label>
      <input type="checkbox"> Check me out
    </label>
  </div>
  <button type="submit" class="btn btn-primary">Submit</button>
</form>
{% endexample %}

Below is a complete list of the specific form controls supported by Bootstrap and the classes that customize them. Additional documentation is available for each group.

<table>
  <thead>
    <tr>
      <th>Classes</th>
      <th>Used for</th>
      <th>Supported variations</th>
    </tr>
  </thead>
  <tbody>
    <tr>
      <td>
        {% markdown %}`.form-group`{% endmarkdown %}
      </td>
      <td class="text-nowrap">
        Any group of form controls
      </td>
      <td>
        {% markdown %}Use with any block-level element like `<fieldset>` or `<div>`{% endmarkdown %}
      </td>
    </tr>
    <tr>
      <td rowspan="3">
        {% markdown %}`.form-control`{% endmarkdown %}
      </td>
      <td>
        Textual inputs
      </td>
      <td>
        {% markdown %}`text`, `password`, `datetime-local`, `date`, `month`, `time`, `week`, `number`, `email`, `url`, `search`, `tel`, `color`{% endmarkdown %}
      </td>
    </tr>
    <tr>
      <td>
        Select menus
      </td>
      <td>
        {% markdown %}`multiple`, `size`{% endmarkdown %}
      </td>
    </tr>
    <tr>
      <td>
        Textareas
      </td>
      <td>
        <span class="text-muted">N/A</span>
      </td>
    </tr>
    <tr>
      <td class="text-nowrap">
        {% markdown %}`.form-control-file`{% endmarkdown %}
      </td>
      <td>
        File inputs
      </td>
      <td>
        {% markdown %}`file`{% endmarkdown %}
      </td>
    </tr>
    <tr>
      <td class="text-nowrap">
{% markdown %}
`.radio`<br>
`.radio-inline`<br>
`.checkbox`<br>
`.checkbox-inline`
{% endmarkdown %}
      </td>
      <td class="text-nowrap">
        Checkboxes and radios
      </td>
      <td>
        <span class="text-muted">N/A</span>
      </td>
    </tr>
  </tbody>
</table>

### Textual inputs

Here are examples of `.form-control` applied to each textual HTML5 `<input>` `type`.

{% example html %}
<div class="form-group row">
  <label for="example-text-input" class="col-xs-2 form-control-label">Text</label>
  <div class="col-xs-10">
    <input class="form-control" type="text" value="Artisanal kale" id="example-text-input">
  </div>
</div>
<div class="form-group row">
  <label for="example-search-input" class="col-xs-2 form-control-label">Search</label>
  <div class="col-xs-10">
    <input class="form-control" type="search" value="How do I shoot web" id="example-search-input">
  </div>
</div>
<div class="form-group row">
  <label for="example-email-input" class="col-xs-2 form-control-label">Email</label>
  <div class="col-xs-10">
    <input class="form-control" type="email" value="bootstrap@example.com" id="example-email-input">
  </div>
</div>
<div class="form-group row">
  <label for="example-url-input" class="col-xs-2 form-control-label">URL</label>
  <div class="col-xs-10">
    <input class="form-control" type="url" value="http://getbootstrap.com" id="example-url-input">
  </div>
</div>
<div class="form-group row">
  <label for="example-tel-input" class="col-xs-2 form-control-label">Telephone</label>
  <div class="col-xs-10">
    <input class="form-control" type="tel" value="1-(555)-555-5555" id="example-tel-input">
  </div>
</div>
<div class="form-group row">
  <label for="example-password-input" class="col-xs-2 form-control-label">Password</label>
  <div class="col-xs-10">
    <input class="form-control" type="password" value="hunter2" id="example-password-input">
  </div>
</div>
<div class="form-group row">
  <label for="example-number-input" class="col-xs-2 form-control-label">Number</label>
  <div class="col-xs-10">
    <input class="form-control" type="number" value="42" id="example-number-input">
  </div>
</div>
<div class="form-group row">
  <label for="example-datetime-local-input" class="col-xs-2 form-control-label">Date and time</label>
  <div class="col-xs-10">
    <input class="form-control" type="datetime-local" value="2011-08-19T13:45:00" id="example-datetime-local-input">
  </div>
</div>
<div class="form-group row">
  <label for="example-date-input" class="col-xs-2 form-control-label">Date</label>
  <div class="col-xs-10">
    <input class="form-control" type="date" value="2011-08-19" id="example-date-input">
  </div>
</div>
<div class="form-group row">
  <label for="example-month-input" class="col-xs-2 form-control-label">Month</label>
  <div class="col-xs-10">
    <input class="form-control" type="month" value="2011-08" id="example-month-input">
  </div>
</div>
<div class="form-group row">
  <label for="example-week-input" class="col-xs-2 form-control-label">Week</label>
  <div class="col-xs-10">
    <input class="form-control" type="week" value="2011-W33" id="example-week-input">
  </div>
</div>
<div class="form-group row">
  <label for="example-time-input" class="col-xs-2 form-control-label">Time</label>
  <div class="col-xs-10">
    <input class="form-control" type="time" value="13:45:00" id="example-time-input">
  </div>
</div>
<div class="form-group row">
  <label for="example-color-input" class="col-xs-2 form-control-label">Color</label>
  <div class="col-xs-10">
    <input class="form-control" type="color" value="#563d7c" id="example-color-input">
  </div>
</div>
{% endexample %}

## Form layouts

Since Bootstrap applies `display: block` and `width: 100%` to almost all our form controls, forms will by default stack vertically. Additional classes can be used to vary this layout on a per-form basis.

### Form groups

The `.form-group` class is the easiest way to add some structure to forms. Its only purpose is to provide `margin-bottom` around a label and control pairing. As a bonus, since it's a class you can use it with `<fieldset>`s, `<div>`s, or nearly any other element.

{% example html %}
<form>
  <div class="form-group">
    <label for="formGroupExampleInput">Example label</label>
    <input type="text" class="form-control" id="formGroupExampleInput" placeholder="Example input">
  </div>
  <div class="form-group">
    <label for="formGroupExampleInput2">Another label</label>
    <input type="text" class="form-control" id="formGroupExampleInput2" placeholder="Another input">
  </div>
</form>
{% endexample %}

### Inline forms

Use the `.form-inline` class to display a series of labels, form controls, and buttons on a single horizontal row. Form controls within inline forms behave differently:

- Controls are `display: inline-block` to provide alignment control via `vertical-align` and `margin`.
- Controls receive `width: auto` to override the Bootstrap default `width: 100%`.
- Controls **only appear inline in viewports that are at least 768px wide** to account for narrow viewports on mobile devices.

Because of this, you may need to manually address the width and alignment of individual form controls. Lastly, as shown below, you should always include a `<label>` with each form control.

#### Visible labels

{% example html %}
<form class="form-inline">
  <div class="form-group">
    <label for="exampleInputName2">Name</label>
    <input type="text" class="form-control" id="exampleInputName2" placeholder="Jane Doe">
  </div>
  <div class="form-group">
    <label for="exampleInputEmail2">Email</label>
    <input type="email" class="form-control" id="exampleInputEmail2" placeholder="jane.doe@example.com">
  </div>
  <button type="submit" class="btn btn-primary">Send invitation</button>
</form>
{% endexample %}

#### Hidden labels

{% example html %}
<form class="form-inline">
  <div class="form-group">
    <label class="sr-only" for="exampleInputEmail3">Email address</label>
    <input type="email" class="form-control" id="exampleInputEmail3" placeholder="Enter email">
  </div>
  <div class="form-group">
    <label class="sr-only" for="exampleInputPassword3">Password</label>
    <input type="password" class="form-control" id="exampleInputPassword3" placeholder="Password">
  </div>
  <div class="checkbox">
    <label>
      <input type="checkbox"> Remember me
    </label>
  </div>
  <button type="submit" class="btn btn-primary">Sign in</button>
</form>
{% endexample %}

{% example html %}
<form class="form-inline">
  <div class="form-group">
    <label class="sr-only" for="exampleInputAmount">Amount (in dollars)</label>
    <div class="input-group">
      <div class="input-group-addon">$</div>
      <input type="text" class="form-control" id="exampleInputAmount" placeholder="Amount">
      <div class="input-group-addon">.00</div>
    </div>
  </div>
  <button type="submit" class="btn btn-primary">Transfer cash</button>
</form>
{% endexample %}

{% callout warning %}
 #### Alternatives to hidden labels
 Assistive technologies such as screen readers will have trouble with your forms if you don't include a label for every input. For these inline forms, you can hide the labels using the `.sr-only` class. There are further alternative methods of providing a label for assistive technologies, such as the `aria-label`, `aria-labelledby` or `title` attribute. If none of these are present, assistive technologies may resort to using the `placeholder` attribute, if present, but note that use of `placeholder` as a replacement for other labelling methods is not advised.
 {% endcallout %}

### Using the Grid

For more structured form layouts that are also responsive, you can utilize Bootstrap's [predefined grid classes](/layout/grid/#predefined-classes) or [mixins](/layout/grid/#sass-mixins) to create horizontal forms. Add the `.row` class to form groups and use the `.col-*-*` classes to specify the width of your labels and controls.

Be sure to add `.form-control-label` to your `<label>`s as well so they're vertically centered with their associated form controls. For `<legend>` elements, you can use `.form-control-legend` to make them appear similar to regular `<label>` elements.

{% example html %}
<div class="container">
  <form>
    <div class="form-group row">
      <label for="inputEmail3" class="col-sm-2 form-control-label">Email</label>
      <div class="col-sm-10">
        <input type="email" class="form-control" id="inputEmail3" placeholder="Email">
      </div>
    </div>
    <div class="form-group row">
      <label for="inputPassword3" class="col-sm-2 form-control-label">Password</label>
      <div class="col-sm-10">
        <input type="password" class="form-control" id="inputPassword3" placeholder="Password">
      </div>
    </div>
<<<<<<< HEAD
    <div class="form-group row">
      <label class="col-sm-2">Radios</label>
      <div class="col-sm-10">
        <div class="radio">
          <label>
            <input type="radio" name="gridRadios" id="gridRadios1" value="option1" checked>
            Option one is this and that&mdash;be sure to include why it's great
          </label>
        </div>
        <div class="radio">
          <label>
            <input type="radio" name="gridRadios" id="gridRadios2" value="option2">
            Option two can be something else and selecting it will deselect option one
          </label>
        </div>
        <div class="radio disabled">
          <label>
            <input type="radio" name="gridRadios" id="gridRadios3" value="option3" disabled>
            Option three is disabled
          </label>
        </div>
=======
  </div>
  <fieldset class="form-group row">
    <legend class="col-sm-2 form-control-legend">Radios</legend>
    <div class="col-sm-10">
      <div class="radio">
        <label>
          <input type="radio" name="gridRadios" id="gridRadios1" value="option1" checked>
          Option one is this and that&mdash;be sure to include why it's great
        </label>
>>>>>>> 2cc75671
      </div>
    </div>
    <div class="form-group row">
      <label class="col-sm-2">Checkbox</label>
      <div class="col-sm-10">
        <div class="checkbox">
          <label>
            <input type="checkbox"> Check me out
          </label>
        </div>
      </div>
    </div>
    <div class="form-group row">
      <div class="col-sm-offset-2 col-sm-10">
        <button type="submit" class="btn btn-secondary">Sign in</button>
      </div>
    </div>
<<<<<<< HEAD
  </form>
</div>
{% endexample %}

Grid-based form layouts also support large and small inputs.

{% example html %}
<div class="container">
  <form>
    <div class="form-group row">
      <label for="lgFormGroupInput" class="col-sm-2 form-control-label form-control-label-lg">Email</label>
      <div class="col-sm-10">
        <input type="email" class="form-control form-control-lg" id="lgFormGroupInput" placeholder="you@example.com">
      </div>
    </div>
    <div class="form-group row">
      <label for="smFormGroupInput" class="col-sm-2 form-control-label form-control-label-sm">Email</label>
      <div class="col-sm-10">
        <input type="email" class="form-control form-control-sm" id="smFormGroupInput" placeholder="you@example.com">
      </div>
=======
  </fieldset>
  <fieldset class="form-group row">
    <legend class="col-sm-2 form-control-legend">Checkbox</legend>
    <div class="col-sm-10">
      <div class="checkbox">
        <label>
          <input type="checkbox"> Check me out
        </label>
      </div>
    </div>
  </fieldset>
  <div class="form-group row">
    <div class="col-sm-offset-2 col-sm-10">
      <button type="submit" class="btn btn-secondary">Sign in</button>
>>>>>>> 2cc75671
    </div>
  </form>
</div>
{% endexample %}


## Checkboxes and radios

Checkboxes are for selecting one or several options in a list, while radios are for selecting one option from many.

Disabled checkboxes and radios are supported, but to provide a "not-allowed" cursor on hover of the parent `<label>`, you'll need to add the <code>.disabled</code> class to the parent `.radio`, `.radio-inline`, `.checkbox`, or `.checkbox-inline`.

### Default (stacked)

{% example html %}
<div class="checkbox">
  <label>
    <input type="checkbox" value="">
    Option one is this and that&mdash;be sure to include why it's great
  </label>
</div>
<div class="checkbox disabled">
  <label>
    <input type="checkbox" value="" disabled>
    Option two is disabled
  </label>
</div>

<div class="radio">
  <label>
    <input type="radio" name="exampleRadios" id="exampleRadios1" value="option1" checked>
    Option one is this and that&mdash;be sure to include why it's great
  </label>
</div>
<div class="radio">
  <label>
    <input type="radio" name="exampleRadios" id="exampleRadios2" value="option2">
    Option two can be something else and selecting it will deselect option one
  </label>
</div>
<div class="radio disabled">
  <label>
    <input type="radio" name="exampleRadios" id="exampleRadios3" value="option3" disabled>
    Option three is disabled
  </label>
</div>
{% endexample %}

### Inline

Use the `.checkbox-inline` or `.radio-inline` classes on a series of checkboxes or radios for controls that appear on the same line.

{% example html %}
<label class="checkbox-inline">
  <input type="checkbox" id="inlineCheckbox1" value="option1"> 1
</label>
<label class="checkbox-inline">
  <input type="checkbox" id="inlineCheckbox2" value="option2"> 2
</label>
<label class="checkbox-inline">
  <input type="checkbox" id="inlineCheckbox3" value="option3"> 3
</label>
{% endexample %}

{% example html %}
<label class="radio-inline">
  <input type="radio" name="inlineRadioOptions" id="inlineRadio1" value="option1"> 1
</label>
<label class="radio-inline">
  <input type="radio" name="inlineRadioOptions" id="inlineRadio2" value="option2"> 2
</label>
<label class="radio-inline">
  <input type="radio" name="inlineRadioOptions" id="inlineRadio3" value="option3"> 3
</label>
{% endexample %}

### Without labels

Should you have no text within the `<label>`, the input is positioned as you'd expect. **Currently only works on non-inline checkboxes and radios.** Remember to still provide some form of label for assistive technologies (for instance, using `aria-label`).

{% example html %}
<div class="checkbox">
  <label>
    <input type="checkbox" id="blankCheckbox" value="option1" aria-label="...">
  </label>
</div>
<div class="radio">
  <label>
    <input type="radio" name="blankRadio" id="blankRadio1" value="option1" aria-label="...">
  </label>
</div>
{% endexample %}

## Static controls

When you need to place plain text next to a form label within a form, use the `.form-control-static` class on a `<p>`.

{% example html %}
<form>
  <div class="form-group row">
    <label class="col-sm-2 form-control-label">Email</label>
    <div class="col-sm-10">
      <p class="form-control-static">email@example.com</p>
    </div>
  </div>
  <div class="form-group row">
    <label for="inputPassword" class="col-sm-2 form-control-label">Password</label>
    <div class="col-sm-10">
      <input type="password" class="form-control" id="inputPassword" placeholder="Password">
    </div>
  </div>
</form>
{% endexample %}

{% example html %}
<form class="form-inline">
  <div class="form-group">
    <label class="sr-only">Email</label>
    <p class="form-control-static">email@example.com</p>
  </div>
  <div class="form-group">
    <label for="inputPassword2" class="sr-only">Password</label>
    <input type="password" class="form-control" id="inputPassword2" placeholder="Password">
  </div>
  <button type="submit" class="btn btn-primary">Confirm identity</button>
</form>
{% endexample %}

## Disabled states

Add the `disabled` boolean attribute on an input to prevent user interactions. Disabled inputs appear lighter and add a `not-allowed` cursor.

{% highlight html %}
<input class="form-control" id="disabledInput" type="text" placeholder="Disabled input here..." disabled>
{% endhighlight %}

Add the `disabled` attribute to a `<fieldset>` to disable all the controls within.

{% example html %}
<form>
  <fieldset disabled>
    <div class="form-group">
      <label for="disabledTextInput">Disabled input</label>
      <input type="text" id="disabledTextInput" class="form-control" placeholder="Disabled input">
    </div>
    <div class="form-group">
      <label for="disabledSelect">Disabled select menu</label>
      <select id="disabledSelect" class="form-control">
        <option>Disabled select</option>
      </select>
    </div>
    <div class="checkbox">
      <label>
        <input type="checkbox"> Can't check this
      </label>
    </div>
    <button type="submit" class="btn btn-primary">Submit</button>
  </fieldset>
</form>
{% endexample %}

{% callout warning %}
#### Caveat about link functionality of `<a>`

By default, browsers will treat all native form controls (`<input>`, `<select>` and `<button>` elements) inside a `<fieldset disabled>` as disabled, preventing both keyboard and mouse interactions on them. However, if your form also includes `<a ... class="btn btn-*">` elements, these will only be given a style of `pointer-events: none`. As noted in the section about [disabled state for buttons](../buttons/#disabled-state) (and specifically in the sub-section for anchor elements), this CSS property is not yet standardized and isn't fully supported in Opera 18 and below, or in Internet Explorer 11, and won't prevent keyboard users from being able to focus or activate these links. So to be safe, use custom JavaScript to disable such links.
{% endcallout %}

{% callout danger %}
#### Cross-browser compatibility

While Bootstrap will apply these styles in all browsers, Internet Explorer 11 and below don't fully support the `disabled` attribute on a `<fieldset>`. Use custom JavaScript to disable the fieldset in these browsers.
{% endcallout %}

## Readonly inputs

Add the `readonly` boolean attribute on an input to prevent modification of the input's value. Read-only inputs appear lighter (just like disabled inputs), but retain the standard cursor.

{% example html %}
<input class="form-control" type="text" placeholder="Readonly input here…" readonly>
{% endexample %}

## Control sizing

Set heights using classes like `.form-control-lg`, and set widths using grid column classes like `.col-lg-*`.

{% example html %}
<input class="form-control form-control-lg" type="text" placeholder=".form-control-lg">
<input class="form-control" type="text" placeholder="Default input">
<input class="form-control form-control-sm" type="text" placeholder=".form-control-sm">
{% endexample %}

{% example html %}
<select class="form-control form-control-lg"></select>
<select class="form-control"></select>
<select class="form-control form-control-sm"></select>
{% endexample %}

## Column sizing

Wrap inputs in grid columns, or any custom parent element, to easily enforce desired widths.

{% example html %}
<div class="row">
  <div class="col-xs-2">
    <input type="text" class="form-control" placeholder=".col-xs-2">
  </div>
  <div class="col-xs-3">
    <input type="text" class="form-control" placeholder=".col-xs-3">
  </div>
  <div class="col-xs-4">
    <input type="text" class="form-control" placeholder=".col-xs-4">
  </div>
</div>
{% endexample %}

## Help text

No official classes exist in Bootstrap 4 for stylizing help text (previously we had `.help-block` in v3), but thanks to utility classes like `.text-muted`, you can create much more flexible help text as needed.

{% callout warning %}
#### Associating help text with form controls

Help text should be explicitly associated with the form control it relates to using the `aria-describedby` attribute. This will ensure that assistive technologies – such as screen readers – will announce this help text when the user focuses or enters the control.
{% endcallout %}

Inline text can use any typical inline HTML element (be it a `<small>`, `<span>`, or something else).

{% example html %}
<form class="form-inline">
  <div class="form-group">
    <label for="inputPassword4">Password</label>
    <input type="password" id="inputPassword4" class="form-control" aria-describedby="passwordHelpInline">
    <small id="passwordHelpInline" class="text-muted">
      Must be 8-20 characters long.
    </small>
  </div>
</form>
{% endexample %}

Block help text—for below inputs or for longer lines of help text—can be easily achieved with a `<p>`.

{% example html %}
<label for="inputPassword5">Password</label>
<input type="password" id="inputPassword5" class="form-control" aria-describedby="passwordHelpBlock">
<p id="passwordHelpBlock" class="text-muted">
  Your password must be 8-20 characters long, contain letters and numbers, and must not contain spaces, special characters or emoji.
</p>
{% endexample %}

## Validation

Bootstrap includes validation styles for danger, warning, and success states on form controls. Here's a rundown of how they work:

- To use, add `.has-warning`, `.has-danger`, or `.has-success` to the parent element. Any `.form-control-label`, `.form-control`, or custom form element will receive the validation styles.
- Contextual validation text, in addition to your usual form field help text, can be added with the use of `.form-control-feedback`. This text will adapt to the parent `.has-*` class. By default it only includes a bit of `margin` for spacing and a modified `color` for each state.
- Validation icons are `url()`s configured via Sass variables that are applied to `background-image` declarations for each state.
- You may use your own base64 PNGs or SVGs by updating the Sass variables and recompiling.
- Icons can also be disabled entirely by setting the variables to `none` or commenting out the source Sass.

Generally speaking, you'll want to use a particular state for specific types of feedback:

- **Danger** is great for when there's a blocking or required field. A user *must* fill in this field properly to submit the form.
- **Warning** works well for input values that are in progress, like password strength, or soft validation before a user attempts to submit a form.
- And lastly, **success** is ideal for situations when you have per-field validation throughout a form and want to encourage a user through the rest of the fields.

Here are some examples of the aforementioned classes in action.

{% comment %}
{% callout warning %}
#### Conveying validation state to assistive technologies and colorblind users

Using these validation styles to denote the state of a form control only provides a visual, color-based indication, which will not be conveyed to users of assistive technologies - such as screen readers - or to colorblind users.

Ensure that an alternative indication of state is also provided. For instance, you can include a hint about state in the form control's `<label>` text itself (as is the case in the following code example), include a [Glyphicon](../components/#glyphicons) (with appropriate alternative text using the `.sr-only` class - see the [Glyphicon examples](../components/#glyphicons-examples)), or by providing an additional [help text](#forms-help-text) block. Specifically for assistive technologies, invalid form controls can also be assigned an `aria-invalid="true"` attribute.
{% endcallout %}
{% endcomment %}

{% example html %}
<div class="form-group has-success">
  <label class="form-control-label" for="inputSuccess1">Input with success</label>
  <input type="text" class="form-control form-control-success" id="inputSuccess1">
  <div class="form-control-feedback">Success! You've done it.</div>
  <small class="text-muted">Example help text that remains unchanged.</small>
</div>
<div class="form-group has-warning">
  <label class="form-control-label" for="inputWarning1">Input with warning</label>
  <input type="text" class="form-control form-control-warning" id="inputWarning1">
  <div class="form-control-feedback">Shucks, check the formatting of that and try again.</div>
  <small class="text-muted">Example help text that remains unchanged.</small>
</div>
<div class="form-group has-danger">
  <label class="form-control-label" for="inputDanger1">Input with danger</label>
  <input type="text" class="form-control form-control-danger" id="inputDanger1">
  <div class="form-control-feedback">Shit, that username's taken. Try another?</div>
  <small class="text-muted">Example help text that remains unchanged.</small>
</div>
{% endexample %}

{% example html %}
<div class="checkbox has-success">
  <label>
    <input type="checkbox" id="checkboxSuccess" value="option1">
    Checkbox with success
  </label>
</div>
<div class="checkbox has-warning">
  <label>
    <input type="checkbox" id="checkboxWarning" value="option1">
    Checkbox with warning
  </label>
</div>
<div class="checkbox has-danger">
  <label>
    <input type="checkbox" id="checkboxDanger" value="option1">
    Checkbox with danger
  </label>
</div>
{% endexample %}

## Custom forms

For even more customization and cross browser consistency, use our completely custom form elements to replace the browser defaults. They're built on top of semantic and accessible markup, so they're solid replacements for any default form control.

### Checkboxes and radios

Each checkbox and radio is wrapped in a `<label>` for three reasons:

- It provides a larger hit areas for checking the control.
- It provides a helpful and semantic wrapper to help us replace the default `<input>`s.
- It triggers the state of the `<input>` automatically, meaning no JavaScript is required.

We hide the default `<input>` with `opacity` and use the `.custom-control-indicator` to build a new custom form indicator in its place. Unfortunately we can't build a custom one from just the `<input>` because CSS's `content` doesn't work on that element.

We use the sibling selector (`~`) for all our `<input>` states—like `:checked`—to properly style our custom form indicator. When combined with the `.custom-control-description` class, we can also style the text for each item based on the `<input>`'s state.

In the checked states, we use **base64 embedded SVG icons** from [Open Iconic](https://useiconic.com/open). This provides us the best control for styling and positioning across browsers and devices.

#### Checkboxes

{% example html %}
<label class="custom-control custom-checkbox">
  <input type="checkbox" class="custom-control-input">
  <span class="custom-control-indicator"></span>
  <span class="custom-control-description">Check this custom checkbox</span>
</label>
{% endexample %}

Custom checkboxes can also utilize the `:indeterminate` pseudo class when manually set via JavaScript (there is no available HTML attribute for specifying it).

<div class="bd-example bd-example-indeterminate">
  <label class="custom-control custom-checkbox">
    <input type="checkbox" class="custom-control-input">
    <span class="custom-control-indicator"></span>
    <span class="custom-control-description">Check this custom checkbox</span>
  </label>
</div>

If you're using jQuery, something like this should suffice:

{% highlight js %}
$('.your-checkbox').prop('indeterminate', true)
{% endhighlight %}

#### Radios

{% example html %}
<label class="custom-control custom-radio">
  <input id="radio1" name="radio" type="radio" class="custom-control-input">
  <span class="custom-control-indicator"></span>
  <span class="custom-control-description">Toggle this custom radio</span>
</label>
<label class="custom-control custom-radio">
  <input id="radio2" name="radio" type="radio" class="custom-control-input">
  <span class="custom-control-indicator"></span>
  <span class="custom-control-description">Or toggle this other custom radio</span>
</label>
{% endexample %}

#### Disabled

Custom checkboxes and radios can also be disabled. Add the `disabled` boolean attribute to the `<input>` and the custom indicator and label description will be automatically styled.

{% example html %}
<label class="custom-control custom-checkbox">
  <input type="checkbox" class="custom-control-input" disabled>
  <span class="custom-control-indicator"></span>
  <span class="custom-control-description">Check this custom checkbox</span>
</label>

<label class="custom-control custom-radio">
  <input id="radio3" name="radioDisabled" type="radio" class="custom-control-input" disabled>
  <span class="custom-control-indicator"></span>
  <span class="custom-control-description">Toggle this custom radio</span>
</label>
{% endexample %}

#### Validation states

Add other states to your custom forms with our validation classes.

{% example html %}
<div class="form-group has-success">
  <label class="custom-control custom-checkbox">
    <input type="checkbox" class="custom-control-input">
    <span class="custom-control-indicator"></span>
    <span class="custom-control-description">Check this custom checkbox</span>
  </label>
</div>
<div class="form-group has-warning">
  <label class="custom-control custom-checkbox">
    <input type="checkbox" class="custom-control-input">
    <span class="custom-control-indicator"></span>
    <span class="custom-control-description">Check this custom checkbox</span>
  </label>
</div>
<div class="form-group has-danger m-b-0">
  <label class="custom-control custom-checkbox">
    <input type="checkbox" class="custom-control-input">
    <span class="custom-control-indicator"></span>
    <span class="custom-control-description">Check this custom checkbox</span>
  </label>
</div>
{% endexample %}

#### Stacked

Custom checkboxes and radios are inline to start. Add a parent with class `.custom-controls-stacked` to ensure each form control is on separate lines.

{% example html %}
<div class="custom-controls-stacked">
  <label class="custom-control custom-radio">
    <input id="radioStacked1" name="radio-stacked" type="radio" class="custom-control-input">
    <span class="custom-control-indicator"></span>
    <span class="custom-control-description">Toggle this custom radio</span>
  </label>
  <label class="custom-control custom-radio">
    <input id="radioStacked2" name="radio-stacked" type="radio" class="custom-control-input">
    <span class="custom-control-indicator"></span>
    <span class="custom-control-description">Or toggle this other custom radio</span>
  </label>
</div>
{% endexample %}

### Select menu

Custom `<select>` menus need only a custom class, `.custom-select` to trigger the custom styles.

{% example html %}
<select class="custom-select">
  <option selected>Open this select menu</option>
  <option value="1">One</option>
  <option value="2">Two</option>
  <option value="3">Three</option>
</select>
{% endexample %}

Custom selects degrade nicely in IE9, receiving only a handful of overrides to remove the custom `background-image`. **Multiple selects (e.g., `<select multiple>`) are not currently supported.**

### File browser

The file input is the most gnarly of the bunch and require additional JavaScript if you'd like to hook them up with functional *Choose file...* and selected file name text.

{% example html %}
<label class="custom-file">
  <input type="file" id="file" class="custom-file-input">
  <span class="custom-file-control"></span>
</label>
{% endexample %}

Here's how it works:

- We wrap the `<input>` in a `<label>` so the custom control properly triggers the file browser.
- We hide the default file `<input>` via `opacity`.
- We use `:after` to generate a custom background and directive (*Choose file...*).
- We use `:before` to generate and position the *Browse* button.
- We declare a `height` on the `<input>` for proper spacing for surrounding content.

In other words, it's an entirely custom element, all generated via CSS.

#### Translating or customizing the strings

The [`:lang()` pseudo-class](https://developer.mozilla.org/en-US/docs/Web/CSS/:lang) is used to allow for easy translation of the "Browse" and "Choose file..." text into other languages. Simply override or add entries to the `$custom-file-text` SCSS variable with the relevant [language tag](https://en.wikipedia.org/wiki/IETF_language_tag) and localized strings. The English strings can be customized the same way. For example, here's how one might add a Spanish translation (Spanish's language code is `es`):

{% highlight scss %}
$custom-file-text: (
  placeholder: (
    en: "Choose file...",
    es: "Seleccionar archivo..."
  ),
  button-label: (
    en: "Browse",
    es: "Navegar"
  )
);
{% endhighlight %}

You'll need to set the language of your document (or subtree thereof) correctly in order for the correct text to be shown. This can be done using [the `lang` attribute](https://developer.mozilla.org/en-US/docs/Web/HTML/Global_attributes/lang) or the [`Content-Language` HTTP header](https://www.w3.org/Protocols/rfc2616/rfc2616-sec14.html#sec14.12), among other methods.<|MERGE_RESOLUTION|>--- conflicted
+++ resolved
@@ -359,41 +359,27 @@
         <input type="password" class="form-control" id="inputPassword3" placeholder="Password">
       </div>
     </div>
-<<<<<<< HEAD
-    <div class="form-group row">
-      <label class="col-sm-2">Radios</label>
-      <div class="col-sm-10">
-        <div class="radio">
-          <label>
-            <input type="radio" name="gridRadios" id="gridRadios1" value="option1" checked>
-            Option one is this and that&mdash;be sure to include why it's great
-          </label>
-        </div>
-        <div class="radio">
-          <label>
-            <input type="radio" name="gridRadios" id="gridRadios2" value="option2">
-            Option two can be something else and selecting it will deselect option one
-          </label>
-        </div>
-        <div class="radio disabled">
-          <label>
-            <input type="radio" name="gridRadios" id="gridRadios3" value="option3" disabled>
-            Option three is disabled
-          </label>
-        </div>
-=======
-  </div>
-  <fieldset class="form-group row">
-    <legend class="col-sm-2 form-control-legend">Radios</legend>
-    <div class="col-sm-10">
+    <fieldset class="form-group">
+      <legend>Radio buttons</legend>
       <div class="radio">
         <label>
-          <input type="radio" name="gridRadios" id="gridRadios1" value="option1" checked>
+          <input type="radio" name="optionsRadios" id="optionsRadios1" value="option1" checked>
           Option one is this and that&mdash;be sure to include why it's great
         </label>
->>>>>>> 2cc75671
       </div>
-    </div>
+      <div class="radio">
+        <label>
+          <input type="radio" name="optionsRadios" id="optionsRadios2" value="option2">
+          Option two can be something else and selecting it will deselect option one
+        </label>
+      </div>
+      <div class="radio disabled">
+        <label>
+          <input type="radio" name="optionsRadios" id="optionsRadios3" value="option3" disabled>
+          Option three is disabled
+        </label>
+      </div>
+    </fieldset>
     <div class="form-group row">
       <label class="col-sm-2">Checkbox</label>
       <div class="col-sm-10">
@@ -405,11 +391,10 @@
       </div>
     </div>
     <div class="form-group row">
-      <div class="col-sm-offset-2 col-sm-10">
-        <button type="submit" class="btn btn-secondary">Sign in</button>
+      <div class="offset-sm-2 col-sm-10">
+        <button type="submit" class="btn btn-primary">Sign in</button>
       </div>
     </div>
-<<<<<<< HEAD
   </form>
 </div>
 {% endexample %}
@@ -430,22 +415,6 @@
       <div class="col-sm-10">
         <input type="email" class="form-control form-control-sm" id="smFormGroupInput" placeholder="you@example.com">
       </div>
-=======
-  </fieldset>
-  <fieldset class="form-group row">
-    <legend class="col-sm-2 form-control-legend">Checkbox</legend>
-    <div class="col-sm-10">
-      <div class="checkbox">
-        <label>
-          <input type="checkbox"> Check me out
-        </label>
-      </div>
-    </div>
-  </fieldset>
-  <div class="form-group row">
-    <div class="col-sm-offset-2 col-sm-10">
-      <button type="submit" class="btn btn-secondary">Sign in</button>
->>>>>>> 2cc75671
     </div>
   </form>
 </div>
