--- conflicted
+++ resolved
@@ -30,11 +30,7 @@
 
 - `.navbar-brand` for your company, product, or project name.
 - `.navbar-nav` for a full-height and lightweight navigation (including support for dropdowns).
-<<<<<<< HEAD
-- `.navbar-toggler` for use with our collapse plugin and other [navigation toggling](#collapsible-content) behaviors.
-=======
 - `.navbar-toggler` for use with our collapse plugin and other [navigation toggling](#responsive-behaviors) behaviors.
->>>>>>> 43d9391f
 - `.form-inline` for any form controls and actions.
 - `.navbar-text` for adding vertically centered strings of text.
 - `.collapse.navbar-collapse` for grouping and hiding navbar contents by a parent breakpoint.
