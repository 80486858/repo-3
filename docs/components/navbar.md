---
layout: docs
title: Navbar
description: Documentation and examples for Bootstrap's powerful, responsive navigation header.
group: components
---

The navbar is a simple wrapper for positioning branding, navigation, and other elements into a concise navigation header. It's easily extensible and, with the help of our collapse plugin, it can easily integrate offscreen content.

## Contents

* Will be replaced with the ToC, excluding the "Contents" header
{:toc}

## Basics

Here's what you need to know before getting started with the navbar:

- Navbars require a wrapping `.navbar` and a [color scheme](#color-schemes).
- Navbars and their contents are fluid by default. Use [optional containers](#containers) to limit their horizontal width.
- Use `.pull-*-left` and `.pull-*-right` to quickly align sub-components.
- Ensure accessibility by using a `<nav>` element or, if using a more generic element such as a `<div>`, add a `role="navigation"` to every navbar to explicitly identify it as a landmark region for users of assistive technologies.

## Supported content

Navbars come with built-in support for a handful of sub-components. Mix and match from the following as you need:

- `.navbar-brand` for your company, product, or project name
- `.navbar-nav` for a full-height and lightweight navigation (including support for dropdowns)
- `.navbar-toggler` for use with our collapse plugin and other [navigation toggling](#collapsible-content) behaviors.

Here's an example of all the sub-components included in a default, light navbar:

{% example html %}
<nav class="navbar navbar-light bg-faded">
  <a class="navbar-brand" href="#">Navbar</a>
  <ul class="nav navbar-nav">
    <li class="nav-item active">
      <a class="nav-link" href="#">Home <span class="sr-only">(current)</span></a>
    </li>
    <li class="nav-item">
      <a class="nav-link" href="#">Features</a>
    </li>
    <li class="nav-item">
      <a class="nav-link" href="#">Pricing</a>
    </li>
    <li class="nav-item">
      <a class="nav-link" href="#">About</a>
    </li>
  </ul>
  <form class="form-inline float-xs-right">
    <input class="form-control" type="text" placeholder="Search">
    <button class="btn btn-outline-success" type="submit">Search</button>
  </form>
</nav>
{% endexample %}

### Brand

The `.navbar-brand` can be applied to most elements, but an anchor works best as some elements might require utility classes or custom styles.

{% example html %}
<!-- As a link -->
<nav class="navbar navbar-light bg-faded">
  <a class="navbar-brand" href="#">Navbar</a>
</nav>

<!-- As a heading -->
<nav class="navbar navbar-light bg-faded">
  <h1 class="navbar-brand mb-0">Navbar</h1>
</nav>
{% endexample %}

### Nav

Navbar navigation is similar to our regular nav options—use the `.nav` base class with a modifier to achieve a particular look. In this case you'll want `.nav.navbar-nav`.

Active states—with `.active`—to indicate the current page can be applied directly to `.nav-link`s or their immediate parent `.nav-item`s.

{% example html %}
<nav class="navbar navbar-light bg-faded">
  <ul class="nav navbar-nav">
    <li class="nav-item active">
      <a class="nav-link" href="#">Home <span class="sr-only">(current)</span></a>
    </li>
    <li class="nav-item">
      <a class="nav-link" href="#">Features</a>
    </li>
    <li class="nav-item">
      <a class="nav-link" href="#">Pricing</a>
    </li>
    <li class="nav-item">
      <a class="nav-link" href="#">About</a>
    </li>
  </ul>
</nav>
{% endexample %}

And because we use classes for our navs, you can avoid the list-based approach entirely if you like.

{% example html %}
<nav class="navbar navbar-light bg-faded">
  <div class="nav navbar-nav">
    <a class="nav-item nav-link active" href="#">Home <span class="sr-only">(current)</span></a>
    <a class="nav-item nav-link" href="#">Features</a>
    <a class="nav-item nav-link" href="#">Pricing</a>
    <a class="nav-item nav-link" href="#">About</a>
  </div>
</nav>
{% endexample %}

You may also utilize dropdowns in your navbar nav. Dropdown menus require a wrapping element for positioning, so be sure to use separate and nested elements for `.nav-item` and `.nav-link` as shown below.

{% example html %}
<nav class="navbar navbar-light bg-faded">
  <ul class="nav navbar-nav">
    <li class="nav-item active">
      <a class="nav-link" href="#">Home <span class="sr-only">(current)</span></a>
    </li>
    <li class="nav-item">
      <a class="nav-link" href="#">Features</a>
    </li>
    <li class="nav-item">
      <a class="nav-link" href="#">Pricing</a>
    </li>
    <li class="nav-item dropdown">
      <a class="nav-link dropdown-toggle" href="http://example.com" id="navbarDropdownMenuLink" data-target="#" data-toggle="dropdown" aria-haspopup="true" aria-expanded="false">
        Dropdown link
      </a>
      <div class="dropdown-menu" aria-labelledby="navbarDropdownMenuLink">
        <a class="dropdown-item" href="#">Action</a>
        <a class="dropdown-item" href="#">Another action</a>
        <a class="dropdown-item" href="#">Something else here</a>
      </div>
    </li>
  </ul>
</nav>
{% endexample %}

<<<<<<< HEAD
=======
### Text

Navbars may contain bits of text with the help of `.navbar-text`. This class adjusts vertical alignment and horizontal spacing for strings of text.

{% example html %}
<nav class="navbar navbar-light bg-faded">
  <span class="navbar-text">
    Navbar text with an inline element
  </span>
</nav>
{% endexample %}

Using our utility classes, you can change the alignment and appearance of your navbar text.

{% example html %}
<nav class="navbar navbar-light bg-faded">
  <span class="navbar-text pull-xs-right text-muted">
    Muted navbar text that's floated right
  </span>
</nav>
{% endexample %}

Similarly, you can use utility classes to align navbar text to other navbar elements like the brand and navigation (which are automatically floated already).

{% example html %}
<nav class="navbar navbar-light bg-faded">
  <a class="navbar-brand" href="#">Navbar</a>
  <span class="navbar-text pull-xs-left">
    Navbar text that's floated left
  </span>
</nav>
{% endexample %}
>>>>>>> 9159ad30

## Color schemes

Theming the navbar has never been easier thanks to the combination of a simple link color modifier class and `background-color` utilities. Put another way, you specify light or dark and apply a background color.

Here are some examples to show what we mean.

<div class="bd-example">
  <nav class="navbar navbar-dark bg-inverse">
    <a class="navbar-brand" href="#">Navbar</a>
    <ul class="nav navbar-nav">
      <li class="nav-item active">
        <a class="nav-link" href="#">Home <span class="sr-only">(current)</span></a>
      </li>
      <li class="nav-item">
        <a class="nav-link" href="#">Features</a>
      </li>
      <li class="nav-item">
        <a class="nav-link" href="#">Pricing</a>
      </li>
      <li class="nav-item">
        <a class="nav-link" href="#">About</a>
      </li>
    </ul>
    <form class="form-inline float-xs-right">
      <input class="form-control" type="text" placeholder="Search">
      <button class="btn btn-outline-info" type="submit">Search</button>
    </form>
  </nav>
  <nav class="navbar navbar-dark bg-primary">
    <a class="navbar-brand" href="#">Navbar</a>
    <ul class="nav navbar-nav">
      <li class="nav-item active">
        <a class="nav-link" href="#">Home <span class="sr-only">(current)</span></a>
      </li>
      <li class="nav-item">
        <a class="nav-link" href="#">Features</a>
      </li>
      <li class="nav-item">
        <a class="nav-link" href="#">Pricing</a>
      </li>
      <li class="nav-item">
        <a class="nav-link" href="#">About</a>
      </li>
    </ul>
    <form class="form-inline float-xs-right">
      <input class="form-control" type="text" placeholder="Search">
      <button class="btn btn-outline-secondary" type="submit">Search</button>
    </form>
  </nav>
  <nav class="navbar navbar-light" style="background-color: #e3f2fd;">
    <a class="navbar-brand" href="#">Navbar</a>
    <ul class="nav navbar-nav">
      <li class="nav-item active">
        <a class="nav-link" href="#">Home <span class="sr-only">(current)</span></a>
      </li>
      <li class="nav-item">
        <a class="nav-link" href="#">Features</a>
      </li>
      <li class="nav-item">
        <a class="nav-link" href="#">Pricing</a>
      </li>
      <li class="nav-item">
        <a class="nav-link" href="#">About</a>
      </li>
    </ul>
    <form class="form-inline float-xs-right">
      <input class="form-control" type="text" placeholder="Search">
      <button class="btn btn-outline-primary" type="submit">Search</button>
    </form>
  </nav>
</div>

{% highlight html %}
<nav class="navbar navbar-dark bg-inverse">
  <!-- Navbar content -->
</nav>

<nav class="navbar navbar-dark bg-primary">
  <!-- Navbar content -->
</nav>

<nav class="navbar navbar-light" style="background-color: #e3f2fd;">
  <!-- Navbar content -->
</nav>
{% endhighlight %}

## Containers

Although it's not required, you can wrap a navbar in a `.container` to center it on a page or add one within to only center the contents of a [fixed or static top navbar](#placement).

{% example html %}
<div class="container">
  <nav class="navbar navbar-light bg-faded">
    <a class="navbar-brand" href="#">Navbar</a>
  </nav>
</div>
{% endexample %}

{% example html %}
<nav class="navbar navbar-light bg-faded">
  <div class="container">
    <a class="navbar-brand" href="#">Navbar</a>
  </div>
</nav>
{% endexample %}

## Placement

Navbars can be statically placed (their default behavior), static without rounded corners, or fixed to the top or bottom of the viewport.

{% example html %}
<nav class="navbar navbar-full navbar-light bg-faded">
  <a class="navbar-brand" href="#">Full width</a>
</nav>
{% endexample %}

{% example html %}
<nav class="navbar navbar-fixed-top navbar-light bg-faded">
  <a class="navbar-brand" href="#">Fixed top</a>
</nav>
{% endexample %}

{% example html %}
<nav class="navbar navbar-fixed-bottom navbar-light bg-faded">
  <a class="navbar-brand" href="#">Fixed bottom</a>
</nav>
{% endexample %}


## Collapsible content

Our collapse plugin allows you to use a `<button>` or `<a>` to toggle hidden content.

{% example html %}
<nav class="navbar navbar-light bg-faded">
  <button class="navbar-toggler" type="button" data-toggle="collapse" data-target="#exCollapsingNavbar" aria-controls="exCollapsingNavbar" aria-expanded="false" aria-label="Toggle navigation"></button>
  <div class="collapse" id="exCollapsingNavbar">
    <div class="bg-inverse text-muted p-1">
      <h4>Collapsed content</h4>
      <span class="text-muted">Toggleable via the navbar brand.</span>
    </div>
  </div>
</nav>
{% endexample %}

For more complex navbar patterns, like those used in Bootstrap v3, use the `.navbar-toggleable-*` classes in conjunction with the `.navbar-toggler`. These classes override our responsive utilities to show navigation only when content is meant to be shown.

{% example html %}
<nav class="navbar navbar-light bg-faded">
  <button class="navbar-toggler hidden-sm-up" type="button" data-toggle="collapse" data-target="#exCollapsingNavbar2" aria-controls="exCollapsingNavbar2" aria-expanded="false" aria-label="Toggle navigation"></button>
  <div class="collapse navbar-toggleable-xs" id="exCollapsingNavbar2">
    <a class="navbar-brand" href="#">Responsive navbar</a>
    <ul class="nav navbar-nav">
      <li class="nav-item active">
        <a class="nav-link" href="#">Home <span class="sr-only">(current)</span></a>
      </li>
      <li class="nav-item">
        <a class="nav-link" href="#">Features</a>
      </li>
      <li class="nav-item">
        <a class="nav-link" href="#">Pricing</a>
      </li>
      <li class="nav-item">
        <a class="nav-link" href="#">About</a>
      </li>
    </ul>
  </div>
</nav>
{% endexample %}<|MERGE_RESOLUTION|>--- conflicted
+++ resolved
@@ -137,8 +137,6 @@
 </nav>
 {% endexample %}
 
-<<<<<<< HEAD
-=======
 ### Text
 
 Navbars may contain bits of text with the help of `.navbar-text`. This class adjusts vertical alignment and horizontal spacing for strings of text.
@@ -171,7 +169,6 @@
   </span>
 </nav>
 {% endexample %}
->>>>>>> 9159ad30
 
 ## Color schemes
 
