---
layout: default
title: Getting started
slug: getting-started
lead: "An overview of Bootstrap, how to download and use, basic templates and examples, and more."
---


  <!-- Getting started
  ================================================== -->
  <div class="bs-docs-section">
    <div class="page-header">
      <h1 id="download">Download</h1>
    </div>
    <p class="lead">Bootstrap has a few easy ways to quickly get started, each one appealing to a different skill level and use case. Read through to see what suits your particular needs.</p>

    <div class="row bs-downloads">
      <div class="col-sm-4">
        <h3 id="download-bootstrap">Bootstrap</h3>
        <p>Compiled and minified CSS, JavaScript, and fonts. No docs or original source files are included.</p>
        <a href="{{ site.download.dist }}" class="btn btn-lg btn-outline" role="button" onclick="_gaq.push(['_trackEvent', 'Getting started', 'Download', 'Download compiled']);">Download Bootstrap</a>
      </div>
      <div class="col-sm-4">
        <h3 id="download-source">Source code</h3>
        <p>Source Less, JavaScript, and font files, along with our docs. <strong>Requires a Less compiler and <a href="{{ site.repo }}#compiling-css-and-javascript">some setup.</a></strong></p>
        <a href="{{ site.download.source }}" class="btn btn-lg btn-outline" role="button" onclick="_gaq.push(['_trackEvent', 'Getting started', 'Download', 'Download source']);">Download source</a>
      </div>
      <div class="col-sm-4">
        <h3 id="download-sass">Sass</h3>
        <p><a href="{{ site.sass_repo }}">Bootstrap ported from Less to Sass</a> for easy inclusion in Rails, Compass, or Sass-only projects.</p>
        <a href="{{ site.download.sass }}" class="btn btn-lg btn-outline" role="button" onclick="_gaq.push(['_trackEvent', 'Getting started', 'Download', 'Download Sass']);">Download Sass</a>
      </div>
    </div>

    <h3 id="download-cdn">Bootstrap CDN</h3>
    <p>The folks over at <a href="http://www.maxcdn.com/">MaxCDN</a> graciously provide CDN support for Bootstrap's CSS and JavaScript. Just use these <a href="http://www.bootstrapcdn.com/">Bootstrap CDN</a> links.</p>
{% highlight html %}
<!-- Latest compiled and minified CSS -->
<link rel="stylesheet" href="{{ site.cdn.css }}">

<!-- Optional theme -->
<link rel="stylesheet" href="{{ site.cdn.css_theme }}">

<!-- Latest compiled and minified JavaScript -->
<script src="{{ site.cdn.js }}"></script>
{% endhighlight %}

<<<<<<< HEAD
    <h3 id="download-bower">Install with Bower</h3>
    <p>Install and manage Bootstrap's Less, CSS, JavaScript, and fonts using <a href="http://bower.io">Bower</a>.</p>
    {% highlight bash %}$ bower install bootstrap{% endhighlight %}
=======
    <div class="bs-callout bs-callout-warning" id="callout-less-compilation">
      <h4>Compiling Bootstrap's LESS files</h4>
      <p>If you work with Bootstrap's uncompiled source code, you need to compile the LESS files to produce usable CSS files. For compiling LESS files into CSS, we only officially support <a href="http://lesscss.org">less.js</a>.</p>
    </div>
>>>>>>> 80c9c14a
  </div>


  <!-- File structure
  ================================================== -->
  <div class="bs-docs-section">
    <div class="page-header">
      <h1 id="whats-included">What's included</h1>
    </div>
    <p class="lead">Bootstrap is downloadable in two forms, within which you'll find the following directories and files, logically grouping common resources and providing both compiled and minified variations.</p>

    <div class="bs-callout bs-callout-warning" id="jquery-required">
      <h4>jQuery required</h4>
      <p>Please note that <strong>all JavaScript plugins require jQuery</strong> to be included, as shown in the <a href="#template">starter template</a>. <a href="{{ site.repo }}/blob/v{{ site.current_version }}/bower.json">Consult our <code>bower.json</code></a> to see which versions of jQuery are supported.</p>
    </div>

    <h2 id="whats-included-precompiled">Precompiled Bootstrap</h2>
    <p>Once downloaded, unzip the compressed folder to see the structure of (the compiled) Bootstrap. You'll see something like this:</p>
<!-- NOTE: This info is intentionally duplicated in the README.
Copy any changes made here over to the README too. -->
{% highlight bash %}
bootstrap/
├── css/
│   ├── bootstrap.css
│   ├── bootstrap.min.css
│   ├── bootstrap-theme.css
│   └── bootstrap-theme.min.css
├── js/
│   ├── bootstrap.js
│   └── bootstrap.min.js
└── fonts/
    ├── glyphicons-halflings-regular.eot
    ├── glyphicons-halflings-regular.svg
    ├── glyphicons-halflings-regular.ttf
    └── glyphicons-halflings-regular.woff
{% endhighlight %}

    <p>This is the most basic form of Bootstrap: precompiled files for quick drop-in usage in nearly any web project. We provide compiled CSS and JS (<code>bootstrap.*</code>), as well as compiled and minified CSS and JS (<code>bootstrap.min.*</code>). Fonts from Glyphicons are included, as is the optional Bootstrap theme.</p>

    <h2 id="whats-included-source">Bootstrap source code</h2>
    <p>The Bootstrap source code download includes the precompiled CSS, JavaScript, and font assets, along with source LESS, JavaScript, and documentation. More specifically, it includes the following and more:</p>
{% highlight bash %}
bootstrap/
├── less/
├── js/
├── fonts/
├── dist/
│   ├── css/
│   ├── js/
│   └── fonts/
└── docs/
    └── examples/
{% endhighlight %}
    <p>The <code>less/</code>, <code>js/</code>, and <code>fonts/</code> are the source code for our CSS, JS, and icon fonts (respectively). The <code>dist/</code> folder includes everything listed in the precompiled download section above. The <code>docs/</code> folder includes the source code for our documentation, and <code>examples/</code> of Bootstrap usage. Beyond that, any other included file provides support for packages, license information, and development.</p>
  </div>


  <!-- Template
  ================================================== -->
  <div class="bs-docs-section">
    <div class="page-header">
      <h1 id="template">Basic template</h1>
    </div>
    <p class="lead">Start with this basic HTML template, or modify <a href="#examples">these examples</a>. We hope you'll customize our templates and examples, adapting them to suit your needs.</p>

    <p>Copy the HTML below to begin working with a minimal Bootstrap document.</p>
{% highlight html %}
<!DOCTYPE html>
<html>
  <head>
    <title>Bootstrap 101 Template</title>
    <meta name="viewport" content="width=device-width, initial-scale=1.0">
    <!-- Bootstrap -->
    <link href="css/bootstrap.min.css" rel="stylesheet">

    <!-- HTML5 Shim and Respond.js IE8 support of HTML5 elements and media queries -->
    <!-- WARNING: Respond.js doesn't work if you view the page via file:// -->
    <!--[if lt IE 9]>
      <script src="https://oss.maxcdn.com/libs/html5shiv/3.7.0/html5shiv.js"></script>
      <script src="https://oss.maxcdn.com/libs/respond.js/1.4.2/respond.min.js"></script>
    <![endif]-->
  </head>
  <body>
    <h1>Hello, world!</h1>

    <!-- jQuery (necessary for Bootstrap's JavaScript plugins) -->
    <script src="https://code.jquery.com/jquery.js"></script>
    <!-- Include all compiled plugins (below), or include individual files as needed -->
    <script src="js/bootstrap.min.js"></script>
  </body>
</html>
{% endhighlight %}
  </div>


  <!-- Template
  ================================================== -->
  <div class="bs-docs-section">
    <div class="page-header">
      <h1 id="examples">Examples</h1>
    </div>
    <p class="lead">Build on the basic template above with Bootstrap's many components. See also <a href="#customizing">Customizing Bootstrap</a> for tips on maintaining your own Bootstrap variants.</p>

    <h3 id="examples-framework">Using the framework</h3>
    <div class="row bs-examples">
      <div class="col-xs-6 col-md-4">
        <a class="thumbnail" href="../examples/starter-template/">
          <img src="../examples/screenshots/starter-template.jpg" alt="">
        </a>
        <h4>Starter template</h4>
        <p>Nothing but the basics: compiled CSS and JavaScript along with a container.</p>
      </div>
      <div class="col-xs-6 col-md-4">
        <a class="thumbnail" href="../examples/theme/">
          <img src="../examples/screenshots/theme.jpg" alt="">
        </a>
        <h4>Bootstrap theme</h4>
        <p>Load the optional Bootstrap theme for a visually enhanced experience.</p>
      </div>
      <div class="clearfix visible-xs"></div>

      <div class="col-xs-6 col-md-4">
        <a class="thumbnail" href="../examples/grid/">
          <img src="../examples/screenshots/grid.jpg" alt="">
        </a>
        <h4>Grids</h4>
        <p>Multiple examples of grid layouts with all four tiers, nesting, and more.</p>
      </div>
      <div class="col-xs-6 col-md-4">
        <a class="thumbnail" href="../examples/jumbotron/">
          <img src="../examples/screenshots/jumbotron.jpg" alt="">
        </a>
        <h4>Jumbotron</h4>
        <p>Build around the jumbotron with a navbar and some basic grid columns.</p>
      </div>
      <div class="clearfix visible-xs"></div>

      <div class="col-xs-6 col-md-4">
        <a class="thumbnail" href="../examples/jumbotron-narrow/">
          <img src="../examples/screenshots/jumbotron-narrow.jpg" alt="">
        </a>
        <h4>Narrow jumbotron</h4>
        <p>Build a more custom page by narrowing the default container and jumbotron.</p>
      </div>
    </div>

    <h3 id="examples-navbars">Navbars in action</h3>
    <div class="row bs-examples">
      <div class="col-xs-6 col-md-4">
        <a class="thumbnail" href="../examples/navbar/">
          <img src="../examples/screenshots/navbar.jpg" alt="">
        </a>
        <h4>Navbar</h4>
        <p>Super basic template that includes the navbar along with some additional content.</p>
      </div>
      <div class="col-xs-6 col-md-4">
        <a class="thumbnail" href="../examples/navbar-static-top/">
          <img src="../examples/screenshots/navbar-static.jpg" alt="">
        </a>
        <h4>Static top navbar</h4>
        <p>Super basic template with a static top navbar along with some additional content.</p>
      </div>
      <div class="clearfix visible-xs"></div>

      <div class="col-xs-6 col-md-4">
        <a class="thumbnail" href="../examples/navbar-fixed-top/">
          <img src="../examples/screenshots/navbar-fixed.jpg" alt="">
        </a>
        <h4>Fixed navbar</h4>
        <p>Super basic template with a fixed top navbar along with some additional content.</p>
      </div>
    </div>

    <h3 id="examples-custom">Custom components</h3>
    <div class="row bs-examples">
      <div class="col-xs-6 col-md-4">
        <a class="thumbnail" href="../examples/cover/">
          <img src="../examples/screenshots/cover.jpg" alt="">
        </a>
        <h4>Cover</h4>
        <p>A one-page template for building simple and beautiful home pages.</p>
      </div>
      <div class="col-xs-6 col-md-4">
        <a class="thumbnail" href="../examples/carousel/">
          <img src="../examples/screenshots/carousel.jpg" alt="">
        </a>
        <h4>Carousel</h4>
        <p>Customize the navbar and carousel, then add some new components.</p>
      </div>
      <div class="clearfix visible-xs"></div>

      <div class="col-xs-6 col-md-4">
        <a class="thumbnail" href="../examples/blog/">
          <img src="../examples/screenshots/blog.jpg" alt="">
        </a>
        <h4>Blog</h4>
        <p>Simple two-column blog layout with custom navigation, header, and type.</p>
      </div>
      <div class="col-xs-6 col-md-4">
        <a class="thumbnail" href="../examples/dashboard/">
          <img src="../examples/screenshots/dashboard.jpg" alt="">
        </a>
        <h4>Dashboard</h4>
        <p>Basic structure for a admin dashboard with fixed sidebar and navbar.</p>
      </div>
      <div class="clearfix visible-xs"></div>

      <div class="col-xs-6 col-md-4">
        <a class="thumbnail" href="../examples/signin/">
          <img src="../examples/screenshots/sign-in.jpg" alt="">
        </a>
        <h4>Sign-in page</h4>
        <p>Custom form layout and design for a simple sign in form.</p>
      </div>
      <div class="col-xs-6 col-md-4">
        <a class="thumbnail" href="../examples/justified-nav/">
          <img src="../examples/screenshots/justified-nav.jpg" alt="">
        </a>
        <h4>Justified nav</h4>
        <p>Create a custom navbar with justified links. Heads up! <a href="../components/#nav-justified">Not too WebKit friendly.</a></p>
      </div>
      <div class="clearfix visible-xs"></div>

      <div class="col-xs-6 col-md-4">
        <a class="thumbnail" href="../examples/sticky-footer/">
          <img src="../examples/screenshots/sticky-footer.jpg" alt="">
        </a>
        <h4>Sticky footer</h4>
        <p>Attach a footer to the bottom of the viewport when the content is shorter than it.</p>
      </div>
      <div class="col-xs-6 col-md-4">
        <a class="thumbnail" href="../examples/sticky-footer-navbar/">
          <img src="../examples/screenshots/sticky-footer-navbar.jpg" alt="">
        </a>
        <h4>Sticky footer with navbar</h4>
        <p>Attach a footer to the bottom of the viewport with a fixed navbar at the top.</p>
      </div>
    </div>

    <h3 id="examples-experiments">Experiments</h3>
    <div class="row bs-examples">
      <div class="col-xs-6 col-md-4">
        <a class="thumbnail" href="../examples/non-responsive/">
          <img src="../examples/screenshots/non-responsive.jpg" alt="">
        </a>
        <h4>Non-responsive Bootstrap</h4>
        <p>Easily disable the responsiveness of Bootstrap <a href="#disable-responsive">per our docs</a>.</p>
      </div>
      <div class="col-xs-6 col-md-4">
        <a class="thumbnail" href="../examples/offcanvas/">
          <img src="../examples/screenshots/offcanvas.jpg" alt="">
        </a>
        <h4>Offcanvas</h4>
        <p>Build a toggleable off-canvas navigation menu for use with Bootstrap.</p>
      </div>
    </div>

  </div>


  <!-- Template
  ================================================== -->
  <div class="bs-docs-section">
    <div class="page-header">
      <h1 id="disable-responsive">Disabling responsiveness</h1>
    </div>
    <p class="lead">Bootstrap automatically adapts your pages for various screen sizes.
      Here's how to disable this feature so your page works like in <a href="../examples/non-responsive/">this non-responsive example</a>.</p>

    <h3>Steps to disable page responsiveness</h3>
    <ol>
      <li>Omit the viewport <code>&lt;meta&gt;</code> mentioned in <a href="../css/#overview-mobile">the CSS docs</a></li>
      <li>Override the <code>width</code> on the <code>.container</code> for each grid tier with a single width, for example <code>width: 970px !important;</code> Be sure that this comes after the default Bootstrap CSS. You can optionally avoid the <code>!important</code> with media queries or some selector-fu.</li>
      <li>If using navbars, remove all navbar collapsing and expanding behavior.</li>
      <li>For grid layouts, use <code>.col-xs-*</code> classes in addition to, or in place of, the medium/large ones. Don't worry, the extra-small device grid scales to all resolutions.</li>
    </ol>
    <p>You'll still need Respond.js for IE8 (since our media queries are still there and need to be processed).
      This disables the "mobile site" aspects of Bootstrap.</p>

    <h3>Bootstrap template with responsiveness disabled</h3>
    <p>We've applied these steps to an example. Read its source code to see the specific changes implemented.</p>
    <p>
      <a href="../examples/non-responsive/" class="btn btn-primary">View non-responsive example</a>
    </p>
  </div>


  <!-- Migration
  ================================================== -->
  <div class="bs-docs-section">
    <div class="page-header">
      <h1 id="migration">Migrating from 2.x to 3.0</h1>
    </div>
    <p class="lead">Bootstrap 3 is not backwards compatible with v2.x. Use this section as a general guide to upgrading from v2.x to v3.0. For a broader overview, see <a href="http://blog.getbootstrap.com/2013/08/19/bootstrap-3-released/">what's new</a> in the v3.0 release announcement.</p>

    <h2 id="migration-classes">Major class changes</h2>
    <p>This table shows the style changes between v2.x and v3.0.</p>
    <div class="table-responsive">
      <table class="table table-bordered table-striped">
        <thead>
          <tr>
            <th>Bootstrap 2.x</th>
            <th>Bootstrap 3.0</th>
          </tr>
        </thead>
        <tbody>
          <tr>
            <td><code>.row-fluid</code></td>
            <td><code>.row</code></td>
          </tr>
          <tr>
            <td><code>.span*</code></td>
            <td><code>.col-md-*</code></td>
          </tr>
          <tr>
            <td><code>.offset*</code></td>
            <td><code>.col-md-offset-*</code></td>
          </tr>
          <tr>
            <td><code>.brand</code></td>
            <td><code>.navbar-brand</code></td>
          </tr>
          <tr>
            <td><code>.nav-collapse</code></td>
            <td><code>.navbar-collapse</code></td>
          </tr>
          <tr>
            <td><code>.nav-toggle</code></td>
            <td><code>.navbar-toggle</code></td>
          </tr>
          <tr>
            <td><code>.btn-navbar</code></td>
            <td><code>.navbar-btn</code></td>
          </tr>
          <tr>
            <td><code>.hero-unit</code></td>
            <td><code>.jumbotron</code></td>
          </tr>
          <tr>
            <td><code>.icon-*</code></td>
            <td><code>.glyphicon .glyphicon-*</code></td>
          </tr>
          <tr>
            <td><code>.btn</code></td>
            <td><code>.btn .btn-default</code></td>
          </tr>
          <tr>
            <td><code>.btn-mini</code></td>
            <td><code>.btn-xs</code></td>
          </tr>
          <tr>
            <td><code>.btn-small</code></td>
            <td><code>.btn-sm</code></td>
          </tr>
          <tr>
            <td><code>.btn-large</code></td>
            <td><code>.btn-lg</code></td>
          </tr>
          <tr>
            <td><code>.alert-error</code></td>
            <td><code>.alert-danger</code></td>
          </tr>
          <tr>
            <td><code>.visible-phone</code></td>
            <td><code>.visible-xs</code></td>
          </tr>
          <tr>
            <td><code>.visible-tablet</code></td>
            <td><code>.visible-sm</code></td>
          </tr>
          <tr>
            <td><code>.visible-desktop</code></td>
            <td>Split into <code>.visible-md .visible-lg</code></td>
          </tr>
          <tr>
            <td><code>.hidden-phone</code></td>
            <td><code>.hidden-xs</code></td>
          </tr>
          <tr>
            <td><code>.hidden-tablet</code></td>
            <td><code>.hidden-sm</code></td>
          </tr>
          <tr>
            <td><code>.hidden-desktop</code></td>
            <td>Split into <code>.hidden-md .hidden-lg</code></td>
          </tr>
          <tr>
            <td><code>.input-small</code></td>
            <td><code>.input-sm</code></td>
          </tr>
          <tr>
            <td><code>.input-large</code></td>
            <td><code>.input-lg</code></td>
          </tr>
          <tr>
            <td><code>.input-block-level</code></td>
            <td><code>.form-control</code></td>
          </tr>
          <tr>
            <td><code>.control-group</code></td>
            <td><code>.form-group</code></td>
          </tr>
          <tr>
            <td><code>.control-group.warning .control-group.error .control-group.success</code></td>
            <td><code>.form-group.has-*</code></td>
          </tr>
          <tr>
            <td><code>.checkbox.inline</code> <code>.radio.inline</code></td>
            <td><code>.checkbox-inline</code> <code>.radio-inline</code></td>
          </tr>
          <tr>
            <td><code>.input-prepend</code> <code>.input-append</code></td>
            <td><code>.input-group</code></td>
          </tr>
          <tr>
            <td><code>.add-on</code></td>
            <td><code>.input-group-addon</code></td>
          </tr>
          <tr>
            <td><code>.img-polaroid</code></td>
            <td><code>.img-thumbnail</code></td>
          </tr>
          <tr>
            <td><code>ul.unstyled</code></td>
            <td><code>.list-unstyled</code></td>
          </tr>
          <tr>
            <td><code>ul.inline</code></td>
            <td><code>.list-inline</code></td>
          </tr>
          <tr>
            <td><code>.muted</code></td>
            <td><code>.text-muted</code></td>
          </tr>
          <tr>
            <td><code>.label</code></td>
            <td><code>.label .label-default</code></td>
          </tr>
          <tr>
            <td><code>.label-important</code></td>
            <td><code>.label-danger</code></td>
          </tr>
          <tr>
            <td><code>.text-error</code></td>
            <td><code>.text-danger</code></td>
          </tr>
          <tr>
            <td><code>.table .error</code></td>
            <td><code>.table .danger</code></td>
          </tr>
          <tr>
            <td><code>.bar</code></td>
            <td><code>.progress-bar</code></td>
          </tr>
          <tr>
            <td><code>.bar-*</code></td>
            <td><code>.progress-bar-*</code></td>
          </tr>
          <tr>
            <td><code>.accordion</code></td>
            <td><code>.panel-group</code></td>
          </tr>
          <tr>
            <td><code>.accordion-group</code></td>
            <td><code>.panel .panel-default</code></td>
          </tr>
          <tr>
            <td><code>.accordion-heading</code></td>
            <td><code>.panel-heading</code></td>
          </tr>
          <tr>
            <td><code>.accordion-body</code></td>
            <td><code>.panel-collapse</code></td>
          </tr>
          <tr>
            <td><code>.accordion-inner</code></td>
            <td><code>.panel-body</code></td>
          </tr>
        </tbody>
      </table>
    </div><!-- /.table-responsive -->

    <h2 id="migration-new">What's new</h2>
    <p>We've added new elements and changed some existing ones. Here are the new or updated styles.</p>
    <div class="table-responsive">
      <table class="table table-bordered table-striped">
        <thead>
          <tr>
            <th>Element</th>
            <th>Description</th>
          </tr>
        </thead>
        <tbody>
          <tr>
            <td>Panels</td>
            <td><code>.panel .panel-default</code> <code>.panel-body</code> <code>.panel-title</code> <code>.panel-heading</code> <code>.panel-footer</code> <code>.panel-collapse</code></td>
          </tr>
          <tr>
            <td>List groups</td>
            <td><code>.list-group</code> <code>.list-group-item</code> <code>.list-group-item-text</code> <code>.list-group-item-heading</code></td>
          </tr>
          <tr>
            <td>Glyphicons</td>
            <td><code>.glyphicon</code></td>
          </tr>
          <tr>
            <td>Jumbotron</td>
            <td><code>.jumbotron</code></td>
          </tr>
          <tr>
            <td>Extra small grid (&lt;768px)</td>
            <td><code>.col-xs-*</code></td>
          </tr>
          <tr>
            <td>Small grid (&ge;768px)</td>
            <td><code>.col-sm-*</code></td>
          </tr>
          <tr>
            <td>Medium grid (&ge;992px)</td>
            <td><code>.col-md-*</code></td>
          </tr>
          <tr>
            <td>Large grid (&ge;1200px)</td>
            <td><code>.col-lg-*</code></td>
          </tr>
          <tr>
            <td>Responsive utility classes (&ge;1200px)</td>
            <td><code>.visible-lg</code> <code>.hidden-lg</code></td>
          </tr>
          <tr>
            <td>Offsets</td>
            <td><code>.col-sm-offset-*</code> <code>.col-md-offset-*</code> <code>.col-lg-offset-*</code></td>
          </tr>
          <tr>
            <td>Push</td>
            <td><code>.col-sm-push-*</code> <code>.col-md-push-*</code> <code>.col-lg-push-*</code></td>
          </tr>
          <tr>
            <td>Pull</td>
            <td><code>.col-sm-pull-*</code> <code>.col-md-pull-*</code> <code>.col-lg-pull-*</code></td>
          </tr>
          <tr>
            <td>Input groups</td>
            <td><code>.input-group</code> <code>.input-group-addon</code> <code>.input-group-btn</code></td>
          </tr>
          <tr>
            <td>Form controls</td>
            <td><code>.form-control</code> <code>.form-group</code></td>
          </tr>
          <tr>
            <td>Button group sizes</td>
            <td><code>.btn-group-xs</code> <code>.btn-group-sm</code> <code>.btn-group-lg</code></td>
          </tr>
          <tr>
            <td>Navbar text</td>
            <td><code>.navbar-text</code></td>
          </tr>
          <tr>
            <td>Navbar header</td>
            <td><code>.navbar-header</code></td>
          </tr>
          <tr>
            <td>Justified tabs / pills</td>
            <td><code>.nav-justified</code></td>
          </tr>
          <tr>
            <td>Responsive images</td>
            <td><code>.img-responsive</code></td>
          </tr>
          <tr>
            <td>Contextual table rows</td>
            <td><code>.success</code> <code>.danger</code> <code>.warning</code> <code>.active</code></td>
          </tr>
          <tr>
            <td>Contextual panels</td>
            <td><code>.panel-success</code> <code>.panel-danger</code> <code>.panel-warning</code> <code>.panel-info</code></td>
          </tr>
          <tr>
            <td>Modal</td>
            <td><code>.modal-dialog</code> <code>.modal-content</code></td>
          </tr>
          <tr>
            <td>Thumbnail image</td>
            <td><code>.img-thumbnail</code></td>
          </tr>
          <tr>
            <td>Well sizes</td>
            <td><code>.well-sm</code> <code>.well-lg</code></td>
          </tr>
          <tr>
            <td>Alert links</td>
            <td><code>.alert-link</code></td>
          </tr>
        </tbody>
      </table>
    </div><!-- /.table-responsive -->


    <h2 id="migration-dropped">What's removed</h2>
    <p>The following elements have been dropped or changed in v3.0.</p>
    <div class="table-responsive">
      <table class="table table-bordered table-striped">
        <thead>
          <tr>
            <th>Element</th>
            <th>Removed from 2.x</th>
            <th>3.0 Equivalent</th>
          </tr>
        </thead>
        <tbody>
          <tr>
            <td>Form actions</td>
            <td><code>.form-actions</code></td>
            <td class="text-muted">N/A</td>
          </tr>
          <tr>
            <td>Search form</td>
            <td><code>.form-search</code></td>
            <td class="text-muted">N/A</td>
          </tr>
          <tr>
            <td>Form group with info</td>
            <td><code>.control-group.info</code></td>
            <td class="text-muted">N/A</td>
          </tr>
          <tr>
            <td>Block level from input</td>
            <td><code>.input-block-level</code></td>
            <td>No direct equivalent, but <a href="../css/#forms-controls">forms controls</a> are similar.</td>
          </tr>
          <tr>
            <td>Fluid row</td>
            <td><code>.row-fluid</code></td>
            <td><code>.row</code> (no more fixed grid)</td>
          </tr>
          <tr>
            <td>Controls wrapper</td>
            <td><code>.controls</code></td>
            <td class="text-muted">N/A</td>
          </tr>
          <tr>
            <td>Controls row</td>
            <td><code>.controls-row</code></td>
            <td><code>.row</code> or <code>.form-group</code></td>
          </tr>
          <tr>
            <td>Navbar inner</td>
            <td><code>.navbar-inner</code></td>
            <td class="text-muted">N/A</td>
          </tr>
          <tr>
            <td>Navbar vertical dividers</td>
            <td><code>.navbar .divider-vertical</code></td>
            <td class="text-muted">N/A</td>
          </tr>
          <tr>
            <td>Dropdown submenu</td>
            <td><code>.dropdown-submenu</code></td>
            <td class="text-muted">N/A</td>
          </tr>
          <tr>
            <td>Tab alignments</td>
            <td><code>.tabs-left</code> <code>.tabs-right</code> <code>.tabs-below</code></td>
            <td class="text-muted">N/A</td>
          </tr>
          <tr>
            <td>Pill-based tabbable area</td>
            <td><code>.pill-content</code></td>
            <td><code>.tab-content</code></td>
          </tr>
          <tr>
            <td>Pill-based tabbable area pane</td>
            <td><code>.pill-pane</code></td>
            <td><code>.tab-pane</code></td>
          </tr>
          <tr>
            <td>Nav lists</td>
            <td><code>.nav-list</code> <code>.nav-header</code></td>
            <td>No direct equivalent, but <a href="../components/#list-group">list groups</a> and <a href="../javascript/#collapse"><code>.panel-group</code>s</a> are similar.</td>
          </tr>
        </tbody>
      </table>
    </div><!-- /.table-responsive -->


    <h2 id="migration-notes">Additional notes</h2>
    <p>Other changes in v3.0 are not immediately apparent. Base classes, key styles, and behaviors have been adjusted for flexibility and our <em>mobile first</em> approach. Here's a partial list:</p>
    <ul>
      <li>By default, text-based form controls now receive only minimal styling.  For focus colors and rounded corners, apply the <code>.form-control</code> class on the element to style.</li>
      <li>Text-based form controls with the <code>.form-control</code> class applied are now 100% wide by default. Wrap inputs inside <code>&lt;div class="col-*"&gt;&lt;/div&gt;</code> to control input widths.</li>
      <li><code>.badge</code> no longer has contextual (-success,-primary,etc..) classes.</li>
      <li><code>.btn</code> must also use <code>.btn-default</code> to get the "default" button.</li>
      <li><code>.row</code> is now fluid.</li>
      <li>Images are no longer responsive by default. Use <code>.img-responsive</code> for fluid <code>&lt;img&gt;</code> size.</li>
      <li>The icons, now <code>.glyphicon</code>, are now font based. Icons also require a base and icon class (e.g. <code>.glyphicon .glyphicon-asterisk</code>).</li>
      <li>Typeahead has been dropped, in favor of using <a href="http://twitter.github.io/typeahead.js/">Twitter Typeahead</a>.</li>
      <li>Modal markup has changed significantly. The <code>.modal-header</code>, <code>.modal-body</code>, and <code>.modal-footer</code> sections are now wrapped in <code>.modal-content</code> and <code>.modal-dialog</code> for better mobile styling and behavior.</li>
      <li>The HTML loaded by the <code>remote</code> modal option is now injected into the <code>.modal</code> instead of into the <code>.modal-body</code>. This allows you to also easily vary the header and footer of the modal, not just the modal body.</li>
      <li>JavaScript events are namespaced. For example, to handle the modal "show" event, use <code>'show.bs.modal'</code>. For tabs "shown" use <code>'shown.bs.tab'</code>, etc.</li>
    </ul>
    <p>For more information on upgrading to v3.0, and code snippets from the community, see <a href="http://bootply.com/">Bootply</a>.</p>
  </div>


  <!-- Browser support
  ================================================== -->
  <div class="bs-docs-section">
    <div class="page-header">
      <h1 id="support">Browser and device support</h1>
    </div>
    <p class="lead">Bootstrap is built to work best in the latest desktop and mobile browsers, meaning older browsers might display differently styled, though fully functional, renderings of certain components.</p>

    <h3 id="support-browsers">Supported browsers</h3>
    <p>Specifically, we support the latest versions of the following:</p>
    <ul>
      <li>Chrome (Mac, Windows, iOS, and Android)</li>
      <li>Safari (Mac and iOS only, as the Windows version is being abandoned)</li>
      <li>Firefox (Mac, Windows)</li>
      <li>Internet Explorer</li>
      <li>Opera (Mac, Windows)</li>
    </ul>
    <p>Unofficially, Bootstrap should look and behave well enough in Chromium and Chrome for Linux, Firefox for Linux, and Internet Explorer 7, though they are not officially supported.</p>

    <h3 id="support-ie8-ie9">Internet Explorer 8 and 9</h3>
    <p>Internet Explorer 8 and 9 are also supported, however, please be aware that some CSS3 properties and HTML5 elements are not fully supported by these browsers. In addition, <strong>Internet Explorer 8 requires the use of <a href="https://github.com/scottjehl/Respond">Respond.js</a> to enable media query support.</strong></p>
    <div class="table-responsive">
      <table class="table table-bordered table-striped">
        <thead>
          <tr>
            <th scope="col" class="col-xs-4">Feature</th>
            <th scope="col" class="col-xs-4">Internet Explorer 8</th>
            <th scope="col" class="col-xs-4">Internet Explorer 9</th>
          </tr>
        </thead>
        <tbody>
          <tr>
            <th scope="row"><code>border-radius</code></th>
            <td class="text-danger"><span class="glyphicon glyphicon-remove"></span> Not supported</td>
            <td class="text-success"><span class="glyphicon glyphicon-ok"></span> Supported</td>
          </tr>
          <tr>
            <th scope="row"><code>box-shadow</code></th>
            <td class="text-danger"><span class="glyphicon glyphicon-remove"></span> Not supported</td>
            <td class="text-success"><span class="glyphicon glyphicon-ok"></span> Supported</td>
          </tr>
          <tr>
            <th scope="row"><code>transform</code></th>
            <td class="text-danger"><span class="glyphicon glyphicon-remove"></span> Not supported</td>
            <td class="text-success"><span class="glyphicon glyphicon-ok"></span> Supported, with <code>-ms</code> prefix</td>
          </tr>
          <tr>
            <th scope="row"><code>transition</code></th>
            <td colspan="2" class="text-danger"><span class="glyphicon glyphicon-remove"></span> Not supported</td>
          </tr>
        </tbody>
        <tbody>
          <tr>
            <th scope="row"><code>placeholder</code></th>
            <td colspan="2" class="text-danger"><span class="glyphicon glyphicon-remove"></span> Not supported</td>
          </tr>
        </tbody>
      </table>
    </div>

    <p>Visit <a href="http://caniuse.com/">Can I use...</a> for details on browser support of CSS3 and HTML5 features.</p>

    <h3 id="support-ie8-respondjs">Internet Explorer 8 and Respond.js</h3>
    <p>Beware of the following caveats when using Respond.js in your development and production environments for Internet Explorer 8.</p>
    <h4 id="respond-js-x-domain">Respond.js and cross-domain CSS</h4>
    <p>Using Respond.js with CSS hosted on a different (sub)domain (for example, on a CDN) requires some additional setup. <a href="https://github.com/scottjehl/Respond/blob/master/README.md#cdnx-domain-setup">See the Respond.js docs</a> for details.</p>
    <h4 id="respond-file-proto">Respond.js and <code>file://</code></h4>
    <p>Due to browser security rules, Respond.js doesn't work with pages viewed via the <code>file://</code> protocol (like when opening a local HTML file). To test responsive features in IE8, view your pages over HTTP(S). <a href="https://github.com/scottjehl/Respond/blob/master/README.md#support--caveats">See the Respond.js docs</a> for details.</p>
    <h4 id="respond-import">Respond.js and <code>@import</code></h4>
    <p>Respond.js doesn't work with CSS that's referenced via <code>@import</code>. In particular, some Drupal configurations are known to use <code>@import</code>. <a href="https://github.com/scottjehl/Respond/blob/master/README.md#support--caveats">See the Respond.js docs</a> for details.</p>

    <h3 id="support-ie8-box-sizing">Internet Explorer 8 and box-sizing</h3>
    <p>IE8 does not fully support <code>box-sizing: border-box;</code> when combined with <code>min-width</code>, <code>max-width</code>, <code>min-height</code>, or <code>max-height</code>. For that reason, as of v3.0.1, we no longer use <code>max-width</code> on <code>.container</code>s.</p>

    <h3 id="support-ie-compatibility-modes">IE Compatibility modes</h3>
    <p>Bootstrap is not supported in the old Internet Explorer compatibility modes. To be sure you're using the latest rendering mode for IE, consider including the appropriate <code>&lt;meta&gt;</code> tag in your pages:</p>
{% highlight html %}
<meta http-equiv="X-UA-Compatible" content="IE=edge">
{% endhighlight %}
    <p>Confirm the document mode by opening the debugging tools: press <kbd>F12</kbd> and check the "Document Mode".</p>
    <p>This tag is included in all Bootstrap's documentation and examples to ensure the best rendering possible in each supported version of Internet Explorer.</p>
    <p>See <a href="http://stackoverflow.com/questions/6771258/whats-the-difference-if-meta-http-equiv-x-ua-compatible-content-ie-edge">this StackOverflow question</a> for more information.</p>

    <h3 id="support-ie10-width">Internet Explorer 10 in Windows 8 and Windows Phone 8</h3>
    <p>Internet Explorer 10 doesn't differentiate <strong>device width</strong> from <strong>viewport width</strong>, and thus doesn't properly apply the media queries in Bootstrap's CSS. Normally you'd just add a quick snippet of CSS to fix this:</p>
{% highlight css %}
@-ms-viewport       { width: device-width; }
{% endhighlight %}
    <p>However, this doesn't work as it causes Windows Phone 8 devices to show a mostly desktop view instead of narrow "phone" view. To address this, you'll need to <strong>include the following CSS and JavaScript to work around the bug until Microsoft issues a fix</strong>.</p>
{% highlight css %}
@-webkit-viewport   { width: device-width; }
@-moz-viewport      { width: device-width; }
@-ms-viewport       { width: device-width; }
@-o-viewport        { width: device-width; }
@viewport           { width: device-width; }
{% endhighlight %}

{% highlight js %}
if (navigator.userAgent.match(/IEMobile\/10\.0/)) {
  var msViewportStyle = document.createElement("style")
  msViewportStyle.appendChild(
    document.createTextNode(
      "@-ms-viewport{width:auto!important}"
    )
  )
  document.querySelector("head").appendChild(msViewportStyle)
}
{% endhighlight %}
    <p>For more information and usage guidelines, read <a href="http://timkadlec.com/2013/01/windows-phone-8-and-device-width/">Windows Phone 8 and Device-Width</a>.</p>
    <p>As a heads up, we include this in the Bootstrap docs as an example.</p>

    <h3 id="support-safari-percentages">Safari percent rounding</h3>
    <p>As of Safari v6.1 for OS X and Safari for iOS v7.0.1, Safari's rendering engine has some trouble with the number of decimal places used in our <code>.col-*-1</code> grid classes. So if you have 12 individual grid columns, you'll notice that they come up short compared to other rows of columns. We can't do much here (<a href="https://github.com/twbs/bootstrap/issues/9282">see #9282</a>) but you do have some options:</p>
    <ul>
      <li>Add <code>.pull-right</code> to your last grid column to get the hard-right alignment</li>
      <li>Tweak your percentages manually to get the perfect rounding for Safari (more difficult than the first option)</li>
    </ul>
    <p>We'll keep an eye on this though and update our code if we have an easy solution.</p>

    <h3 id="support-fixed-position-keyboards">Modals, navbars, and virtual keyboards</h3>
    <h4>Overflow and scrolling</h4>
    <p>Support for <code>overflow: hidden</code> on the <code>&lt;body&gt;</code> element is quite limited in iOS and Android. To that end, when you scroll past the top or bottom of a modal in either of those devices' browsers, the <code>&lt;body&gt;</code> content will begin to scroll.</p>
    <h4>Virtual keyboards</h4>
    <p>Also, note that if you're using inputs in your modal or navbar, iOS has a rendering bug that doesn't update the position of fixed elements when the virtual keyboard is triggered. A few workarounds for this include transforming your elements to <code>position: absolute</code> or invoking a timer on focus to try to correct the positioning manually. This is not handled by Bootstrap, so it is up to you to decide which solution is best for your application.</p>
    <h4>Navbar Dropdowns</h4>
    <p>The <code>.dropdown-backdrop</code> element isn't used on iOS in the nav because of the complexity of z-indexing. Thus, to close dropdowns in navbars, you must directly click the dropdown element (or any other element which will fire a click event in iOS).</p>

    <h3 id="support-browser-zoom">Browser zooming</h3>
    <p>Page zooming inevitably presents rendering artifacts in some components, both in Bootstrap and the rest of the web. Depending on the issue, we may be able to fix it (search first and then open an issue if need be). However, we tend to ignore these as they often have no direct solution other than hacky workarounds.</p>

    <h3 id="support-android-stock-browser">Android stock browser</h3>
    <p>Out of the box, Android 4.1 (and even some newer releases apparently) ship with the Browser app as the default web browser of choice (as opposed to Chrome). Unfortunately, the Browser app has lots of bugs and inconsistencies with CSS in general.</p>
    <h4>Select menus</h4>
    <p>On <code>&lt;select&gt;</code> elements, the Android stock browser will not display the side controls if there is a <code>border-radius</code> and/or <code>border</code> applied. Use the snippet of code below to remove the offending CSS and render the <code>&lt;select&gt;</code> as an unstyled element on the Android stock broswer. The useragent sniffing avoids interference with Chrome, Safari, and Mozilla browsers.</p>
{% highlight html %}
<script>
var nua = navigator.userAgent;
var isAndroid = (nua.indexOf('Mozilla/5.0') > -1 && nua.indexOf('Android ') > -1 && nua.indexOf('AppleWebKit') > -1 && nua.indexOf('Chrome') === -1);
if (isAndroid) {
  $('select.form-control').removeClass('form-control').css('width', '100%');
}
</script>
{% endhighlight %}
    <p>Want to see an example? <a href="http://jsbin.com/OyaqoDO/2">Check out this JS Bin demo.</a></p>

  </div>


  <!-- Third party support
  ================================================== -->
  <div class="bs-docs-section">
    <div class="page-header">
      <h1 id="third-parties">Third party support</h1>
    </div>
    <p class="lead">While we don't officially support any third party plugins or add-ons, we do offer some useful advice to help avoid potential issues in your projects.</p>

    <h3>Box-sizing</h3>
    <p>Some third party software, including Google Maps and Google Custom Search Engine, conflict with Bootstrap due to <code>* { box-sizing: border-box; }</code>, a rule which makes it so <code>padding</code> does not affect the final computed width of an element. Learn more about <a href="http://css-tricks.com/box-sizing/">box model and sizing at CSS Tricks</a>.</p>
    <p>Depending on the context, you may override as-needed (Option 1) or reset the box-sizing for entire regions (Option 2).</p>
{% highlight css %}
/* Box-sizing resets
 *
 * Reset individual elements or override regions to avoid conflicts due to
 * global box model settings of Bootstrap. Two options, individual overrides and
 * region resets, are available as plain CSS and uncompiled LESS formats.
 */

/* Option 1A: Override a single element's box model via CSS */
.element {
  -webkit-box-sizing: content-box;
     -moz-box-sizing: content-box;
          box-sizing: content-box;
}

/* Option 1B: Override a single element's box model by using a Bootstrap LESS mixin */
.element {
  .box-sizing(content-box);
}

/* Option 2A: Reset an entire region via CSS */
.reset-box-sizing,
.reset-box-sizing *,
.reset-box-sizing *:before,
.reset-box-sizing *:after {
  -webkit-box-sizing: content-box;
     -moz-box-sizing: content-box;
          box-sizing: content-box;
}

/* Option 2B: Reset an entire region with a custom LESS mixin */
.reset-box-sizing {
  &,
  *,
  *:before,
  *:after {
    .box-sizing(content-box);
  }
}
.element {
  .reset-box-sizing();
}
{% endhighlight %}
  </div>


  <!-- Accessibility
  ================================================== -->
  <div class="bs-docs-section">
    <div class="page-header">
      <h1 id="accessibility">Accessibility</h1>
    </div>
    <p class="lead">Bootstrap follows common web standards, and with minimal extra effort, can be used to create sites that are accessible to those using <abbr title="Assistive Technology" class="initialism">AT</abbr>.</p>

    <h3>Skip navigation</h3>
    <p>If your navigation contains many links and comes before the main content in the DOM, add a <code>Skip to main content</code> link immediately after your opening <code>&lt;body&gt;</code> tag. <a href="http://a11yproject.com/posts/skip-nav-links/">(read why)</a></p>
{% highlight html %}
<body>
  <a href="#content" class="sr-only">Skip to main content</a>
  <div class="container" id="content">
    The main page content.
  </div>
</body>
{% endhighlight %}

    <h3>Nested headings</h3>
    <p>When nesting headings (<code>&lt;h1&gt;</code> - <code>&lt;h6&gt;</code>), your primary document header should be an <code>&lt;h1&gt;</code>. Subsequent headings should make logical use of <code>&lt;h2&gt;</code> - <code>&lt;h6&gt;</code> such that screen readers can construct a table of contents for your pages.</p>
    <p>Learn more at <a href="http://squizlabs.github.io/HTML_CodeSniffer/Standards/Section508/">HTML CodeSniffer</a> and <a href="http://accessibility.psu.edu/headings">Penn State's AccessAbility</a>.</p>

    <h3>Additional resources</h3>
    <ul>
      <li><a href="https://github.com/squizlabs/HTML_CodeSniffer">"HTML Codesniffer" bookmarklet for identifying accessibility issues</a></li>
      <li><a href="http://a11yproject.com/">The A11Y Project</a></li>
      <li><a href="https://developer.mozilla.org/en-US/docs/Accessibility">MDN accessibility documentation</a></li>
    </ul>
  </div>


  <!-- License FAQs
  ================================================== -->
  <div class="bs-docs-section">
    <div class="page-header">
      <h1 id="license-faqs">License FAQs</h1>
    </div>
    <p class="lead">Bootstrap is released under the MIT license and is copyright {{ site.time | date: "%Y" }} Twitter. Boiled down to smaller chunks, it can be described with the following conditions.</p>

    <h4>It requires you to:</h4>
    <ul>
      <li>Include the license and copyright notice in your works</li>
    </ul>

    <h4>It permits you to:</h4>
    <ul>
      <li>Freely download and use Bootstrap, in whole or in part, for personal, private, company internal, or commercial purposes</li>
      <li>Use Bootstrap in packages or distributions that you create</li>
      <li>Modify the source code</li>
      <li>Grant a sublicense to modify and distribute Bootstrap to third parties not included in the license</li>
    </ul>

    <h4>It forbids you to:</h4>
    <ul>
      <li>Hold the authors and license owners liable for damages as Bootstrap is provided without warranty</li>
      <li>Hold the creators or copyright holders of Bootstrap liable</li>
      <li>Redistribute any piece of Bootstrap without proper attribution</li>
      <li>Use any marks owned by Twitter in any way that might state or imply that Twitter endorses your distribution</li>
      <li>Use any marks owned by Twitter in any way that might state or imply that you created the Twitter software in question</li>
    </ul>

    <h4>It does not require you to:</h4>
    <ul>
      <li>Include the source of Bootstrap itself, or of any modifications you may have made to it, in any redistribution you may assemble that includes it</li>
      <li>Submit changes that you make to Bootstrap back to the Bootstrap project (though such feedback is encouraged)</li>
    </ul>

    <p>The full Bootstrap license is located <a href="{{ site.repo }}/blob/master/LICENSE">in the project repository</a> for more information.</p>
  </div><!-- /.bs-docs-section -->


  <div class="bs-docs-section">
    <div class="page-header">
      <h1 id="customizing">Customizing Bootstrap</h1>
    </div>
    <p class="lead">Bootstrap is best maintained when you treat it as a separate and independently-versioned dependency in your development environment. Doing this makes upgrading Bootstrap easier in the future.</p>

    <p>Once you've downloaded and included Bootstrap's styles and scripts, you can customize its components. Just create a new stylesheet (LESS, if you like, or just plain CSS) to house your customizations.</p>

    <div class="bs-callout bs-callout-info">
      <h4>Compiled or minified?</h4>
      <p>Unless you plan on reading the CSS, go with minified stylesheets. It's the same code, just compacted. Minified styles use less bandwidth, which is good, especially in production environments.</p>
    </div>

    <p>From there, include whatever Bootstrap components and HTML content you need to create templates for your site's pages.</p>

    <h3>Customizing components</h3>
    <p>You can customize components to varying degrees, but most fall into two camps: <em>light customizations</em> and <em>overhauls</em>. Plenty examples of both are available from third parties.</p>
    <p>We define <em>light customizations</em> as superficial changes, for example, color and font changes to existing Bootstrap components. A light customization example is the <a href="http://translate.twitter.com">Twitter Translation Center</a> (coded by <a href="https://twitter.com/mdo">@mdo</a>). Let's look at how to implement the custom button we wrote for this site, <code>.btn-ttc</code>.</p>
    <p>The stock Bootstrap buttons require just one class, <code>.btn</code>, to start.  Here we extend the <code>.btn</code> style with a new modifier class, <code>.btn-ttc</code>, that we will create. This gives us a distinct custom look with minimal effort.</p>
    <p>Our customized button will be coded like this:</p>
{% highlight html %}
<button type="button" class="btn btn-ttc">Save changes</button>
{% endhighlight %}
    <p>Note how <code>.btn-ttc</code> is added to the standard <code>.btn</code> class.</p>

    <p>To implement this, in the custom stylesheet, add the following CSS:</p>

{% highlight css %}
/* Custom button
-------------------------------------------------- */

/* Override base .btn styles */
/* Apply text and background changes to three key states: default, hover, and active (click). */
.btn-ttc,
.btn-ttc:hover,
.btn-ttc:active {
  color: white;
  text-shadow: 0 -1px 0 rgba(0, 0, 0, 0.25);
  background-color: #007da7;
}

/* Apply the custom-colored gradients */
/* Note: you'll need to include all the appropriate gradients for various browsers and standards. */
.btn-ttc {
  background-repeat: repeat-x;
  background-image: linear-gradient(top, #009ED2 0%, #007DA7 100%);
  ...
}

/* Set the hover state */
/* An easy hover state is just to move the gradient up a small amount. Add other embellishments as you see fit. */
.btn-ttc:hover {
  background-position: 0 -15px;
}
{% endhighlight %}

    <p>In short: Look to the style source and duplicate the selectors you need for your modifications.</p>
    <p><strong>In summary, here's the basic workflow:</strong></p>
    <ul>
      <li>For each element you want to customize, find its code in the compiled Bootstrap CSS.</li>
      <li>Copy the component's selector and styles and paste them in your custom stylesheet. For instance, to customize the navbar background, just copy the <code>.navbar</code> style specification.</li>
      <li>In your custom stylesheet, edit the CSS you just copied from the Bootstrap source. No need for prepending additional classes, or appending <code>!important</code> here.  Keep it simple.</li>
      <li>Rinse and repeat until you're happy with your customizations.</li>
    </ul>
    <p>Once you are comfortable performing light customizations, visual overhauls are just as straightforward. For a site like <a href="http://yourkarma.com">Karma</a>, which uses Bootstrap as a CSS reset with heavy modifications, more extensive work is involved.  But the same principle applies: include Bootstrap's default stylesheet first, then apply your custom stylesheet.</p>

    <div class="bs-callout bs-callout-info">
      <h4>Alternate customization methods</h4>
      <p>While not recommended for folks new to Bootstrap, you may use one of two alternate methods for customization. The first is modifying the source <code>.less</code> files (making upgrades super difficult), and the second is mapping source LESS code to <a href="http://ruby.bvision.com/blog/please-stop-embedding-bootstrap-classes-in-your-html">your own classes via mixins</a>. For the time being, neither of those options are documented here.</p>
    </div>

    <h3>Removing potential bloat</h3>
    <p>Not all sites and applications need to make use of everything Bootstrap has to offer, especially in production environments where optimizing bandwidth is an issue. We encourage you to remove whatever is unused with our <a href="../customize/">Customizer</a>.</p>
    <p>Using the Customizer, simply uncheck any component, feature, or asset you don't need. Hit download and swap out the default Bootstrap files with these newly customized ones. You'll get vanilla Bootstrap, but without the features *you* deem unnecessary. All custom builds include compiled and minified versions, so use whichever works for you.</p>

  </div><|MERGE_RESOLUTION|>--- conflicted
+++ resolved
@@ -45,16 +45,9 @@
 <script src="{{ site.cdn.js }}"></script>
 {% endhighlight %}
 
-<<<<<<< HEAD
     <h3 id="download-bower">Install with Bower</h3>
     <p>Install and manage Bootstrap's Less, CSS, JavaScript, and fonts using <a href="http://bower.io">Bower</a>.</p>
     {% highlight bash %}$ bower install bootstrap{% endhighlight %}
-=======
-    <div class="bs-callout bs-callout-warning" id="callout-less-compilation">
-      <h4>Compiling Bootstrap's LESS files</h4>
-      <p>If you work with Bootstrap's uncompiled source code, you need to compile the LESS files to produce usable CSS files. For compiling LESS files into CSS, we only officially support <a href="http://lesscss.org">less.js</a>.</p>
-    </div>
->>>>>>> 80c9c14a
   </div>
 
 
