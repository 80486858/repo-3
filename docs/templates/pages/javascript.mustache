--- conflicted
+++ resolved
@@ -1276,11 +1276,7 @@
           <h4>.carousel('next')</h4>
           <p>{{_i}}Cycles to the next item.{{/i}}</p>
           <h3>{{_i}}Events{{/i}}</h3>
-<<<<<<< HEAD
-          <p>{{_i}}Bootstrap's carousel class exposes a few events for hooking into carousel functionality.{{/i}}</p>
-=======
           <p>{{_i}}Bootstrap's carousel class exposes two events for hooking into carousel functionality.{{/i}}</p>
->>>>>>> be9ae700
           <table class="table table-bordered table-striped">
             <thead>
              <tr>
