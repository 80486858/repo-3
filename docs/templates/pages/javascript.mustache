--- conflicted
+++ resolved
@@ -201,11 +201,7 @@
 </pre>
 
 <pre class="prettyprint linenums">
-<<<<<<< HEAD
-&lt;div class="modal hide" id="myModal"&gt;
-=======
 &lt;div class="modal" id="myModal" tabindex="-1" role="dialog" aria-labelledby="myModalLabel"&gt;
->>>>>>> b1d7c340
   &lt;div class="modal-header"&gt;
     &lt;button type="button" class="close" data-dismiss="modal"&gt;&times;&lt;/button&gt;
     &lt;h3 id="myModalLabel"&gt;Modal header&lt;/h3&gt;
@@ -214,13 +210,8 @@
     &lt;p&gt;{{_i}}One fine body…{{/i}}&lt;/p&gt;
   &lt;/div&gt;
   &lt;div class="modal-footer"&gt;
-<<<<<<< HEAD
-    &lt;a href="#" class="btn" data-dismiss="modal"&gt;{{_i}}Close{{/i}}&lt;/a&gt;
-    &lt;a href="#" class="btn btn-primary"&gt;{{_i}}Save changes{{/i}}&lt;/a&gt;
-=======
     &lt;a href="#" role="button" class="btn"&gt;{{_i}}Close{{/i}}&lt;/a&gt;
     &lt;a href="#" role="button" class="btn btn-primary"&gt;{{_i}}Save changes{{/i}}&lt;/a&gt;
->>>>>>> b1d7c340
   &lt;/div&gt;
 &lt;/div&gt;
 </pre>
