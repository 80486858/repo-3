      <div id="overview">

        <!-- Masthead
        ================================================== -->
        <header class="jumbotron masthead">
          <div class="inner">
            <h1>{{_i}}Bootstrap,<br> from Twitter{{/i}}</h1>
            <p class="lead">{{_i}}Bootstrap is a responsive frontend toolkit from Twitter designed to kickstart web development, featuring HTML, CSS, and JS for dozens of base elements and common design components.{{/i}}</p>
            <p class="download-info">
              <a href="https://github.com/twitter/bootstrap/" class="btn primary btn-large">{{_i}}Download on GitHub{{/i}}</a>
              <a href="./scaffolding.html" class="btn btn-large">{{_i}}Get started &rarr;{{/i}}</a>
            </p>

            <div class="benefits">
              <h4>{{_i}}Feature highlights{{/i}}</h4>
              <ul>
                <li><span>&#10004;</span> {{_i}}Built on LESS{{/i}}</li>
                <li><span>&#10004;</span> {{_i}}Complete styleguide docs{{/i}}</li>
                <li><span>&#10004;</span> {{_i}}Fully responsive design{{/i}}</li>
                <li><span>&#10004;</span> {{_i}}Small footprint (10kb gzipped){{/i}}</li>
                <li><span>&#10004;</span> {{_i}}Support for IE7 and up{{/i}}</li>
                <li><span>&#10004;</span> {{_i}}Custom jQuery plugins{{/i}}</li>
                <li><span>&#10004;</span> {{_i}}Dozens of components{{/i}}</li>
              </ul>
            </div>
          </div>
        </header>

        <ul class="quick-links">
          <li><strong>{{_i}}Quick links{{/i}}</strong></li>
          <li><a href="https://github.com/twitter/bootstrap/">GitHub</a></li>
          <li><a href="https://github.com/twitter/bootstrap/issues?state=open">{{_i}}Issues{{/i}}</a></li>
          <li><a href="https://github.com/twitter/bootstrap/wiki/Roadmap">{{_i}}Roadmap{{/i}}</a></li>
          <li><a href="https://github.com/twitter/bootstrap/wiki/Changelog">{{_i}}Changelog{{/i}}</a></li>
          <li class="divider">&middot;</li>
          <li>
            <iframe class="github-btn" src="http://markdotto.github.com/github-buttons/github-btn.html?user=twitter&repo=bootstrap&type=watch&count=true" allowtransparency="true" frameborder="0" scrolling="0" width="114px" height="20px"></iframe>
          </li>
          <li>
            <iframe class="github-btn" src="http://markdotto.github.com/github-buttons/github-btn.html?user=twitter&repo=bootstrap&type=fork&count=true" allowtransparency="true" frameborder="0" scrolling="0" width="98px" height="20px"></iframe>
          </li>
<!--
          <li><strong>{{_i}}Authors{{/i}}</strong></li>
          <li><a href="http://twitter.com/mdo">@mdo</a></li>
          <li><a href="http://twitter.com/fat">@fat</a></li>
 -->

          <li class="divider">&middot;</li>
          <li class="follow-btn">
            <a href="https://twitter.com/twbootstrap" class="twitter-follow-button" data-width="145px" data-link-color="#0069D6" data-show-count="false">{{_i}}Follow @twbootstrap{{/i}}</a>
          </li>
          <li class="tweet-btn">
            <a href="https://twitter.com/share" class="twitter-share-button" data-url="http://twitter.github.com/bootstrap/" data-count="horizontal" data-via="twbootstrap" data-related="mdo:Creator of Twitter Bootstrap">Tweet</a>
          </li>
        </ul>


        <div class="marketing">
          <h1>{{_i}}Built with Bootstrap.{{/i}}</h1>
          <p class="marketing-byline">{{_i}}For even more sites built with Bootstrap, <a href="http://builtwithbootstrap.tumblr.com/" target="_blank">visit the unofficial Tumblr</a>.{{/i}}</p>
          <ul class="thumbnails example-sites">
            <li class="span4">
              <a class="thumbnail" href="http://kippt.com/" target="_blank">
                <img src="assets/img/example-sites/kippt.png" alt="Kippt">
              </a>
            </li>
            <li class="span4">
              <a class="thumbnail" href="http://www.fleetio.com/" target="_blank">
                <img src="assets/img/example-sites/fleetio.png" alt="Fleetio">
              </a>
            </li>
            <li class="span4">
              <a class="thumbnail" href="http://www.jshint.com/" target="_blank">
                <img src="assets/img/example-sites/jshint.png" alt="JS Hint">
              </a>
            </li>
          </ul>
<<<<<<< HEAD

=======
>>>>>>> 03d2128f
          <h1>{{_i}}Designed for everyone, everywhere.{{/i}}</h1>
          <p class="marketing-byline">{{_i}}Need reasons to love Bootstrap? Look no further.{{/i}}</p>
          <div class="row">
            <div class="span4">
              <img class="icon" src="assets/img/glyphicons/glyphicons_042_group.png">
              <h2>{{_i}}Built for and by nerds{{/i}}</h2>
              <p>{{_i}}Like you, we love building awesome products on the web. We love it so much, we decided to help people just like us do it easier, better, and faster. Bootstrap is built for you.{{/i}}</p>
            </div>
            <div class="span4">
              <img class="icon" src="assets/img/glyphicons/glyphicons_079_podium.png">
              <h2>{{_i}}For all skill levels{{/i}}</h2>
              <p>{{_i}}Bootstrap is designed to help people of all skill level&mdash;designer or developer, huge nerd or early beginner. Use it as a complete kit or use to start something more complex.{{/i}}</p>
            </div>
            <div class="span4">
              <img class="icon" src="assets/img/glyphicons/glyphicons_163_iphone.png">
              <h2>{{_i}}Cross-everything{{/i}}</h2>
              <p>{{_i}}Originally built with only modern browsers in mind, Bootstrap has evolved to include support for all major browsers (even IE7!) and, with Bootstrap 2, tablets and smartphones, too.{{/i}}</p>
            </div>
          </div><!--/row-->
          <div class="row">
            <div class="span4">
              <img class="icon" src="assets/img/glyphicons/glyphicons_155_show_thumbnails.png">
              <h2>{{_i}}12-column grid{{/i}}</h2>
              <p>{{_i}}Grid systems aren't everything, but having a durable and flexible one at the core of your work can make development much simpler. Use our built-in grid classes or roll your own.{{/i}}</p>
            </div>
            <div class="span4">
              <img class="icon" src="assets/img/glyphicons/glyphicons_214_resize_small.png">
              <h2>{{_i}}Responsive design{{/i}}</h2>
              <p>{{_i}}With Bootstrap 2, we've gone fully responsive. Our components are scaled according to a range of resolutions and devices to provide a consistent experience, no matter what.{{/i}}</p>
            </div>
            <div class="span4">
              <img class="icon" src="assets/img/glyphicons/glyphicons_266_book_open.png">
              <h2>{{_i}}Styleguide docs{{/i}}</h2>
              <p>{{_i}}Unlike other front-end toolkits, Bootstrap was designed first and foremost as a styleguide to document not only our features, but best practices and living, coded examples.{{/i}}</p>
            </div>
          </div><!--/row-->
          <div class="row">
            <div class="span4">
              <img class="icon" src="assets/img/glyphicons/glyphicons_082_roundabout.png">
              <h2>{{_i}}Growing library{{/i}}</h2>
              <p>{{_i}}Despite being only 10kb (gzipped), Bootstrap is one of the most complete front-end toolkits out there with dozens of fully functional components ready to be put to use.{{/i}}</p>
            </div>
            <div class="span4">
              <img class="icon" src="assets/img/glyphicons/glyphicons_009_magic.png">
              <h2>{{_i}}Custom jQuery plugins{{/i}}</h2>
              <p>{{_i}}What good is an awesome design component without easy-to-use, proper, and extensible interactions? With Bootstrap, you get custom-built jQuery plugins to bring your projects to life.{{/i}}</p>
            </div>
            <div class="span4">
              <img class="icon" src="assets/img/less-small.png">
              <h2>{{_i}}Built on LESS{{/i}}</h2>
              <p>{{_i}}Where vanilla CSS falters, LESS excels. Variables, nesting, operations, and mixins in LESS makes coding CSS faster and more efficient with minimal overhead.{{/i}}</p>
            </div>
          </div><!--/row-->
          <div class="row">
            <div class="span3">
              <img class="small-icon" src="assets/img/icon-html5.png">
              <h3>HTML5</h3>
              <p>{{_i}}Built to support new HTML5 elements and syntax.{{/i}}</p>
            </div>
            <div class="span3">
              <img class="small-icon" src="assets/img/icon-css3.png">
              <h3>CSS3</h3>
              <p>{{_i}}Progressively enhanced components for ultimate style.{{/i}}</p>
            </div>
            <div class="span3">
              <img class="small-icon" src="assets/img/icon-github.png">
              <h3>{{_i}}Open-source{{/i}}</h3>
              <p>{{_i}}Built for and maintained by the community via <a href="https://github.com">GitHub</a>.{{/i}}</p>
            </div>
            <div class="span3">
              <img class="small-icon" src="assets/img/icon-twitter.png">
              <h3>{{_i}}Made at Twitter{{/i}}</h3>
              <p>{{_i}}Brought to you by an experienced <a href="http://twitter.com/fat">engineer</a> and <a href="http://twitter.com/mdo">designer</a>.{{/i}}</p>
            </div>
          </div><!--/row-->


          <!-- Quickstart options
          ================================================== -->
          <h1>{{_i}}Get started in no time.{{/i}}</h1>
          <p class="marketing-byline">{{_i}}Quickly start using Bootstrap within your workflow and development process.{{/i}}</p>
          <div class="getting-started">
            <div class="row">
              <div class="span4">
                <h3>{{_i}}Hotlink the CSS{{/i}}</h3>
                <p>{{_i}}For the quickest and easiest start, just copy this snippet into your webpage.{{/i}}</p>
                <form>
                  <textarea class="copy-code" rows="1">&lt;link rel="stylesheet" href="http://twitter.github.com/bootstrap/assets/css/bootstrap.min.css"></textarea>
                </form>
              </div> 
              <div class="span4">
                <h3>{{_i}}Use it with LESS{{/i}}</h3>
                <p>{{_i}}A fan of using LESS? No problem, just download the repo and add these lines to your page:{{/i}}</p>
                <form>
                  <textarea class="copy-code" rows="2">&lt;link rel="stylesheet/less" href="/path/to/bootstrap.less"&gt;
    &lt;script src="/path/to/less.js"&gt;&lt;/script&gt;</textarea>
                </form>
              </div> 
              <div class="span4">
                <h3>{{_i}}Fork on GitHub{{/i}}</h3>
                <p>{{_i}}Download, fork, pull, file issues, and more with the Bootstrap GitHub repo.{{/i}}</p>
                <p><a target="_blank" href="https://github.com/twitter/bootstrap" class="btn primary">{{_i}}Bootstrap on GitHub &raquo;{{/i}}</a></p>
                <p class="current-version">{{_i}}Currently{{/i}} <a href="https://github.com/twitter/bootstrap/wiki/Changelog">v2.0.0</a></p>
              </div> 
            </div><!-- /row -->
          </div><!-- /getting-started -->

        </div><!-- /.marketing -->
      </div><!-- /#overview --><|MERGE_RESOLUTION|>--- conflicted
+++ resolved
@@ -39,12 +39,6 @@
           <li>
             <iframe class="github-btn" src="http://markdotto.github.com/github-buttons/github-btn.html?user=twitter&repo=bootstrap&type=fork&count=true" allowtransparency="true" frameborder="0" scrolling="0" width="98px" height="20px"></iframe>
           </li>
-<!--
-          <li><strong>{{_i}}Authors{{/i}}</strong></li>
-          <li><a href="http://twitter.com/mdo">@mdo</a></li>
-          <li><a href="http://twitter.com/fat">@fat</a></li>
- -->
-
           <li class="divider">&middot;</li>
           <li class="follow-btn">
             <a href="https://twitter.com/twbootstrap" class="twitter-follow-button" data-width="145px" data-link-color="#0069D6" data-show-count="false">{{_i}}Follow @twbootstrap{{/i}}</a>
@@ -75,10 +69,7 @@
               </a>
             </li>
           </ul>
-<<<<<<< HEAD
 
-=======
->>>>>>> 03d2128f
           <h1>{{_i}}Designed for everyone, everywhere.{{/i}}</h1>
           <p class="marketing-byline">{{_i}}Need reasons to love Bootstrap? Look no further.{{/i}}</p>
           <div class="row">
