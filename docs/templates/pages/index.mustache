--- conflicted
+++ resolved
@@ -14,15 +14,6 @@
             <div class="benefits">
               <h4>{{_i}}Feature highlights{{/i}}</h4>
               <ul>
-<<<<<<< HEAD
-                <li>{{_i}}<span>&times;</span> Built on LESS{{/i}}</li>
-                <li>{{_i}}<span>&times;</span> Complete styleguide docs{{/i}}</li>
-                <li>{{_i}}<span>&times;</span> Fully responsive design{{/i}}</li>
-                <li>{{_i}}<span>&times;</span> Small footprint (7kb gzipped){{/i}}</li>
-                <li>{{_i}}<span>&times;</span> Support for IE7 and up{{/i}}</li>
-                <li>{{_i}}<span>&times;</span> Custom jQuery plugins{{/i}}</li>
-                <li>{{_i}}<span>&times;</span> Dozens of components{{/i}}</li>
-=======
                 <li><span>&times;</span> {{_i}}Built on LESS{{/i}}</li>
                 <li><span>&times;</span> {{_i}}Complete styleguide docs{{/i}}</li>
                 <li><span>&times;</span> {{_i}}Fully responsive design{{/i}}</li>
@@ -30,7 +21,6 @@
                 <li><span>&times;</span> {{_i}}Support for IE7 and up{{/i}}</li>
                 <li><span>&times;</span> {{_i}}Custom jQuery plugins{{/i}}</li>
                 <li><span>&times;</span> {{_i}}Dozens of components{{/i}}</li>
->>>>>>> fea1dc90
               </ul>
             </div>
           </div>
@@ -85,22 +75,13 @@
               </a>
             </li>
           </ul>
-
-<<<<<<< HEAD
-          <h1{{_i}}Designed for everyone, everywhere.{{/i}}</h1>
-=======
           <h1>{{_i}}Designed for everyone, everywhere.{{/i}}</h1>
->>>>>>> fea1dc90
           <p class="marketing-byline">{{_i}}Need reasons to love Bootstrap? Look no further.{{/i}}</p>
           <div class="row">
             <div class="span4">
               <img class="icon" src="assets/img/glyphicons/glyphicons_042_group.png">
               <h2>{{_i}}Built for and by nerds{{/i}}</h2>
-<<<<<<< HEAD
               <p>{{_i}}Like you, we love building awesome products on the web. We love it so much, we decided to help people just like us do it easier, better, and faster. Bootstrap is built for you.{{/i}}</p>
-=======
-              <p>{{_i}}Like you, we love building awesome products on the web. We love it so much, we decided to help people just like us do it easier, better, and faster. Bootstrap is built for you.{{_i}}</p>
->>>>>>> fea1dc90
             </div>
             <div class="span4">
               <img class="icon" src="assets/img/glyphicons/glyphicons_079_podium.png">
@@ -150,20 +131,12 @@
           <div class="row">
             <div class="span3">
               <img class="small-icon" src="assets/img/icon-html5.png">
-<<<<<<< HEAD
               <h3>HTML5</h3>
-=======
-              <h3>{{_i}}HTML5{{/i}}</h3>
->>>>>>> fea1dc90
               <p>{{_i}}Built to support new HTML5 elements and syntax.{{/i}}</p>
             </div>
             <div class="span3">
               <img class="small-icon" src="assets/img/icon-css3.png">
-<<<<<<< HEAD
               <h3>CSS3</h3>
-=======
-              <h3>{{_i}}CSS3{{/i}}</h3>
->>>>>>> fea1dc90
               <p>{{_i}}Progressively enhanced components for ultimate style.{{/i}}</p>
             </div>
             <div class="span3">
@@ -205,11 +178,7 @@
                   <h3>{{_i}}Fork on GitHub{{/i}}</h3>
                   <p>{{_i}}Download, fork, pull, file issues, and more with the Bootstrap GitHub repo.{{/i}}</p>
                   <p><a target="_blank" href="https://github.com/twitter/bootstrap" class="btn primary">{{_i}}Bootstrap on GitHub &raquo;{{/i}}</a></p>
-<<<<<<< HEAD
-                  <p class="current-version">Currently <a href="https://github.com/twitter/bootstrap/wiki/Changelog">v2.0.0</a></p>
-=======
                   <p class="current-version">{{_i}}Currently{{/i}} <a href="https://github.com/twitter/bootstrap/wiki/Changelog">v2.0.0</a></p>
->>>>>>> fea1dc90
                 </td>
               </tr>
             </tbody>
