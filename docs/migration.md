---
layout: docs
title: Migrating to v4
group: migration
---

Bootstrap 4 is a major rewrite of almost the entire project. The most notable changes are summarized immediately below, followed by more specific class and behavioral changes to relevant components.

{% callout info %}
**Heads up!** This will be in flux as work on the v4 alphas progresses. Until then consider it incomplete, and we'd love pull requests to help keep it up to date.
{% endcallout %}

## Summary

Here are the big ticket items you'll want to be aware of when moving from v3 to v4.

### Browser support

- Dropped IE8 and iOS 6 support. v4 is now only IE9+ and iOS 7+. For sites needing either of those, use v3.
- Added official support for Android v5.0 Lollipop's Browser and WebView. Earlier versions of the Android Browser and WebView remain only unofficially supported.

### Global changes

- Switched from [Less](http://lesscss.org/) to [Sass](http://sass-lang.com/) for our source CSS files.
- Switched from `px` to `rem` as our primary CSS unit, though pixels are still used for media queries and grid behavior as viewports are not affected by type size.
- Global font-size increased from `14px` to `16px`.
- Added a new grid tier for ~`480px` and below.
- Replaced the separate optional theme with configurable options via SCSS variables (e.g., `$enable-gradients: true`).

### Grid system

- Added support for flexbox (set `$enable-flex: true` and recompile) in the grid mixins and predefined classes.
- As part of flexbox, included support for vertical and horizontal alignment classes.
- Overhauled grid mixins to merge `make-col-span` into `make-col` for a singular mixin.
- Added a new `sm` grid tier below `768px` for more granular control. We now have `xs`, `sm`, `md`, `lg`, and `xl`. This also means every tier has been bumped up one level (so `.col-md-6` in v3 is now `.col-lg-6` in v4).
- Changed grid system media query breakpoints and container widths to account for new grid tier and ensure columns are evenly divisible by `12` at their max width.
- Grid breakpoints and container widths are now handled via Sass maps (`$grid-breakpoints` and `$container-max-widths`) instead of a handful of separate variables. These replace the `@screen-*` variables entirely and allow you to fully customize the grid tiers.
- Media queries have also changed. Instead of repeating our media query declarations with the same value each time, we now have `@include media-breakpoint-up/down/only`. Now, instead of writing `@media (min-width: @screen-sm-min) { ... }`, you can write `@include media-breakpoint-up(sm) { ... }`.

### Components

- Dropped panels, thumbnails, and wells for a new all-encompassing component, cards.
- Dropped the Glyphicons icon font. If you need icons, some options are:
  - the upstream version of [Glyphicons](http://glyphicons.com/)
  - [Octicons](https://octicons.github.com/)
  - [Font Awesome](https://fortawesome.github.io/Font-Awesome/)
- Dropped the Affix jQuery plugin. We recommend using a `position: sticky` polyfill instead. [See the HTML5 Please entry](http://html5please.com/#sticky) for details and specific polyfill recommendations.
  - If you were using Affix to apply additional, non-`position` styles, the polyfills might not support your use case. One option for such uses is the third-party [ScrollPos-Styler](https://github.com/acch/scrollpos-styler) library.
- Dropped the pager component as it was essentially slightly customized buttons.
- Refactored nearly all components to use more un-nested classes instead of children selectors.

### Misc
- Non-responsive usage of Bootstrap is no longer supported.
- Dropped the online Customizer in favor of more extensive setup documentation and customized builds.

## By component

This list highlights key changes by component between v3.x.x and v4.0.0.

### Reboot

New to Bootstrap 4 is the Reboot, a new stylesheet that builds on Normalize with our own somewhat opinionated reset styles. Selectors appearing in this file only use elements—there are no classes here. This isolates our reset styles from our component styles for a more modular approach. Some of the most important resets this includes are the `box-sizing: border` change, moving from `rem` to `em` units on many elements, link styles, and many form element resets.

### Typography

- Moved all `.text-` utilities to the `_utilities.scss` file.
- Dropped `.page-header` as, aside from the border, all it's styles can be applied via utilities.
- `.dl-horizontal` has been dropped. Instead, use `.row` on `<dl>` and use grid column classes (or mixins) on its `<dt>` and `<dd>` children.
- Custom `<blockquote>` styling has moved to classes—`.blockquote` and the `.blockquote-reverse` modifier.

### Images

- Renamed `.img-responsive` to `.img-fluid`.

### Tables

- Nearly all instances of the `>` selector have been removed, meaning nested tables will now automatically inherit styles from their parents. This greatly simplifies our selectors and potential customizations.
- Responsive tables no longer require a wrapping element. Instead, just put the `.table-responsive` right on the `<table>`.
- Renamed `.table-condensed` to `.table-sm` for consistency.
- Added a new `.table-inverse` option.
- Added a new `.table-reflow` option.
- Added table header modifiers: `.thead-default` and `.thead-inverse`

### Forms

- Moved element resets to the `_reboot.scss` file.
- Renamed `.control-label` to `.form-control-label`.
- Renamed `.input-lg` and `.input-sm` to `.form-control-lg` and `.form-control-sm`, respectively.
- Dropped `.form-group-*` classes for simplicity's sake. Use `.form-control-*` classes instead now.
- Dropped `.help-block`; superseded by the `.text-muted` utility class to reduce duplicate code.
- Horizontal forms overhauled:
  - Dropped the `.form-horizontal` class requirement.
<<<<<<< HEAD
  - Requires the addition of `.row` to `.form-group`.
=======
  - `.form-group` no longer applies styles from the `.row` via mixin, so `.row` is now required for horizontal grid layouts (e.g., `<div class="form-group row">`).
>>>>>>> b479efb9
  - Added new `.form-control-label` class to vertically center labels with `.form-control`s.

### Buttons

- Renamed `.btn-default` to `.btn-secondary`.
- Dropped the `.btn-xs` class entirely as `.btn-sm` is proportionally much smaller than v3's.
- The [stateful button](http://getbootstrap.com/javascript/#buttons-methods) feature of the `button.js` jQuery plugin has been dropped. This includes the `$().button(string)` and `$().button('reset')` methods. We advise using a tiny bit of custom JavaScript instead, which will have the benefit of behaving exactly the way you want it to.
  - Note that the other features of the plugin (button checkboxes, button radios, single-toggle buttons) have been retained in v4.

### Button group

- Dropped the `.btn-group-xs` class entirely given removal of `.btn-xs`.

### Dropdowns

- Switched from parent selectors to singular classes for all components, modifiers, etc.
- Dropdowns can be built with `<div>`s or `<ul>`s now.
- Rebuilt dropdown styles and markup to provide easy, built-in support for `<a>` and `<button>` based dropdown items.
- Dropdown items now require `.dropdown-item`.
- Dropdown toggles no longer require an explicit `<span class="caret"></span>`; this is now provided automatically via CSS's `::after` on `.dropdown-toggle`.

### Grid system

- Added a new `~480px` grid breakpoint, meaning there are now five total tiers.

### Navs

- Dropped nearly all `>` selectors for simpler styling via un-nested classes.
- Instead of HTML-specific selectors like `.nav > li > a`, we use separate classes for `.nav`s, `.nav-item`s, and `.nav-link`s. This makes your HTML more flexible while bringing along increased extensibility.

### Navbar

- Dropped the `.navbar-form` class entirely. It's no longer necessary.

### Pagination

- Explicit classes (`.page-item`, `.page-link`) are now required on the descendants of `.pagination`s
- Dropped the `.pager` component entirely as it was little more than customized outline buttons.

### Breadcrumbs

- An explicit class, `.breadcrumb-item`, is now required on the descendants of `.breadcrumb`s

### Labels and badges

- Renamed `.label` to `.tag` to disambiguate from the `<label>` element.
- Dropped the badge component. Use the `.tag-pill` modifier together with the label component instead.

### Panels, thumbnails, and wells

Dropped entirely for the new card component.

#### Panels

- `.panel` to `.card`
- `.panel-default` removed and no replacement
- `.panel-heading` to `.card-header`
- `.panel-title` to `.card-header`. Depending on the desired look, you may also want to use [heading elements or classes]({{ site.baseurl }}/content/typography/#headings) (e.g. `<h3>`, `.h3`) or bold elements or classes (e.g. `<strong>`, `<b>`, [`.font-weight-bold`]({{ site.baseurl }}/components/utilities/#font-weight-and-italics)). Note that `.card-title`, while similarly named, produces a different look than `.panel-title`.
- `.panel-body` to `.card-block`
- `.panel-footer` to `.card-footer`
- `.panel-primary` to `.card-primary` and `.card-inverse` (or use `.bg-primary` on `.card-header`)
- `.panel-success` to `.card-success` and `.card-inverse` (or use `.bg-success` on `.card-header`)
- `.panel-info` to `.card-info` and `.card-inverse` (or use `.bg-info` on `.card-header`)
- `.panel-warning` to `.card-warning` and `.card-inverse` (or use `.bg-warning` on `.card-header`)
- `.panel-danger` to `.card-danger` and `.card-inverse` (or use `.bg-danger` on `.card-header`)

### Carousel

- Renamed `.item` to `.carousel-item`.

### Utilities

- Added `.pull-{xs,sm,md,lg,xl}-{left,right,none}` classes for responsive floats and removed `.pull-left` and `.pull-right` since they're redundant to `.pull-xs-left` and `.pull-xs-right`.
- Added responsive variations to our text alignment classes `.text-{xs,sm,md,lg,xl}-{left,center,right}` and removed the redundant `.text-{left,center,right}` utilities as they are the same as the `xs` variation.
- Dropped `.center-block` for the new `.m-x-auto` class.

### Vendor prefix mixins
Bootstrap 3's [vendor prefix](http://webdesign.about.com/od/css/a/css-vendor-prefixes.htm) mixins, which were deprecated in v3.2.0, have been removed in Bootstrap 4. Since we use [Autoprefixer](https://github.com/postcss/autoprefixer), they're no longer necessary.

Removed the following mixins: `animation`, `animation-delay`, `animation-direction`, `animation-duration`, `animation-fill-mode`, `animation-iteration-count`, `animation-name`, `animation-timing-function`, `backface-visibility`, `box-sizing`, `content-columns`, `hyphens`, `opacity`, `perspective`, `perspective-origin`, `rotate`, `rotateX`, `rotateY`, `scale`, `scaleX`, `scaleY`, `skew`, `transform-origin`, `transition-delay`, `transition-duration`, `transition-property`, `transition-timing-function`, `transition-transform`, `translate`, `translate3d`, `user-select`

## Documentation

Our documentation received an upgrade across the board as well. Here's the low down:

- We're still using Jekyll, but we have custom plugins in the mix:
  - `example.rb` is a fork of the default `highlight.rb` plugin, allowing for easier example-code handling.
  - `callout.rb` is a similar fork of that, but designed for our special docs callouts.
- All docs content has been rewritten in Markdown (instead of HTML) for easier editing.
- Pages have been reorganized for simpler content and a more approachable hierarchy.
- We moved from regular CSS to SCSS to take full advantage of Bootstrap's variables, mixins, and more.

## What's new

We've added new components and changed some existing ones. Here are the new or updated styles.

| Component | Description |
| --- | --- |
| Cards | New, more flexible component to replace v3's panels, thumbnails, and wells. |
| New navbar | Replaces the previous navbar with a new, simpler component. |
| New progress bars | Replaces the old `.progress` `<div>` with a real `<progress>` element. |
| New table variants | Adds `.table-inverse`, table head options, replaces `.table-condensed` with `.table-sm`, and `.table-reflow`. |
| New utility classes | |

TODO: audit new classes that didn't exist in v3

## What's removed
The following components have been removed in v4.0.0.

| Component | Removed from 3.x.x | 4.0.0 Equivalent |
| --- | --- | --- |
| Panels |  | Cards |
| Thumbnails |  | Cards |
| Wells |  | Cards |
| Justified navs | | |

TODO: audit classes in v3 that aren't present in v4

### Responsive utilities

The following variables have been removed in v4.0.0. Use the `media-breakpoint-up()`, `media-breakpoint-down()`, or `media-breakpoint-only()` Sass mixins or the `$grid-breakpoints` Sass map instead of:

* `@screen-phone`, `@screen-tablet`, `@screen-desktop`, `@screen-lg-desktop`.
* `@screen-xs`, `@screen-sm`, `@screen-md`, `@screen-lg`.
* `@screen-xs-min`, `@screen-xs-max`, `@screen-sm-min`, `@screen-sm-max`, `@screen-md-min`, `@screen-md-max`, `@screen-lg-min`, `@screen-lg-max`

The responsive utility classes have also been overhauled.

- The old classes (`.hidden-xs` `.hidden-sm` `.hidden-md` `.hidden-lg` `.visible-xs-block` `.visible-xs-inline` `.visible-xs-inline-block` `.visible-sm-block` `.visible-sm-inline` `.visible-sm-inline-block` `.visible-md-block` `.visible-md-inline` `.visible-md-inline-block` `.visible-lg-block` `.visible-lg-inline` `.visible-lg-inline-block`) are gone.
- They have been replaced by `.hidden-xs-up` `.hidden-xs-down` `.hidden-sm-up` `.hidden-sm-down` `.hidden-md-up` `.hidden-md-down` `.hidden-lg-up` `.hidden-lg-down`.
- The `.hidden-*-up` classes hide the element when the viewport is at the given breakpoint or larger (e.g. `.hidden-md-up` hides an element on medium, large, and extra-large devices).
- The `.hidden-*-down` classes hide the element when the viewport is at the given breakpoint or smaller (e.g. `.hidden-md-down` hides an element on extra-small, small, and medium devices).

Rather than using explicit `.visible-*` classes, you make an element visible by simply not hiding it at that screen size. You can combine one `.hidden-*-up` class with one `.hidden-*-down` class to show an element only on a given interval of screen sizes (e.g. `.hidden-sm-down.hidden-xl-up` shows the element only on medium and large devices).

Note that the changes to the grid breakpoints in v4 means that you'll need to go one breakpoint larger to achieve the same results (e.g. `.hidden-md` is more similar to `.hidden-lg-down` than to `.hidden-md-down`). The new responsive utility classes don't attempt to accommodate less common cases where an element's visibility can't be expressed as a single contiguous range of viewport sizes; you will instead need to use custom CSS in such cases.

## Misc notes to prioritize

- Removed the `min--moz-device-pixel-ratio` typo hack for retina media queries
- Dropped `.hidden` and `.show` because they conflict with jQuery's `$(...).hide()` and `$(...).show()` methods.
- Change buttons' `[disabled]` to `:disabled` as IE9+ supports `:disabled`. However `fieldset[disabled]` is still necessary because [native disabled fieldsets are still buggy in IE11](https://developer.mozilla.org/en-US/docs/Web/HTML/Element/fieldset#Browser_compatibility).

TODO: audit list of stuff in v3 that was marked as deprecated

## Additional notes
- Removed support for styled nested tables (for now)<|MERGE_RESOLUTION|>--- conflicted
+++ resolved
@@ -90,11 +90,7 @@
 - Dropped `.help-block`; superseded by the `.text-muted` utility class to reduce duplicate code.
 - Horizontal forms overhauled:
   - Dropped the `.form-horizontal` class requirement.
-<<<<<<< HEAD
-  - Requires the addition of `.row` to `.form-group`.
-=======
   - `.form-group` no longer applies styles from the `.row` via mixin, so `.row` is now required for horizontal grid layouts (e.g., `<div class="form-group row">`).
->>>>>>> b479efb9
   - Added new `.form-control-label` class to vertically center labels with `.form-control`s.
 
 ### Buttons
