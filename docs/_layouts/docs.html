--- conflicted
+++ resolved
@@ -12,28 +12,12 @@
 
     {% include nav-home.html %}
 
-<<<<<<< HEAD
-    <!-- <div class="bd-pageheader">
-      <div class="container">
-        {% include page-headers.html %}
-        {% include ads.html %}
-      </div>
-    </div> -->
-
-    <div class="container">
-      <div class="row">
-        <div class="col-xs-12 col-md-3 bd-sidebar">
-          {% include nav-docs.html %}
-        </div>
-        <div class="col-xs-12 col-md-9 bd-content">
-=======
     <div class="container mt-4">
       <div class="row">
         <div class="col-12 col-md-3 bd-sidebar">
           {% include nav-docs.html %}
         </div>
         <div class="col-12 col-md-9 bd-content">
->>>>>>> 5d7db507
           <h1 class="bd-title" id="content">{{ page.title }}</h1>
           {{ content }}
         </div>
