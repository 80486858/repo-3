<!DOCTYPE html>
<html lang="en">
  <head>
    <meta charset="utf-8">
    <title>Bootstrap, from Twitter</title>
    <meta name="description" content="">
    <meta name="author" content="">

    <!-- Le HTML5 shim, for IE6-8 support of HTML elements -->
    <!--[if lt IE 9]>
      <script src="http://html5shim.googlecode.com/svn/trunk/html5.js"></script>
    <![endif]-->

    <!-- Le styles -->
    <link href="../bootstrap-1.0.0.css" rel="stylesheet">
    <link href="assets/css/docs.css" rel="stylesheet">
    <link href="assets/js/google-code-prettify/prettify.css" rel="stylesheet">

    <!-- Le javascript -->
    <script src="http://code.jquery.com/jquery-1.5.2.min.js"></script>
    <script src="http://autobahn.tablesorter.com/jquery.tablesorter.min.js"></script>
    <script src="assets/js/google-code-prettify/prettify.js"></script>
    <script src="assets/js/application.js"></script>

    <!-- Le fav and touch icons -->
    <link rel="shortcut icon" href="images/favicon.ico">
    <link rel="apple-touch-icon" href="images/apple-touch-icon.png">
    <link rel="apple-touch-icon" sizes="72x72" href="images/apple-touch-icon-72x72.png">
    <link rel="apple-touch-icon" sizes="114x114" href="images/apple-touch-icon-114x114.png">
  </head>

  <body onload="prettyPrint();">

    <div class="topbar">
      <div class="container">
        <h3><a href="#">Bootstrap</a></h3>
        <ul>
          <li class="active"><a href="#masthead">Overview</a></li>
          <li><a href="#about">About</a></li>
          <li><a href="#grid-system">Grid</a></li>
          <li><a href="#layouts">Layouts</a></li>
          <li><a href="#typography">Typography</a></li>
          <li><a href="#tables">Tables</a></li>
          <li><a href="#forms">Forms</a></li>
          <li><a href="#navigation">Navigation</a></li>
          <li><a href="#alerts">Alerts</a></li>
          <li><a href="#popovers">Popovers</a></li>
          <li><a href="#less">Less</a></li>
        </ul>
      </div>
    </div>

    <div id="masthead">
      <div class="inner">
        <div class="container">
          <h1>Bootstrap, from Twitter</h1>
          <p class="lead">
            Bootstrap is a toolkit from Twitter designed to kickstart development of webapps and sites.<br />
            It includes base CSS and HTML for typography, forms, buttons, tables, grids, navigation, and more.<br />
          </p>
          <p><strong>Nerd alert:</strong> Bootstrap is <a href="#less" title="Read about using Bootstrap with Less">built with Less</a> and was designed to work out of the gate with modern browsers in mind.</p>
        </div> <!-- /container -->
      </div>
    </div>

    <div class="quickstart">
      <div class="container">
        <div class="row">
          <div class="span5 columns">
            <h6>Hotlink the CSS</h6>
            <p>For the quickest and easiest start, just copy this snippet into your webpage.</p>
            <form>
              <textarea class="copy-code" rows="1">&lt;link rel="stylesheet" href="http://twitter.github.com/bootstrap/assets/css/bootstrap-1.0.0.min.css"></textarea>
            </form>
          </div>
          <div class="span5 columns">
            <h6>Use it with Less</h6>
            <p>A fan of using Less? No problem, just clone the repo and add these lines:</p>
            <form>
              <textarea class="copy-code" rows="2">&lt;link rel="stylesheet/less" href="/path/to/bootstrap.less"&gt;
&lt;script src="/path/to/less.js"&gt;&lt;/script&gt;</textarea>
            </form>
          </div>
          <div class="span5 columns">
            <h6>Fork on GitHub</h6>
            <p>Download, fork, pull, file issues, and more with the official Bootstrap repo on Github.</p>
            <p><a target="_blank" href="https://github.com/twitter/bootstrap" class="btn primary">Bootstrap on GitHub &raquo;</a></p>
          </div>
        </div> <!-- /row -->
      </div>
    </div>

    <div class="container">

<section id="about">
  <div class="page-header">
    <h1>About Bootstrap <small>Brief history, browser support, and more</small></h1>
  </div>
  <div class="row">
    <div class="span6 columns">
      <h3>History</h3>
      <p>In the earlier days of Twitter, engineers used almost any library they were familiar with to meet front-end requirements. Bootstrap began as an answer to the challenges that presented and development quickly accelerated during Twitter’s first Hackweek.</p>
      <p>With the help and feedback of many engineers at Twitter, Bootstrap has grown significantly to encompass not only basic styles, but more elegant and durable front-end design patterns.</p>
      <p>Read more on <a href="https://dev.twitter.com/blog/bootstrap-twitter">dev.twitter.com &rsaquo;</a></p>
    </div>
    <div class="span5 columns">
      <h3>Browser support</h3>
      <p>Bootstrap is tested and supported in modern browsers like Chrome, Safari, and Firefox. Full support for some versions of Internet Explorer is in the works.</p>
      <img src="assets/img/browsers.png" width="220px" height="48px" alt="Tested and supported in Chrome, Safari, and Firefox">
      <ul>
        <li>Latest Safari</li>
        <li>Latest Google Chrome</li>
        <li>Firefox v4</li>
      </ul>
    </div>
    <div class="span5 columns">
      <h3>What's included</h3>
      <p>Bootstrap comes complete with compiled CSS, uncompiled, and example templates.</p>
      <ul>
        <li>All original .less files</li>
        <li>Fully compiled and minified CSS</li>
        <li>Complete styleguide documentation</li>
        <li>Example page template (more to come soon)</li>
      </ul>
    </div>
  </div> <!-- /row -->
</section>

<section id="grid-system">
  <div class="page-header">
    <h1>Grid system <small>Rock the standard 940px or roll your own</small></h1>
  </div>
  <div class="row">
    <div class="span4 columns">
      <h2>Default grid</h2>
      <p>The default grid system provided as part of Bootstrap is a 940px wide 16-column grid. It’s a flavor of the popular 960 grid system, but without the additional margin/padding on the left and right sides.</p>
    </div>
    <div class="span12 columns">
      <h3>Example grid markup</h3>
      <p>As shown here, a basic layout can be created with two "columns," each spanning a number of the 16 foundational columns we defined as part of our grid system. See the examples below for more variations.</p>
<pre class="prettyprint linenums">
&lt;div class="row"&gt;
  &lt;div class="span6 columns"&gt;
    ...
  &lt;/div&gt;
  &lt;div class="span10 columns"&gt;
    ...
  &lt;/div&gt;
&lt;/div&gt;
</pre>
    </div>
  </div> <!-- /row -->
  <div class="row show-grid" title="16 column layout">
    <div class="span1 column">1</div>
    <div class="span1 column">1</div>
    <div class="span1 column">1</div>
    <div class="span1 column">1</div>
    <div class="span1 column">1</div>
    <div class="span1 column">1</div>
    <div class="span1 column">1</div>
    <div class="span1 column">1</div>
    <div class="span1 column">1</div>
    <div class="span1 column">1</div>
    <div class="span1 column">1</div>
    <div class="span1 column">1</div>
    <div class="span1 column">1</div>
    <div class="span1 column">1</div>
    <div class="span1 column">1</div>
    <div class="span1 column">1</div>
  </div> <!-- /row -->
  <div class="row show-grid" title="8 column layout">
    <div class="span2 columns">2</div>
    <div class="span2 columns">2</div>
    <div class="span2 columns">2</div>
    <div class="span2 columns">2</div>
    <div class="span2 columns">2</div>
    <div class="span2 columns">2</div>
    <div class="span2 columns">2</div>
    <div class="span2 columns">2</div>
  </div> <!-- /row -->
  <div class="row show-grid" title="Example uncommon layout">
    <div class="span3 columns">3</div>
    <div class="span3 columns">3</div>
    <div class="span3 columns">3</div>
    <div class="span3 columns">3</div>
    <div class="span3 columns">3</div>
    <div class="span1 column">1</div>
  </div> <!-- /row -->
  <div class="row show-grid" title="Four column layout">
    <div class="span4 columns">4</div>
    <div class="span4 columns">4</div>
    <div class="span4 columns">4</div>
    <div class="span4 columns">4</div>
  </div> <!-- /row -->
  <div class="row show-grid" title="Irregular three column layout">
    <div class="span4 columns">4</div>
    <div class="span6 columns">6</div>
    <div class="span6 columns">6</div>
  </div> <!-- /row -->
  <div class="row show-grid" title="Half and half">
    <div class="span8 columns">8</div>
    <div class="span8 columns">8</div>
  </div> <!-- /row -->
  <div class="row show-grid" title="Example uncommon two-column layout">
    <div class="span5 columns">5</div>
    <div class="span11 columns">11</div>
  </div> <!-- /row -->
  <div class="row show-grid" title="Unnecessary single column layout">
    <div class="span16 columns">16</div>
  </div> <!-- /row -->
  <h4>Offsetting columns</h4>
  <div class="row show-grid">
    <div class="span4 columns">4</div>
    <div class="span8 columns offset4">8 offset 4</div>
  </div> <!-- /row -->
  <div class="row show-grid">
    <div class="span4 columns offset4">4 offset 4</div>
    <div class="span4 columns offset4">4 offset 4</div>
  </div> <!-- /row -->
  <div class="row show-grid">
    <div class="span5 columns offset3">5 offset 3</div>
    <div class="span5 columns offset3">5 offset 3</div>
  </div> <!-- /row -->
  <div class="row show-grid">
    <div class="span10 columns offset6">10 offset 6</div>
  </div> <!-- /row -->
</section>




<section id="layouts">
  <div class="page-header">
    <h1>Layouts <small>Basic templates to create webpages</small></h1>
  </div>
  <div class="row">
    <div class="span4 columns">
      <h2>Fixed layout</h2>
      <p>A basic 940px wide, centered container layout for just about any site or page.</p>
    </div>
    <div class="span12 columns">
      <div class="mini-layout">
        <div class="mini-layout-body"></div>
      </div>
<pre class="prettyprint linenums">
&lt;body&gt;
  &lt;div class="container"&gt;
    ...
  &lt;/div&gt;
&lt;/body&gt;
</pre>
    </div>
  </div>
  <div class="row">
    <div class="span4 columns">
      <h2>Fluid layout</h2>
      <p>A flexible fluid or liquid page structure with min- and max-widths and a left-hand sidebar. Great for apps.</p>
    </div>
    <div class="span12 columns">
      <div class="mini-layout fluid">
        <div class="mini-layout-sidebar"></div>
        <div class="mini-layout-body"></div>
      </div>
<pre class="prettyprint linenums">
&lt;body&gt;
  &lt;div class="container-fluid"&gt;
    &lt;div class="sidebar"&gt;
      ...
    &lt;/div&gt;
    &lt;div class="content"&gt;
      ...
    &lt;/div&gt;
  &lt;/div&gt;
&lt;/body&gt;
</pre>
    </div>
  </div>
</section>



<section id="typography">
<div class="page-header">
  <h1>Typography <small>Headings, paragraphs, lists, and other inline type elements</small></h1>
</div>

<div class="row">
  <div class="span4 columns">
    <h2>Headings and copy</h2>
    <p>A standard typographic hierarchy for structuring your webpages.</p>
  </div>
  <div class="span4 columns">
    <h1>h1. Heading 1</h1>
    <h2>h2. Heading 2</h2>
    <h3>h3. Heading 3</h3>
    <h4>h4. Heading 4</h4>
    <h5>h5. Heading 5</h5>
    <h6>h6. Heading 6</h6>
  </div>
  <div class="span8 columns">
    <h3>Example paragraph</h3>
    <p>Nullam quis risus eget urna mollis ornare vel eu leo. Cum sociis natoque penatibus et magnis dis parturient montes, nascetur ridiculus mus. Nullam id dolor id nibh ultricies vehicula ut id elit.</p>
    <h1>Example heading <small>Has sub-heading&hellip;</small></h1>
  </div>
</div>

<div class="row">
  <div class="span4 columns">
    <h2>Misc. elements</h2>
    <p>Using emphasis, addresses, &amp; abbreviations</p>
    <p>
      <code>&lt;strong&gt;</code>
      <code>&lt;em&gt;</code>
      <code>&lt;address&gt;</code>
      <code>&lt;abbr&gt;</code>
    </p>
  </div>
  <div class="span12 columns">
    <h4>When to use</h4>
    <p>Emphasis tags (<code>&lt;strong&gt;</code> and <code>&lt;em&gt;</code>) should be used to indicate additional importance or emphasis of a word or phrase relative to its surrounding copy. Use <code>&lt;strong&gt;</code> for importance and <code>&lt;em&gt;</code> for <em>stress</em> emphasis.</p>
    <h3>Emphasis in a paragraph</h3>
<<<<<<< HEAD
    <p><a href="#">Fusce dapibus</a>, <strong>tellus ac cursus commodo</strong>, <em>tortor mauris condimentum nibh</em>, ut fermentum massa justo sit amet risus. Maecenas faucibus mollis interdum. Nulla vitae elit libero, a pharetra augue.</p>
    <p><strong>Note:</strong> It’s still okay to use <code>&lt;b&gt;</code> and <code>&lt;i&gt;</code> tags in HTML5, but they don’t come with inherent styles anymore. <code>&lt;b&gt;</code> is meant to convey importance while <code>&lt;i&gt;</code> is mostly for voice, technical terms, etc.</p>
=======
    <p><a href="">Fusce dapibus</a>, <strong>tellus ac cursus commodo</strong>, <em>tortor mauris condimentum nibh</em>, ut fermentum massa justo sit amet risus. Maecenas faucibus mollis interdum. Nulla vitae elit libero, a pharetra augue.</p>
    <p><strong>Note:</strong> It's still okay to use <code>&lt;b&gt;</code> and <code>&lt;i&gt;</code> tags in HTML5, but they don't come with inherent styles anymore. <code>&lt;b&gt;</code> is meant to highlight words or phrases without conveying additional importance, while <code>&lt;i&gt;</code> is mostly for voice, technical terms, etc.</p>
>>>>>>> 7852619e
    <h3>Addresses</h3>
    <p>The <code>&lt;address&gt;</code> element is used for contact information for its nearest ancestor, or the entire body of work. Here’s how it looks:</p>
    <address>
      <strong>Twitter, Inc.</strong><br />
      795 Folsom Ave, Suite 600<br />
      San Francisco, CA 94107<br />
      <abbr title="Phone">P:</abbr> (123) 456-7890
    </address>
    <p><strong>Note:</strong> Each line in an <code>&lt;address&gt;</code> must end with a line-break (<code>&lt;br /&gt;</code>) or be wrapped in a block-level tag (e.g., <code>&lt;p&gt;</code>) to properly structure the content.</p>
    <h3>Abbreviations</h3>
    <p>For abbreviations and acronyms, use the <code>&lt;abbr&gt;</code> tag (<code>&lt;acronym&gt;</code> is deprecated in <abbr title="HyperText Markup Langugage 5">HTML5</abbr>). Put the shorthand form within the tag and set a title for the complete name.</p>
  </div>
</div>

<div class="row">
  <div class="span4 columns">
    <h2>Blockquotes</h2>
    <p>
      <code>&lt;blockquote&gt;</code>
      <code>&lt;p&gt;</code>
      <code>&lt;small&gt;</code>
    </p>
  </div>
  <div class="span12 columns">
    <p>Be sure to wrap your <code>&lt;blockquote&gt;</code> around <code>&lt;p&gt;</code> and <code>&lt;small&gt;</code> tags. When citing a source, use the <code>&lt;small&gt;</code> element. The CSS will automatically preface a name with an em dash (&amp;mdash;).</p>
    <blockquote>
      <p>Lorem ipsum dolor sit amet, consectetur adipisicing elit, sed do eiusmod tempor incididunt ut labore et dolore magna aliqua…</p>
      <small>Dr. Julius Hibbert</small>
    </blockquote>
  </div>
</div>


<h2>Lists</h2>
<div class="row">
  <div class="span4 columns">
    <h4>Unordered <code>&lt;ul&gt;</code></h4>
    <ul>
      <li>Jeremy Bixby</li>
      <li>Robert Dezure</li>
      <li>Josh Washington</li>
      <li>Anton Capresi</li>
      <li>My Team Mates
        <ul>
          <li>George Castanza</li>
          <li>Jerry Seinfeld</li>
          <li>Cosmo Kramer</li>
          <li>Elaine Bennis</li>
          <li>Newman</li>
        </ul>
      </li>
      <li>John Jacob</li>
      <li>Paul Pierce</li>
      <li>Kevin Garnett</li>
    </ul>
  </div>
  <div class="span4 columns">
    <h4>Unstyled <code>&lt;ul.unstyled&gt;</code></h4>
    <ul class="unstyled">
      <li>Jeremy Bixby</li>
      <li>Robert Dezure</li>
      <li>Josh Washington</li>
      <li>Anton Capresi</li>
      <li>My Team Mates
        <ul>
          <li>George Castanza</li>
          <li>Jerry Seinfeld</li>
          <li>Cosmo Kramer</li>
          <li>Elaine Bennis</li>
          <li>Newman</li>
        </ul>
      </li>
      <li>John Jacob</li>
      <li>Paul Pierce</li>
      <li>Kevin Garnett</li>
    </ul>
  </div>
  <div class="span4 columns">
    <h4>Ordered <code>&lt;ol&gt;</code></h4>
    <ol>
      <li>Jeremy Bixby</li>
      <li>Robert Dezure</li>
      <li>Josh Washington</li>
      <li>Anton Capresi</li>
      <li>My Team Mates
        <ol>
          <li>George Castanza</li>
          <li>Jerry Seinfeld</li>
          <li>Cosmo Kramer</li>
          <li>Elaine Bennis</li>
          <li>Newman</li>
        </ol>
      </li>
      <li>John Jacob</li>
      <li>Paul Pierce</li>
      <li>Kevin Garnett</li>
    </ol>
  </div>
  <div class="span4 columns">
    <h4>Description <code>dl</code></h4>
    <dl>
      <dt>Description lists</dt>
      <dd>A description list is perfect for defining terms.</dd>
      <dt>Euismod</dt>
      <dd>Vestibulum id ligula porta felis euismod semper eget lacinia odio sem nec elit.</dd>
      <dd>Donec id elit non mi porta gravida at eget metus.</dd>
      <dt>Malesuada porta</dt>
      <dd>Etiam porta sem malesuada magna mollis euismod.</dd>
    </dl>
  </div>
</div>
</section>


<section id="tables">
<div class="page-header">
  <h1>Tables <small>For, you guessed it, tabular data</small></h1>
</div>

<div class="row">
  <div class="span4 columns">
    <h2>Building tables</h2>
    <p>
      <code>&lt;table&gt;</code>
      <code>&lt;thead&gt;</code>
      <code>&lt;tbody&gt;</code>
      <code>&lt;tr&gt;</code>
      <code>&lt;th&gt;</code>
      <code>&lt;td&gt;</code>
      <code>&lt;colspan&gt;</code>
      <code>&lt;caption&gt;</code>
    </p>
    <p>Tables are great&mdash;for a lot of things. Great tables, however, need a bit of markup love to be useful, scalable, and readable (at the code level). Here are a few tips to help.</p>
    <p>Always wrap your column headers in a <code>&lt;thead&gt;</code> such that hierarchy is <code>&lt;thead&gt;</code> > <code>&lt;tr&gt;</code> > <code>&lt;th&gt;</code>.</p>
    <p>Similar to the column headers, all your table’s body content should be wrapped in a <code>&lt;tbody&gt;</code> so your hierarchy is <code>&lt;tbody&gt;</code> > <code>&lt;tr&gt;</code> > <code>&lt;td&gt;</code>.</p>
    </ul>
  </div>
  <div class="span12 columns">
<h3>Example: Default table styles</h3>
<p>All tables will be automatically styled with only the essential borders to ensure readability and maintain structure. No need to add extra classes or attributes.</p>
<table>
  <thead>
    <tr>
      <th>#</th>
      <th>First Name</th>
      <th>Last Name</th>
      <th>Language</th>
    </tr>
  </thead>
  <tbody>
    <tr>
      <td>1</td>
      <td>Some</td>
      <td>One</td>
      <td>English</td>
    </tr>
    <tr>
      <td>2</td>
      <td>Joe</td>
      <td>Sixpack</td>
      <td>English</td>
    </tr>
    <tr>
      <td>3</td>
      <td>Stu</td>
      <td>Dent</td>
      <td>Code</td>
    </tr>
  </tbody>
</table>
<pre class="prettyprint linenums">
&lt;table class="common-table"&gt;
  ...
&lt;/table&gt;</pre>

<h3>Example: Zebra-striped</h3>
<p>Get a little fancy with your tables by adding zebra-striping&mdash;just add the <code>.zebra-striped</code> class.</p>
<table class="zebra-striped">
  <thead>
    <tr>
      <th>#</th>
      <th>First Name</th>
      <th>Last Name</th>
      <th>Language</th>
    </tr>
  </thead>
  <tbody>
    <tr>
      <td>1</td>
      <td>Some</td>
      <td>One</td>
      <td>English</td>
    </tr>
    <tr>
      <td>2</td>
      <td>Joe</td>
      <td>Sixpack</td>
      <td>English</td>
    </tr>
    <tr>
      <td>3</td>
      <td>Stu</td>
      <td>Dent</td>
      <td>Code</td>
    </tr>
  </tbody>
</table>
<pre class="prettyprint linenums">
&lt;table class="common-table zebra-striped"&gt;
...
&lt;/table&gt;</pre>

<h3>Example: Zebra-striped w/ TableSorter.js</h3>
<p>Taking the previous example, we improve the usefulness of our tables by providing sorting functionality via <a href="http://jquery.com">jQuery</a> and the <a href="http://tablesorter.com/docs/">Tablesorter</a> plugin. <strong>Click any column’s header to change the sort.</strong></p>
<table class="zebra-striped" id="sortTableExample">
  <thead>
    <tr>
      <th>#</th>
      <th class="yellow">First Name</th>
      <th class="blue">Last Name</th>
      <th class="green">Language</th>
    </tr>
  </thead>
  <tbody>
    <tr>
      <td>1</td>
      <td>Your</td>
      <td>One</td>
      <td>English</td>
    </tr>
    <tr>
      <td>2</td>
      <td>Joe</td>
      <td>Sixpack</td>
      <td>English</td>
    </tr>
    <tr>
      <td>3</td>
      <td>Stu</td>
      <td>Dent</td>
      <td>Code</td>
    </tr>
  </tbody>
</table>
<pre class="prettyprint linenums">
&lt;script src="js/jquery/jquery.tablesorter.min.js"&gt;&lt;/script&gt;
&lt;script &gt;
  $(function() {
    $("table#sortTableExample").tablesorter({ sortList: [[1,0]] });
  });
&lt;/script&gt;
&lt;table class="common-table zebra-striped"&gt;
  ...
&lt;/table&gt;</pre>
  </div>
</div>
</section>



<section id="forms">

<div class="page-header">
  <h1>Forms</h1>
</div>

<div class="row">
  <div class="span4 columns">
    <h2>Default styles</h2>
    <p>All forms are given default styles to present them in a readable and scalable way. Styles are provided for text inputs, select lists, textareas, radio buttons and checkboxes, and buttons.</p>
  </div>
  <div class="span12 columns">
  <form>
    <fieldset>
      <legend>Example form legend</legend>
      <div class="clearfix">
        <label for="">X-Large Input</label>
        <div class="input">
          <input class="xlarge" id="xlInput" name="xlInput" size="30" type="text" />
        </div>
      </div> <!-- /clearfix -->
      <div class="clearfix">
        <label for="">Select</label>
        <div class="input">
          <select>
            <option>1</option>
            <option>2</option>
            <option>3</option>
            <option>4</option>
            <option>5</option>
          </select>
        </div>
      </div> <!-- /clearfix -->
      <div class="clearfix">
        <label for="">Select</label>
        <div class="input">
          <select class="medium">
            <option>1</option>
            <option>2</option>
            <option>3</option>
            <option>4</option>
            <option>5</option>
          </select>
        </div>
      </div> <!-- /clearfix -->
      <div class="clearfix">
        <label>Uneditable Input</label>
        <div class="input">
          <span class="uneditable-input">Some Value Here</span>
        </div>
      </div> <!-- /clearfix -->
      <div class="clearfix">
        <label for="disabledInput">Disabled Input</label>
        <div class="input">
          <input class="xlarge disabled" id="disabledInput" name="disabledInput" size="30" type="text" placeholder="Disabled input here… carry on." disabled />
        </div>
      </div> <!-- /clearfix -->
      <div class="clearfix error">
        <label for="xlInput">X-Large Input</label>
        <div class="input">
          <input class="xlarge error" id="xlInput" name="xlInput" size="30" type="text" />
          <span class="help-inline">Small snippet of help text</span>
        </div>
      </div> <!-- /clearfix -->
    </fieldset>
    <fieldset>
      <legend>Example form legend</legend>
      <div class="clearfix">
        <label for="prependedInput">Prepended Text</label>
        <div class="input">
          <div class="input-prepend">
            <span class="add-on">@</span>
            <input class="medium" id="prependedInput" name="prependedInput" size="16" type="text" />
          </div>
        </div>
      </div> <!-- /clearfix -->
      <div class="clearfix">
        <label for="prependedInput2">Prepended Checkbox</label>
        <div class="input">
          <div class="input-prepend">
            <label class="add-on"><input type="checkbox" name="" id="" value="" /></label>
            <input class="mini" id="prependedInput2" name="prependedInput2" size="16" type="text" />
          </div>
        </div>
      </div> <!-- /clearfix -->
      <div class="clearfix">
        <label for="appendedInput">Appended Checkbox</label>
        <div class="input">
          <div class="input-append">
            <input class="mini" id="appendedInput" name="appendedInput" size="16" type="text" />
            <label class="add-on active"><input type="checkbox" name="" id="" value="" checked="checked" /></label>
          </div>
        </div>
      </div> <!-- /clearfix -->
      <div class="clearfix">
        <label for="xlInput">File Input</label>
        <div class="input">
          <input class="input-file" id="fileInput" name="fileInput" type="file" />
        </div>
      </div> <!-- /clearfix -->
    </fieldset>
    <fieldset>
      <legend>Example form legend</legend>
      <div class="clearfix">
        <label id="optionsCheckboxes">List of Options</label>
        <div class="input">
          <ul class="inputs-list">
            <li>
              <label>
                <input type="checkbox" name="optionsCheckboxes" value="option1" />
                <span>Option one is this and that&mdash;be sure to include why it’s great</span>
              </label>
            </li>
            <li>
              <label>
                <input type="checkbox" name="optionsCheckboxes" value="option2" />
                <span>Option two can also be checked and included in form results</span>
              </label>
            </li>
            <li>
              <label>
                <input type="checkbox" name="optionsCheckboxes" value="option2" />
                <span>Option three can&mdash;yes, you guessed it&mdash;also be checked and included in form results</span>
              </label>
            </li>
            <li>
              <label class="disabled">
                <input type="checkbox" name="optionsCheckboxes" value="option2" disabled />
                <span>Option four cannot be checked as it is disabled.</span>
              </label>
            </li>
          </ul>
          <span class="help-block">
            <strong>Note:</strong> Labels surround all the options for much larger click areas and a more usable form.
          </span>
        </div>
      </div> <!-- /clearfix -->
      <div class="clearfix">
        <label>Date Range</label>
        <div class="input">
          <div class="inline-inputs">
            <input class="small" type="text" value="May 1, 2011" />
            <input class="mini" type="text" value="12:00am" />
            to
            <input class="small" type="text" value="May 8, 2011" />
            <input class="mini" type="text" value="11:59pm" />
            <span class="help-inline">All times are shown as Pacific Standard Time (GMT -08:00).</span>
          </div>
        </div>
      </div> <!-- /clearfix -->
      <div class="clearfix">
        <label for="textarea">Textarea</label>
        <div class="input">
          <textarea class="xxlarge" id="textarea" name="textarea"></textarea>
          <span class="help-block">
            Block of help text to describe the field above if need be.
          </span>
        </div>
      </div> <!-- /clearfix -->
      <div class="clearfix">
        <label id="optionsRadio">List of Options</label>
        <div class="input">
          <ul class="inputs-list">
            <li>
              <label>
                <input type="checkbox" name="optionsCheckboxes" value="option1" />
                <span>Option one is this and that&mdash;be sure to include why it’s great</span>
              </label>
            </li>
            <li>
              <label>
                <input type="checkbox" name="optionsCheckboxes" value="option2" />
                <span>Option two can also be checked and included in form results</span>
              </label>
            </li>
          </ul>
        </div>
      </div> <!-- /clearfix -->
      <div class="actions">
        <button type="submit" class="btn primary">Save Changes</button>
        <button type="reset" class="btn">Cancel</button>
      </div>
    </fieldset>
  </form>
  </div>
</div>

<br />

<div class="row">
  <div class="span4 columns">
    <h2>Stacked forms</h2>
    <p>Add <code>.form-stacked</code> to your form’s HTML and you’ll have labels on top of their fields instead of to their left. This works great if your forms are short or you have two columns of inputs for heavier forms.</p>
  </div>
  <div class="span12 columns">
    <form action="" class="form-stacked">
      <fieldset>
        <legend>Example form legend</legend>
        <div class="clearfix">
          <label for="">X-Large Input</label>
          <div class="input">
            <input class="xlarge" id="xlInput" name="xlInput" size="30" type="text" />
          </div>
        </div> <!-- /clearfix -->
        <div class="clearfix">
          <label for="">Select</label>
          <div class="input">
            <select>
              <option>1</option>
              <option>2</option>
              <option>3</option>
              <option>4</option>
              <option>5</option>
            </select>
          </div>
        </div> <!-- /clearfix -->
      </fieldset>
      <fieldset>
        <legend>Example form legend</legend>
        <div class="clearfix">
          <label id="optionsCheckboxes">List of Options</label>
          <div class="input">
            <ul class="inputs-list">
              <li>
                <label>
                  <input type="checkbox" name="optionsCheckboxes" value="option1" />
                  <span>Option one is this and that&mdash;be sure to include why it’s great</span>
                </label>
              </li>
              <li>
                <label>
                  <input type="checkbox" name="optionsCheckboxes" value="option2" />
                  <span>Option two can also be checked and included in form results</span>
                </label>
              </li>
            </ul>
            <span class="help-block">
              <strong>Note:</strong> Labels surround all the options for much larger click areas and a more usable form.
            </span>
          </div>
        </div> <!-- /clearfix -->
      </fieldset>
      <div class="actions">
        <button type="submit" class="btn primary">Save Changes</button>
        <button type="reset" class="btn">Cancel</button>
      </div>
    </form>
  </div>
</div>

<div class="row">
  <div class="span4 columns">
    <h2>Buttons</h2>
    <p>As a convention, buttons are used for actions while links are used for objects. For instance, "Download" could be a button and "recent activity" could be a link.</p>
    <p>All buttons default to a light gray style, but a blue <code>.primary</code> class is available. Plus, rolling your own styles is easy peasy.</p>
  </div>
  <div class="span12 columns">
    <h3>Example buttons</h3>
    <p>Button styles can be applied to anything with the <code>.btn</code> applied. Typically you’ll want to apply these to only <code>&lt;a&gt;</code>, <code>&lt;button&gt;</code>, and select <code>&lt;input&gt;</code> elements. Here’s how it looks:</p>
    <div class="well" style="padding: 14px 19px;">
      <button type="submit" class="btn primary">Submit</button>
      <button type="submit" class="btn">Cancel</button>
    </div>
    <h3>Alternate sizes</h3>
    <p>Fancy larger or smaller buttons? Have at it!</p>
    <div class="well">
      <a href="#" class="btn large primary">Primary action</a>
      <a href="#" class="btn large">Action</a>
    </div>
    <div class="well" style="padding: 16px 19px;">
      <a href="#" class="btn small primary">Primary action</a>
      <a href="#" class="btn small">Action</a>
    </div>
    <h3>Disabled state</h3>
    <p>For buttons that are not active or are disabled by the app for one reason or another, use the disabled state. That’s <code>.disabled</code> for links and <code>:disabled</code> for <code>&lt;button&gt;</code> elements.</p>
    <h4>Links</h4>
    <div class="well">
      <a href="#" class="btn large primary disabled">Primary action</a>
      <a href="#" class="btn large disabled">Action</a>
    </div>
    <h4>Buttons</h4>
    <div class="well">
      <button class="btn large primary" disabled>Primary action</button>
      <button class="btn large" disabled>Action</button>
    </div>
  </div>
</div>
</section>



<section id="navigation">
  <div class="page-header">
    <h1>Navigation</h1>
  </div>
  <h2>Fixed topbar</h2>
  <div class="topbar-wrapper" style="z-index: 5;">
    <div class="topbar">
      <div class="container fixed">
        <h3><a href="#">Project Name</a></h3>
        <ul>
          <li class="active"><a href="#">Home</a></li>
          <li><a href="#">Link</a></li>
          <li><a href="#">Link</a></li>
          <li><a href="#">Link</a></li>
        </ul>
        <form action="">
          <input type="text" placeholder="Search" />
        </form>
        <ul class="nav secondary-nav">
          <li class="menu">
            <a href="#" class="menu">Dropdown</a>
            <ul class="menu-dropdown">
              <li><a href="#">Secondary link</a></li>
              <li><a href="#">Something else here</a></li>
              <li class="divider"></li>
              <li><a href="#">Another link</a></li>
            </ul>
          </li>
        </ul>
      </div>
    </div>
  </div> <!-- topbar-wrapper -->
  <div class="row">
    <div class="span5 columns">
      <h4>What is it</h4>
      <p>Our topbar is a fixed bar that houses a website’s logo or name, primary navigation, and search form.</p>
    </div>
    <div class="span5 columns">
      <h4>Customizable</h4>
      <p>All elements within, and the entire topbar as well, are optional. You can choose to include a logo/name, nav, search, and a secondary nav&mdash;or any combination of that.</p>
    </div>
    <div class="span6 columns">
      <h4>Dropdowns included</h4>
      <p>As part of the main navigation, we’ve included the ability for you to add dropdowns to your nav. Check out the secondary nav above (right aligned) to see how it’s done.</p>
    </div>
  </div>

  <br />

<div class="row">
  <div class="span4 columns">
    <h2>Tabs and pills</h2>
    <p>Create simple secondary navigation with a <code>&lt;ul&gt;</code>. Swap between tabs or pills by adding the appropriate class.</p>
    <p>Great for sub-sections of content like our account settings pages and user timelines for toggling between pages of like content. Available in tabbed or pill styles.</p>
  </div>
  <div class="span12 columns">
<ul class="tabs">
  <li class="active"><a href="#">Home</a></li>
  <li><a href="#">Profile</a></li>
  <li><a href="#">Messages</a></li>
  <li><a href="#">Settings</a></li>
  <li><a href="#">Contact</a></li>
</ul>
<pre class="prettyprint linenums">
&lt;ul class="tabs"&gt;
  &lt;li class="active"&gt;&lt;a href="#"&gt;Home&lt;/a&gt;&lt;/li&gt;
  &lt;li&gt;&lt;a href="#"&gt;Profile&lt;/a&gt;&lt;/li&gt;
  &lt;li&gt;&lt;a href="#"&gt;Messages&lt;/a&gt;&lt;/li&gt;
  &lt;li&gt;&lt;a href="#"&gt;Settings&lt;/a&gt;&lt;/li&gt;
  &lt;li&gt;&lt;a href="#"&gt;Contact&lt;/a&gt;&lt;/li&gt;
&lt;/ul&gt;
</pre>
<ul class="pills">
  <li class="active"><a href="#">Home</a></li>
  <li><a href="#">Profile</a></li>
  <li><a href="#">Messages</a></li>
  <li><a href="#">Settings</a></li>
  <li><a href="#">Contact</a></li>
</ul>
<pre class="prettyprint linenums">
&lt;ul class="pills"&gt;
  &lt;li class="active"&gt;&lt;a href="#"&gt;Home&lt;/a&gt;&lt;/li&gt;
  &lt;li&gt;&lt;a href="#"&gt;Profile&lt;/a&gt;&lt;/li&gt;
  &lt;li&gt;&lt;a href="#"&gt;Messages&lt;/a&gt;&lt;/li&gt;
  &lt;li&gt;&lt;a href="#"&gt;Settings&lt;/a&gt;&lt;/li&gt;
  &lt;li&gt;&lt;a href="#"&gt;Contact&lt;/a&gt;&lt;/li&gt;
&lt;/ul&gt;
</pre>
  </div>
</div>

<div class="row">
  <div class="span4 columns">
    <h2>Pagination</h2>
    <p>Ultra simplistic and minimally styled pagination inspired by Rdio. The large block is hard to miss, easily scalable, and provides large click areas.</p>
  </div>
  <div class="span12 columns">
    <div class="pagination">
      <ul>
        <li class="prev disabled"><a href="#">&larr; Previous</a></li>
        <li class="active"><a href="#">1</a></li>
        <li><a href="#">2</a></li>
        <li><a href="#">3</a></li>
        <li><a href="#">4</a></li>
        <li><a href="#">5</a></li>
        <li class="next"><a href="#">Next &rarr;</a></li>
      </ul>
    </div>
    <div class="pagination">
      <ul>
        <li class="prev"><a href="#">&larr; Previous</a></li>
        <li class="active"><a href="#">10</a></li>
        <li><a href="#">11</a></li>
        <li><a href="#">12</a></li>
        <li class="disabled"><a href="#">…</a></li>
        <li><a href="#">19</a></li>
        <li><a href="#">20</a></li>
        <li><a href="#">21</a></li>
        <li class="next"><a href="#">Next &rarr;</a></li>
      </ul>
    </div>
    <div class="pagination">
      <ul>
        <li class="prev"><a href="#">&larr; Previous</a></li>
        <li><a href="#">10</a></li>
        <li><a href="#">11</a></li>
        <li><a href="#">12</a></li>
        <li><a href="#">13</a></li>
        <li><a href="#">14</a></li>
        <li class="active"><a href="#">15</a></li>
        <li><a href="#">16</a></li>
        <li><a href="#">17</a></li>
        <li><a href="#">18</a></li>
        <li><a href="#">19</a></li>
        <li><a href="#">20</a></li>
        <li class="next"><a href="#">Next &rarr;</a></li>
      </ul>
    </div>
<pre class="prettyprint linenums">
&lt;div class="pagination"&gt;
  &lt;ul&gt;
    &lt;li class="prev disabled"&gt;&lt;a href="#"&gt;&amp;larr; Previous&lt;/a&gt;&lt;/li>
    &lt;li class="active"&gt;&lt;a href="#"&gt;1&lt;/a&gt;&lt;/li&gt;
    &lt;li&gt;&lt;a href="#"&gt;2&lt;/a&gt;&lt;/li&gt;
    &lt;li&gt;&lt;a href="#"&gt;3&lt;/a&gt;&lt;/li&gt;
    &lt;li&gt;&lt;a href="#"&gt;4&lt;/a&gt;&lt;/li&gt;
    &lt;li&gt;&lt;a href="#"&gt;5&lt;/a&gt;&lt;/li&gt;
    &lt;li class="next"&gt;&lt;a href="#"&gt;Next &amp;rarr;&lt;/a&gt;&lt;/li>
  &lt;/ul&gt;
&lt;/div&gt;
</pre>
  </div>
</div>

</section>



<section id="alerts">
  <div class="page-header">
    <h1>Alerts &amp; Errors <small>Styles for success, warning, and error messages or alerts</small></h1>
  </div>
  <div class="row">
    <div class="span4 columns">
      <h2>Basic alerts</h2>
      <p>One-line messages for highlighting the failure, possible failure, or success of an action. Particularly useful for forms.</p>
    </div>
    <div class="span12 columns">
      <div class="alert-message error">
        <a class="close" href="#">&times;</a>
        <p><strong>Oh snap!</strong> Change this and that and try again.</p>
      </div>
      <div class="alert-message warning">
        <a class="close" href="#">&times;</a>
        <p><strong>Holy gaucamole!</strong> Best check yo self, you’re not looking too good.</p>
      </div>
      <div class="alert-message success">
        <a class="close" href="#">&times;</a>
        <p><strong>Well done!</strong> You successfully read this alert message.</p>
      </div>
      <div class="alert-message info">
        <a class="close" href="#">&times;</a>
        <p><strong>Heads up!</strong> This is an alert that needs your attention, but it’s not a huge priority just yet.</p>
      </div>
    </div>
  </div>
  <div class="row">
    <div class="span4 columns">
      <h2>Block messages</h2>
      <p>For messages that require a bit of explanation, we have paragraph style alerts. These are perfect for bubbling up longer error messages, warning a user of a pending action, or just presenting information for more emphasis on the page.</p>
    </div>
    <div class="span12 columns">
      <div class="alert-message block-message error">
        <a class="close" href="#">&times;</a>
        <p><strong>Oh snap! You got an error!</strong> Change this and that and try again. Duis mollis, est non commodo luctus, nisi erat porttitor ligula, eget lacinia odio sem nec elit. Cras mattis consectetur purus sit amet fermentum.</p>
        <p><a class="btn small" href="#">Take this action</a> <a class="btn small" href="#">Or do this</a></p>
      </div>
      <div class="alert-message block-message warning">
        <a class="close" href="#">&times;</a>
        <p><strong>Holy gaucamole! This is a warning!</strong> Best check yo self, you’re not looking too good. Nulla vitae elit libero, a pharetra augue. Praesent commodo cursus magna, vel scelerisque nisl consectetur et.</p>
        <p><a class="btn small" href="#">Take this action</a> <a class="btn small" href="#">Or do this</a></p>
      </div>
      <div class="alert-message block-message success">
        <a class="close" href="#">&times;</a>
        <p><strong>Well done!</strong> You successfully read this alert message. Cum sociis natoque penatibus et magnis dis parturient montes, nascetur ridiculus mus. Maecenas faucibus mollis interdum.</p>
        <p><a class="btn small" href="#">Take this action</a> <a class="btn small" href="#">Or do this</a></p>
      </div>
      <div class="alert-message block-message info">
        <a class="close" href="#">&times;</a>
        <p><strong>Heads up!</strong> This is an alert that needs your attention, but it’s not a huge priority just yet.</p>
        <p><a class="btn small" href="#">Take this action</a> <a class="btn small" href="#">Or do this</a></p>
      </div>
    </div>
  </div>
</section>


<section id="popovers">
  <div class="page-header">
    <h1>Popovers <small>Components for displaying content in modals, tooltips, and popovers</small></h1>
  </div>
  <div class="row">
    <div class="span4 columns">
      <h2>Modals</h2>
      <p>Modals&mdash;dialogs or lightboxes&mdash;are great for contextual actions in situations where it’s important that the background context be maintained.</p>
    </div>
    <div class="span12 columns">
      <div class="well" style="background-color: rgba(0,0,0,0.5); border: none; padding: 40px;">
        <!-- Modal -->
        <div class="modal" style="position: relative; top: auto; left: auto; margin: 0 auto; z-index: 1">
          <div class="modal-header">
            <h3>Modal Heading</h3>
            <a href="#" class="close">&times;</a>
          </div>
          <div class="modal-body">
            <p>One fine body…</p>
          </div>
          <div class="modal-footer">
            <a href="#" class="btn primary">Primary</a>
            <a href="#" class="btn secondary">Secondary</a>
          </div>
        </div>
      </div>
    </div>
  </div> <!-- /row -->

  <div class="row">
    <div class="span4 columns">
      <h2>Tool Tips</h2>
      <p>Twipsies are super useful for aiding a confused user and pointing them in the right direction.</p>
    </div>
    <div class="span12 columns">
      <div class="twipsies well">
        <div style="position: relative">
          <p class="muted" style="margin-bottom: 0">
Lorem ipsum dolar sit amet illo error <a href="#" title="below">ipsum</a> veritatis aut iste perspiciatis iste voluptas natus illo quasi odit aut natus consequuntur consequuntur, aut natus illo voluptatem odit perspiciatis laudantium rem doloremque totam voluptas. <a href="#" title="right">Voluptasdicta</a> eaque beatae aperiam ut enim voluptatem explicabo explicabo, voluptas quia odit fugit accusantium totam totam architecto explicabo sit quasi fugit fugit, totam doloremque unde sunt <a href="#" title="left">sed</a> dicta quae accusantium fugit voluptas nemo voluptas voluptatem <a href="#" title="above">rem</a> quae aut veritatis quasi quae.
          </p>
          <div class="twipsy below">
            <div class="twipsy-arrow"></div>
            <div class="twipsy-inner">below!</div>
          </div>
          <div class="twipsy right">
            <div class="twipsy-arrow"></div>
            <div class="twipsy-inner">right!</div>
          </div>
          <div class="twipsy left">
            <div class="twipsy-arrow"></div>
            <div class="twipsy-inner">left!</div>
          </div>
          <div class="twipsy above">
            <div class="twipsy-arrow"></div>
            <div class="twipsy-inner">above!</div>
          </div>
        </div>
      </div>
    </div>
  </div> <!-- /row -->

  <div class="row">
    <div class="span4 columns">
      <h2>Popovers</h2>
      <p>Use popovers to provide subtextual information to a page without affecting layout.</p>
    </div>
    <div class="span12 columns">
      <div class="well popover-well">
         <div class="popover-wrapper">
          <div class="popover left">
            <div class="arrow"></div>
            <div class="inner">
              <h3 class="title">Popover Title</h3>
              <div class="content">
                <p>Etiam porta sem malesuada magna mollis euismod. Maecenas faucibus mollis interdum. Morbi leo risus, porta ac consectetur ac, vestibulum at eros.</p>
              </div>
            </div>
          </div>
          <img class="large-bird" src="assets/img/bird.png" width="220px" height="48px">
        </div>
      </div>
    </div>
  </div> <!-- /row -->


</section>



<section id="less">
<div class="page-header">
  <h1>Using Bootstrap with Less <small>Supercharge your CSS with variables, mixins, and functions</small></h1>
</div>
<div class="row">
  <div class="span4 columns">
    <p>Bootstrap was built with <a href="http://markdotto.com/bootstrap/">Preboot</a>, an open-source pack of mixins and variables to be used in conjunction with <a href="http://lesscss.org" target="_blank">Less</a>, a CSS preprocessor for faster and easier web development.</p>
    <p>Check out how we used Preboot in Bootstrap and how you can make use of it should you choose to run Less on your next project.</p>
  </div>
  <div class="span12 columns">
    <h2>How to use it</h2>
    <p>Use this option to make full use of Bootstrap’s Less variables, mixins, and nesting in CSS via javascript in your browser.</p>
<pre class="prettyprint linenums">
&lt;link rel="stylesheet/less" href="less/bootstrap.less" media="all" /&gt;
&lt;script src="js/less-1.0.41.min.js"&gt;&lt;/script&gt;</pre>
<p>Not feeling the .js solution? <a href="http://incident57.com/less" target="_blank">Try the Less Mac app</a> or <a href="http://lesscss.org/#-client-side-usage" target="_blank">use Node.js</a> to compile when you deploy your code.</p>

    <h2>What’s included</h2>
    <p>Here are some of the highlights of what’s included in Twitter Bootstrap as part of Bootstrap. Head over to the Bootstrap website or Github project page to download and learn more.</p>
    <h3>Color variables</h3>
    <p>Variables in Less are perfect for maintaining and updating your CSS headache free. When you want to change a color value or a frequently used value, update it in one spot and you’re set.</p>
<pre class="prettyprint linenums">
// Links
@linkColor:         #8b59c2;
@linkColorHover:    darken(@linkColor, 10);

// Grays
@black:             #000;
@grayDark:          lighten(@black, 25%);
@gray:              lighten(@black, 50%);
@grayLight:         lighten(@black, 70%);
@grayLighter:       lighten(@black, 90%);
@white:             #fff;

// Accent Colors
@blue:              #08b5fb;
@green:             #46a546;
@red:               #9d261d;
@yellow:            #ffc40d;
@orange:            #f89406;
@pink:              #c3325f;
@purple:            #7a43b6;

// Baseline
@baseline:          20px;
</pre>

<h3>Commenting</h3>
<p>Less also provides another style of commenting in addition to CSS’s normal <code>/* ... */</code> syntax.</p>
<pre class="prettyprint linenums">
// This is a comment
/* This is also a comment */
</pre>

<h3>Mixins up the wazoo</h3>
<p>Mixins are basically includes or partials for CSS, allowing you to combine a block of code into one. They’re great for vendor prefixed properties like <code>box-shadow</code>, cross-browser gradients, font stacks, and more. Below is a sample of the mixins that are included with Bootstrap.</p>
<h4>Font stacks</h4>
<pre class="prettyprint linenums">
#font {
  .shorthand(@weight: normal, @size: 14px, @lineHeight: 20px) {
    font-size: @size;
    font-weight: @weight;
    line-height: @lineHeight;
  }
  .sans-serif(@weight: normal, @size: 14px, @lineHeight: 20px) {
    font-family: "Helvetica Neue", Helvetica, Arial, sans-serif;
    font-size: @size;
    font-weight: @weight;
    line-height: @lineHeight;
  }
  .serif(@weight: normal, @size: 14px, @lineHeight: 20px) {
    font-family: "Georgia", Times New Roman, Times, sans-serif;
    font-size: @size;
    font-weight: @weight;
    line-height: @lineHeight;
  }
  .monospace(@weight: normal, @size: 12px, @lineHeight: 20px) {
    font-family: "Monaco", Courier New, monospace;
    font-size: @size;
    font-weight: @weight;
    line-height: @lineHeight;
  }
}
</pre>
<h4>Gradients</h4>
<pre class="prettyprint linenums">
#gradient {
  .horizontal (@startColor: #555, @endColor: #333) {
    background-color: @endColor;
    background-repeat: repeat-x;
    background-image: -khtml-gradient(linear, left top, right top, from(@startColor), to(@endColor)); // Konqueror
    background-image: -moz-linear-gradient(left, @startColor, @endColor); // FF 3.6+
    background-image: -ms-linear-gradient(left, @startColor, @endColor); // IE10
    background-image: -webkit-gradient(linear, left top, right top, color-stop(0%, @startColor), color-stop(100%, @endColor)); // Safari 4+, Chrome 2+
    background-image: -webkit-linear-gradient(left, @startColor, @endColor); // Safari 5.1+, Chrome 10+
    background-image: -o-linear-gradient(left, @startColor, @endColor); // Opera 11.10
    -ms-filter: %("progid:DXImageTransform.Microsoft.gradient(startColorstr='%d', endColorstr='%d', GradientType=1)",@startColor,@endColor); // IE8+
    filter: e(%("progid:DXImageTransform.Microsoft.gradient(startColorstr='%d', endColorstr='%d', GradientType=1)",@startColor,@endColor)); // IE6 & IE7
    background-image: linear-gradient(left, @startColor, @endColor); // Le standard
  }
  .vertical (@startColor: #555, @endColor: #333) {
    background-color: @endColor;
    background-repeat: repeat-x;
    background-image: -khtml-gradient(linear, left top, left bottom, from(@startColor), to(@endColor)); // Konqueror
    background-image: -moz-linear-gradient(@startColor, @endColor); // FF 3.6+
    background-image: -ms-linear-gradient(@startColor, @endColor); // IE10
    background-image: -webkit-gradient(linear, left top, left bottom, color-stop(0%, @startColor), color-stop(100%, @endColor)); // Safari 4+, Chrome 2+
    background-image: -webkit-linear-gradient(@startColor, @endColor); // Safari 5.1+, Chrome 10+
    background-image: -o-linear-gradient(@startColor, @endColor); // Opera 11.10
    -ms-filter: %("progid:DXImageTransform.Microsoft.gradient(startColorstr='%d', endColorstr='%d', GradientType=0)",@startColor,@endColor); // IE8+
    filter: e(%("progid:DXImageTransform.Microsoft.gradient(startColorstr='%d', endColorstr='%d', GradientType=0)",@startColor,@endColor)); // IE6 & IE7
    background-image: linear-gradient(@startColor, @endColor); // The standard
  }
  .directional (@startColor: #555, @endColor: #333, @deg: 45deg) {
    ...
  }
  .vertical-three-colors(@startColor: #00b3ee, @midColor: #7a43b6, @colorStop: 0.5, @endColor: #c3325f) {
    ...
  }
}
</pre>

<h3>Operations and grid system</h3>
<p>Get fancy and perform some math to generate flexible and powerful mixins like the one below.</p>
<pre class="prettyprint linenums">
// Griditude
@gridColumns:       16;
@gridColumnWidth:   40px;
@gridGutterWidth:   20px;

// Grid System
.container {
  width: @siteWidth;
  margin: 0 auto;
  .clearfix();
}
.columns(@columnSpan: 1) {
  display: inline;
  float: left;
  width: (@gridColumnWidth * @columnSpan) + (@gridGutterWidth * (@columnSpan - 1));
  margin-left: @gridGutterWidth;
  &:first-child {
    margin-left: 0;
  }
}
.offset(@columnOffset: 1) {
  margin-left: (@gridColumnWidth * @columnOffset) + (@gridGutterWidth * (@columnOffset - 1)) !important;
}
</pre>
  </div>
</div>

</section>

    </div> <!-- /container -->

    <div id="footer">
      <div class="inner">
        <div class="container">
          <p class="right"><a href="#">Back to top</a></p>
          <p>
            Designed and built with all the love in the world <a href="http://twitter.com/twitter" target="_blank">@twitter</a> by <a href="http://twitter.com/mdo" target="_blank">@mdo</a> and <a href="http://twitter.com/fat" target="_blank">@fat</a>.<br />
            Licensed under the <a href="http://www.apache.org/licenses/LICENSE-2.0" target="_blank">Apache License v2.0</a>.
          </p>
        </div>
      </div>
    </div>

  </body>
</html><|MERGE_RESOLUTION|>--- conflicted
+++ resolved
@@ -319,13 +319,8 @@
     <h4>When to use</h4>
     <p>Emphasis tags (<code>&lt;strong&gt;</code> and <code>&lt;em&gt;</code>) should be used to indicate additional importance or emphasis of a word or phrase relative to its surrounding copy. Use <code>&lt;strong&gt;</code> for importance and <code>&lt;em&gt;</code> for <em>stress</em> emphasis.</p>
     <h3>Emphasis in a paragraph</h3>
-<<<<<<< HEAD
     <p><a href="#">Fusce dapibus</a>, <strong>tellus ac cursus commodo</strong>, <em>tortor mauris condimentum nibh</em>, ut fermentum massa justo sit amet risus. Maecenas faucibus mollis interdum. Nulla vitae elit libero, a pharetra augue.</p>
-    <p><strong>Note:</strong> It’s still okay to use <code>&lt;b&gt;</code> and <code>&lt;i&gt;</code> tags in HTML5, but they don’t come with inherent styles anymore. <code>&lt;b&gt;</code> is meant to convey importance while <code>&lt;i&gt;</code> is mostly for voice, technical terms, etc.</p>
-=======
-    <p><a href="">Fusce dapibus</a>, <strong>tellus ac cursus commodo</strong>, <em>tortor mauris condimentum nibh</em>, ut fermentum massa justo sit amet risus. Maecenas faucibus mollis interdum. Nulla vitae elit libero, a pharetra augue.</p>
     <p><strong>Note:</strong> It's still okay to use <code>&lt;b&gt;</code> and <code>&lt;i&gt;</code> tags in HTML5, but they don't come with inherent styles anymore. <code>&lt;b&gt;</code> is meant to highlight words or phrases without conveying additional importance, while <code>&lt;i&gt;</code> is mostly for voice, technical terms, etc.</p>
->>>>>>> 7852619e
     <h3>Addresses</h3>
     <p>The <code>&lt;address&gt;</code> element is used for contact information for its nearest ancestor, or the entire body of work. Here’s how it looks:</p>
     <address>
