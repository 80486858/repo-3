---
layout: default
title: Bootstrap
---

<div class="bs-docs-jumbotron masthead">
  <div class="container">
    <h1>Bootstrap</h1>
    <p class="lead">Sleek, intuitive, and powerful mobile-first front-end framework for faster and easier web development.</p>
    <p>
      <a href="assets/bootstrap.zip" class="btn btn-large" onclick="_gaq.push(['_trackEvent', 'Jumbotron actions', 'Download', 'Download 3.0.0']);">Download Bootstrap</a>
    </p>
    <ul class="masthead-links">
      <li>
<<<<<<< HEAD
        <a href="http://github.com/twitter/bootstrap" onclick="_gaq.push(['_trackEvent', 'Jumbotron actions', 'Jumbotron links', 'GitHub project']);">GitHub project</a>
=======
        <a href="http://github.com/twitter/bootstrap" >GitHub project</a>
      </li>
      <li>
        <a href="./getting-started.html#examples" >Examples</a>
      </li>
      <li>
        <a href="./extend.html" >Extend</a>
      </li>
      <li>
        Version 2.3.1
      </li>
    </ul>
  </div>
</div>

<div class="bs-docs-social">
  <div class="container">
    <ul class="bs-docs-social-buttons">
      <li>
        <iframe class="github-btn" src="http://ghbtns.com/github-btn.html?user=twitter&repo=bootstrap&type=watch&count=true" allowtransparency="true" frameborder="0" scrolling="0" width="100px" height="20px"></iframe>
>>>>>>> eb24718a
      </li>
      <li>
        <a href="./getting-started.html#examples" onclick="_gaq.push(['_trackEvent', 'Jumbotron actions', 'Jumbotron links', 'Examples']);">Examples</a>
      </li>
      <li>Version 3.0.0</li>
    </ul>
  </div>
</div>

<div class="container">

  <div class="bs-docs-marketing">

    <h1>Introducing Bootstrap.</h1>
    <p class="marketing-byline">Need reasons to love Bootstrap? Look no further.</p>

    <div class="row">
      <div class="span4">
        <img class="marketing-img" src="assets/img/bs-docs-twitter-github.png">
        <h2>By nerds, for nerds.</h2>
        <p>Built at Twitter by <a href="http://twitter.com/mdo">@mdo</a> and <a href="http://twitter.com/fat">@fat</a>, Bootstrap utilizes <a href="http://lesscss.org">LESS CSS</a>, is compiled via <a href="http://nodejs.org">Node</a>, and is managed through <a href="http://github.com">GitHub</a> to help nerds do awesome stuff on the web.</p>
      </div>
      <div class="span4">
        <img class="marketing-img" src="assets/img/bs-docs-responsive-illustrations.png">
        <h2>Made for everyone.</h2>
        <p>Bootstrap 3 has been rebuilt from the ground up to push the Web forward. It looks and behaves great on the latest smartphones, tablets, and desktops (including support for IE8+).</p>
      </div>
      <div class="span4">
        <img class="marketing-img" src="assets/img/bs-docs-bootstrap-features.png">
        <h2>Packed with features.</h2>
        <p>A 12-column responsive <a href="./css/#grid-system">grid</a>, dozens of components, <a href="./javascript/">JavaScript plugins</a>, typography, form controls, and even a <a href="./customize/">web-based Customizer</a> to make Bootstrap your own.</p>
      </div>
    </div>

    <h1>Built with Bootstrap.</h1>
    <p class="marketing-byline">For more sites built with Bootstrap, <a href="./gallery/">visit the gallery</a> or <a href="./getting-started/#examples">browse the examples</a>.</p>
    <div class="row bs-docs-gallery">
      <div class="span3">
        <a class="thumbnail" href="http://delicious.com">
          <img src="assets/img/example-sites/example-delicious.jpg">
        </a>
      </div>
      <div class="span3">
        <a class="thumbnail" href="https://yourkarma.com">
          <img src="/assets/img/example-sites/example-karma.jpg">
        </a>
      </div>
      <div class="span3">
        <a class="thumbnail" href="http://soundready.fm/" target="_blank">
          <img src="assets/img/example-sites/example-soundready.jpg" alt="SoundReady.fm">
        </a>
      </div>
      <div class="span3">
        <a class="thumbnail" href="http://kippt.com/" target="_blank">
          <img src="assets/img/example-sites/example-kippt.jpg" alt="Kippt">
        </a>
      </div>
    </div>

  </div>

</div><|MERGE_RESOLUTION|>--- conflicted
+++ resolved
@@ -12,33 +12,10 @@
     </p>
     <ul class="masthead-links">
       <li>
-<<<<<<< HEAD
         <a href="http://github.com/twitter/bootstrap" onclick="_gaq.push(['_trackEvent', 'Jumbotron actions', 'Jumbotron links', 'GitHub project']);">GitHub project</a>
-=======
-        <a href="http://github.com/twitter/bootstrap" >GitHub project</a>
       </li>
       <li>
-        <a href="./getting-started.html#examples" >Examples</a>
-      </li>
-      <li>
-        <a href="./extend.html" >Extend</a>
-      </li>
-      <li>
-        Version 2.3.1
-      </li>
-    </ul>
-  </div>
-</div>
-
-<div class="bs-docs-social">
-  <div class="container">
-    <ul class="bs-docs-social-buttons">
-      <li>
-        <iframe class="github-btn" src="http://ghbtns.com/github-btn.html?user=twitter&repo=bootstrap&type=watch&count=true" allowtransparency="true" frameborder="0" scrolling="0" width="100px" height="20px"></iframe>
->>>>>>> eb24718a
-      </li>
-      <li>
-        <a href="./getting-started.html#examples" onclick="_gaq.push(['_trackEvent', 'Jumbotron actions', 'Jumbotron links', 'Examples']);">Examples</a>
+        <a href="./getting-started/#examples" onclick="_gaq.push(['_trackEvent', 'Jumbotron actions', 'Jumbotron links', 'Examples']);">Examples</a>
       </li>
       <li>Version 3.0.0</li>
     </ul>
