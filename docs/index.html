<!DOCTYPE html>
<html lang="en">
  <head>
    <meta charset="utf-8">
    <title>Twitter Bootstrap</title>
    <meta name="viewport" content="width=device-width, initial-scale=1.0">
    <meta name="description" content="">
    <meta name="author" content="">

    <!-- Le styles -->
    <link href="assets/css/bootstrap.css" rel="stylesheet">
    <link href="assets/css/bootstrap-responsive.css" rel="stylesheet">
    <link href="assets/css/docs.css" rel="stylesheet">
    <link href="assets/js/google-code-prettify/prettify.css" rel="stylesheet">

    <!-- Le HTML5 shim, for IE6-8 support of HTML5 elements -->
    <!--[if lt IE 9]>
      <script src="http://html5shim.googlecode.com/svn/trunk/html5.js"></script>
    <![endif]-->

    <!-- Le fav and touch icons -->
    <link rel="shortcut icon" href="assets/ico/favicon.ico">
    <link rel="apple-touch-icon-precomposed" sizes="144x144" href="assets/ico/apple-touch-icon-144-precomposed.png">
    <link rel="apple-touch-icon-precomposed" sizes="114x114" href="assets/ico/apple-touch-icon-114-precomposed.png">
    <link rel="apple-touch-icon-precomposed" sizes="72x72" href="assets/ico/apple-touch-icon-72-precomposed.png">
    <link rel="apple-touch-icon-precomposed" href="assets/ico/apple-touch-icon-57-precomposed.png">

  </head>

  <body data-spy="scroll" data-target=".bs-docs-sidebar">

    <!-- Navbar
    ================================================== -->
    <div class="navbar navbar-inverse navbar-fixed-top">
      <div class="navbar-inner">
        <div class="container">
          <button type="button" class="btn btn-navbar" data-toggle="collapse" data-target=".nav-collapse">
            <span class="icon-bar"></span>
            <span class="icon-bar"></span>
            <span class="icon-bar"></span>
          </button>
          <a class="brand" href="./index.html">Bootstrap</a>
          <div class="nav-collapse collapse">
            <ul class="nav">
              <li class="active">
                <a href="./index.html">Home</a>
              </li>
              <li class="">
                <a href="./getting-started.html">Get started</a>
              </li>
              <li class="">
                <a href="./scaffolding.html">Scaffolding</a>
              </li>
              <li class="">
                <a href="./base-css.html">Base CSS</a>
              </li>
              <li class="">
                <a href="./components.html">Components</a>
              </li>
              <li class="">
                <a href="./javascript.html">Javascript</a>
              </li>
              <li class="">
                <a href="./customize.html">Customize</a>
              </li>
            </ul>
          </div>
        </div>
      </div>
    </div>

<div class="jumbotron masthead">
  <div class="container">
    <h1>Bootstrap</h1>
    <p>Sleek, intuitive, and powerful front-end framework for faster and easier web development.</p>
    <p><a href="assets/bootstrap.zip" class="btn btn-primary btn-large" >Download Bootstrap</a></p>
    <ul class="masthead-links">
      <li><a href="http://github.com/twitter/bootstrap" >GitHub project</a></li>
      <li><a href="./extend.html" >Extend</a></li>
      <li>Version 2.1.0</li>
    </ul>
  </div>
</div>

<div class="bs-docs-social">
  <div class="container">
    <ul class="bs-docs-social-buttons">
      <li>
<<<<<<< HEAD
        <iframe class="github-btn" src="http://ghbtns.com/github-btn.html?user=twitter&repo=bootstrap&type=watch&count=true" allowtransparency="true" frameborder="0" scrolling="0" width="112px" height="20px"></iframe>
=======
        <iframe class="github-btn" src="http://ghbtns.com/github-btn.html?user=twitter&repo=bootstrap&type=watch&count=true" allowtransparency="true" frameborder="0" scrolling="0" width="100px" height="20px"></iframe>
>>>>>>> aa2cec6f
      </li>
      <li>
        <iframe class="github-btn" src="http://ghbtns.com/github-btn.html?user=twitter&repo=bootstrap&type=fork&count=true" allowtransparency="true" frameborder="0" scrolling="0" width="98px" height="20px"></iframe>
      </li>
      <li class="follow-btn">
        <a href="https://twitter.com/twbootstrap" class="twitter-follow-button" data-link-color="#0069D6" data-show-count="true">Follow @twbootstrap</a>
      </li>
      <li class="tweet-btn">
        <a href="https://twitter.com/share" class="twitter-share-button" data-url="http://twitter.github.com/bootstrap/" data-count="horizontal" data-via="twbootstrap" data-related="mdo:Creator of Twitter Bootstrap">Tweet</a>
      </li>
    </ul>
  </div>
</div>

<div class="container">

  <div class="marketing">

    <h1>Introducing Bootstrap.</h1>
    <p class="marketing-byline">Need reasons to love Bootstrap? Look no further.</p>

    <div class="row-fluid">
      <div class="span4">
        <img src="assets/img/bs-docs-twitter-github.png">
        <h2>By nerds, for nerds.</h2>
        <p>Built at Twitter by <a href="http://twitter.com/mdo">@mdo</a> and <a href="http://twitter.com/fat">@fat</a>, Bootstrap utilizes <a href="http://lesscss.org">LESS CSS</a>, is compiled via <a href="http://nodejs.org">Node</a>, and is managed through <a href="http://github.com">GitHub</a> to help nerds do awesome stuff on the web.</p>
      </div>
      <div class="span4">
        <img src="assets/img/bs-docs-responsive-illustrations.png">
        <h2>Made for everyone.</h2>
        <p>Bootstrap was made to not only look and behave great in the latest desktop browsers (as well as IE7!), but in tablet and smartphone browsers via <a href="./scaffolding.html#responsive">responsive CSS</a> as well.</p>
      </div>
      <div class="span4">
        <img src="assets/img/bs-docs-bootstrap-features.png">
        <h2>Packed with features.</h2>
        <p>A 12-column responsive <a href="./scaffolding.html#grid">grid</a>, dozens of components, <a href="./javascript.html">javascript plugins</a>, typography, form controls, and even a <a href="./customize.html">web-based Customizer</a> to make Bootstrap your own.</p>
      </div>
    </div>

    <hr class="soften">

    <h1>Built with Bootstrap.</h1>
    <p class="marketing-byline">For even more sites built with Bootstrap, <a href="http://builtwithbootstrap.tumblr.com/" target="_blank">visit the unofficial Tumblr</a> or <a href="./getting-started.html#examples">browse the examples</a>.</p>
    <div class="row-fluid">
      <ul class="thumbnails example-sites">
        <li class="span3">
          <a class="thumbnail" href="http://soundready.fm/" target="_blank">
            <img src="assets/img/example-sites/soundready.png" alt="SoundReady.fm">
          </a>
        </li>
        <li class="span3">
          <a class="thumbnail" href="http://kippt.com/" target="_blank">
            <img src="assets/img/example-sites/kippt.png" alt="Kippt">
          </a>
        </li>
        <li class="span3">
          <a class="thumbnail" href="http://www.fleetio.com/" target="_blank">
            <img src="assets/img/example-sites/fleetio.png" alt="Fleetio">
          </a>
        </li>
        <li class="span3">
          <a class="thumbnail" href="http://www.jshint.com/" target="_blank">
            <img src="assets/img/example-sites/jshint.png" alt="JS Hint">
          </a>
        </li>
      </ul>
     </div>

  </div>

</div>



    <!-- Footer
    ================================================== -->
    <footer class="footer">
      <div class="container">
        <p class="pull-right"><a href="#">Back to top</a></p>
        <p>Designed and built with all the love in the world <a href="http://twitter.com/twitter" target="_blank">@twitter</a> by <a href="http://twitter.com/mdo" target="_blank">@mdo</a> and <a href="http://twitter.com/fat" target="_blank">@fat</a>.</p>
        <p>Code licensed under the <a href="http://www.apache.org/licenses/LICENSE-2.0" target="_blank">Apache License v2.0</a>. Documentation licensed under <a href="http://creativecommons.org/licenses/by/3.0/">CC BY 3.0</a>.</p>
        <p>Icons from <a href="http://glyphicons.com">Glyphicons Free</a>, licensed under <a href="http://creativecommons.org/licenses/by/3.0/">CC BY 3.0</a>.</p>
        <ul class="footer-links">
          <li><a href="http://blog.getbootstrap.com">Read the blog</a></li>
          <li><a href="https://github.com/twitter/bootstrap/issues?state=open">Submit issues</a></li>
          <li><a href="https://github.com/twitter/bootstrap/wiki">Roadmap and changelog</a></li>
        </ul>
      </div>
    </footer>



    <!-- Le javascript
    ================================================== -->
    <!-- Placed at the end of the document so the pages load faster -->
    <script type="text/javascript" src="http://platform.twitter.com/widgets.js"></script>
    <script src="assets/js/jquery.js"></script>
    <script src="assets/js/google-code-prettify/prettify.js"></script>
    <script src="assets/js/bootstrap-transition.js"></script>
    <script src="assets/js/bootstrap-alert.js"></script>
    <script src="assets/js/bootstrap-modal.js"></script>
    <script src="assets/js/bootstrap-dropdown.js"></script>
    <script src="assets/js/bootstrap-scrollspy.js"></script>
    <script src="assets/js/bootstrap-tab.js"></script>
    <script src="assets/js/bootstrap-tooltip.js"></script>
    <script src="assets/js/bootstrap-popover.js"></script>
    <script src="assets/js/bootstrap-button.js"></script>
    <script src="assets/js/bootstrap-collapse.js"></script>
    <script src="assets/js/bootstrap-carousel.js"></script>
    <script src="assets/js/bootstrap-typeahead.js"></script>
    <script src="assets/js/bootstrap-affix.js"></script>
    <script src="assets/js/application.js"></script>



  </body>
</html><|MERGE_RESOLUTION|>--- conflicted
+++ resolved
@@ -86,11 +86,7 @@
   <div class="container">
     <ul class="bs-docs-social-buttons">
       <li>
-<<<<<<< HEAD
         <iframe class="github-btn" src="http://ghbtns.com/github-btn.html?user=twitter&repo=bootstrap&type=watch&count=true" allowtransparency="true" frameborder="0" scrolling="0" width="112px" height="20px"></iframe>
-=======
-        <iframe class="github-btn" src="http://ghbtns.com/github-btn.html?user=twitter&repo=bootstrap&type=watch&count=true" allowtransparency="true" frameborder="0" scrolling="0" width="100px" height="20px"></iframe>
->>>>>>> aa2cec6f
       </li>
       <li>
         <iframe class="github-btn" src="http://ghbtns.com/github-btn.html?user=twitter&repo=bootstrap&type=fork&count=true" allowtransparency="true" frameborder="0" scrolling="0" width="98px" height="20px"></iframe>
