--- conflicted
+++ resolved
@@ -83,32 +83,7 @@
       <li>
         <a href="./extend.html" >Extend</a>
       </li>
-      <li>
-<<<<<<< HEAD
-        Version 3.0.0
-=======
-        Version 2.2.3
-      </li>
-    </ul>
-  </div>
-</div>
-
-<div class="bs-docs-social">
-  <div class="container">
-    <ul class="bs-docs-social-buttons">
-      <li>
-        <iframe class="github-btn" src="http://ghbtns.com/github-btn.html?user=twitter&repo=bootstrap&type=watch&count=true" allowtransparency="true" frameborder="0" scrolling="0" width="100px" height="20px"></iframe>
-      </li>
-      <li>
-        <iframe class="github-btn" src="http://ghbtns.com/github-btn.html?user=twitter&repo=bootstrap&type=fork&count=true" allowtransparency="true" frameborder="0" scrolling="0" width="102px" height="20px"></iframe>
-      </li>
-      <li class="follow-btn">
-        <a href="https://twitter.com/twbootstrap" class="twitter-follow-button" data-link-color="#0069D6" data-show-count="true">Follow @twbootstrap</a>
-      </li>
-      <li class="tweet-btn">
-        <a href="https://twitter.com/share" class="twitter-share-button" data-url="http://twitter.github.com/bootstrap/" data-count="horizontal" data-via="twbootstrap" data-related="mdo:Creator of Twitter Bootstrap">Tweet</a>
->>>>>>> 9726fded
-      </li>
+      <li>Version 3.0.0</li>
     </ul>
   </div>
 </div>
