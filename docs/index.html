<!DOCTYPE html>
<html lang="en">
  <head>
    <meta charset="utf-8">
    <title>Bootstrap, from Twitter</title>
    <meta name="viewport" content="width=device-width, initial-scale=1.0">
    <meta name="apple-mobile-web-app-capable" content="yes">
    <meta name="description" content="">
    <meta name="author" content="">

    <!-- Le HTML5 shim, for IE6-8 support of HTML5 elements -->
    <!--[if lt IE 9]>
      <script src="http://html5shim.googlecode.com/svn/trunk/html5.js"></script>
    <![endif]-->

    <!-- Le styles -->
    <link href="../bootstrap.css" rel="stylesheet">
    <link href="assets/css/docs.css" rel="stylesheet">
    <link href="assets/js/google-code-prettify/prettify.css" rel="stylesheet">

    <!-- Le fav and touch icons -->
    <link rel="shortcut icon" type="image/x-icon" href="assets/ico/favicon.ico">
    <link rel="apple-touch-icon" href="assets/ico/bootstrap-apple-57x57.png">
    <link rel="apple-touch-icon" sizes="72x72" href="assets/ico/bootstrap-apple-72x72.png">
    <link rel="apple-touch-icon" sizes="114x114" href="assets/ico/bootstrap-apple-114x114.png">
  </head>

  <body>

    <!-- Navbar
    ================================================== -->
    <div class="navbar navbar-fixed" data-scrollspy="scrollspy">
      <div class="navbar-inner">
        <div class="container">
          <a class="brand" href="./index.html">Bootstrap</a>
          <ul class="nav">
            <li class="active"><a href="./index.html">Overview</a></li>
            <li><a href="./scaffolding.html">Scaffolding</a></li>
            <li><a href="./base-css.html">Base CSS</a></li>
            <li><a href="./components.html">Components</a></li>
            <li><a href="./javascript.html">Javascript plugins</a></li>
            <li><a href="./less.html">Using LESS</a></li>
          </ul>
        </div>
      </div>
    </div>

    <div class="container">

      <div id="overview">

        <!-- Masthead
        ================================================== -->
        <header class="jumbotron masthead">
          <div class="inner">
            <h1>Bootstrap,<br> from Twitter</h1>
            <p class="lead">Bootstrap is a responsive frontend toolkit from Twitter designed to kickstart web development, featuring HTML, CSS, and JS for dozens of base elements and common design components.</p>
            <p class="download-info">
              <a href="https://github.com/twitter/bootstrap/" class="btn primary btn-large">Download on GitHub</a>
              <a href="./scaffolding.html" class="btn btn-large">Get started &rarr;</a>
              Currently v2.0.0
            </p>

            <div class="benefits">
              <h4>Feature highlights</h4>
              <ul>
                <li><span>&times;</span> Built on LESS</li>
                <li><span>&times;</span> Complete styleguide docs</li>
                <li><span>&times;</span> Fully responsive design</li>
                <li><span>&times;</span> Small footprint (7kb gzipped)</li>
                <li><span>&times;</span> Support for IE7 and up</li>
                <li><span>&times;</span> Custom jQuery plugins</li>
                <li><span>&times;</span> Dozens of components</li>
              </ul>
            </div>
          </div>
        </header>

        <ul class="quick-links">
          <li><strong>Quick links</strong></li>
          <li><a href="https://github.com/twitter/bootstrap/">GitHub</a></li>
          <li><a href="https://github.com/twitter/bootstrap/issues?state=open">Issues</a></li>
          <li><a href="https://github.com/twitter/bootstrap/wiki/Roadmap">Roadmap</a></li>
          <li><a href="https://github.com/twitter/bootstrap/wiki/Changelog">Changelog</a></li>
          <li class="divider">&middot;</li>
          <li>
            <iframe class="github-btn" src="http://markdotto.github.com/github-buttons/github-btn.html?user=twitter&repo=bootstrap&type=watch&count=true" allowtransparency="true" frameborder="0" scrolling="0" width="110px" height="20px"></iframe>
          </li>
          <li>
            <iframe class="github-btn" src="http://markdotto.github.com/github-buttons/github-btn.html?user=twitter&repo=bootstrap&type=fork&count=true" allowtransparency="true" frameborder="0" scrolling="0" width="94px" height="20px"></iframe>
          </li>
<!--
          <li><strong>Authors</strong></li>
          <li><a href="http://twitter.com/mdo">@mdo</a></li>
          <li><a href="http://twitter.com/fat">@fat</a></li>
 -->

          <li class="divider">&middot;</li>
          <li class="follow-btn">
            <a href="https://twitter.com/twbootstrap" class="twitter-follow-button" data-width="145px" data-link-color="#0069D6" data-show-count="false">Follow @twbootstrap</a>
          </li>
          <li class="tweet-btn">
            <a href="https://twitter.com/share" class="twitter-share-button" data-url="http://twitter.github.com/bootstrap/" data-count="horizontal" data-via="twbootstrap" data-related="mdo:Creator of Twitter Bootstrap">Tweet</a>
          </li>
        </ul>


        <div class="marketing">
          <h1>Built with Bootstrap</h1>
          <p class="built-with">For even more sites built with Bootstrap, <a href="http://builtwithbootstrap.tumblr.com/" target="_blank">visit the unofficial Tumblr</a>.</p>
          <ul class="thumbnails example-sites">
            <li class="span4">
              <a class="thumbnail" href="http://kippt.com/" target="_blank">
                <img src="assets/img/example-sites/kippt.png" alt="Kippt">
              </a>
            </li>
            <li class="span4">
              <a class="thumbnail" href="http://www.fleetio.com/" target="_blank">
                <img src="assets/img/example-sites/fleetio.png" alt="Fleetio">
              </a>
            </li>
            <li class="span4">
              <a class="thumbnail" href="http://www.jshint.com/" target="_blank">
                <img src="assets/img/example-sites/jshint.png" alt="JS Hint">
              </a>
            </li>
          </ul>

          <h1>Designed for everyone, everywhere</h1>
          <div class="row">
            <div class="span4">
              <img class="icon" src="assets/img/glyphicons/glyphicons_042_group.png">
              <h2>Built for and by nerds</h2>
              <p>Like you, we love building awesome products on the web. We love it so much, we decided to help people just like us do it easier, better, and faster. Bootstrap is built for you.</p>
            </div>
            <div class="span4">
              <img class="icon" src="assets/img/glyphicons/glyphicons_079_podium.png">
              <h2>For all skill levels</h2>
              <p>Bootstrap is designed to help people of all skill level&mdash;designer or developer, huge nerd or early beginner. Use it as a complete kit or use to start something more complex.</p>
            </div>
            <div class="span4">
              <img class="icon" src="assets/img/glyphicons/glyphicons_163_iphone.png">
              <h2>Cross-everything</h2>
              <p>Originally built with only modern browsers in mind, Bootstrap has evolved to include support for all major browsers (even IE7!) and, with Bootstrap 2, tablets and smartphones, too.</p>
            </div>
          </div><!--/row-->
          <div class="row">
            <div class="span4">
              <img class="icon" src="assets/img/glyphicons/glyphicons_155_show_thumbnails.png">
              <h2>12-column grid</h2>
              <p>Grid systems aren't everything, but having a durable and flexible one at the core of your work can make development much simpler. Use our built-in grid classes or roll your own.</p>
            </div>
            <div class="span4">
              <img class="icon" src="assets/img/glyphicons/glyphicons_214_resize_small.png">
              <h2>Responsive design</h2>
              <p>With Bootstrap 2, we've gone fully responsive. Our components are flexible enough to scale according to whatever resolution or device you're using to provide a consistent experience, no matter what.</p>
            </div>
            <div class="span4">
              <img class="icon" src="assets/img/glyphicons/glyphicons_266_book_open.png">
              <h2>Styleguide docs</h2>
              <p>Unlike other front-end toolkits, Bootstrap was designed first and foremost as a styleguide to document not only our features, but best practices and living, coded examples.</p>
            </div>
          </div><!--/row-->
          <div class="row">
            <div class="span4">
              <img class="icon" src="assets/img/glyphicons/glyphicons_082_roundabout.png">
              <h2>Growing library</h2>
              <p>Despite being only 7kb (gzipped), Bootstrap is one of the most complete front-end toolkits out there with dozens of fully functional components ready to be put to use.</p>
            </div>
            <div class="span4">
              <img class="icon" src="assets/img/glyphicons/glyphicons_009_magic.png">
              <h2>Custom jQuery plugins</h2>
              <p>What good is an awesome design component without easy-to-use, proper, and extensible interactions? With Bootstrap, you get custom-built jQuery plugins to bring your projects to life.</p>
            </div>
            <div class="span4">
              <img class="icon" src="assets/img/less-small.png">
              <h2>Built on LESS</h2>
              <p>Where vanilla CSS falters, LESS excels. Variables, nesting, operations, and mixins in LESS makes coding CSS faster and more efficient with minimal overhead.</p>
            </div>
          </div><!--/row-->
          <div class="row">
            <div class="span3">
              <img class="small-icon" src="assets/img/icon-html5.png">
              <h3>HTML5</h3>
              <p>Built to support new HTML5 elements and syntax.</p>
            </div>
            <div class="span3">
              <img class="small-icon" src="assets/img/icon-css3.png">
              <h3>CSS3</h3>
              <p>Progressively enhanced components for ultimate style.</p>
            </div>
            <div class="span3">
              <img class="small-icon" src="assets/img/icon-github.png">
              <h3>Open-source</h3>
              <p>Built for and maintained by the community via <a href="https://github.com">GitHub</a>.</p>
            </div>
            <div class="span3">
              <img class="small-icon" src="assets/img/icon-twitter.png">
              <h3>Made at Twitter</h3>
              <p>Brought to you by an experienced <a href="http://twitter.com/fat">engineer</a> and <a href="http://twitter.com/mdo">designer</a>.</p>
            </div>
          </div><!--/row-->
        </div>

      </div><!-- /#overview -->


      <!-- Footer
      ================================================== -->
      <footer class="footer">
        <p class="pull-right"><a href="#">Back to top</a></p>
        <p>Designed and built with all the love in the world <a href="http://twitter.com/twitter" target="_blank">@twitter</a> by <a href="http://twitter.com/mdo" target="_blank">@mdo</a> and <a href="http://twitter.com/fat" target="_blank">@fat</a>.</p>
        <p>Code licensed under the <a href="http://www.apache.org/licenses/LICENSE-2.0" target="_blank">Apache License v2.0</a>. Documentation licensed under <a href="http://creativecommons.org/licenses/by/3.0/">CC BY 3.0</a>.</p>
        <p>Icons from <a href="http://glyphicons.com">Glyphicons Free</a>, licensed under <a href="http://creativecommons.org/licenses/by/3.0/">CC BY 3.0</a>.</p>
      </footer>
    </div><!-- /container -->

    <!-- Le javascript -->
    <!-- Placed at the end of the document so the pages load faster -->
<<<<<<< HEAD
    <script type="text/javascript" src="http://platform.twitter.com/widgets.js"></script>
=======
    <script src="http://code.jquery.com/jquery-1.7.min.js"></script>
    <script src="assets/js/application.js"></script>

>>>>>>> 9fb38015
  </body>
</html><|MERGE_RESOLUTION|>--- conflicted
+++ resolved
@@ -217,12 +217,8 @@
 
     <!-- Le javascript -->
     <!-- Placed at the end of the document so the pages load faster -->
-<<<<<<< HEAD
     <script type="text/javascript" src="http://platform.twitter.com/widgets.js"></script>
-=======
     <script src="http://code.jquery.com/jquery-1.7.min.js"></script>
     <script src="assets/js/application.js"></script>
-
->>>>>>> 9fb38015
   </body>
 </html>