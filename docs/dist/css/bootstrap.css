--- conflicted
+++ resolved
@@ -681,7 +681,7 @@
 }
 
 .figure > img {
-  margin-bottom: .5rem; 
+  margin-bottom: .5rem;
   line-height: 1;
 }
 
@@ -2103,50 +2103,14 @@
   cursor: not-allowed;
 }
 
-<<<<<<< HEAD
-.has-feedback {
-  position: relative;
-}
-
-.has-feedback .form-control {
-  padding-right: 3.28125rem;
-}
-
-.form-control-feedback {
-  position: absolute;
-  top: 0;
-  right: 0;
-  z-index: 2;
-  display: block;
-  width: 2.625rem;
-  height: 2.625rem;
-  line-height: 2.625rem;
-  text-align: center;
-  pointer-events: none;
-}
-
-.input-lg + .form-control-feedback,
-.input-group-lg + .form-control-feedback {
-  width: 3.291667rem;
-  height: 3.291667rem;
-  line-height: 3.291667rem;
-}
-
-.input-sm + .form-control-feedback,
-.input-group-sm + .form-control-feedback {
-  width: 1.95rem;
-  height: 1.95rem;
-  line-height: 1.95rem;
-=======
 .form-control-success,
 .form-control-warning,
 .form-control-error {
   padding-right: 3rem;
-  background-repeat: no-repeat; 
+  background-repeat: no-repeat;
   background-position: center right .65625rem;
   -webkit-background-size: 1.70625rem 1.70625rem;
           background-size: 1.70625rem 1.70625rem;
->>>>>>> 317c667d
 }
 
 .has-success .help-block,
@@ -2163,27 +2127,13 @@
 }
 
 .has-success .form-control {
-<<<<<<< HEAD
-  border-color: #3c763d;
-}
-
-.has-success .form-control:focus {
-  border-color: #2b542c;
-}
-
-.has-success .input-group-addon {
-  color: #3c763d;
-  background-color: #dff0d8;
-  border-color: #3c763d;
-=======
   border-color: #5cb85c;
 }
 
 .has-success .input-group-addon {
   color: #5cb85c;
-  background-color: #eaf6ea; 
+  background-color: #eaf6ea;
   border-color: #5cb85c;
->>>>>>> 317c667d
 }
 
 .has-success .form-control-feedback {
@@ -2208,27 +2158,13 @@
 }
 
 .has-warning .form-control {
-<<<<<<< HEAD
-  border-color: #8a6d3b;
-}
-
-.has-warning .form-control:focus {
-  border-color: #66512c;
-}
-
-.has-warning .input-group-addon {
-  color: #8a6d3b;
-  background-color: #fcf8e3;
-  border-color: #8a6d3b;
-=======
   border-color: #f0ad4e;
 }
 
 .has-warning .input-group-addon {
   color: #f0ad4e;
-  background-color: white; 
+  background-color: white;
   border-color: #f0ad4e;
->>>>>>> 317c667d
 }
 
 .has-warning .form-control-feedback {
@@ -2253,27 +2189,13 @@
 }
 
 .has-error .form-control {
-<<<<<<< HEAD
-  border-color: #a94442;
-}
-
-.has-error .form-control:focus {
-  border-color: #843534;
-}
-
-.has-error .input-group-addon {
-  color: #a94442;
-  background-color: #f2dede;
-  border-color: #a94442;
-=======
   border-color: #d9534f;
 }
 
 .has-error .input-group-addon {
   color: #d9534f;
-  background-color: #fdf7f7; 
+  background-color: #fdf7f7;
   border-color: #d9534f;
->>>>>>> 317c667d
 }
 
 .has-error .form-control-feedback {
@@ -4824,7 +4746,7 @@
 a.list-group-item,
 button.list-group-item {
   width: 100%;
-  color: #555; 
+  color: #555;
   text-align: inherit;
 }
 
