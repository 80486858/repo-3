/*!
 * Bootstrap v3.2.0 (http://getbootstrap.com)
 * Copyright 2011-2014 Twitter, Inc.
 * Licensed under MIT (https://github.com/twbs/bootstrap/blob/master/LICENSE)
 */

/*! normalize.css v3.0.1 | MIT License | git.io/normalize */
html {
  font-family: sans-serif;
  -webkit-text-size-adjust: 100%;
      -ms-text-size-adjust: 100%;
}
body {
  margin: 0;
}
article,
aside,
details,
figcaption,
figure,
footer,
header,
hgroup,
main,
nav,
section,
summary {
  display: block;
}
audio,
canvas,
progress,
video {
  display: inline-block;
  vertical-align: baseline;
}
audio:not([controls]) {
  display: none;
  height: 0;
}
[hidden],
template {
  display: none;
}
a {
  background: transparent;
}
a:active,
a:hover {
  outline: 0;
}
abbr[title] {
  border-bottom: 1px dotted;
}
b,
strong {
  font-weight: bold;
}
dfn {
  font-style: italic;
}
h1 {
  margin: .67em 0;
  font-size: 2em;
}
mark {
  color: #000;
  background: #ff0;
}
small {
  font-size: 80%;
}
sub,
sup {
  position: relative;
  font-size: 75%;
  line-height: 0;
  vertical-align: baseline;
}
sup {
  top: -.5em;
}
sub {
  bottom: -.25em;
}
img {
  border: 0;
}
svg:not(:root) {
  overflow: hidden;
}
figure {
  margin: 1em 40px;
}
hr {
  height: 0;
  -webkit-box-sizing: content-box;
     -moz-box-sizing: content-box;
          box-sizing: content-box;
}
pre {
  overflow: auto;
}
code,
kbd,
pre,
samp {
  font-family: monospace, monospace;
  font-size: 1em;
}
button,
input,
optgroup,
select,
textarea {
  margin: 0;
  font: inherit;
  color: inherit;
}
button {
  overflow: visible;
}
button,
select {
  text-transform: none;
}
button,
html input[type="button"],
input[type="reset"],
input[type="submit"] {
  -webkit-appearance: button;
  cursor: pointer;
}
button[disabled],
html input[disabled] {
  cursor: default;
}
button::-moz-focus-inner,
input::-moz-focus-inner {
  padding: 0;
  border: 0;
}
input {
  line-height: normal;
}
input[type="checkbox"],
input[type="radio"] {
  -webkit-box-sizing: border-box;
     -moz-box-sizing: border-box;
          box-sizing: border-box;
  padding: 0;
}
input[type="number"]::-webkit-inner-spin-button,
input[type="number"]::-webkit-outer-spin-button {
  height: auto;
}
input[type="search"] {
  -webkit-box-sizing: content-box;
     -moz-box-sizing: content-box;
          box-sizing: content-box;
  -webkit-appearance: textfield;
}
input[type="search"]::-webkit-search-cancel-button,
input[type="search"]::-webkit-search-decoration {
  -webkit-appearance: none;
}
fieldset {
  padding: .35em .625em .75em;
  margin: 0 2px;
  border: 1px solid #c0c0c0;
}
legend {
  padding: 0;
  border: 0;
}
textarea {
  overflow: auto;
}
optgroup {
  font-weight: bold;
}
table {
  border-spacing: 0;
  border-collapse: collapse;
}
td,
th {
  padding: 0;
}
@media print {
  * {
    color: #000 !important;
    text-shadow: none !important;
    background: transparent !important;
    -webkit-box-shadow: none !important;
            box-shadow: none !important;
  }
  a,
  a:visited {
    text-decoration: underline;
  }
  a[href]:after {
    content: " (" attr(href) ")";
  }
  abbr[title]:after {
    content: " (" attr(title) ")";
  }
  a[href^="#"]:after,
  a[href^="javascript:"]:after {
    content: "";
  }
  pre,
  blockquote {
    border: 1px solid #999;

    page-break-inside: avoid;
  }
  thead {
    display: table-header-group;
  }
  tr,
  img {
    page-break-inside: avoid;
  }
  img {
    max-width: 100% !important;
  }
  p,
  h2,
  h3 {
    orphans: 3;
    widows: 3;
  }
  h2,
  h3 {
    page-break-after: avoid;
  }
  select {
    background: #fff !important;
  }
  .navbar {
    display: none;
  }
  .btn > .caret,
  .dropup > .btn > .caret {
    border-top-color: #000 !important;
  }
  .label {
    border: 1px solid #000;
  }
  .table {
    border-collapse: collapse !important;
  }
  .table td,
  .table th {
    background-color: #fff !important;
  }
  .table-bordered th,
  .table-bordered td {
    border: 1px solid #ddd !important;
  }
}
*,
*:before,
*:after {
  -webkit-box-sizing: border-box;
     -moz-box-sizing: border-box;
          box-sizing: border-box;
}
html {
  font-size: 16px;

  -webkit-tap-highlight-color: rgba(0, 0, 0, 0);
}
body {
  font-family: "Helvetica Neue", Helvetica, Arial, sans-serif;
  font-size: 1rem;
  line-height: 1.5;
  color: #373a3c;
  background-color: #fff;
}
input,
button,
select,
textarea {
  font-family: inherit;
  font-size: inherit;
  line-height: inherit;
}
a {
  color: #027de7;
  text-decoration: none;
}
a:hover,
a:focus {
  color: #01549b;
  text-decoration: underline;
}
a:focus {
  outline: thin dotted;
  outline: 5px auto -webkit-focus-ring-color;
  outline-offset: -2px;
}
figure {
  margin: 0;
}
img {
  vertical-align: middle;
}
.img-responsive,
.carousel-inner > .item > img,
.carousel-inner > .item > a > img {
  display: block;
  max-width: 100%;
  height: auto;
}
.img-rounded {
  border-radius: .3rem;
}
.img-thumbnail {
  display: inline-block;
  max-width: 100%;
  height: auto;
  padding: .25rem;
  line-height: 1.5;
  background-color: #fff;
  border: 1px solid #ddd;
  border-radius: .25rem;
  -webkit-box-shadow: 0 1px 2px rgba(0, 0, 0, .075);
          box-shadow: 0 1px 2px rgba(0, 0, 0, .075);
  -webkit-transition: all .2s ease-in-out;
       -o-transition: all .2s ease-in-out;
          transition: all .2s ease-in-out;
}
.img-circle {
  border-radius: 50%;
}
hr {
  margin-top: 24px;
  margin-bottom: 24px;
  border: 0;
  border-top: 1px solid #eceeef;
}
.sr-only {
  position: absolute;
  width: 1px;
  height: 1px;
  padding: 0;
  margin: -1px;
  overflow: hidden;
  clip: rect(0, 0, 0, 0);
  border: 0;
}
.sr-only-focusable:active,
.sr-only-focusable:focus {
  position: static;
  width: auto;
  height: auto;
  margin: 0;
  overflow: visible;
  clip: auto;
}
h1,
h2,
h3,
h4,
h5,
h6,
.h1,
.h2,
.h3,
.h4,
.h5,
.h6 {
  margin-top: 0;
  font-family: inherit;
  font-weight: 500;
  line-height: 1.1;
  color: inherit;
}
h1 small,
h2 small,
h3 small,
h4 small,
h5 small,
h6 small,
.h1 small,
.h2 small,
.h3 small,
.h4 small,
.h5 small,
.h6 small,
h1 .small,
h2 .small,
h3 .small,
h4 .small,
h5 .small,
h6 .small,
.h1 .small,
.h2 .small,
.h3 .small,
.h4 .small,
.h5 .small,
.h6 .small {
  font-weight: normal;
  line-height: 1;
  color: #818a91;
}
h1,
.h1,
h2,
.h2,
h3,
.h3 {
  margin-bottom: 12px;
}
h1 small,
.h1 small,
h2 small,
.h2 small,
h3 small,
.h3 small,
h1 .small,
.h1 .small,
h2 .small,
.h2 .small,
h3 .small,
.h3 .small {
  font-size: 65%;
}
h4,
.h4,
h5,
.h5,
h6,
.h6 {
  margin-bottom: 12px;
}
h4 small,
.h4 small,
h5 small,
.h5 small,
h6 small,
.h6 small,
h4 .small,
.h4 .small,
h5 .small,
.h5 .small,
h6 .small,
.h6 .small {
  font-size: 75%;
}
h1,
.h1 {
  font-size: 3rem;
}
h2,
.h2 {
  font-size: 2.5rem;
}
h3,
.h3 {
  font-size: 2rem;
}
h4,
.h4 {
  font-size: 1.5rem;
}
h5,
.h5 {
  font-size: 1.25rem;
}
h6,
.h6 {
  font-size: 1rem;
}
p {
  margin-top: 0;
  margin-bottom: 1rem;
}
.lead {
  font-size: 1.25rem;
  font-weight: 300;
}
small,
.small {
  font-size: 85%;
}
mark,
.mark {
  padding: .2em;
  background-color: #fcf8e3;
}
.text-left {
  text-align: left;
}
.text-right {
  text-align: right;
}
.text-center {
  text-align: center;
}
.text-justify {
  text-align: justify;
}
.text-nowrap {
  white-space: nowrap;
}
.text-lowercase {
  text-transform: lowercase;
}
.text-uppercase {
  text-transform: uppercase;
}
.text-capitalize {
  text-transform: capitalize;
}
.text-muted {
  color: #818a91;
}
.text-primary {
  color: #027de7;
}
a.text-primary:hover {
  color: #0262b4;
}
.text-success {
  color: #3c763d;
}
a.text-success:hover {
  color: #2b542c;
}
.text-info {
  color: #31708f;
}
a.text-info:hover {
  color: #245269;
}
.text-warning {
  color: #8a6d3b;
}
a.text-warning:hover {
  color: #66512c;
}
.text-danger {
  color: #a94442;
}
a.text-danger:hover {
  color: #843534;
}
.bg-primary {
  color: #fff;
  background-color: #027de7;
}
a.bg-primary:hover {
  background-color: #0262b4;
}
.bg-success {
  background-color: #dff0d8;
}
a.bg-success:hover {
  background-color: #c1e2b3;
}
.bg-info {
  background-color: #d9edf7;
}
a.bg-info:hover {
  background-color: #afd9ee;
}
.bg-warning {
  background-color: #fcf8e3;
}
a.bg-warning:hover {
  background-color: #f7ecb5;
}
.bg-danger {
  background-color: #f2dede;
}
a.bg-danger:hover {
  background-color: #e4b9b9;
}
.bg-gray-dark {
  background-color: #373a3c;
}
a.bg-gray-dark:hover {
  background-color: #1f2021;
}
ul,
ol {
  margin-top: 0;
  margin-bottom: 12px;
}
ul ul,
ol ul,
ul ol,
ol ol {
  margin-bottom: 0;
}
.list-unstyled {
  padding-left: 0;
  list-style: none;
}
.list-inline {
  padding-left: 0;
  margin-left: -5px;
  list-style: none;
}
.list-inline > li {
  display: inline-block;
  padding-right: 5px;
  padding-left: 5px;
}
dl {
  margin-top: 0;
  margin-bottom: 24px;
}
dt,
dd {
  line-height: 1.5;
}
dt {
  font-weight: bold;
}
dd {
  margin-left: 0;
}
@media (min-width: 48em) {
  .dl-horizontal dt {
    float: left;
    width: 160px;
    overflow: hidden;
    clear: left;
    text-align: right;
    text-overflow: ellipsis;
    white-space: nowrap;
  }
  .dl-horizontal dd {
    margin-left: 180px;
  }
}
abbr[title],
abbr[data-original-title] {
  cursor: help;
  border-bottom: 1px dotted #818a91;
}
.initialism {
  font-size: 90%;
  text-transform: uppercase;
}
blockquote {
  padding: 12px 24px;
  margin: 0 0 24px;
  font-size: 1.25rem;
  border-left: 5px solid #eceeef;
}
blockquote p:last-child,
blockquote ul:last-child,
blockquote ol:last-child {
  margin-bottom: 0;
}
blockquote footer {
  display: block;
  font-size: 80%;
  line-height: 1.5;
  color: #818a91;
}
blockquote footer:before {
  content: '\2014 \00A0';
}
.blockquote-reverse {
  padding-right: 15px;
  padding-left: 0;
  text-align: right;
  border-right: 5px solid #eceeef;
  border-left: 0;
}
.blockquote-reverse footer:before {
  content: '';
}
.blockquote-reverse footer:after {
  content: '\00A0 \2014';
}
blockquote:before,
blockquote:after {
  content: "";
}
address {
  margin-bottom: 24px;
  font-style: normal;
  line-height: 1.5;
}
code,
kbd,
pre,
samp {
  font-family: Menlo, Monaco, Consolas, "Courier New", monospace;
}
code {
  padding: .2rem .4rem;
  font-size: 90%;
  color: #d44950;
  background-color: #f7f7f9;
  border-radius: .25rem;
}
kbd {
  padding: .2rem .4rem;
  font-size: 90%;
  color: #fff;
  background-color: #333;
  border-radius: .2rem;
  -webkit-box-shadow: inset 0 -.1rem 0 rgba(0, 0, 0, .25);
          box-shadow: inset 0 -.1rem 0 rgba(0, 0, 0, .25);
}
kbd kbd {
  padding: 0;
  font-size: 100%;
  font-weight: bold;
  -webkit-box-shadow: none;
          box-shadow: none;
}
pre {
  display: block;
  padding: 1.5rem;
  margin-top: 0;
  margin-bottom: 1rem;
  font-size: 90%;
  line-height: 1.5;
  color: #373a3c;
  background-color: #f7f7f9;
  border-radius: .25rem;
}
pre code {
  padding: 0;
  font-size: inherit;
  color: inherit;
  background-color: transparent;
  border-radius: 0;
}
.pre-scrollable {
  max-height: 340px;
  overflow-y: scroll;
}
.container {
  padding-right: .75rem;
  padding-left: .75rem;
  margin-right: auto;
  margin-left: auto;
}
@media (min-width: 48em) {
  .container {
    width: 45rem;
  }
}
@media (min-width: 62em) {
  .container {
    width: 60rem;
  }
}
@media (min-width: 75em) {
  .container {
    width: 72.25rem;
  }
}
.container-fluid {
  padding-right: .75rem;
  padding-left: .75rem;
  margin-right: auto;
  margin-left: auto;
}
.row {
  margin-right: -.75rem;
  margin-left: -.75rem;
}
.col-xs-1, .col-sm-1, .col-md-1, .col-lg-1, .col-xs-2, .col-sm-2, .col-md-2, .col-lg-2, .col-xs-3, .col-sm-3, .col-md-3, .col-lg-3, .col-xs-4, .col-sm-4, .col-md-4, .col-lg-4, .col-xs-5, .col-sm-5, .col-md-5, .col-lg-5, .col-xs-6, .col-sm-6, .col-md-6, .col-lg-6, .col-xs-7, .col-sm-7, .col-md-7, .col-lg-7, .col-xs-8, .col-sm-8, .col-md-8, .col-lg-8, .col-xs-9, .col-sm-9, .col-md-9, .col-lg-9, .col-xs-10, .col-sm-10, .col-md-10, .col-lg-10, .col-xs-11, .col-sm-11, .col-md-11, .col-lg-11, .col-xs-12, .col-sm-12, .col-md-12, .col-lg-12 {
  position: relative;
  min-height: 1px;
  padding-right: .75rem;
  padding-left: .75rem;
}
.col-xs-1, .col-xs-2, .col-xs-3, .col-xs-4, .col-xs-5, .col-xs-6, .col-xs-7, .col-xs-8, .col-xs-9, .col-xs-10, .col-xs-11, .col-xs-12 {
  float: left;
}
.col-xs-12 {
  width: 100%;
}
.col-xs-11 {
  width: 91.66666667%;
}
.col-xs-10 {
  width: 83.33333333%;
}
.col-xs-9 {
  width: 75%;
}
.col-xs-8 {
  width: 66.66666667%;
}
.col-xs-7 {
  width: 58.33333333%;
}
.col-xs-6 {
  width: 50%;
}
.col-xs-5 {
  width: 41.66666667%;
}
.col-xs-4 {
  width: 33.33333333%;
}
.col-xs-3 {
  width: 25%;
}
.col-xs-2 {
  width: 16.66666667%;
}
.col-xs-1 {
  width: 8.33333333%;
}
.col-xs-pull-12 {
  right: 100%;
}
.col-xs-pull-11 {
  right: 91.66666667%;
}
.col-xs-pull-10 {
  right: 83.33333333%;
}
.col-xs-pull-9 {
  right: 75%;
}
.col-xs-pull-8 {
  right: 66.66666667%;
}
.col-xs-pull-7 {
  right: 58.33333333%;
}
.col-xs-pull-6 {
  right: 50%;
}
.col-xs-pull-5 {
  right: 41.66666667%;
}
.col-xs-pull-4 {
  right: 33.33333333%;
}
.col-xs-pull-3 {
  right: 25%;
}
.col-xs-pull-2 {
  right: 16.66666667%;
}
.col-xs-pull-1 {
  right: 8.33333333%;
}
.col-xs-pull-0 {
  right: auto;
}
.col-xs-push-12 {
  left: 100%;
}
.col-xs-push-11 {
  left: 91.66666667%;
}
.col-xs-push-10 {
  left: 83.33333333%;
}
.col-xs-push-9 {
  left: 75%;
}
.col-xs-push-8 {
  left: 66.66666667%;
}
.col-xs-push-7 {
  left: 58.33333333%;
}
.col-xs-push-6 {
  left: 50%;
}
.col-xs-push-5 {
  left: 41.66666667%;
}
.col-xs-push-4 {
  left: 33.33333333%;
}
.col-xs-push-3 {
  left: 25%;
}
.col-xs-push-2 {
  left: 16.66666667%;
}
.col-xs-push-1 {
  left: 8.33333333%;
}
.col-xs-push-0 {
  left: auto;
}
.col-xs-offset-12 {
  margin-left: 100%;
}
.col-xs-offset-11 {
  margin-left: 91.66666667%;
}
.col-xs-offset-10 {
  margin-left: 83.33333333%;
}
.col-xs-offset-9 {
  margin-left: 75%;
}
.col-xs-offset-8 {
  margin-left: 66.66666667%;
}
.col-xs-offset-7 {
  margin-left: 58.33333333%;
}
.col-xs-offset-6 {
  margin-left: 50%;
}
.col-xs-offset-5 {
  margin-left: 41.66666667%;
}
.col-xs-offset-4 {
  margin-left: 33.33333333%;
}
.col-xs-offset-3 {
  margin-left: 25%;
}
.col-xs-offset-2 {
  margin-left: 16.66666667%;
}
.col-xs-offset-1 {
  margin-left: 8.33333333%;
}
.col-xs-offset-0 {
  margin-left: 0;
}
@media (min-width: 48em) {
  .col-sm-1, .col-sm-2, .col-sm-3, .col-sm-4, .col-sm-5, .col-sm-6, .col-sm-7, .col-sm-8, .col-sm-9, .col-sm-10, .col-sm-11, .col-sm-12 {
    float: left;
  }
  .col-sm-12 {
    width: 100%;
  }
  .col-sm-11 {
    width: 91.66666667%;
  }
  .col-sm-10 {
    width: 83.33333333%;
  }
  .col-sm-9 {
    width: 75%;
  }
  .col-sm-8 {
    width: 66.66666667%;
  }
  .col-sm-7 {
    width: 58.33333333%;
  }
  .col-sm-6 {
    width: 50%;
  }
  .col-sm-5 {
    width: 41.66666667%;
  }
  .col-sm-4 {
    width: 33.33333333%;
  }
  .col-sm-3 {
    width: 25%;
  }
  .col-sm-2 {
    width: 16.66666667%;
  }
  .col-sm-1 {
    width: 8.33333333%;
  }
  .col-sm-pull-12 {
    right: 100%;
  }
  .col-sm-pull-11 {
    right: 91.66666667%;
  }
  .col-sm-pull-10 {
    right: 83.33333333%;
  }
  .col-sm-pull-9 {
    right: 75%;
  }
  .col-sm-pull-8 {
    right: 66.66666667%;
  }
  .col-sm-pull-7 {
    right: 58.33333333%;
  }
  .col-sm-pull-6 {
    right: 50%;
  }
  .col-sm-pull-5 {
    right: 41.66666667%;
  }
  .col-sm-pull-4 {
    right: 33.33333333%;
  }
  .col-sm-pull-3 {
    right: 25%;
  }
  .col-sm-pull-2 {
    right: 16.66666667%;
  }
  .col-sm-pull-1 {
    right: 8.33333333%;
  }
  .col-sm-pull-0 {
    right: auto;
  }
  .col-sm-push-12 {
    left: 100%;
  }
  .col-sm-push-11 {
    left: 91.66666667%;
  }
  .col-sm-push-10 {
    left: 83.33333333%;
  }
  .col-sm-push-9 {
    left: 75%;
  }
  .col-sm-push-8 {
    left: 66.66666667%;
  }
  .col-sm-push-7 {
    left: 58.33333333%;
  }
  .col-sm-push-6 {
    left: 50%;
  }
  .col-sm-push-5 {
    left: 41.66666667%;
  }
  .col-sm-push-4 {
    left: 33.33333333%;
  }
  .col-sm-push-3 {
    left: 25%;
  }
  .col-sm-push-2 {
    left: 16.66666667%;
  }
  .col-sm-push-1 {
    left: 8.33333333%;
  }
  .col-sm-push-0 {
    left: auto;
  }
  .col-sm-offset-12 {
    margin-left: 100%;
  }
  .col-sm-offset-11 {
    margin-left: 91.66666667%;
  }
  .col-sm-offset-10 {
    margin-left: 83.33333333%;
  }
  .col-sm-offset-9 {
    margin-left: 75%;
  }
  .col-sm-offset-8 {
    margin-left: 66.66666667%;
  }
  .col-sm-offset-7 {
    margin-left: 58.33333333%;
  }
  .col-sm-offset-6 {
    margin-left: 50%;
  }
  .col-sm-offset-5 {
    margin-left: 41.66666667%;
  }
  .col-sm-offset-4 {
    margin-left: 33.33333333%;
  }
  .col-sm-offset-3 {
    margin-left: 25%;
  }
  .col-sm-offset-2 {
    margin-left: 16.66666667%;
  }
  .col-sm-offset-1 {
    margin-left: 8.33333333%;
  }
  .col-sm-offset-0 {
    margin-left: 0;
  }
}
@media (min-width: 62em) {
  .col-md-1, .col-md-2, .col-md-3, .col-md-4, .col-md-5, .col-md-6, .col-md-7, .col-md-8, .col-md-9, .col-md-10, .col-md-11, .col-md-12 {
    float: left;
  }
  .col-md-12 {
    width: 100%;
  }
  .col-md-11 {
    width: 91.66666667%;
  }
  .col-md-10 {
    width: 83.33333333%;
  }
  .col-md-9 {
    width: 75%;
  }
  .col-md-8 {
    width: 66.66666667%;
  }
  .col-md-7 {
    width: 58.33333333%;
  }
  .col-md-6 {
    width: 50%;
  }
  .col-md-5 {
    width: 41.66666667%;
  }
  .col-md-4 {
    width: 33.33333333%;
  }
  .col-md-3 {
    width: 25%;
  }
  .col-md-2 {
    width: 16.66666667%;
  }
  .col-md-1 {
    width: 8.33333333%;
  }
  .col-md-pull-12 {
    right: 100%;
  }
  .col-md-pull-11 {
    right: 91.66666667%;
  }
  .col-md-pull-10 {
    right: 83.33333333%;
  }
  .col-md-pull-9 {
    right: 75%;
  }
  .col-md-pull-8 {
    right: 66.66666667%;
  }
  .col-md-pull-7 {
    right: 58.33333333%;
  }
  .col-md-pull-6 {
    right: 50%;
  }
  .col-md-pull-5 {
    right: 41.66666667%;
  }
  .col-md-pull-4 {
    right: 33.33333333%;
  }
  .col-md-pull-3 {
    right: 25%;
  }
  .col-md-pull-2 {
    right: 16.66666667%;
  }
  .col-md-pull-1 {
    right: 8.33333333%;
  }
  .col-md-pull-0 {
    right: auto;
  }
  .col-md-push-12 {
    left: 100%;
  }
  .col-md-push-11 {
    left: 91.66666667%;
  }
  .col-md-push-10 {
    left: 83.33333333%;
  }
  .col-md-push-9 {
    left: 75%;
  }
  .col-md-push-8 {
    left: 66.66666667%;
  }
  .col-md-push-7 {
    left: 58.33333333%;
  }
  .col-md-push-6 {
    left: 50%;
  }
  .col-md-push-5 {
    left: 41.66666667%;
  }
  .col-md-push-4 {
    left: 33.33333333%;
  }
  .col-md-push-3 {
    left: 25%;
  }
  .col-md-push-2 {
    left: 16.66666667%;
  }
  .col-md-push-1 {
    left: 8.33333333%;
  }
  .col-md-push-0 {
    left: auto;
  }
  .col-md-offset-12 {
    margin-left: 100%;
  }
  .col-md-offset-11 {
    margin-left: 91.66666667%;
  }
  .col-md-offset-10 {
    margin-left: 83.33333333%;
  }
  .col-md-offset-9 {
    margin-left: 75%;
  }
  .col-md-offset-8 {
    margin-left: 66.66666667%;
  }
  .col-md-offset-7 {
    margin-left: 58.33333333%;
  }
  .col-md-offset-6 {
    margin-left: 50%;
  }
  .col-md-offset-5 {
    margin-left: 41.66666667%;
  }
  .col-md-offset-4 {
    margin-left: 33.33333333%;
  }
  .col-md-offset-3 {
    margin-left: 25%;
  }
  .col-md-offset-2 {
    margin-left: 16.66666667%;
  }
  .col-md-offset-1 {
    margin-left: 8.33333333%;
  }
  .col-md-offset-0 {
    margin-left: 0;
  }
}
@media (min-width: 75em) {
  .col-lg-1, .col-lg-2, .col-lg-3, .col-lg-4, .col-lg-5, .col-lg-6, .col-lg-7, .col-lg-8, .col-lg-9, .col-lg-10, .col-lg-11, .col-lg-12 {
    float: left;
  }
  .col-lg-12 {
    width: 100%;
  }
  .col-lg-11 {
    width: 91.66666667%;
  }
  .col-lg-10 {
    width: 83.33333333%;
  }
  .col-lg-9 {
    width: 75%;
  }
  .col-lg-8 {
    width: 66.66666667%;
  }
  .col-lg-7 {
    width: 58.33333333%;
  }
  .col-lg-6 {
    width: 50%;
  }
  .col-lg-5 {
    width: 41.66666667%;
  }
  .col-lg-4 {
    width: 33.33333333%;
  }
  .col-lg-3 {
    width: 25%;
  }
  .col-lg-2 {
    width: 16.66666667%;
  }
  .col-lg-1 {
    width: 8.33333333%;
  }
  .col-lg-pull-12 {
    right: 100%;
  }
  .col-lg-pull-11 {
    right: 91.66666667%;
  }
  .col-lg-pull-10 {
    right: 83.33333333%;
  }
  .col-lg-pull-9 {
    right: 75%;
  }
  .col-lg-pull-8 {
    right: 66.66666667%;
  }
  .col-lg-pull-7 {
    right: 58.33333333%;
  }
  .col-lg-pull-6 {
    right: 50%;
  }
  .col-lg-pull-5 {
    right: 41.66666667%;
  }
  .col-lg-pull-4 {
    right: 33.33333333%;
  }
  .col-lg-pull-3 {
    right: 25%;
  }
  .col-lg-pull-2 {
    right: 16.66666667%;
  }
  .col-lg-pull-1 {
    right: 8.33333333%;
  }
  .col-lg-pull-0 {
    right: auto;
  }
  .col-lg-push-12 {
    left: 100%;
  }
  .col-lg-push-11 {
    left: 91.66666667%;
  }
  .col-lg-push-10 {
    left: 83.33333333%;
  }
  .col-lg-push-9 {
    left: 75%;
  }
  .col-lg-push-8 {
    left: 66.66666667%;
  }
  .col-lg-push-7 {
    left: 58.33333333%;
  }
  .col-lg-push-6 {
    left: 50%;
  }
  .col-lg-push-5 {
    left: 41.66666667%;
  }
  .col-lg-push-4 {
    left: 33.33333333%;
  }
  .col-lg-push-3 {
    left: 25%;
  }
  .col-lg-push-2 {
    left: 16.66666667%;
  }
  .col-lg-push-1 {
    left: 8.33333333%;
  }
  .col-lg-push-0 {
    left: auto;
  }
  .col-lg-offset-12 {
    margin-left: 100%;
  }
  .col-lg-offset-11 {
    margin-left: 91.66666667%;
  }
  .col-lg-offset-10 {
    margin-left: 83.33333333%;
  }
  .col-lg-offset-9 {
    margin-left: 75%;
  }
  .col-lg-offset-8 {
    margin-left: 66.66666667%;
  }
  .col-lg-offset-7 {
    margin-left: 58.33333333%;
  }
  .col-lg-offset-6 {
    margin-left: 50%;
  }
  .col-lg-offset-5 {
    margin-left: 41.66666667%;
  }
  .col-lg-offset-4 {
    margin-left: 33.33333333%;
  }
  .col-lg-offset-3 {
    margin-left: 25%;
  }
  .col-lg-offset-2 {
    margin-left: 16.66666667%;
  }
  .col-lg-offset-1 {
    margin-left: 8.33333333%;
  }
  .col-lg-offset-0 {
    margin-left: 0;
  }
}
table {
  background-color: transparent;
}
caption {
  padding-top: .75rem;
  padding-bottom: .75rem;
  color: #818a91;
  text-align: left;
}
th {
  text-align: left;
}
.table {
  width: 100%;
  max-width: 100%;
  margin-bottom: 24px;
}
.table > thead > tr > th,
.table > tbody > tr > th,
.table > tfoot > tr > th,
.table > thead > tr > td,
.table > tbody > tr > td,
.table > tfoot > tr > td {
  padding: .75rem;
  line-height: 1.5;
  vertical-align: top;
  border-top: 1px solid #eceeef;
}
.table > thead > tr > th {
  vertical-align: bottom;
  border-bottom: 2px solid #eceeef;
}
.table > tbody + tbody {
  border-top: 2px solid #eceeef;
}
.table-condensed > thead > tr > th,
.table-condensed > tbody > tr > th,
.table-condensed > tfoot > tr > th,
.table-condensed > thead > tr > td,
.table-condensed > tbody > tr > td,
.table-condensed > tfoot > tr > td {
  padding: .3rem;
}
.table-bordered {
  border: 1px solid #eceeef;
}
.table-bordered > thead > tr > th,
.table-bordered > tbody > tr > th,
.table-bordered > tfoot > tr > th,
.table-bordered > thead > tr > td,
.table-bordered > tbody > tr > td,
.table-bordered > tfoot > tr > td {
  border: 1px solid #eceeef;
}
.table-bordered > thead > tr > th,
.table-bordered > thead > tr > td {
  border-bottom-width: 2px;
}
.table-striped > tbody > tr:nth-child(odd) {
  background-color: #f9f9f9;
}
.table-hover > tbody > tr:hover {
  background-color: #f5f5f5;
}
table col[class*="col-"] {
  position: static;
  display: table-column;
  float: none;
}
table td[class*="col-"],
table th[class*="col-"] {
  position: static;
  display: table-cell;
  float: none;
}
.table > thead > tr > td.active,
.table > tbody > tr > td.active,
.table > tfoot > tr > td.active,
.table > thead > tr > th.active,
.table > tbody > tr > th.active,
.table > tfoot > tr > th.active,
.table > thead > tr.active > td,
.table > tbody > tr.active > td,
.table > tfoot > tr.active > td,
.table > thead > tr.active > th,
.table > tbody > tr.active > th,
.table > tfoot > tr.active > th {
  background-color: #f5f5f5;
}
.table-hover > tbody > tr > td.active:hover,
.table-hover > tbody > tr > th.active:hover,
.table-hover > tbody > tr.active:hover > td,
.table-hover > tbody > tr:hover > .active,
.table-hover > tbody > tr.active:hover > th {
  background-color: #e8e8e8;
}
.table > thead > tr > td.success,
.table > tbody > tr > td.success,
.table > tfoot > tr > td.success,
.table > thead > tr > th.success,
.table > tbody > tr > th.success,
.table > tfoot > tr > th.success,
.table > thead > tr.success > td,
.table > tbody > tr.success > td,
.table > tfoot > tr.success > td,
.table > thead > tr.success > th,
.table > tbody > tr.success > th,
.table > tfoot > tr.success > th {
  background-color: #dff0d8;
}
.table-hover > tbody > tr > td.success:hover,
.table-hover > tbody > tr > th.success:hover,
.table-hover > tbody > tr.success:hover > td,
.table-hover > tbody > tr:hover > .success,
.table-hover > tbody > tr.success:hover > th {
  background-color: #d0e9c6;
}
.table > thead > tr > td.info,
.table > tbody > tr > td.info,
.table > tfoot > tr > td.info,
.table > thead > tr > th.info,
.table > tbody > tr > th.info,
.table > tfoot > tr > th.info,
.table > thead > tr.info > td,
.table > tbody > tr.info > td,
.table > tfoot > tr.info > td,
.table > thead > tr.info > th,
.table > tbody > tr.info > th,
.table > tfoot > tr.info > th {
  background-color: #d9edf7;
}
.table-hover > tbody > tr > td.info:hover,
.table-hover > tbody > tr > th.info:hover,
.table-hover > tbody > tr.info:hover > td,
.table-hover > tbody > tr:hover > .info,
.table-hover > tbody > tr.info:hover > th {
  background-color: #c4e3f3;
}
.table > thead > tr > td.warning,
.table > tbody > tr > td.warning,
.table > tfoot > tr > td.warning,
.table > thead > tr > th.warning,
.table > tbody > tr > th.warning,
.table > tfoot > tr > th.warning,
.table > thead > tr.warning > td,
.table > tbody > tr.warning > td,
.table > tfoot > tr.warning > td,
.table > thead > tr.warning > th,
.table > tbody > tr.warning > th,
.table > tfoot > tr.warning > th {
  background-color: #fcf8e3;
}
.table-hover > tbody > tr > td.warning:hover,
.table-hover > tbody > tr > th.warning:hover,
.table-hover > tbody > tr.warning:hover > td,
.table-hover > tbody > tr:hover > .warning,
.table-hover > tbody > tr.warning:hover > th {
  background-color: #faf2cc;
}
.table > thead > tr > td.danger,
.table > tbody > tr > td.danger,
.table > tfoot > tr > td.danger,
.table > thead > tr > th.danger,
.table > tbody > tr > th.danger,
.table > tfoot > tr > th.danger,
.table > thead > tr.danger > td,
.table > tbody > tr.danger > td,
.table > tfoot > tr.danger > td,
.table > thead > tr.danger > th,
.table > tbody > tr.danger > th,
.table > tfoot > tr.danger > th {
  background-color: #f2dede;
}
.table-hover > tbody > tr > td.danger:hover,
.table-hover > tbody > tr > th.danger:hover,
.table-hover > tbody > tr.danger:hover > td,
.table-hover > tbody > tr:hover > .danger,
.table-hover > tbody > tr.danger:hover > th {
  background-color: #ebcccc;
}
.table-responsive {
  overflow-x: auto;
}
@media screen and (max-width: 47.9em) {
  .table-responsive {
    width: 100%;
    margin-bottom: 18px;
    overflow-y: hidden;
    -ms-overflow-style: -ms-autohiding-scrollbar;
    border: 1px solid #eceeef;
  }
  .table-responsive > .table {
    margin-bottom: 0;
  }
  .table-responsive > .table > thead > tr > th,
  .table-responsive > .table > tbody > tr > th,
  .table-responsive > .table > tfoot > tr > th,
  .table-responsive > .table > thead > tr > td,
  .table-responsive > .table > tbody > tr > td,
  .table-responsive > .table > tfoot > tr > td {
    white-space: nowrap;
  }
  .table-responsive > .table-bordered {
    border: 0;
  }
  .table-responsive > .table-bordered > thead > tr > th:first-child,
  .table-responsive > .table-bordered > tbody > tr > th:first-child,
  .table-responsive > .table-bordered > tfoot > tr > th:first-child,
  .table-responsive > .table-bordered > thead > tr > td:first-child,
  .table-responsive > .table-bordered > tbody > tr > td:first-child,
  .table-responsive > .table-bordered > tfoot > tr > td:first-child {
    border-left: 0;
  }
  .table-responsive > .table-bordered > thead > tr > th:last-child,
  .table-responsive > .table-bordered > tbody > tr > th:last-child,
  .table-responsive > .table-bordered > tfoot > tr > th:last-child,
  .table-responsive > .table-bordered > thead > tr > td:last-child,
  .table-responsive > .table-bordered > tbody > tr > td:last-child,
  .table-responsive > .table-bordered > tfoot > tr > td:last-child {
    border-right: 0;
  }
  .table-responsive > .table-bordered > tbody > tr:last-child > th,
  .table-responsive > .table-bordered > tfoot > tr:last-child > th,
  .table-responsive > .table-bordered > tbody > tr:last-child > td,
  .table-responsive > .table-bordered > tfoot > tr:last-child > td {
    border-bottom: 0;
  }
}
.table > .thead-inverse > tr > th {
  color: #fff;
  background-color: #373a3c;
}
.table > .thead-default > tr > th {
  color: #55595c;
  background-color: #eceeef;
}
.table-inverse {
  color: #eceeef;
  background-color: #373a3c;
}
.table-inverse.table-bordered {
  border: 0;
}
.table-inverse > thead > tr > th,
.table-inverse > tbody > tr > th,
.table-inverse > thead > tr > td,
.table-inverse > tbody > tr > td {
  border-color: #55595c;
}
.table-reflow thead {
  float: left;
}
.table-reflow tbody {
  display: block;
  white-space: nowrap;
}
.table-reflow > thead > tr > th,
.table-reflow > tbody > tr > th,
.table-reflow > tfoot > tr > th,
.table-reflow > thead > tr > td,
.table-reflow > tbody > tr > td,
.table-reflow > tfoot > tr > td {
  border-top: 1px solid #eceeef;
  border-left: 1px solid #eceeef;
}
.table-reflow > thead > tr > th:last-child,
.table-reflow > tbody > tr > th:last-child,
.table-reflow > tfoot > tr > th:last-child,
.table-reflow > thead > tr > td:last-child,
.table-reflow > tbody > tr > td:last-child,
.table-reflow > tfoot > tr > td:last-child {
  border-right: 1px solid #eceeef;
}
.table-reflow > thead:last-child > tr:last-child > th,
.table-reflow > tbody:last-child > tr:last-child > th,
.table-reflow > tfoot:last-child > tr:last-child > th,
.table-reflow > thead:last-child > tr:last-child > td,
.table-reflow > tbody:last-child > tr:last-child > td,
.table-reflow > tfoot:last-child > tr:last-child > td {
  border-bottom: 1px solid #eceeef;
}
.table-reflow tr {
  float: left;
}
.table-reflow tr th,
.table-reflow tr td {
  display: block !important;
  border: 1px solid #eceeef;
}
fieldset {
  min-width: 0;
  padding: 0;
  margin: 0;
  border: 0;
}
legend {
  display: block;
  width: 100%;
  padding: 0;
  margin-bottom: 24px;
  font-size: 1.5rem;
  line-height: inherit;
  color: #373a3c;
  border: 0;
  border-bottom: 1px solid #e5e5e5;
}
label {
  display: inline-block;
  margin-bottom: 5px;
  font-weight: bold;
}
input[type="search"] {
  -webkit-box-sizing: border-box;
     -moz-box-sizing: border-box;
          box-sizing: border-box;
}
input[type="radio"],
input[type="checkbox"] {
  margin: 4px 0 0;
  margin-top: 1px \9;
  line-height: normal;
}
input[type="file"] {
  display: block;
}
input[type="range"] {
  display: block;
  width: 100%;
}
select[multiple],
select[size] {
  height: auto;
}
input[type="file"]:focus,
input[type="radio"]:focus,
input[type="checkbox"]:focus {
  outline: thin dotted;
  outline: 5px auto -webkit-focus-ring-color;
  outline-offset: -2px;
}
output {
  display: block;
  padding-top: 1.5rem;
  font-size: 1rem;
  line-height: 1.5;
  color: #55595c;
}
.form-control {
  display: block;
  width: 100%;
  height: 2.6rem;
  padding: .5rem .75rem;
  font-size: 1rem;
  line-height: 1.5;
  color: #55595c;
  background-color: #fff;
  background-image: none;
  border: 1px solid #ccc;
  border-radius: .25rem;
  -webkit-box-shadow: inset 0 1px 1px rgba(0, 0, 0, .075);
          box-shadow: inset 0 1px 1px rgba(0, 0, 0, .075);
  -webkit-transition: border-color ease-in-out .15s, -webkit-box-shadow ease-in-out .15s;
       -o-transition: border-color ease-in-out .15s, box-shadow ease-in-out .15s;
          transition: border-color ease-in-out .15s, box-shadow ease-in-out .15s;
}
.form-control:focus {
  border-color: #66afe9;
  outline: 0;
  -webkit-box-shadow: inset 0 1px 1px rgba(0, 0, 0, .075), 0 0 8px rgba(102, 175, 233, .6);
          box-shadow: inset 0 1px 1px rgba(0, 0, 0, .075), 0 0 8px rgba(102, 175, 233, .6);
}
.form-control::-webkit-input-placeholder {
  color: #999;
}
.form-control::-moz-placeholder {
  color: #999;
}
.form-control:-ms-input-placeholder {
  color: #999;
}
.form-control::placeholder {
  color: #999;
}
.form-control[disabled],
.form-control[readonly],
fieldset[disabled] .form-control {
  cursor: not-allowed;
  background-color: #eceeef;
  opacity: 1;
}
textarea.form-control {
  height: auto;
  padding-top: .75rem;
  padding-bottom: .75rem;
}
input[type="search"] {
  -webkit-appearance: none;
}
input[type="date"],
input[type="time"],
input[type="datetime-local"],
input[type="month"] {
  line-height: 2.6rem;
  line-height: 1.5 \0;
}
input[type="date"].input-sm,
input[type="time"].input-sm,
input[type="datetime-local"].input-sm,
input[type="month"].input-sm {
  line-height: 1.975rem;
  line-height: 1.5 \0;
}
input[type="date"].input-lg,
input[type="time"].input-lg,
input[type="datetime-local"].input-lg,
input[type="month"].input-lg {
  line-height: 3.2625rem;
  line-height: 1.33 \0;
}
_:-ms-fullscreen,
:root input[type="date"],
_:-ms-fullscreen,
:root input[type="time"],
_:-ms-fullscreen,
:root input[type="datetime-local"],
_:-ms-fullscreen,
:root input[type="month"] {
  line-height: 1.5;
}
_:-ms-fullscreen.input-sm,
:root input[type="date"].input-sm,
_:-ms-fullscreen.input-sm,
:root input[type="time"].input-sm,
_:-ms-fullscreen.input-sm,
:root input[type="datetime-local"].input-sm,
_:-ms-fullscreen.input-sm,
:root input[type="month"].input-sm {
  line-height: 1.5;
}
_:-ms-fullscreen.input-lg,
:root input[type="date"].input-lg,
_:-ms-fullscreen.input-lg,
:root input[type="time"].input-lg,
_:-ms-fullscreen.input-lg,
:root input[type="datetime-local"].input-lg,
_:-ms-fullscreen.input-lg,
:root input[type="month"].input-lg {
  line-height: 1.33;
}
.form-group {
  margin-bottom: 15px;
}
.radio,
.checkbox {
  position: relative;
  display: block;
  margin-top: 10px;
  margin-bottom: 10px;
}
.radio label,
.checkbox label {
  min-height: 24px;
  padding-left: 20px;
  margin-bottom: 0;
  font-weight: normal;
  cursor: pointer;
}
.radio input[type="radio"],
.radio-inline input[type="radio"],
.checkbox input[type="checkbox"],
.checkbox-inline input[type="checkbox"] {
  position: absolute;
  margin-top: 4px \9;
  margin-left: -20px;
}
.radio + .radio,
.checkbox + .checkbox {
  margin-top: -5px;
}
.radio-inline,
.checkbox-inline {
  display: inline-block;
  padding-left: 20px;
  margin-bottom: 0;
  font-weight: normal;
  vertical-align: middle;
  cursor: pointer;
}
.radio-inline + .radio-inline,
.checkbox-inline + .checkbox-inline {
  margin-top: 0;
  margin-left: 10px;
}
input[type="radio"][disabled],
input[type="checkbox"][disabled],
input[type="radio"].disabled,
input[type="checkbox"].disabled,
fieldset[disabled] input[type="radio"],
fieldset[disabled] input[type="checkbox"] {
  cursor: not-allowed;
}
.radio-inline.disabled,
.checkbox-inline.disabled,
fieldset[disabled] .radio-inline,
fieldset[disabled] .checkbox-inline {
  cursor: not-allowed;
}
.radio.disabled label,
.checkbox.disabled label,
fieldset[disabled] .radio label,
fieldset[disabled] .checkbox label {
  cursor: not-allowed;
}
.form-control-static {
  padding-top: 1.5rem;
  padding-bottom: 1.5rem;
  margin-bottom: 0;
}
.form-control-static.input-lg,
.form-control-static.input-sm {
  padding-right: 0;
  padding-left: 0;
}
.input-sm,
.form-group-sm .form-control {
  height: 1.975rem;
  padding: .3rem .75rem;
  font-size: .85rem;
  line-height: 1.5;
  border-radius: .2rem;
}
select.input-sm,
select.form-group-sm .form-control {
  height: 1.975rem;
  line-height: 1.975rem;
}
textarea.input-sm,
textarea.form-group-sm .form-control,
select[multiple].input-sm,
select[multiple].form-group-sm .form-control {
  height: auto;
}
.input-lg,
.form-group-lg .form-control {
  height: 3.2625rem;
  padding: .75rem 1.5rem;
  font-size: 1.25rem;
  line-height: 1.33;
  border-radius: .3rem;
}
select.input-lg,
select.form-group-lg .form-control {
  height: 3.2625rem;
  line-height: 3.2625rem;
}
textarea.input-lg,
textarea.form-group-lg .form-control,
select[multiple].input-lg,
select[multiple].form-group-lg .form-control {
  height: auto;
}
.has-feedback {
  position: relative;
}
.has-feedback .form-control {
  padding-right: 3.25rem;
}
.form-control-feedback {
  position: absolute;
  top: 0;
  right: 0;
  z-index: 2;
  display: block;
  width: 2.6rem;
  height: 2.6rem;
  line-height: 2.6rem;
  text-align: center;
  pointer-events: none;
}
.input-lg + .form-control-feedback {
  width: 3.2625rem;
  height: 3.2625rem;
  line-height: 3.2625rem;
}
.input-sm + .form-control-feedback {
  width: 1.975rem;
  height: 1.975rem;
  line-height: 1.975rem;
}
.has-success .help-block,
.has-success .control-label,
.has-success .radio,
.has-success .checkbox,
.has-success .radio-inline,
.has-success .checkbox-inline,
.has-success.radio label,
.has-success.checkbox label,
.has-success.radio-inline label,
.has-success.checkbox-inline label {
  color: #3c763d;
}
.has-success .form-control {
  border-color: #3c763d;
  -webkit-box-shadow: inset 0 1px 1px rgba(0, 0, 0, .075);
          box-shadow: inset 0 1px 1px rgba(0, 0, 0, .075);
}
.has-success .form-control:focus {
  border-color: #2b542c;
  -webkit-box-shadow: inset 0 1px 1px rgba(0, 0, 0, .075), 0 0 6px #67b168;
          box-shadow: inset 0 1px 1px rgba(0, 0, 0, .075), 0 0 6px #67b168;
}
.has-success .input-group-addon {
  color: #3c763d;
  background-color: #dff0d8;
  border-color: #3c763d;
}
.has-success .form-control-feedback {
  color: #3c763d;
}
.has-warning .help-block,
.has-warning .control-label,
.has-warning .radio,
.has-warning .checkbox,
.has-warning .radio-inline,
.has-warning .checkbox-inline,
.has-warning.radio label,
.has-warning.checkbox label,
.has-warning.radio-inline label,
.has-warning.checkbox-inline label {
  color: #8a6d3b;
}
.has-warning .form-control {
  border-color: #8a6d3b;
  -webkit-box-shadow: inset 0 1px 1px rgba(0, 0, 0, .075);
          box-shadow: inset 0 1px 1px rgba(0, 0, 0, .075);
}
.has-warning .form-control:focus {
  border-color: #66512c;
  -webkit-box-shadow: inset 0 1px 1px rgba(0, 0, 0, .075), 0 0 6px #c0a16b;
          box-shadow: inset 0 1px 1px rgba(0, 0, 0, .075), 0 0 6px #c0a16b;
}
.has-warning .input-group-addon {
  color: #8a6d3b;
  background-color: #fcf8e3;
  border-color: #8a6d3b;
}
.has-warning .form-control-feedback {
  color: #8a6d3b;
}
.has-error .help-block,
.has-error .control-label,
.has-error .radio,
.has-error .checkbox,
.has-error .radio-inline,
.has-error .checkbox-inline,
.has-error.radio label,
.has-error.checkbox label,
.has-error.radio-inline label,
.has-error.checkbox-inline label {
  color: #a94442;
}
.has-error .form-control {
  border-color: #a94442;
  -webkit-box-shadow: inset 0 1px 1px rgba(0, 0, 0, .075);
          box-shadow: inset 0 1px 1px rgba(0, 0, 0, .075);
}
.has-error .form-control:focus {
  border-color: #843534;
  -webkit-box-shadow: inset 0 1px 1px rgba(0, 0, 0, .075), 0 0 6px #ce8483;
          box-shadow: inset 0 1px 1px rgba(0, 0, 0, .075), 0 0 6px #ce8483;
}
.has-error .input-group-addon {
  color: #a94442;
  background-color: #f2dede;
  border-color: #a94442;
}
.has-error .form-control-feedback {
  color: #a94442;
}
.has-feedback label ~ .form-control-feedback {
  top: 29px;
}
.has-feedback label.sr-only ~ .form-control-feedback {
  top: 0;
}
.help-block {
  display: block;
  margin-top: 5px;
  margin-bottom: 10px;
  color: #747a7f;
}
@media (min-width: 48em) {
  .form-inline .form-group {
    display: inline-block;
    margin-bottom: 0;
    vertical-align: middle;
  }
  .form-inline .form-control {
    display: inline-block;
    width: auto;
    vertical-align: middle;
  }
  .form-inline .form-control-static {
    display: inline-block;
  }
  .form-inline .input-group {
    display: inline-table;
    vertical-align: middle;
  }
  .form-inline .input-group .input-group-addon,
  .form-inline .input-group .input-group-btn,
  .form-inline .input-group .form-control {
    width: auto;
  }
  .form-inline .input-group > .form-control {
    width: 100%;
  }
  .form-inline .control-label {
    margin-bottom: 0;
    vertical-align: middle;
  }
  .form-inline .radio,
  .form-inline .checkbox {
    display: inline-block;
    margin-top: 0;
    margin-bottom: 0;
    vertical-align: middle;
  }
  .form-inline .radio label,
  .form-inline .checkbox label {
    padding-left: 0;
  }
  .form-inline .radio input[type="radio"],
  .form-inline .checkbox input[type="checkbox"] {
    position: relative;
    margin-left: 0;
  }
  .form-inline .has-feedback .form-control-feedback {
    top: 0;
  }
}
.form-horizontal .radio,
.form-horizontal .checkbox,
.form-horizontal .radio-inline,
.form-horizontal .checkbox-inline {
  padding-top: 1.5rem;
  margin-top: 0;
  margin-bottom: 0;
}
.form-horizontal .radio,
.form-horizontal .checkbox {
  min-height: 25.5px;
}
.form-horizontal .form-group {
  margin-right: -.75rem;
  margin-left: -.75rem;
}
@media (min-width: 48em) {
  .form-horizontal .control-label {
    padding-top: 1.5rem;
    margin-bottom: 0;
    text-align: right;
  }
}
.form-horizontal .has-feedback .form-control-feedback {
  right: .75rem;
}
@media (min-width: 48em) {
  .form-horizontal .form-group-lg .control-label {
    padding-top: 1.9975rem;
  }
}
@media (min-width: 48em) {
  .form-horizontal .form-group-sm .control-label {
    padding-top: 1.3rem;
  }
}
.btn {
  display: inline-block;
  padding: .5rem .75rem;
  margin-bottom: 0;
  font-size: 1rem;
  font-weight: normal;
  line-height: 1.5;
  text-align: center;
  white-space: nowrap;
  vertical-align: middle;
  -ms-touch-action: manipulation;
      touch-action: manipulation;
  cursor: pointer;
  -webkit-user-select: none;
     -moz-user-select: none;
      -ms-user-select: none;
          user-select: none;
  background-image: none;
  border: .05rem solid transparent;
  border-radius: .25rem;
  -webkit-transition: all .2s ease-in-out;
       -o-transition: all .2s ease-in-out;
          transition: all .2s ease-in-out;
}
.btn:focus,
.btn:active:focus,
.btn.active:focus,
.btn.focus,
.btn:active.focus,
.btn.active.focus {
  outline: thin dotted;
  outline: 5px auto -webkit-focus-ring-color;
  outline-offset: -2px;
}
.btn:hover,
.btn:focus,
.btn.focus {
  text-decoration: none;
}
.btn:active,
.btn.active {
  background-image: none;
  outline: 0;
  -webkit-box-shadow: inset 0 3px 5px rgba(0, 0, 0, .125);
          box-shadow: inset 0 3px 5px rgba(0, 0, 0, .125);
}
.btn.disabled,
.btn[disabled],
fieldset[disabled] .btn {
  pointer-events: none;
  cursor: not-allowed;
  -webkit-box-shadow: none;
          box-shadow: none;
  opacity: .65;
}
.btn-primary {
  color: #fff;
  background-color: #027de7;
  border-color: #026fce;
  -webkit-box-shadow: inset 0 1px 0 rgba(255, 255, 255, .15), 0 1px 1px rgba(0, 0, 0, .075);
          box-shadow: inset 0 1px 0 rgba(255, 255, 255, .15), 0 1px 1px rgba(0, 0, 0, .075);
}
.btn-primary:hover,
.btn-primary:focus,
.btn-primary.focus,
.btn-primary:active,
.btn-primary.active,
.open > .dropdown-toggle.btn-primary {
  color: #fff;
  background-color: #0262b4;
  border-color: #014e91;
}
.btn-primary:active,
.btn-primary.active,
.open > .dropdown-toggle.btn-primary {
  background-image: none;
  -webkit-box-shadow: inset 0 3px 5px rgba(0, 0, 0, .125);
          box-shadow: inset 0 3px 5px rgba(0, 0, 0, .125);
}
.btn-primary.disabled,
.btn-primary[disabled],
fieldset[disabled] .btn-primary,
.btn-primary.disabled:hover,
.btn-primary[disabled]:hover,
fieldset[disabled] .btn-primary:hover,
.btn-primary.disabled:focus,
.btn-primary[disabled]:focus,
fieldset[disabled] .btn-primary:focus,
.btn-primary.disabled.focus,
.btn-primary[disabled].focus,
fieldset[disabled] .btn-primary.focus,
.btn-primary.disabled:active,
.btn-primary[disabled]:active,
fieldset[disabled] .btn-primary:active,
.btn-primary.disabled.active,
.btn-primary[disabled].active,
fieldset[disabled] .btn-primary.active {
  background-color: #027de7;
  border-color: #026fce;
}
.btn-primary .badge {
  color: #027de7;
  background-color: #fff;
}
.btn-secondary {
  color: #373a3c;
  background-color: #fff;
  border-color: #eceeef;
  -webkit-box-shadow: inset 0 1px 0 rgba(255, 255, 255, .15), 0 1px 1px rgba(0, 0, 0, .075);
          box-shadow: inset 0 1px 0 rgba(255, 255, 255, .15), 0 1px 1px rgba(0, 0, 0, .075);
}
.btn-secondary:hover,
.btn-secondary:focus,
.btn-secondary.focus,
.btn-secondary:active,
.btn-secondary.active,
.open > .dropdown-toggle.btn-secondary {
  color: #373a3c;
  background-color: #e6e6e6;
  border-color: #cbd0d3;
}
.btn-secondary:active,
.btn-secondary.active,
.open > .dropdown-toggle.btn-secondary {
  background-image: none;
  -webkit-box-shadow: inset 0 3px 5px rgba(0, 0, 0, .125);
          box-shadow: inset 0 3px 5px rgba(0, 0, 0, .125);
}
.btn-secondary.disabled,
.btn-secondary[disabled],
fieldset[disabled] .btn-secondary,
.btn-secondary.disabled:hover,
.btn-secondary[disabled]:hover,
fieldset[disabled] .btn-secondary:hover,
.btn-secondary.disabled:focus,
.btn-secondary[disabled]:focus,
fieldset[disabled] .btn-secondary:focus,
.btn-secondary.disabled.focus,
.btn-secondary[disabled].focus,
fieldset[disabled] .btn-secondary.focus,
.btn-secondary.disabled:active,
.btn-secondary[disabled]:active,
fieldset[disabled] .btn-secondary:active,
.btn-secondary.disabled.active,
.btn-secondary[disabled].active,
fieldset[disabled] .btn-secondary.active {
  background-color: #fff;
  border-color: #eceeef;
}
.btn-secondary .badge {
  color: #fff;
  background-color: #373a3c;
}
.btn-info {
  color: #fff;
  background-color: #5bc0de;
  border-color: #46b8da;
  -webkit-box-shadow: inset 0 1px 0 rgba(255, 255, 255, .15), 0 1px 1px rgba(0, 0, 0, .075);
          box-shadow: inset 0 1px 0 rgba(255, 255, 255, .15), 0 1px 1px rgba(0, 0, 0, .075);
}
.btn-info:hover,
.btn-info:focus,
.btn-info.focus,
.btn-info:active,
.btn-info.active,
.open > .dropdown-toggle.btn-info {
  color: #fff;
  background-color: #31b0d5;
  border-color: #269abc;
}
.btn-info:active,
.btn-info.active,
.open > .dropdown-toggle.btn-info {
  background-image: none;
  -webkit-box-shadow: inset 0 3px 5px rgba(0, 0, 0, .125);
          box-shadow: inset 0 3px 5px rgba(0, 0, 0, .125);
}
.btn-info.disabled,
.btn-info[disabled],
fieldset[disabled] .btn-info,
.btn-info.disabled:hover,
.btn-info[disabled]:hover,
fieldset[disabled] .btn-info:hover,
.btn-info.disabled:focus,
.btn-info[disabled]:focus,
fieldset[disabled] .btn-info:focus,
.btn-info.disabled.focus,
.btn-info[disabled].focus,
fieldset[disabled] .btn-info.focus,
.btn-info.disabled:active,
.btn-info[disabled]:active,
fieldset[disabled] .btn-info:active,
.btn-info.disabled.active,
.btn-info[disabled].active,
fieldset[disabled] .btn-info.active {
  background-color: #5bc0de;
  border-color: #46b8da;
}
.btn-info .badge {
  color: #5bc0de;
  background-color: #fff;
}
.btn-success {
  color: #fff;
  background-color: #5cb85c;
  border-color: #4cae4c;
  -webkit-box-shadow: inset 0 1px 0 rgba(255, 255, 255, .15), 0 1px 1px rgba(0, 0, 0, .075);
          box-shadow: inset 0 1px 0 rgba(255, 255, 255, .15), 0 1px 1px rgba(0, 0, 0, .075);
}
.btn-success:hover,
.btn-success:focus,
.btn-success.focus,
.btn-success:active,
.btn-success.active,
.open > .dropdown-toggle.btn-success {
  color: #fff;
  background-color: #449d44;
  border-color: #398439;
}
.btn-success:active,
.btn-success.active,
.open > .dropdown-toggle.btn-success {
  background-image: none;
  -webkit-box-shadow: inset 0 3px 5px rgba(0, 0, 0, .125);
          box-shadow: inset 0 3px 5px rgba(0, 0, 0, .125);
}
.btn-success.disabled,
.btn-success[disabled],
fieldset[disabled] .btn-success,
.btn-success.disabled:hover,
.btn-success[disabled]:hover,
fieldset[disabled] .btn-success:hover,
.btn-success.disabled:focus,
.btn-success[disabled]:focus,
fieldset[disabled] .btn-success:focus,
.btn-success.disabled.focus,
.btn-success[disabled].focus,
fieldset[disabled] .btn-success.focus,
.btn-success.disabled:active,
.btn-success[disabled]:active,
fieldset[disabled] .btn-success:active,
.btn-success.disabled.active,
.btn-success[disabled].active,
fieldset[disabled] .btn-success.active {
  background-color: #5cb85c;
  border-color: #4cae4c;
}
.btn-success .badge {
  color: #5cb85c;
  background-color: #fff;
}
.btn-warning {
  color: #fff;
  background-color: #f0ad4e;
  border-color: #eea236;
  -webkit-box-shadow: inset 0 1px 0 rgba(255, 255, 255, .15), 0 1px 1px rgba(0, 0, 0, .075);
          box-shadow: inset 0 1px 0 rgba(255, 255, 255, .15), 0 1px 1px rgba(0, 0, 0, .075);
}
.btn-warning:hover,
.btn-warning:focus,
.btn-warning.focus,
.btn-warning:active,
.btn-warning.active,
.open > .dropdown-toggle.btn-warning {
  color: #fff;
  background-color: #ec971f;
  border-color: #d58512;
}
.btn-warning:active,
.btn-warning.active,
.open > .dropdown-toggle.btn-warning {
  background-image: none;
  -webkit-box-shadow: inset 0 3px 5px rgba(0, 0, 0, .125);
          box-shadow: inset 0 3px 5px rgba(0, 0, 0, .125);
}
.btn-warning.disabled,
.btn-warning[disabled],
fieldset[disabled] .btn-warning,
.btn-warning.disabled:hover,
.btn-warning[disabled]:hover,
fieldset[disabled] .btn-warning:hover,
.btn-warning.disabled:focus,
.btn-warning[disabled]:focus,
fieldset[disabled] .btn-warning:focus,
.btn-warning.disabled.focus,
.btn-warning[disabled].focus,
fieldset[disabled] .btn-warning.focus,
.btn-warning.disabled:active,
.btn-warning[disabled]:active,
fieldset[disabled] .btn-warning:active,
.btn-warning.disabled.active,
.btn-warning[disabled].active,
fieldset[disabled] .btn-warning.active {
  background-color: #f0ad4e;
  border-color: #eea236;
}
.btn-warning .badge {
  color: #f0ad4e;
  background-color: #fff;
}
.btn-danger {
  color: #fff;
  background-color: #d9534f;
  border-color: #d43f3a;
  -webkit-box-shadow: inset 0 1px 0 rgba(255, 255, 255, .15), 0 1px 1px rgba(0, 0, 0, .075);
          box-shadow: inset 0 1px 0 rgba(255, 255, 255, .15), 0 1px 1px rgba(0, 0, 0, .075);
}
.btn-danger:hover,
.btn-danger:focus,
.btn-danger.focus,
.btn-danger:active,
.btn-danger.active,
.open > .dropdown-toggle.btn-danger {
  color: #fff;
  background-color: #c9302c;
  border-color: #ac2925;
}
.btn-danger:active,
.btn-danger.active,
.open > .dropdown-toggle.btn-danger {
  background-image: none;
  -webkit-box-shadow: inset 0 3px 5px rgba(0, 0, 0, .125);
          box-shadow: inset 0 3px 5px rgba(0, 0, 0, .125);
}
.btn-danger.disabled,
.btn-danger[disabled],
fieldset[disabled] .btn-danger,
.btn-danger.disabled:hover,
.btn-danger[disabled]:hover,
fieldset[disabled] .btn-danger:hover,
.btn-danger.disabled:focus,
.btn-danger[disabled]:focus,
fieldset[disabled] .btn-danger:focus,
.btn-danger.disabled.focus,
.btn-danger[disabled].focus,
fieldset[disabled] .btn-danger.focus,
.btn-danger.disabled:active,
.btn-danger[disabled]:active,
fieldset[disabled] .btn-danger:active,
.btn-danger.disabled.active,
.btn-danger[disabled].active,
fieldset[disabled] .btn-danger.active {
  background-color: #d9534f;
  border-color: #d43f3a;
}
.btn-danger .badge {
  color: #d9534f;
  background-color: #fff;
}
.btn-link {
  font-weight: normal;
  color: #027de7;
  border-radius: 0;
}
.btn-link,
.btn-link:active,
.btn-link.active,
.btn-link[disabled],
fieldset[disabled] .btn-link {
  background-color: transparent;
  -webkit-box-shadow: none;
          box-shadow: none;
}
.btn-link,
.btn-link:hover,
.btn-link:focus,
.btn-link:active {
  border-color: transparent;
}
.btn-link:hover,
.btn-link:focus {
  color: #01549b;
  text-decoration: underline;
  background-color: transparent;
}
.btn-link[disabled]:hover,
fieldset[disabled] .btn-link:hover,
.btn-link[disabled]:focus,
fieldset[disabled] .btn-link:focus {
  color: #818a91;
  text-decoration: none;
}
.btn-lg,
.btn-group-lg > .btn {
  padding: .75rem 1.5rem;
  font-size: 1.25rem;
  line-height: 1.33;
  border-radius: .3rem;
}
.btn-sm,
.btn-group-sm > .btn {
  padding: .3rem .75rem;
  font-size: .85rem;
  line-height: 1.5;
  border-radius: .2rem;
}
.btn-xs,
.btn-group-xs > .btn {
  padding: .2rem .5rem;
  font-size: .75rem;
  line-height: 1.5;
  border-radius: .2rem;
}
.btn-block {
  display: block;
  width: 100%;
}
.btn-block + .btn-block {
  margin-top: 5px;
}
input[type="submit"].btn-block,
input[type="reset"].btn-block,
input[type="button"].btn-block {
  width: 100%;
}
.fade {
  opacity: 0;
  -webkit-transition: opacity .15s linear;
       -o-transition: opacity .15s linear;
          transition: opacity .15s linear;
}
.fade.in {
  opacity: 1;
}
.collapse {
  display: none;
}
.collapse.in {
  display: block;
}
tr.collapse.in {
  display: table-row;
}
tbody.collapse.in {
  display: table-row-group;
}
.collapsing {
  position: relative;
  height: 0;
  overflow: hidden;
  -webkit-transition: height .35s ease;
       -o-transition: height .35s ease;
          transition: height .35s ease;
}
.dropdown {
  position: relative;
}
.dropdown-toggle:after {
  display: inline-block;
  width: 0;
  height: 0;
  margin-left: .25rem;
  vertical-align: middle;
  content: "";
  border-top: .3em solid;
  border-right: .3em solid transparent;
  border-left: .3em solid transparent;
}
.dropdown-toggle:focus {
  outline: 0;
}
.dropdown-menu {
  position: absolute;
  top: 100%;
  left: 0;
  z-index: 1000;
  display: none;
  float: left;
  min-width: 160px;
  padding: 5px 0;
  margin: 2px 0 0;
  font-size: 1rem;
  text-align: left;
  list-style: none;
  background-color: #fff;
  -webkit-background-clip: padding-box;
          background-clip: padding-box;
  border: 1px solid rgba(0, 0, 0, .15);
  border-radius: .25rem;
  -webkit-box-shadow: 0 6px 12px rgba(0, 0, 0, .175);
          box-shadow: 0 6px 12px rgba(0, 0, 0, .175);
}
.dropdown-menu .divider {
  height: 1px;
  margin: 11px 0;
  overflow: hidden;
  background-color: #e5e5e5;
}
.dropdown-menu > li > a {
  display: block;
  padding: 3px 20px;
  clear: both;
  font-weight: normal;
  line-height: 1.5;
  color: #373a3c;
  white-space: nowrap;
}
.dropdown-menu > li > a:hover,
.dropdown-menu > li > a:focus {
  color: #2b2d2f;
  text-decoration: none;
  background-color: #f5f5f5;
}
.dropdown-menu > .active > a,
.dropdown-menu > .active > a:hover,
.dropdown-menu > .active > a:focus {
  color: #fff;
  text-decoration: none;
  background-color: #027de7;
  outline: 0;
}
.dropdown-menu > .disabled > a,
.dropdown-menu > .disabled > a:hover,
.dropdown-menu > .disabled > a:focus {
  color: #818a91;
}
.dropdown-menu > .disabled > a:hover,
.dropdown-menu > .disabled > a:focus {
  text-decoration: none;
  cursor: not-allowed;
  background-color: transparent;
  background-image: none;
  filter: progid:DXImageTransform.Microsoft.gradient(enabled = false);
}
.open > .dropdown-menu {
  display: block;
}
.open > a {
  outline: 0;
}
.dropdown-menu-right {
  right: 0;
  left: auto;
}
.dropdown-menu-left {
  right: auto;
  left: 0;
}
.dropdown-header {
  display: block;
  padding: 3px 20px;
  font-size: .85rem;
  line-height: 1.5;
  color: #818a91;
  white-space: nowrap;
}
.dropdown-backdrop {
  position: fixed;
  top: 0;
  right: 0;
  bottom: 0;
  left: 0;
  z-index: 990;
}
.pull-right > .dropdown-menu {
  right: 0;
  left: auto;
}
.dropup .caret,
.navbar-fixed-bottom .dropdown .caret {
  content: "";
  border-top: 0;
  border-bottom: .3em solid;
}
.dropup .dropdown-menu,
.navbar-fixed-bottom .dropdown .dropdown-menu {
  top: auto;
  bottom: 100%;
  margin-bottom: 1px;
}
@media (min-width: 48em) {
  .navbar-right .dropdown-menu {
    right: 0;
    left: auto;
  }
  .navbar-right .dropdown-menu-left {
    right: auto;
    left: 0;
  }
}
.btn-group,
.btn-group-vertical {
  position: relative;
  display: inline-block;
  vertical-align: middle;
}
.btn-group > .btn,
.btn-group-vertical > .btn {
  position: relative;
  float: left;
}
.btn-group > .btn:hover,
.btn-group-vertical > .btn:hover,
.btn-group > .btn:focus,
.btn-group-vertical > .btn:focus,
.btn-group > .btn:active,
.btn-group-vertical > .btn:active,
.btn-group > .btn.active,
.btn-group-vertical > .btn.active {
  z-index: 2;
}
.btn-group > .btn:focus,
.btn-group-vertical > .btn:focus {
  outline: 0;
}
.btn-group .btn + .btn,
.btn-group .btn + .btn-group,
.btn-group .btn-group + .btn,
.btn-group .btn-group + .btn-group {
  margin-left: -1px;
}
.btn-toolbar {
  margin-left: -5px;
}
.btn-toolbar .btn-group,
.btn-toolbar .input-group {
  float: left;
}
.btn-toolbar > .btn,
.btn-toolbar > .btn-group,
.btn-toolbar > .input-group {
  margin-left: 5px;
}
.btn-group > .btn:not(:first-child):not(:last-child):not(.dropdown-toggle) {
  border-radius: 0;
}
.btn-group > .btn:first-child {
  margin-left: 0;
}
.btn-group > .btn:first-child:not(:last-child):not(.dropdown-toggle) {
  border-top-right-radius: 0;
  border-bottom-right-radius: 0;
}
.btn-group > .btn:last-child:not(:first-child),
.btn-group > .dropdown-toggle:not(:first-child) {
  border-top-left-radius: 0;
  border-bottom-left-radius: 0;
}
.btn-group > .btn-group {
  float: left;
}
.btn-group > .btn-group:not(:first-child):not(:last-child) > .btn {
  border-radius: 0;
}
.btn-group > .btn-group:first-child > .btn:last-child,
.btn-group > .btn-group:first-child > .dropdown-toggle {
  border-top-right-radius: 0;
  border-bottom-right-radius: 0;
}
.btn-group > .btn-group:last-child > .btn:first-child {
  border-top-left-radius: 0;
  border-bottom-left-radius: 0;
}
.btn-group .dropdown-toggle:active,
.btn-group.open .dropdown-toggle {
  outline: 0;
}
.btn-group > .btn + .dropdown-toggle {
  padding-right: 8px;
  padding-left: 8px;
}
.btn-group > .btn-lg + .dropdown-toggle {
  padding-right: 12px;
  padding-left: 12px;
}
.btn-group.open .dropdown-toggle {
  -webkit-box-shadow: inset 0 3px 5px rgba(0, 0, 0, .125);
          box-shadow: inset 0 3px 5px rgba(0, 0, 0, .125);
}
.btn-group.open .dropdown-toggle.btn-link {
  -webkit-box-shadow: none;
          box-shadow: none;
}
.btn .caret {
  margin-left: 0;
}
.btn-lg .caret {
  border-width: .3em .3em 0;
  border-bottom-width: 0;
}
.dropup .btn-lg .caret {
  border-width: 0 .3em .3em;
}
.btn-group-vertical > .btn,
.btn-group-vertical > .btn-group,
.btn-group-vertical > .btn-group > .btn {
  display: block;
  float: none;
  width: 100%;
  max-width: 100%;
}
.btn-group-vertical > .btn-group > .btn {
  float: none;
}
.btn-group-vertical > .btn + .btn,
.btn-group-vertical > .btn + .btn-group,
.btn-group-vertical > .btn-group + .btn,
.btn-group-vertical > .btn-group + .btn-group {
  margin-top: -1px;
  margin-left: 0;
}
.btn-group-vertical > .btn:not(:first-child):not(:last-child) {
  border-radius: 0;
}
.btn-group-vertical > .btn:first-child:not(:last-child) {
  border-top-right-radius: .25rem;
  border-bottom-right-radius: 0;
  border-bottom-left-radius: 0;
}
.btn-group-vertical > .btn:last-child:not(:first-child) {
  border-top-left-radius: 0;
  border-top-right-radius: 0;
  border-bottom-left-radius: .25rem;
}
.btn-group-vertical > .btn-group:not(:first-child):not(:last-child) > .btn {
  border-radius: 0;
}
.btn-group-vertical > .btn-group:first-child:not(:last-child) > .btn:last-child,
.btn-group-vertical > .btn-group:first-child:not(:last-child) > .dropdown-toggle {
  border-bottom-right-radius: 0;
  border-bottom-left-radius: 0;
}
.btn-group-vertical > .btn-group:last-child:not(:first-child) > .btn:first-child {
  border-top-left-radius: 0;
  border-top-right-radius: 0;
}
.btn-group-justified {
  display: table;
  width: 100%;
  table-layout: fixed;
  border-collapse: separate;
}
.btn-group-justified > .btn,
.btn-group-justified > .btn-group {
  display: table-cell;
  float: none;
  width: 1%;
}
.btn-group-justified > .btn-group .btn {
  width: 100%;
}
.btn-group-justified > .btn-group .dropdown-menu {
  left: auto;
}
[data-toggle="buttons"] > .btn input[type="radio"],
[data-toggle="buttons"] > .btn-group > .btn input[type="radio"],
[data-toggle="buttons"] > .btn input[type="checkbox"],
[data-toggle="buttons"] > .btn-group > .btn input[type="checkbox"] {
  position: absolute;
<<<<<<< HEAD
  z-index: -1;
  opacity: 0;
=======
  clip: rect(0, 0, 0, 0);
  pointer-events: none;
>>>>>>> c5c67d0f
}
.input-group {
  position: relative;
  display: table;
  border-collapse: separate;
}
.input-group[class*="col-"] {
  float: none;
  padding-right: 0;
  padding-left: 0;
}
.input-group .form-control {
  position: relative;
  z-index: 2;
  float: left;
  width: 100%;
  margin-bottom: 0;
}
.input-group-lg > .form-control,
.input-group-lg > .input-group-addon,
.input-group-lg > .input-group-btn > .btn {
  height: 3.2625rem;
  padding: .75rem 1.5rem;
  font-size: 1.25rem;
  line-height: 1.33;
  border-radius: .3rem;
}
select.input-group-lg > .form-control,
select.input-group-lg > .input-group-addon,
select.input-group-lg > .input-group-btn > .btn {
  height: 3.2625rem;
  line-height: 3.2625rem;
}
textarea.input-group-lg > .form-control,
textarea.input-group-lg > .input-group-addon,
textarea.input-group-lg > .input-group-btn > .btn,
select[multiple].input-group-lg > .form-control,
select[multiple].input-group-lg > .input-group-addon,
select[multiple].input-group-lg > .input-group-btn > .btn {
  height: auto;
}
.input-group-sm > .form-control,
.input-group-sm > .input-group-addon,
.input-group-sm > .input-group-btn > .btn {
  height: 1.975rem;
  padding: .3rem .75rem;
  font-size: .85rem;
  line-height: 1.5;
  border-radius: .2rem;
}
select.input-group-sm > .form-control,
select.input-group-sm > .input-group-addon,
select.input-group-sm > .input-group-btn > .btn {
  height: 1.975rem;
  line-height: 1.975rem;
}
textarea.input-group-sm > .form-control,
textarea.input-group-sm > .input-group-addon,
textarea.input-group-sm > .input-group-btn > .btn,
select[multiple].input-group-sm > .form-control,
select[multiple].input-group-sm > .input-group-addon,
select[multiple].input-group-sm > .input-group-btn > .btn {
  height: auto;
}
.input-group-addon,
.input-group-btn,
.input-group .form-control {
  display: table-cell;
}
.input-group-addon:not(:first-child):not(:last-child),
.input-group-btn:not(:first-child):not(:last-child),
.input-group .form-control:not(:first-child):not(:last-child) {
  border-radius: 0;
}
.input-group-addon,
.input-group-btn {
  width: 1%;
  white-space: nowrap;
  vertical-align: middle;
}
.input-group-addon {
  padding: .5rem .75rem;
  font-size: 1rem;
  font-weight: normal;
  line-height: 1;
  color: #55595c;
  text-align: center;
  background-color: #eceeef;
  border: 1px solid #ccc;
  border-radius: .25rem;
}
.input-group-addon.input-sm {
  padding: .3rem .75rem;
  font-size: .85rem;
  border-radius: .2rem;
}
.input-group-addon.input-lg {
  padding: .75rem 1.5rem;
  font-size: 1.25rem;
  border-radius: .3rem;
}
.input-group-addon input[type="radio"],
.input-group-addon input[type="checkbox"] {
  margin-top: 0;
}
.input-group .form-control:first-child,
.input-group-addon:first-child,
.input-group-btn:first-child > .btn,
.input-group-btn:first-child > .btn-group > .btn,
.input-group-btn:first-child > .dropdown-toggle,
.input-group-btn:last-child > .btn:not(:last-child):not(.dropdown-toggle),
.input-group-btn:last-child > .btn-group:not(:last-child) > .btn {
  border-top-right-radius: 0;
  border-bottom-right-radius: 0;
}
.input-group-addon:first-child {
  border-right: 0;
}
.input-group .form-control:last-child,
.input-group-addon:last-child,
.input-group-btn:last-child > .btn,
.input-group-btn:last-child > .btn-group > .btn,
.input-group-btn:last-child > .dropdown-toggle,
.input-group-btn:first-child > .btn:not(:first-child),
.input-group-btn:first-child > .btn-group:not(:first-child) > .btn {
  border-top-left-radius: 0;
  border-bottom-left-radius: 0;
}
.input-group-addon:last-child {
  border-left: 0;
}
.input-group-btn {
  position: relative;
  font-size: 0;
  white-space: nowrap;
}
.input-group-btn > .btn {
  position: relative;
}
.input-group-btn > .btn + .btn {
  margin-left: -1px;
}
.input-group-btn > .btn:hover,
.input-group-btn > .btn:focus,
.input-group-btn > .btn:active {
  z-index: 2;
}
.input-group-btn:first-child > .btn,
.input-group-btn:first-child > .btn-group {
  margin-right: -1px;
}
.input-group-btn:last-child > .btn,
.input-group-btn:last-child > .btn-group {
  margin-left: -1px;
}
.nav {
  padding-left: 0;
  margin-bottom: 0;
  list-style: none;
}
.nav-item {
  position: relative;
  display: inline-block;
}
.nav-link {
  display: inline-block;
  padding: .6em 1em;
  line-height: 1.5;
}
.nav-link:hover,
.nav-link:focus {
  text-decoration: none;
  background-color: #eceeef;
}
.disabled > .nav-link,
.nav-link.disabled {
  color: #818a91;
}
.disabled > .nav-link,
.nav-link.disabled,
.disabled > .nav-link:hover,
.nav-link.disabled:hover,
.disabled > .nav-link:focus,
.nav-link.disabled:focus {
  color: #818a91;
  cursor: not-allowed;
  background-color: transparent;
}
.nav-tabs {
  border-bottom: 1px solid #ddd;
}
.nav-tabs .nav-item {
  float: left;
  margin-bottom: -1px;
}
.nav-tabs .nav-item + .nav-item {
  margin-left: .2rem;
}
.nav-tabs .nav-link {
  display: block;
  border: 1px solid transparent;
  border-radius: .25rem .25rem 0 0;
}
.nav-tabs .nav-link:hover,
.nav-tabs .nav-link:focus {
  border-color: #eceeef #eceeef #ddd;
}
.nav-tabs .open > .nav-link,
.nav-tabs .active > .nav-link,
.nav-tabs .nav-link.open,
.nav-tabs .nav-link.active,
.nav-tabs .open > .nav-link:hover,
.nav-tabs .active > .nav-link:hover,
.nav-tabs .nav-link.open:hover,
.nav-tabs .nav-link.active:hover,
.nav-tabs .open > .nav-link:focus,
.nav-tabs .active > .nav-link:focus,
.nav-tabs .nav-link.open:focus,
.nav-tabs .nav-link.active:focus {
  color: #55595c;
  background-color: #fff;
  border-color: #ddd #ddd transparent;
}
.nav-tabs .disabled > .nav-link,
.nav-tabs .nav-link.disabled,
.nav-tabs .disabled > .nav-link:hover,
.nav-tabs .nav-link.disabled:hover,
.nav-tabs .disabled > .nav-link:focus,
.nav-tabs .nav-link.disabled:focus {
  color: #818a91;
  background-color: transparent;
  border-color: transparent;
}
.nav-pills .nav-item {
  float: left;
}
.nav-pills .nav-item + .nav-item {
  margin-left: .2rem;
}
.nav-pills .nav-link {
  display: block;
  border-radius: .25rem;
}
.nav-pills .open > .nav-link,
.nav-pills .active > .nav-link,
.nav-pills .nav-link.open,
.nav-pills .nav-link.active,
.nav-pills .open > .nav-link:hover,
.nav-pills .active > .nav-link:hover,
.nav-pills .nav-link.open:hover,
.nav-pills .nav-link.active:hover,
.nav-pills .open > .nav-link:focus,
.nav-pills .active > .nav-link:focus,
.nav-pills .nav-link.open:focus,
.nav-pills .nav-link.active:focus {
  color: #fff;
  cursor: default;
  background-color: #027de7;
}
.nav-stacked .nav-item {
  display: block;
  float: none;
}
.nav-stacked .nav-item + .nav-item {
  margin-top: .2rem;
  margin-left: 0;
}
.tab-content > .tab-pane {
  display: none;
}
.tab-content > .active {
  display: block;
}
.nav-tabs .dropdown-menu {
  margin-top: -1px;
  border-top-left-radius: 0;
  border-top-right-radius: 0;
}
.navbar {
  position: relative;
  padding: 1rem;
  /*min-height: @navbar-height; // Ensure a navbar always shows (e.g., without a .navbar-brand in collapsed mode)*/
  margin-bottom: 24px;
  /*border: 1px solid transparent;*/
}
@media (min-width: 48em) {
  .navbar {
    border-radius: .25rem;
  }
}
@media (min-width: 48em) {
  .navbar-header {
    float: left;
  }
}
.navbar-collapse {
  padding-right: .75rem;
  padding-left: .75rem;
  overflow-x: visible;
  -webkit-overflow-scrolling: touch;
  border-top: 1px solid transparent;
  -webkit-box-shadow: inset 0 1px 0 rgba(255, 255, 255, .1);
          box-shadow: inset 0 1px 0 rgba(255, 255, 255, .1);
}
.navbar-collapse.in {
  overflow-y: auto;
}
@media (min-width: 48em) {
  .navbar-collapse {
    width: auto;
    border-top: 0;
    -webkit-box-shadow: none;
            box-shadow: none;
  }
  .navbar-collapse.collapse {
    display: block !important;
    height: auto !important;
    padding-bottom: 0;
    overflow: visible !important;
  }
  .navbar-collapse.in {
    overflow-y: visible;
  }
  .navbar-fixed-top .navbar-collapse,
  .navbar-static-top .navbar-collapse,
  .navbar-fixed-bottom .navbar-collapse {
    padding-right: 0;
    padding-left: 0;
  }
}
.navbar-fixed-top .navbar-collapse,
.navbar-fixed-bottom .navbar-collapse {
  max-height: 340px;
}
@media (max-device-width: 480px) and (orientation: landscape) {
  .navbar-fixed-top .navbar-collapse,
  .navbar-fixed-bottom .navbar-collapse {
    max-height: 200px;
  }
}
.container > .navbar-header,
.container-fluid > .navbar-header,
.container > .navbar-collapse,
.container-fluid > .navbar-collapse {
  margin-right: -.75rem;
  margin-left: -.75rem;
}
@media (min-width: 48em) {
  .container > .navbar-header,
  .container-fluid > .navbar-header,
  .container > .navbar-collapse,
  .container-fluid > .navbar-collapse {
    margin-right: 0;
    margin-left: 0;
  }
}
.navbar-static-top {
  z-index: 1000;
  border-width: 0 0 1px;
}
@media (min-width: 48em) {
  .navbar-static-top {
    border-radius: 0;
  }
}
.navbar-fixed-top,
.navbar-fixed-bottom {
  position: fixed;
  right: 0;
  left: 0;
  z-index: 1030;
  -webkit-transform: translate3d(0, 0, 0);
          transform: translate3d(0, 0, 0);
}
@media (min-width: 48em) {
  .navbar-fixed-top,
  .navbar-fixed-bottom {
    border-radius: 0;
  }
}
.navbar-fixed-top {
  top: 0;
  border-width: 0 0 1px;
}
.navbar-fixed-bottom {
  bottom: 0;
  margin-bottom: 0;
  border-width: 1px 0 0;
}
.navbar-brand {
  float: left;
  padding: .55rem .75rem;
  margin-right: 1rem;
  margin-bottom: 0;
  font-size: 1.25rem;
  line-height: 24px;
  /*height: @navbar-height;*/
  /*
  @media (min-width: @grid-float-breakpoint) {
    .navbar > .container &,
    .navbar > .container-fluid & {
      margin-left: -@navbar-padding-horizontal;
    }
  }
*/
}
.navbar-brand > a:hover,
.navbar-brand > a:focus {
  text-decoration: none;
}
.navbar-brand > img {
  display: block;
}
.navbar-toggler {
  float: left;
  padding: .55rem .75rem;
  margin-right: 1rem;
  margin-bottom: 0;
  font-size: 1.25rem;
  line-height: 24px;
  background: none;
  border: 0;
}
.navbar-toggler:hover,
.navbar-toggler:focus {
  text-decoration: none;
}
.navbar-toggle {
  position: relative;
  float: right;
  padding: 9px 10px;
  margin-top: 8px;
  margin-right: .75rem;
  margin-bottom: 8px;
  background-color: transparent;
  background-image: none;
  border: 1px solid transparent;
  border-radius: .25rem;
}
.navbar-toggle:focus {
  outline: 0;
}
.navbar-toggle .icon-bar {
  display: block;
  width: 22px;
  height: 2px;
  border-radius: 1px;
}
.navbar-toggle .icon-bar + .icon-bar {
  margin-top: 4px;
}
@media (min-width: 48em) {
  .navbar-toggle {
    display: none;
  }
}
.navbar-nav {
  margin: 6.5px -.75rem;
}
.navbar-nav > li > a {
  padding-top: 10px;
  padding-bottom: 10px;
  line-height: 24px;
}
@media (max-width: 47em) {
  .navbar-nav .open .dropdown-menu {
    position: static;
    float: none;
    width: auto;
    margin-top: 0;
    background-color: transparent;
    border: 0;
    -webkit-box-shadow: none;
            box-shadow: none;
  }
  .navbar-nav .open .dropdown-menu > li > a,
  .navbar-nav .open .dropdown-menu .dropdown-header {
    padding: 5px 15px 5px 25px;
  }
  .navbar-nav .open .dropdown-menu > li > a {
    line-height: 24px;
  }
  .navbar-nav .open .dropdown-menu > li > a:hover,
  .navbar-nav .open .dropdown-menu > li > a:focus {
    background-image: none;
  }
}
@media (min-width: 48em) {
  .navbar-nav {
    float: left;
    margin: 0;
  }
  .navbar-nav > li {
    float: left;
  }
  .navbar-nav > li > a {
    padding-top: 13px;
    padding-bottom: 13px;
  }
}
.navbar-form {
  padding: 10px .75rem;
  margin-top: 23.7px;
  margin-right: -.75rem;
  margin-bottom: 23.7px;
  margin-left: -.75rem;
  border-top: 1px solid transparent;
  border-bottom: 1px solid transparent;
  -webkit-box-shadow: inset 0 1px 0 rgba(255,255,255,.1), 0 1px 0 rgba(255,255,255,.1);
          box-shadow: inset 0 1px 0 rgba(255,255,255,.1), 0 1px 0 rgba(255,255,255,.1);
}
@media (min-width: 48em) {
  .navbar-form .form-group {
    display: inline-block;
    margin-bottom: 0;
    vertical-align: middle;
  }
  .navbar-form .form-control {
    display: inline-block;
    width: auto;
    vertical-align: middle;
  }
  .navbar-form .form-control-static {
    display: inline-block;
  }
  .navbar-form .input-group {
    display: inline-table;
    vertical-align: middle;
  }
  .navbar-form .input-group .input-group-addon,
  .navbar-form .input-group .input-group-btn,
  .navbar-form .input-group .form-control {
    width: auto;
  }
  .navbar-form .input-group > .form-control {
    width: 100%;
  }
  .navbar-form .control-label {
    margin-bottom: 0;
    vertical-align: middle;
  }
  .navbar-form .radio,
  .navbar-form .checkbox {
    display: inline-block;
    margin-top: 0;
    margin-bottom: 0;
    vertical-align: middle;
  }
  .navbar-form .radio label,
  .navbar-form .checkbox label {
    padding-left: 0;
  }
  .navbar-form .radio input[type="radio"],
  .navbar-form .checkbox input[type="checkbox"] {
    position: relative;
    margin-left: 0;
  }
  .navbar-form .has-feedback .form-control-feedback {
    top: 0;
  }
}
@media (max-width: 47em) {
  .navbar-form .form-group {
    margin-bottom: 5px;
  }
  .navbar-form .form-group:last-child {
    margin-bottom: 0;
  }
}
@media (min-width: 48em) {
  .navbar-form {
    width: auto;
    padding-top: 0;
    padding-bottom: 0;
    margin-right: 0;
    margin-left: 0;
    border: 0;
    -webkit-box-shadow: none;
            box-shadow: none;
  }
}
.navbar-nav > li > .dropdown-menu {
  margin-top: 0;
  border-top-left-radius: 0;
  border-top-right-radius: 0;
}
.navbar-fixed-bottom .navbar-nav > li > .dropdown-menu {
  border-bottom-right-radius: 0;
  border-bottom-left-radius: 0;
}
.navbar-btn {
  margin-top: 23.7px;
  margin-bottom: 23.7px;
}
.navbar-btn.btn-sm {
  margin-top: 24.0125px;
  margin-bottom: 24.0125px;
}
.navbar-btn.btn-xs {
  margin-top: 14px;
  margin-bottom: 14px;
}
.navbar-text {
  margin-top: 13px;
  margin-bottom: 13px;
}
@media (min-width: 48em) {
  .navbar-text {
    float: left;
    margin-right: .75rem;
    margin-left: .75rem;
  }
}
@media (min-width: 48em) {
  .navbar-left {
    float: left !important;
  }
  .navbar-right {
    float: right !important;
    margin-right: -.75rem;
  }
  .navbar-right ~ .navbar-right {
    margin-right: 0;
  }
}
.navbar-default {
  background-color: #f8f8f8;
  border-color: #e7e7e7;
}
.navbar-default .navbar-brand {
  color: #777;
}
.navbar-default .navbar-brand:hover,
.navbar-default .navbar-brand:focus {
  color: #5e5e5e;
  background-color: transparent;
}
.navbar-default .navbar-text {
  color: #777;
}
.navbar-default .navbar-nav > li > a {
  color: #777;
}
.navbar-default .navbar-nav > li > a:hover,
.navbar-default .navbar-nav > li > a:focus {
  color: #333;
  background-color: transparent;
}
.navbar-default .navbar-nav > .active > a,
.navbar-default .navbar-nav > .active > a:hover,
.navbar-default .navbar-nav > .active > a:focus {
  color: #555;
  background-color: #e7e7e7;
}
.navbar-default .navbar-nav > .disabled > a,
.navbar-default .navbar-nav > .disabled > a:hover,
.navbar-default .navbar-nav > .disabled > a:focus {
  color: #ccc;
  background-color: transparent;
}
.navbar-default .navbar-toggle {
  border-color: #ddd;
}
.navbar-default .navbar-toggle:hover,
.navbar-default .navbar-toggle:focus {
  background-color: #ddd;
}
.navbar-default .navbar-toggle .icon-bar {
  background-color: #888;
}
.navbar-default .navbar-collapse,
.navbar-default .navbar-form {
  border-color: #e7e7e7;
}
.navbar-default .navbar-nav > .open > a,
.navbar-default .navbar-nav > .open > a:hover,
.navbar-default .navbar-nav > .open > a:focus {
  color: #555;
  background-color: #e7e7e7;
}
@media (max-width: 47em) {
  .navbar-default .navbar-nav .open .dropdown-menu > li > a {
    color: #777;
  }
  .navbar-default .navbar-nav .open .dropdown-menu > li > a:hover,
  .navbar-default .navbar-nav .open .dropdown-menu > li > a:focus {
    color: #333;
    background-color: transparent;
  }
  .navbar-default .navbar-nav .open .dropdown-menu > .active > a,
  .navbar-default .navbar-nav .open .dropdown-menu > .active > a:hover,
  .navbar-default .navbar-nav .open .dropdown-menu > .active > a:focus {
    color: #555;
    background-color: #e7e7e7;
  }
  .navbar-default .navbar-nav .open .dropdown-menu > .disabled > a,
  .navbar-default .navbar-nav .open .dropdown-menu > .disabled > a:hover,
  .navbar-default .navbar-nav .open .dropdown-menu > .disabled > a:focus {
    color: #ccc;
    background-color: transparent;
  }
}
.navbar-default .navbar-link {
  color: #777;
}
.navbar-default .navbar-link:hover {
  color: #333;
}
.navbar-default .btn-link {
  color: #777;
}
.navbar-default .btn-link:hover,
.navbar-default .btn-link:focus {
  color: #333;
}
.navbar-default .btn-link[disabled]:hover,
fieldset[disabled] .navbar-default .btn-link:hover,
.navbar-default .btn-link[disabled]:focus,
fieldset[disabled] .navbar-default .btn-link:focus {
  color: #ccc;
}
.navbar-inverse {
  background-color: #373a3c;
  border-color: #1f2021;
}
.navbar-inverse .navbar-brand > a,
.navbar-inverse .nav-pills > .nav-item > .nav-link {
  color: #818a91;
}
.navbar-inverse .navbar-brand > a:hover,
.navbar-inverse .nav-pills > .nav-item > .nav-link:hover,
.navbar-inverse .navbar-brand > a:focus,
.navbar-inverse .nav-pills > .nav-item > .nav-link:focus {
  color: #fff;
}
.navbar-inverse .nav-pills > .nav-item > .nav-link:hover,
.navbar-inverse .nav-pills > .nav-item > .nav-link:focus {
  color: #fff;
  background-color: #1f2021;
}
.navbar-inverse .nav-pills > .active > .nav-link,
.navbar-inverse .nav-pills > .nav-link.active {
  color: #fff;
  background-color: #1f2021;
}
.navbar-inverse .navbar-brand {
<<<<<<< HEAD
  color: #818a91;
=======
  color: #9d9d9d;
>>>>>>> c5c67d0f
}
.navbar-inverse .navbar-brand:hover,
.navbar-inverse .navbar-brand:focus {
  color: #fff;
  background-color: transparent;
}
.navbar-inverse .navbar-text {
<<<<<<< HEAD
  color: #a2a8ae;
}
.navbar-inverse .navbar-nav > li > a {
  color: #818a91;
=======
  color: #9d9d9d;
}
.navbar-inverse .navbar-nav > li > a {
  color: #9d9d9d;
>>>>>>> c5c67d0f
}
.navbar-inverse .navbar-nav > li > a:hover,
.navbar-inverse .navbar-nav > li > a:focus {
  color: #fff;
  background-color: transparent;
}
.navbar-inverse .navbar-nav > .active > a,
.navbar-inverse .navbar-nav > .active > a:hover,
.navbar-inverse .navbar-nav > .active > a:focus {
  color: #fff;
  background-color: #1f2021;
}
.navbar-inverse .navbar-nav > .disabled > a,
.navbar-inverse .navbar-nav > .disabled > a:hover,
.navbar-inverse .navbar-nav > .disabled > a:focus {
  color: #444;
  background-color: transparent;
}
.navbar-inverse .navbar-toggle {
  border-color: #333;
}
.navbar-inverse .navbar-toggle:hover,
.navbar-inverse .navbar-toggle:focus {
  background-color: #333;
}
.navbar-inverse .navbar-toggle .icon-bar {
  background-color: #fff;
}
.navbar-inverse .navbar-collapse,
.navbar-inverse .navbar-form {
  border-color: #262829;
}
.navbar-inverse .navbar-nav > .open > a,
.navbar-inverse .navbar-nav > .open > a:hover,
.navbar-inverse .navbar-nav > .open > a:focus {
  color: #fff;
  background-color: #1f2021;
}
@media (max-width: 47em) {
  .navbar-inverse .navbar-nav .open .dropdown-menu > .dropdown-header {
    border-color: #1f2021;
  }
  .navbar-inverse .navbar-nav .open .dropdown-menu .divider {
    background-color: #1f2021;
  }
  .navbar-inverse .navbar-nav .open .dropdown-menu > li > a {
<<<<<<< HEAD
    color: #818a91;
=======
    color: #9d9d9d;
>>>>>>> c5c67d0f
  }
  .navbar-inverse .navbar-nav .open .dropdown-menu > li > a:hover,
  .navbar-inverse .navbar-nav .open .dropdown-menu > li > a:focus {
    color: #fff;
    background-color: transparent;
  }
  .navbar-inverse .navbar-nav .open .dropdown-menu > .active > a,
  .navbar-inverse .navbar-nav .open .dropdown-menu > .active > a:hover,
  .navbar-inverse .navbar-nav .open .dropdown-menu > .active > a:focus {
    color: #fff;
    background-color: #1f2021;
  }
  .navbar-inverse .navbar-nav .open .dropdown-menu > .disabled > a,
  .navbar-inverse .navbar-nav .open .dropdown-menu > .disabled > a:hover,
  .navbar-inverse .navbar-nav .open .dropdown-menu > .disabled > a:focus {
    color: #444;
    background-color: transparent;
  }
}
.navbar-inverse .navbar-link {
<<<<<<< HEAD
  color: #818a91;
=======
  color: #9d9d9d;
>>>>>>> c5c67d0f
}
.navbar-inverse .navbar-link:hover {
  color: #fff;
}
.navbar-inverse .btn-link {
<<<<<<< HEAD
  color: #818a91;
=======
  color: #9d9d9d;
>>>>>>> c5c67d0f
}
.navbar-inverse .btn-link:hover,
.navbar-inverse .btn-link:focus {
  color: #fff;
}
.navbar-inverse .btn-link[disabled]:hover,
fieldset[disabled] .navbar-inverse .btn-link:hover,
.navbar-inverse .btn-link[disabled]:focus,
fieldset[disabled] .navbar-inverse .btn-link:focus {
  color: #444;
}
.card {
  position: relative;
  padding: 1.25rem;
  margin-bottom: 1.25rem;
  border: .075rem solid #eee;
}
.card-title {
  margin-top: 0;
  margin-bottom: .75rem;
}
.card-text:last-child {
  margin-bottom: 0;
}
.card-actions .card-link + .card-link {
  margin-left: .75rem;
}
.card-link:hover {
  text-decoration: none;
}
.card-header {
  padding: .75rem 1.25rem;
  margin: -1.25rem -1.25rem 1.25rem;
  border-bottom: .075rem solid #eee;
  border-radius: .25rem .25rem 0 0;
}
.card-footer {
  padding: .75rem 1.25rem;
  margin: 1.25rem -1.25rem -1.25rem;
  border-top: .075rem solid #eee;
  border-radius: 0 0 .25rem .25rem;
}
.card-primary {
  background-color: #027de7;
  border-color: #027de7;
}
.card-success {
  background-color: #5cb85c;
  border-color: #5cb85c;
}
.card-info {
  background-color: #5bc0de;
  border-color: #5bc0de;
}
.card-warning {
  background-color: #f0ad4e;
  border-color: #f0ad4e;
}
.card-danger {
  background-color: #d9534f;
  border-color: #d9534f;
}
.card-inverse .card-header,
.card-inverse .card-footer {
  border-bottom: .075rem solid rgba(255, 255, 255, .2);
}
.card-inverse .card-header,
.card-inverse .card-footer,
.card-inverse .card-title,
.card-inverse .card-blockquote {
  color: #fff;
}
.card-inverse .card-link,
.card-inverse .card-text,
.card-inverse .card-blockquote > footer {
  color: rgba(255, 255, 255, .65);
}
.card-inverse .card-link:hover,
.card-inverse .card-link:focus {
  color: #fff;
}
.card-blockquote {
  padding: 0;
  margin-bottom: 0;
  border-left: 0;
}
.card-img {
  margin: -1.325rem;
  border-radius: .25rem;
}
.card-img-overlay {
  position: absolute;
  top: 0;
  right: 0;
  bottom: 0;
  left: 0;
  padding: 1.25rem;
}
.card-img-top {
  margin: -1.325rem -1.325rem 1.25rem;
  border-radius: .25rem .25rem 0 0;
}
.card-img-bottom {
  margin: 1.25rem -1.325rem -1.325rem;
  border-radius: 0 0 .25rem .25rem;
}
.card-set {
  display: table;
  table-layout: fixed;
  border-spacing: 1.25rem 0;
}
.card-set .card {
  display: table-cell;
  float: none;
  max-width: none;
}
.card-set-wrapper {
  margin-right: -1.25rem;
  margin-left: -1.25rem;
}
.card-group {
  display: table;
  width: 100%;
  table-layout: fixed;
}
.card-group .card {
  display: table-cell;
  float: none;
  max-width: none;
}
.card-group .card + .card {
  margin-left: 0;
  border-left: 0;
}
.card-columns {
  -webkit-column-count: 3;
     -moz-column-count: 3;
          column-count: 3;
  -webkit-column-gap: 1rem;
     -moz-column-gap: 1rem;
          column-gap: 1rem;
}
.card-columns .card {
  display: inline-block;
  width: 100%;
  /*margin-bottom: 1rem;*/
}
.breadcrumb {
  padding: .75rem 1rem;
  margin-bottom: 24px;
  list-style: none;
  background-color: #eceeef;
  border-radius: .25rem;
}
.breadcrumb > li {
  display: inline-block;
}
.breadcrumb > li + li:before {
  padding-right: .5rem;
  padding-left: .5rem;
  color: #818a91;
  content: "/\00a0";
}
.breadcrumb > .active {
  color: #818a91;
}
.pagination {
  display: inline-block;
  padding-left: 0;
  margin: 24px 0;
  border-radius: .25rem;
}
.pagination > li {
  display: inline;
}
.pagination > li > a,
.pagination > li > span {
  position: relative;
  float: left;
  padding: .5rem .75rem;
  margin-left: -1px;
  line-height: 1.5;
  color: #027de7;
  text-decoration: none;
  background-color: #fff;
  border: 1px solid #ddd;
}
.pagination > li:first-child > a,
.pagination > li:first-child > span {
  margin-left: 0;
  border-top-left-radius: .25rem;
  border-bottom-left-radius: .25rem;
}
.pagination > li:last-child > a,
.pagination > li:last-child > span {
  border-top-right-radius: .25rem;
  border-bottom-right-radius: .25rem;
}
.pagination > li > a:hover,
.pagination > li > span:hover,
.pagination > li > a:focus,
.pagination > li > span:focus {
  color: #01549b;
  background-color: #eceeef;
  border-color: #ddd;
}
.pagination > .active > a,
.pagination > .active > span,
.pagination > .active > a:hover,
.pagination > .active > span:hover,
.pagination > .active > a:focus,
.pagination > .active > span:focus {
  z-index: 2;
  color: #fff;
  cursor: default;
  background-color: #027de7;
  border-color: #027de7;
}
.pagination > .disabled > span,
.pagination > .disabled > span:hover,
.pagination > .disabled > span:focus,
.pagination > .disabled > a,
.pagination > .disabled > a:hover,
.pagination > .disabled > a:focus {
  color: #818a91;
  cursor: not-allowed;
  background-color: #fff;
  border-color: #ddd;
}
.pagination-lg > li > a,
.pagination-lg > li > span {
  padding: .75rem 1.5rem;
  font-size: 1.25rem;
}
.pagination-lg > li:first-child > a,
.pagination-lg > li:first-child > span {
  border-top-left-radius: .3rem;
  border-bottom-left-radius: .3rem;
}
.pagination-lg > li:last-child > a,
.pagination-lg > li:last-child > span {
  border-top-right-radius: .3rem;
  border-bottom-right-radius: .3rem;
}
.pagination-sm > li > a,
.pagination-sm > li > span {
  padding: .3rem .75rem;
  font-size: .85rem;
}
.pagination-sm > li:first-child > a,
.pagination-sm > li:first-child > span {
  border-top-left-radius: .2rem;
  border-bottom-left-radius: .2rem;
}
.pagination-sm > li:last-child > a,
.pagination-sm > li:last-child > span {
  border-top-right-radius: .2rem;
  border-bottom-right-radius: .2rem;
}
.pager {
  padding-left: 0;
  margin: 24px 0;
  text-align: center;
  list-style: none;
}
.pager li {
  display: inline;
}
.pager li > a,
.pager li > span {
  display: inline-block;
  padding: 5px 14px;
  background-color: #fff;
  border: 1px solid #ddd;
  border-radius: 15px;
}
.pager li > a:hover,
.pager li > a:focus {
  text-decoration: none;
  background-color: #eceeef;
}
.pager .next > a,
.pager .next > span {
  float: right;
}
.pager .previous > a,
.pager .previous > span {
  float: left;
}
.pager .disabled > a,
.pager .disabled > a:hover,
.pager .disabled > a:focus,
.pager .disabled > span {
  color: #818a91;
  cursor: not-allowed;
  background-color: #fff;
}
.label {
  display: inline;
  padding: .2em .6em .3em;
  font-size: 75%;
  font-weight: bold;
  line-height: 1;
  color: #fff;
  text-align: center;
  white-space: nowrap;
  vertical-align: baseline;
  border-radius: .25em;
}
a.label:hover,
a.label:focus {
  color: #fff;
  text-decoration: none;
  cursor: pointer;
}
.label:empty {
  display: none;
}
.btn .label {
  position: relative;
  top: -1px;
}
.label-default {
  background-color: #818a91;
}
.label-default[href]:hover,
.label-default[href]:focus {
  background-color: #687077;
}
.label-primary {
  background-color: #027de7;
}
.label-primary[href]:hover,
.label-primary[href]:focus {
  background-color: #0262b4;
}
.label-success {
  background-color: #5cb85c;
}
.label-success[href]:hover,
.label-success[href]:focus {
  background-color: #449d44;
}
.label-info {
  background-color: #5bc0de;
}
.label-info[href]:hover,
.label-info[href]:focus {
  background-color: #31b0d5;
}
.label-warning {
  background-color: #f0ad4e;
}
.label-warning[href]:hover,
.label-warning[href]:focus {
  background-color: #ec971f;
}
.label-danger {
  background-color: #d9534f;
}
.label-danger[href]:hover,
.label-danger[href]:focus {
  background-color: #c9302c;
}
.badge {
  position: relative;
  top: -.1em;
  display: inline-block;
  padding-right: .6em;
  padding-left: .6em;
  font-size: .75em;
  font-weight: bold;
  color: #fff;
  text-align: center;
  white-space: nowrap;
  background-color: #818a91;
  border-radius: 2em;
}
.badge:empty {
  display: none;
}
.badge.pull-left,
.badge.pull-right {
  top: .2em;
}
a.badge:hover,
a.badge:focus {
  color: #fff;
  text-decoration: none;
  cursor: pointer;
}
a.list-group-item.active > .badge,
.nav-pills > .active > a > .badge {
  color: #027de7;
  background-color: #fff;
}
.nav-pills > li > a > .badge {
  margin-left: 3px;
}
.jumbotron {
<<<<<<< HEAD
  padding: 2rem;
  margin-bottom: 2rem;
=======
  padding: 30px 15px;
  margin-bottom: 30px;
>>>>>>> c5c67d0f
  color: inherit;
  background-color: #eceeef;
}
.jumbotron h1,
.jumbotron .h1 {
  color: inherit;
}
.jumbotron > hr {
  border-top-color: #d0d5d8;
}
<<<<<<< HEAD
.container .jumbotron {
  border-radius: .3rem;
=======
.container .jumbotron,
.container-fluid .jumbotron {
  border-radius: 6px;
>>>>>>> c5c67d0f
}
.jumbotron .container {
  max-width: 100%;
}
@media screen and (min-width: 48em) {
  .jumbotron {
<<<<<<< HEAD
    padding-top: 3.2rem;
    padding-bottom: 3.2rem;
=======
    padding: 48px 0;
>>>>>>> c5c67d0f
  }
  .container .jumbotron {
    padding-right: 4rem;
    padding-left: 4rem;
  }
  .jumbotron h1,
  .jumbotron .h1 {
    font-size: 4.5rem;
  }
}
<<<<<<< HEAD
=======
.thumbnail {
  display: block;
  padding: 4px;
  margin-bottom: 20px;
  line-height: 1.42857143;
  background-color: #fff;
  border: 1px solid #ddd;
  border-radius: 4px;
  -webkit-transition: border .2s ease-in-out;
       -o-transition: border .2s ease-in-out;
          transition: border .2s ease-in-out;
}
.thumbnail > img,
.thumbnail a > img {
  margin-right: auto;
  margin-left: auto;
}
a.thumbnail:hover,
a.thumbnail:focus,
a.thumbnail.active {
  border-color: #428bca;
}
.thumbnail .caption {
  padding: 9px;
  color: #333;
}
>>>>>>> c5c67d0f
.alert {
  padding: 15px;
  margin-bottom: 24px;
  border: 1px solid transparent;
  border-radius: .25rem;
}
.alert h4 {
  margin-top: 0;
  color: inherit;
}
.alert .alert-link {
  font-weight: bold;
}
.alert > p,
.alert > ul {
  margin-bottom: 0;
}
.alert > p + p {
  margin-top: 5px;
}
.alert-dismissible {
  padding-right: 35px;
}
.alert-dismissible .close {
  position: relative;
  top: -2px;
  right: -21px;
  color: inherit;
}
.alert-success {
  color: #3c763d;
  background-color: #dff0d8;
  border-color: #d6e9c6;
}
.alert-success hr {
  border-top-color: #c9e2b3;
}
.alert-success .alert-link {
  color: #2b542c;
}
.alert-info {
  color: #31708f;
  background-color: #d9edf7;
  border-color: #bce8f1;
}
.alert-info hr {
  border-top-color: #a6e1ec;
}
.alert-info .alert-link {
  color: #245269;
}
.alert-warning {
  color: #8a6d3b;
  background-color: #fcf8e3;
  border-color: #faebcc;
}
.alert-warning hr {
  border-top-color: #f7e1b5;
}
.alert-warning .alert-link {
  color: #66512c;
}
.alert-danger {
  color: #a94442;
  background-color: #f2dede;
  border-color: #ebccd1;
}
.alert-danger hr {
  border-top-color: #e4b9c0;
}
.alert-danger .alert-link {
  color: #843534;
}
/*csslint empty-rules: false, important: true*/
@-webkit-keyframes progress-bar-stripes {
  from {
    background-position: 24px 0;
  }
  to {
    background-position: 0 0;
  }
}
@-o-keyframes progress-bar-stripes {
  from {
    background-position: 24px 0;
  }
  to {
    background-position: 0 0;
  }
}
@keyframes progress-bar-stripes {
  from {
    background-position: 24px 0;
  }
  to {
    background-position: 0 0;
  }
}
.progress {
  display: block;
  width: 100%;
  height: 24px;
  margin-bottom: 24px;
}
.progress[value] {
  color: #0074d9;
  border: 0;

  appearance: none;
}
.progress[value]::-webkit-progress-bar {
  background-color: #eee;
  border-radius: .25rem;
  -webkit-box-shadow: inset 0 .1rem .1rem rgba(0, 0, 0, .1);
          box-shadow: inset 0 .1rem .1rem rgba(0, 0, 0, .1);
}
.progress[value]::-webkit-progress-value::before {
  content: attr(value);
}
.progress[value]::-webkit-progress-value {
  background-color: #0074d9;
  border-top-left-radius: .25rem;
  border-bottom-left-radius: .25rem;
}
.progress[value="0"]::-webkit-progress-value {
  min-width: 2rem;
  color: #818a91;
  background-color: transparent;
  background-image: none;
}
.progress[value="100"]::-webkit-progress-value {
  border-top-right-radius: .25rem;
  border-bottom-right-radius: .25rem;
}
/* Commented out for now because linter.
@-moz-document url-prefix() {
  .progress[value] {
    background-color: #eee;
    .border-radius(@border-radius-base);
    .box-shadow(inset 0 .1rem .1rem rgba(0,0,0,.1));
  }
  .progress[value]::-moz-progress-bar {
    background-color: #0074d9;
    border-top-left-radius: @border-radius-base;
    border-bottom-left-radius: @border-radius-base;
  }
  .progress[value="0"]::-moz-progress-bar {
    color: @gray-light;
    min-width: 2rem;
    background-color: transparent;
    background-image: none;
  }
  .progress[value="100"]::-moz-progress-bar {
    border-top-right-radius: @border-radius-base;
    border-bottom-right-radius: @border-radius-base;
  }
}
*/
@media screen and (min-width:0\0) {
  .progress {
    background-color: #eee;
    border-radius: .25rem;
    -webkit-box-shadow: inset 0 .1rem .1rem rgba(0, 0, 0, .1);
            box-shadow: inset 0 .1rem .1rem rgba(0, 0, 0, .1);
  }
  .progress-bar {
    display: inline-block;
    height: 24px;
    text-indent: -999rem;
    background-color: #0074d9;
    border-top-left-radius: .25rem;
    border-bottom-left-radius: .25rem;
  }
  .progress[width^="0"] {
    min-width: 2rem;
    color: #818a91;
    background-color: transparent;
    background-image: none;
  }
  .progress[width="100%"] {
    border-top-right-radius: .25rem;
    border-bottom-right-radius: .25rem;
  }
}
.progress-striped[value]::-webkit-progress-value {
  background-image: -webkit-linear-gradient(45deg, rgba(255, 255, 255, .15) 25%, transparent 25%, transparent 50%, rgba(255, 255, 255, .15) 50%, rgba(255, 255, 255, .15) 75%, transparent 75%, transparent);
  background-image:      -o-linear-gradient(45deg, rgba(255, 255, 255, .15) 25%, transparent 25%, transparent 50%, rgba(255, 255, 255, .15) 50%, rgba(255, 255, 255, .15) 75%, transparent 75%, transparent);
  background-image:         linear-gradient(45deg, rgba(255, 255, 255, .15) 25%, transparent 25%, transparent 50%, rgba(255, 255, 255, .15) 50%, rgba(255, 255, 255, .15) 75%, transparent 75%, transparent);
  -webkit-background-size: 24px 24px;
          background-size: 24px 24px;
}
.progress-striped[value]::-moz-progress-bar {
  background-image: -webkit-linear-gradient(45deg, rgba(255, 255, 255, .15) 25%, transparent 25%, transparent 50%, rgba(255, 255, 255, .15) 50%, rgba(255, 255, 255, .15) 75%, transparent 75%, transparent);
  background-image:      -o-linear-gradient(45deg, rgba(255, 255, 255, .15) 25%, transparent 25%, transparent 50%, rgba(255, 255, 255, .15) 50%, rgba(255, 255, 255, .15) 75%, transparent 75%, transparent);
  background-image:         linear-gradient(45deg, rgba(255, 255, 255, .15) 25%, transparent 25%, transparent 50%, rgba(255, 255, 255, .15) 50%, rgba(255, 255, 255, .15) 75%, transparent 75%, transparent);
  background-size: 24px 24px;
}
@media screen and (min-width:0\0) {
  .progress-bar-striped {
    background-image: -webkit-linear-gradient(45deg, rgba(255, 255, 255, .15) 25%, transparent 25%, transparent 50%, rgba(255, 255, 255, .15) 50%, rgba(255, 255, 255, .15) 75%, transparent 75%, transparent);
    background-image:      -o-linear-gradient(45deg, rgba(255, 255, 255, .15) 25%, transparent 25%, transparent 50%, rgba(255, 255, 255, .15) 50%, rgba(255, 255, 255, .15) 75%, transparent 75%, transparent);
    background-image:         linear-gradient(45deg, rgba(255, 255, 255, .15) 25%, transparent 25%, transparent 50%, rgba(255, 255, 255, .15) 50%, rgba(255, 255, 255, .15) 75%, transparent 75%, transparent);
    -webkit-background-size: 24px 24px;
            background-size: 24px 24px;
  }
}
.progress-animated[value]::-webkit-progress-value {
  -webkit-animation: progress-bar-stripes 2s linear infinite;
          animation: progress-bar-stripes 2s linear infinite;
}
.progress-animated[value]::-moz-progress-bar {
  animation: progress-bar-stripes 2s linear infinite;
}
@media screen and (min-width:0\0) {
  .progress-animated .progress-bar-striped {
    -webkit-animation: progress-bar-stripes 2s linear infinite;
         -o-animation: progress-bar-stripes 2s linear infinite;
            animation: progress-bar-stripes 2s linear infinite;
  }
}
.progress-success[value]::-webkit-progress-value {
  background-color: #5cb85c;
}
.progress-success[value]::-moz-progress-bar {
  background-color: #5cb85c;
}
@media screen and (min-width:0\0) {
  .progress-success .progress-bar {
    background-color: #5cb85c;
  }
}
.progress-info[value]::-webkit-progress-value {
  background-color: #5bc0de;
}
.progress-info[value]::-moz-progress-bar {
  background-color: #5bc0de;
}
@media screen and (min-width:0\0) {
  .progress-info .progress-bar {
    background-color: #5bc0de;
  }
}
.progress-warning[value]::-webkit-progress-value {
  background-color: #f0ad4e;
}
.progress-warning[value]::-moz-progress-bar {
  background-color: #f0ad4e;
}
@media screen and (min-width:0\0) {
  .progress-warning .progress-bar {
    background-color: #f0ad4e;
  }
}
.progress-danger[value]::-webkit-progress-value {
  background-color: #d9534f;
}
.progress-danger[value]::-moz-progress-bar {
  background-color: #d9534f;
}
@media screen and (min-width:0\0) {
  .progress-danger .progress-bar {
    background-color: #d9534f;
  }
}
.media,
.media-body {
  overflow: hidden;
  zoom: 1;
}
.media,
.media .media {
  margin-top: 15px;
}
.media:first-child {
  margin-top: 0;
}
.media-object {
  display: block;
}
.media-heading {
  margin: 0 0 5px;
}
.media > .pull-left {
  margin-right: 10px;
}
.media > .pull-right {
  margin-left: 10px;
}
.media-list {
  padding-left: 0;
  list-style: none;
}
.list-group {
  padding-left: 0;
  margin-bottom: 20px;
}
.list-group-item {
  position: relative;
  display: block;
  padding: 10px 15px;
  margin-bottom: -1px;
  background-color: #fff;
  border: 1px solid #ddd;
}
.list-group-item:first-child {
  border-top-left-radius: .25rem;
  border-top-right-radius: .25rem;
}
.list-group-item:last-child {
  margin-bottom: 0;
  border-bottom-right-radius: .25rem;
  border-bottom-left-radius: .25rem;
}
.list-group-item > .badge {
  float: right;
}
.list-group-item > .badge + .badge {
  margin-right: 5px;
}
a.list-group-item {
  color: #555;
}
a.list-group-item .list-group-item-heading {
  color: #333;
}
a.list-group-item:hover,
a.list-group-item:focus {
  color: #555;
  text-decoration: none;
  background-color: #f5f5f5;
}
.list-group-item.disabled,
.list-group-item.disabled:hover,
.list-group-item.disabled:focus {
  color: #818a91;
  cursor: not-allowed;
  background-color: #eceeef;
}
.list-group-item.disabled .list-group-item-heading,
.list-group-item.disabled:hover .list-group-item-heading,
.list-group-item.disabled:focus .list-group-item-heading {
  color: inherit;
}
.list-group-item.disabled .list-group-item-text,
.list-group-item.disabled:hover .list-group-item-text,
.list-group-item.disabled:focus .list-group-item-text {
  color: #818a91;
}
.list-group-item.active,
.list-group-item.active:hover,
.list-group-item.active:focus {
  z-index: 2;
  color: #fff;
  background-color: #027de7;
  border-color: #027de7;
}
.list-group-item.active .list-group-item-heading,
.list-group-item.active:hover .list-group-item-heading,
.list-group-item.active:focus .list-group-item-heading,
.list-group-item.active .list-group-item-heading > small,
.list-group-item.active:hover .list-group-item-heading > small,
.list-group-item.active:focus .list-group-item-heading > small,
.list-group-item.active .list-group-item-heading > .small,
.list-group-item.active:hover .list-group-item-heading > .small,
.list-group-item.active:focus .list-group-item-heading > .small {
  color: inherit;
}
.list-group-item.active .list-group-item-text,
.list-group-item.active:hover .list-group-item-text,
.list-group-item.active:focus .list-group-item-text {
  color: #b7ddfe;
}
.list-group-item-success {
  color: #3c763d;
  background-color: #dff0d8;
}
a.list-group-item-success {
  color: #3c763d;
}
a.list-group-item-success .list-group-item-heading {
  color: inherit;
}
a.list-group-item-success:hover,
a.list-group-item-success:focus {
  color: #3c763d;
  background-color: #d0e9c6;
}
a.list-group-item-success.active,
a.list-group-item-success.active:hover,
a.list-group-item-success.active:focus {
  color: #fff;
  background-color: #3c763d;
  border-color: #3c763d;
}
.list-group-item-info {
  color: #31708f;
  background-color: #d9edf7;
}
a.list-group-item-info {
  color: #31708f;
}
a.list-group-item-info .list-group-item-heading {
  color: inherit;
}
a.list-group-item-info:hover,
a.list-group-item-info:focus {
  color: #31708f;
  background-color: #c4e3f3;
}
a.list-group-item-info.active,
a.list-group-item-info.active:hover,
a.list-group-item-info.active:focus {
  color: #fff;
  background-color: #31708f;
  border-color: #31708f;
}
.list-group-item-warning {
  color: #8a6d3b;
  background-color: #fcf8e3;
}
a.list-group-item-warning {
  color: #8a6d3b;
}
a.list-group-item-warning .list-group-item-heading {
  color: inherit;
}
a.list-group-item-warning:hover,
a.list-group-item-warning:focus {
  color: #8a6d3b;
  background-color: #faf2cc;
}
a.list-group-item-warning.active,
a.list-group-item-warning.active:hover,
a.list-group-item-warning.active:focus {
  color: #fff;
  background-color: #8a6d3b;
  border-color: #8a6d3b;
}
.list-group-item-danger {
  color: #a94442;
  background-color: #f2dede;
}
a.list-group-item-danger {
  color: #a94442;
}
a.list-group-item-danger .list-group-item-heading {
  color: inherit;
}
a.list-group-item-danger:hover,
a.list-group-item-danger:focus {
  color: #a94442;
  background-color: #ebcccc;
}
a.list-group-item-danger.active,
a.list-group-item-danger.active:hover,
a.list-group-item-danger.active:focus {
  color: #fff;
  background-color: #a94442;
  border-color: #a94442;
}
.list-group-item-heading {
  margin-top: 0;
  margin-bottom: 5px;
}
.list-group-item-text {
  margin-bottom: 0;
  line-height: 1.3;
}
<<<<<<< HEAD
=======
.panel {
  margin-bottom: 20px;
  background-color: #fff;
  border: 1px solid transparent;
  border-radius: 4px;
  -webkit-box-shadow: 0 1px 1px rgba(0, 0, 0, .05);
          box-shadow: 0 1px 1px rgba(0, 0, 0, .05);
}
.panel-body {
  padding: 15px;
}
.panel-heading {
  padding: 10px 15px;
  border-bottom: 1px solid transparent;
  border-top-left-radius: 3px;
  border-top-right-radius: 3px;
}
.panel-heading > .dropdown .dropdown-toggle {
  color: inherit;
}
.panel-title {
  margin-top: 0;
  margin-bottom: 0;
  font-size: 16px;
  color: inherit;
}
.panel-title > a {
  color: inherit;
}
.panel-footer {
  padding: 10px 15px;
  background-color: #f5f5f5;
  border-top: 1px solid #ddd;
  border-bottom-right-radius: 3px;
  border-bottom-left-radius: 3px;
}
.panel > .list-group,
.panel > .panel-collapse > .list-group {
  margin-bottom: 0;
}
.panel > .list-group .list-group-item,
.panel > .panel-collapse > .list-group .list-group-item {
  border-width: 1px 0;
  border-radius: 0;
}
.panel > .list-group:first-child .list-group-item:first-child,
.panel > .panel-collapse > .list-group:first-child .list-group-item:first-child {
  border-top: 0;
  border-top-left-radius: 3px;
  border-top-right-radius: 3px;
}
.panel > .list-group:last-child .list-group-item:last-child,
.panel > .panel-collapse > .list-group:last-child .list-group-item:last-child {
  border-bottom: 0;
  border-bottom-right-radius: 3px;
  border-bottom-left-radius: 3px;
}
.panel-heading + .list-group .list-group-item:first-child {
  border-top-width: 0;
}
.list-group + .panel-footer {
  border-top-width: 0;
}
.panel > .table,
.panel > .table-responsive > .table,
.panel > .panel-collapse > .table {
  margin-bottom: 0;
}
.panel > .table caption,
.panel > .table-responsive > .table caption,
.panel > .panel-collapse > .table caption {
  padding-right: 15px;
  padding-left: 15px;
}
.panel > .table:first-child,
.panel > .table-responsive:first-child > .table:first-child {
  border-top-left-radius: 3px;
  border-top-right-radius: 3px;
}
.panel > .table:first-child > thead:first-child > tr:first-child,
.panel > .table-responsive:first-child > .table:first-child > thead:first-child > tr:first-child,
.panel > .table:first-child > tbody:first-child > tr:first-child,
.panel > .table-responsive:first-child > .table:first-child > tbody:first-child > tr:first-child {
  border-top-left-radius: 3px;
  border-top-right-radius: 3px;
}
.panel > .table:first-child > thead:first-child > tr:first-child td:first-child,
.panel > .table-responsive:first-child > .table:first-child > thead:first-child > tr:first-child td:first-child,
.panel > .table:first-child > tbody:first-child > tr:first-child td:first-child,
.panel > .table-responsive:first-child > .table:first-child > tbody:first-child > tr:first-child td:first-child,
.panel > .table:first-child > thead:first-child > tr:first-child th:first-child,
.panel > .table-responsive:first-child > .table:first-child > thead:first-child > tr:first-child th:first-child,
.panel > .table:first-child > tbody:first-child > tr:first-child th:first-child,
.panel > .table-responsive:first-child > .table:first-child > tbody:first-child > tr:first-child th:first-child {
  border-top-left-radius: 3px;
}
.panel > .table:first-child > thead:first-child > tr:first-child td:last-child,
.panel > .table-responsive:first-child > .table:first-child > thead:first-child > tr:first-child td:last-child,
.panel > .table:first-child > tbody:first-child > tr:first-child td:last-child,
.panel > .table-responsive:first-child > .table:first-child > tbody:first-child > tr:first-child td:last-child,
.panel > .table:first-child > thead:first-child > tr:first-child th:last-child,
.panel > .table-responsive:first-child > .table:first-child > thead:first-child > tr:first-child th:last-child,
.panel > .table:first-child > tbody:first-child > tr:first-child th:last-child,
.panel > .table-responsive:first-child > .table:first-child > tbody:first-child > tr:first-child th:last-child {
  border-top-right-radius: 3px;
}
.panel > .table:last-child,
.panel > .table-responsive:last-child > .table:last-child {
  border-bottom-right-radius: 3px;
  border-bottom-left-radius: 3px;
}
.panel > .table:last-child > tbody:last-child > tr:last-child,
.panel > .table-responsive:last-child > .table:last-child > tbody:last-child > tr:last-child,
.panel > .table:last-child > tfoot:last-child > tr:last-child,
.panel > .table-responsive:last-child > .table:last-child > tfoot:last-child > tr:last-child {
  border-bottom-right-radius: 3px;
  border-bottom-left-radius: 3px;
}
.panel > .table:last-child > tbody:last-child > tr:last-child td:first-child,
.panel > .table-responsive:last-child > .table:last-child > tbody:last-child > tr:last-child td:first-child,
.panel > .table:last-child > tfoot:last-child > tr:last-child td:first-child,
.panel > .table-responsive:last-child > .table:last-child > tfoot:last-child > tr:last-child td:first-child,
.panel > .table:last-child > tbody:last-child > tr:last-child th:first-child,
.panel > .table-responsive:last-child > .table:last-child > tbody:last-child > tr:last-child th:first-child,
.panel > .table:last-child > tfoot:last-child > tr:last-child th:first-child,
.panel > .table-responsive:last-child > .table:last-child > tfoot:last-child > tr:last-child th:first-child {
  border-bottom-left-radius: 3px;
}
.panel > .table:last-child > tbody:last-child > tr:last-child td:last-child,
.panel > .table-responsive:last-child > .table:last-child > tbody:last-child > tr:last-child td:last-child,
.panel > .table:last-child > tfoot:last-child > tr:last-child td:last-child,
.panel > .table-responsive:last-child > .table:last-child > tfoot:last-child > tr:last-child td:last-child,
.panel > .table:last-child > tbody:last-child > tr:last-child th:last-child,
.panel > .table-responsive:last-child > .table:last-child > tbody:last-child > tr:last-child th:last-child,
.panel > .table:last-child > tfoot:last-child > tr:last-child th:last-child,
.panel > .table-responsive:last-child > .table:last-child > tfoot:last-child > tr:last-child th:last-child {
  border-bottom-right-radius: 3px;
}
.panel > .panel-body + .table,
.panel > .panel-body + .table-responsive,
.panel > .table + .panel-body,
.panel > .table-responsive + .panel-body {
  border-top: 1px solid #ddd;
}
.panel > .table > tbody:first-child > tr:first-child th,
.panel > .table > tbody:first-child > tr:first-child td {
  border-top: 0;
}
.panel > .table-bordered,
.panel > .table-responsive > .table-bordered {
  border: 0;
}
.panel > .table-bordered > thead > tr > th:first-child,
.panel > .table-responsive > .table-bordered > thead > tr > th:first-child,
.panel > .table-bordered > tbody > tr > th:first-child,
.panel > .table-responsive > .table-bordered > tbody > tr > th:first-child,
.panel > .table-bordered > tfoot > tr > th:first-child,
.panel > .table-responsive > .table-bordered > tfoot > tr > th:first-child,
.panel > .table-bordered > thead > tr > td:first-child,
.panel > .table-responsive > .table-bordered > thead > tr > td:first-child,
.panel > .table-bordered > tbody > tr > td:first-child,
.panel > .table-responsive > .table-bordered > tbody > tr > td:first-child,
.panel > .table-bordered > tfoot > tr > td:first-child,
.panel > .table-responsive > .table-bordered > tfoot > tr > td:first-child {
  border-left: 0;
}
.panel > .table-bordered > thead > tr > th:last-child,
.panel > .table-responsive > .table-bordered > thead > tr > th:last-child,
.panel > .table-bordered > tbody > tr > th:last-child,
.panel > .table-responsive > .table-bordered > tbody > tr > th:last-child,
.panel > .table-bordered > tfoot > tr > th:last-child,
.panel > .table-responsive > .table-bordered > tfoot > tr > th:last-child,
.panel > .table-bordered > thead > tr > td:last-child,
.panel > .table-responsive > .table-bordered > thead > tr > td:last-child,
.panel > .table-bordered > tbody > tr > td:last-child,
.panel > .table-responsive > .table-bordered > tbody > tr > td:last-child,
.panel > .table-bordered > tfoot > tr > td:last-child,
.panel > .table-responsive > .table-bordered > tfoot > tr > td:last-child {
  border-right: 0;
}
.panel > .table-bordered > thead > tr:first-child > td,
.panel > .table-responsive > .table-bordered > thead > tr:first-child > td,
.panel > .table-bordered > tbody > tr:first-child > td,
.panel > .table-responsive > .table-bordered > tbody > tr:first-child > td,
.panel > .table-bordered > thead > tr:first-child > th,
.panel > .table-responsive > .table-bordered > thead > tr:first-child > th,
.panel > .table-bordered > tbody > tr:first-child > th,
.panel > .table-responsive > .table-bordered > tbody > tr:first-child > th {
  border-bottom: 0;
}
.panel > .table-bordered > tbody > tr:last-child > td,
.panel > .table-responsive > .table-bordered > tbody > tr:last-child > td,
.panel > .table-bordered > tfoot > tr:last-child > td,
.panel > .table-responsive > .table-bordered > tfoot > tr:last-child > td,
.panel > .table-bordered > tbody > tr:last-child > th,
.panel > .table-responsive > .table-bordered > tbody > tr:last-child > th,
.panel > .table-bordered > tfoot > tr:last-child > th,
.panel > .table-responsive > .table-bordered > tfoot > tr:last-child > th {
  border-bottom: 0;
}
.panel > .table-responsive {
  margin-bottom: 0;
  border: 0;
}
.panel-group {
  margin-bottom: 20px;
}
.panel-group .panel {
  margin-bottom: 0;
  border-radius: 4px;
}
.panel-group .panel + .panel {
  margin-top: 5px;
}
.panel-group .panel-heading {
  border-bottom: 0;
}
.panel-group .panel-heading + .panel-collapse > .panel-body {
  border-top: 1px solid #ddd;
}
.panel-group .panel-footer {
  border-top: 0;
}
.panel-group .panel-footer + .panel-collapse .panel-body {
  border-bottom: 1px solid #ddd;
}
.panel-default {
  border-color: #ddd;
}
.panel-default > .panel-heading {
  color: #333;
  background-color: #f5f5f5;
  border-color: #ddd;
}
.panel-default > .panel-heading + .panel-collapse > .panel-body {
  border-top-color: #ddd;
}
.panel-default > .panel-heading .badge {
  color: #f5f5f5;
  background-color: #333;
}
.panel-default > .panel-footer + .panel-collapse > .panel-body {
  border-bottom-color: #ddd;
}
.panel-primary {
  border-color: #428bca;
}
.panel-primary > .panel-heading {
  color: #fff;
  background-color: #428bca;
  border-color: #428bca;
}
.panel-primary > .panel-heading + .panel-collapse > .panel-body {
  border-top-color: #428bca;
}
.panel-primary > .panel-heading .badge {
  color: #428bca;
  background-color: #fff;
}
.panel-primary > .panel-footer + .panel-collapse > .panel-body {
  border-bottom-color: #428bca;
}
.panel-success {
  border-color: #d6e9c6;
}
.panel-success > .panel-heading {
  color: #3c763d;
  background-color: #dff0d8;
  border-color: #d6e9c6;
}
.panel-success > .panel-heading + .panel-collapse > .panel-body {
  border-top-color: #d6e9c6;
}
.panel-success > .panel-heading .badge {
  color: #dff0d8;
  background-color: #3c763d;
}
.panel-success > .panel-footer + .panel-collapse > .panel-body {
  border-bottom-color: #d6e9c6;
}
.panel-info {
  border-color: #bce8f1;
}
.panel-info > .panel-heading {
  color: #31708f;
  background-color: #d9edf7;
  border-color: #bce8f1;
}
.panel-info > .panel-heading + .panel-collapse > .panel-body {
  border-top-color: #bce8f1;
}
.panel-info > .panel-heading .badge {
  color: #d9edf7;
  background-color: #31708f;
}
.panel-info > .panel-footer + .panel-collapse > .panel-body {
  border-bottom-color: #bce8f1;
}
.panel-warning {
  border-color: #faebcc;
}
.panel-warning > .panel-heading {
  color: #8a6d3b;
  background-color: #fcf8e3;
  border-color: #faebcc;
}
.panel-warning > .panel-heading + .panel-collapse > .panel-body {
  border-top-color: #faebcc;
}
.panel-warning > .panel-heading .badge {
  color: #fcf8e3;
  background-color: #8a6d3b;
}
.panel-warning > .panel-footer + .panel-collapse > .panel-body {
  border-bottom-color: #faebcc;
}
.panel-danger {
  border-color: #ebccd1;
}
.panel-danger > .panel-heading {
  color: #a94442;
  background-color: #f2dede;
  border-color: #ebccd1;
}
.panel-danger > .panel-heading + .panel-collapse > .panel-body {
  border-top-color: #ebccd1;
}
.panel-danger > .panel-heading .badge {
  color: #f2dede;
  background-color: #a94442;
}
.panel-danger > .panel-footer + .panel-collapse > .panel-body {
  border-bottom-color: #ebccd1;
}
>>>>>>> c5c67d0f
.embed-responsive {
  position: relative;
  display: block;
  height: 0;
  padding: 0;
  overflow: hidden;
}
.embed-responsive .embed-responsive-item,
.embed-responsive iframe,
.embed-responsive embed,
.embed-responsive object {
  position: absolute;
  top: 0;
  bottom: 0;
  left: 0;
  width: 100%;
  height: 100%;
  border: 0;
}
.embed-responsive.embed-responsive-16by9 {
  padding-bottom: 56.25%;
}
.embed-responsive.embed-responsive-4by3 {
  padding-bottom: 75%;
}
.close {
  float: right;
  font-size: 1.5rem;
  font-weight: bold;
  line-height: 1;
  color: #000;
  text-shadow: 0 1px 0 #fff;
  opacity: .2;
}
.close:hover,
.close:focus {
  color: #000;
  text-decoration: none;
  cursor: pointer;
  opacity: .5;
}
button.close {
  -webkit-appearance: none;
  padding: 0;
  cursor: pointer;
  background: transparent;
  border: 0;
}
.modal-open {
  overflow: hidden;
}
.modal {
  position: fixed;
  top: 0;
  right: 0;
  bottom: 0;
  left: 0;
  z-index: 1050;
  display: none;
  overflow: hidden;
  -webkit-overflow-scrolling: touch;
  outline: 0;
}
.modal.fade .modal-dialog {
  -webkit-transform: translate3d(0, -25%, 0);
  -webkit-transform: transition .3s ease-out;
      -ms-transform: transition .3s ease-out;
       -o-transform: transition .3s ease-out;
          transform: translate3d(0, -25%, 0);
          transform: transition .3s ease-out;
}
.modal.in .modal-dialog {
  -webkit-transform: translate3d(0, 0, 0);
          transform: translate3d(0, 0, 0);
}
.modal-open .modal {
  overflow-x: hidden;
  overflow-y: auto;
}
.modal-dialog {
  position: relative;
  width: auto;
  margin: 10px;
}
.modal-content {
  position: relative;
  background-color: #fff;
  -webkit-background-clip: padding-box;
          background-clip: padding-box;
  border: 1px solid rgba(0, 0, 0, .2);
  border-radius: .3rem;
  outline: 0;
  -webkit-box-shadow: 0 3px 9px rgba(0, 0, 0, .5);
          box-shadow: 0 3px 9px rgba(0, 0, 0, .5);
}
.modal-backdrop {
  position: fixed;
  top: 0;
  right: 0;
  bottom: 0;
  left: 0;
  z-index: 1040;
  background-color: #000;
}
.modal-backdrop.fade {
  opacity: 0;
}
.modal-backdrop.in {
  opacity: .5;
}
.modal-header {
  min-height: 16.5px;
  padding: 15px;
  border-bottom: 1px solid #e5e5e5;
}
.modal-header .close {
  margin-top: -2px;
}
.modal-title {
  margin: 0;
  line-height: 1.5;
}
.modal-body {
  position: relative;
  padding: 15px;
}
.modal-footer {
  padding: 15px;
  text-align: right;
  border-top: 1px solid #e5e5e5;
}
.modal-footer .btn + .btn {
  margin-bottom: 0;
  margin-left: 5px;
}
.modal-footer .btn-group .btn + .btn {
  margin-left: -1px;
}
.modal-footer .btn-block + .btn-block {
  margin-left: 0;
}
.modal-scrollbar-measure {
  position: absolute;
  top: -9999px;
  width: 50px;
  height: 50px;
  overflow: scroll;
}
@media (min-width: 48em) {
  .modal-dialog {
    width: 600px;
    margin: 30px auto;
  }
  .modal-content {
    -webkit-box-shadow: 0 5px 15px rgba(0, 0, 0, .5);
            box-shadow: 0 5px 15px rgba(0, 0, 0, .5);
  }
  .modal-sm {
    width: 300px;
  }
}
@media (min-width: 62em) {
  .modal-lg {
    width: 900px;
  }
}
.tooltip {
  position: absolute;
  z-index: 1070;
  display: block;
  font-size: .85rem;
  line-height: 1.4;
  visibility: visible;
  opacity: 0;
}
.tooltip.in {
  opacity: .9;
}
.tooltip.top {
  padding: 5px 0;
  margin-top: -3px;
}
.tooltip.right {
  padding: 0 5px;
  margin-left: 3px;
}
.tooltip.bottom {
  padding: 5px 0;
  margin-top: 3px;
}
.tooltip.left {
  padding: 0 5px;
  margin-left: -3px;
}
.tooltip-inner {
  max-width: 200px;
  padding: 3px 8px;
  color: #fff;
  text-align: center;
  text-decoration: none;
  background-color: #000;
  border-radius: .25rem;
}
.tooltip-arrow {
  position: absolute;
  width: 0;
  height: 0;
  border-color: transparent;
  border-style: solid;
}
.tooltip.top .tooltip-arrow {
  bottom: 0;
  left: 50%;
  margin-left: -5px;
  border-width: 5px 5px 0;
  border-top-color: #000;
}
.tooltip.top-left .tooltip-arrow {
  bottom: 0;
  left: 5px;
  border-width: 5px 5px 0;
  border-top-color: #000;
}
.tooltip.top-right .tooltip-arrow {
  right: 5px;
  bottom: 0;
  border-width: 5px 5px 0;
  border-top-color: #000;
}
.tooltip.right .tooltip-arrow {
  top: 50%;
  left: 0;
  margin-top: -5px;
  border-width: 5px 5px 5px 0;
  border-right-color: #000;
}
.tooltip.left .tooltip-arrow {
  top: 50%;
  right: 0;
  margin-top: -5px;
  border-width: 5px 0 5px 5px;
  border-left-color: #000;
}
.tooltip.bottom .tooltip-arrow {
  top: 0;
  left: 50%;
  margin-left: -5px;
  border-width: 0 5px 5px;
  border-bottom-color: #000;
}
.tooltip.bottom-left .tooltip-arrow {
  top: 0;
  left: 5px;
  border-width: 0 5px 5px;
  border-bottom-color: #000;
}
.tooltip.bottom-right .tooltip-arrow {
  top: 0;
  right: 5px;
  border-width: 0 5px 5px;
  border-bottom-color: #000;
}
.popover {
  position: absolute;
  top: 0;
  left: 0;
  z-index: 1060;
  display: none;
  max-width: 276px;
  padding: 1px;
  font-size: 14px;
  font-weight: normal;
  line-height: 1.42857143;
  text-align: left;
  white-space: normal;
  background-color: #fff;
  -webkit-background-clip: padding-box;
          background-clip: padding-box;
  border: 1px solid rgba(0, 0, 0, .2);
  border-radius: .3rem;
  -webkit-box-shadow: 0 5px 10px rgba(0, 0, 0, .2);
          box-shadow: 0 5px 10px rgba(0, 0, 0, .2);
}
.popover.top {
  margin-top: -10px;
}
.popover.right {
  margin-left: 10px;
}
.popover.bottom {
  margin-top: 10px;
}
.popover.left {
  margin-left: -10px;
}
.popover-title {
  padding: 8px 14px;
  margin: 0;
<<<<<<< HEAD
  font-size: 1rem;
  font-weight: normal;
  line-height: 18px;
=======
  font-size: 14px;
>>>>>>> c5c67d0f
  background-color: #f7f7f7;
  border-bottom: 1px solid #ebebeb;
  border-radius: -.7rem -.7rem 0 0;
}
.popover-content {
  padding: 9px 14px;
}
.popover > .arrow,
.popover > .arrow:after {
  position: absolute;
  display: block;
  width: 0;
  height: 0;
  border-color: transparent;
  border-style: solid;
}
.popover > .arrow {
  border-width: 11px;
}
.popover > .arrow:after {
  content: "";
  border-width: 10px;
}
.popover.top > .arrow {
  bottom: -11px;
  left: 50%;
  margin-left: -11px;
  border-top-color: rgba(0, 0, 0, .25);
  border-bottom-width: 0;
}
.popover.top > .arrow:after {
  bottom: 1px;
  margin-left: -10px;
  content: " ";
  border-top-color: #fff;
  border-bottom-width: 0;
}
.popover.right > .arrow {
  top: 50%;
  left: -11px;
  margin-top: -11px;
  border-right-color: rgba(0, 0, 0, .25);
  border-left-width: 0;
}
.popover.right > .arrow:after {
  bottom: -10px;
  left: 1px;
  content: " ";
  border-right-color: #fff;
  border-left-width: 0;
}
.popover.bottom > .arrow {
  top: -11px;
  left: 50%;
  margin-left: -11px;
  border-top-width: 0;
  border-bottom-color: rgba(0, 0, 0, .25);
}
.popover.bottom > .arrow:after {
  top: 1px;
  margin-left: -10px;
  content: " ";
  border-top-width: 0;
  border-bottom-color: #fff;
}
.popover.left > .arrow {
  top: 50%;
  right: -11px;
  margin-top: -11px;
  border-right-width: 0;
  border-left-color: rgba(0, 0, 0, .25);
}
.popover.left > .arrow:after {
  right: 1px;
  bottom: -10px;
  content: " ";
  border-right-width: 0;
  border-left-color: #fff;
}
.carousel {
  position: relative;
}
.carousel-inner {
  position: relative;
  width: 100%;
  overflow: hidden;
}
.carousel-inner > .item {
  position: relative;
  display: none;
  -webkit-transition: .6s ease-in-out left;
       -o-transition: .6s ease-in-out left;
          transition: .6s ease-in-out left;
}
.carousel-inner > .item > img,
.carousel-inner > .item > a > img {
  line-height: 1;
}
@media all and (transform-3d), (-webkit-transform-3d) {
  .carousel-inner > .item {
    -webkit-transition: -webkit-transform .6s ease-in-out;
         -o-transition:      -o-transform .6s ease-in-out;
            transition:         transform .6s ease-in-out;

    -webkit-backface-visibility: hidden;
            backface-visibility: hidden;
    -webkit-perspective: 1000;
            perspective: 1000;
  }
  .carousel-inner > .item.next,
  .carousel-inner > .item.active.right {
    left: 0;
    -webkit-transform: translate3d(100%, 0, 0);
            transform: translate3d(100%, 0, 0);
  }
  .carousel-inner > .item.prev,
  .carousel-inner > .item.active.left {
    left: 0;
    -webkit-transform: translate3d(-100%, 0, 0);
            transform: translate3d(-100%, 0, 0);
  }
  .carousel-inner > .item.next.left,
  .carousel-inner > .item.prev.right,
  .carousel-inner > .item.active {
    left: 0;
    -webkit-transform: translate3d(0, 0, 0);
            transform: translate3d(0, 0, 0);
  }
}
.carousel-inner > .active,
.carousel-inner > .next,
.carousel-inner > .prev {
  display: block;
}
.carousel-inner > .active {
  left: 0;
}
.carousel-inner > .next,
.carousel-inner > .prev {
  position: absolute;
  top: 0;
  width: 100%;
}
.carousel-inner > .next {
  left: 100%;
}
.carousel-inner > .prev {
  left: -100%;
}
.carousel-inner > .next.left,
.carousel-inner > .prev.right {
  left: 0;
}
.carousel-inner > .active.left {
  left: -100%;
}
.carousel-inner > .active.right {
  left: 100%;
}
.carousel-control {
  position: absolute;
  top: 0;
  bottom: 0;
  left: 0;
  width: 15%;
  font-size: 20px;
  color: #fff;
  text-align: center;
  text-shadow: 0 1px 2px rgba(0, 0, 0, .6);
  opacity: .5;
}
.carousel-control.left {
  background-image: -webkit-linear-gradient(left, rgba(0, 0, 0, .5) 0%, rgba(0, 0, 0, .0001) 100%);
  background-image:      -o-linear-gradient(left, rgba(0, 0, 0, .5) 0%, rgba(0, 0, 0, .0001) 100%);
  background-image: -webkit-gradient(linear, left top, right top, from(rgba(0, 0, 0, .5)), to(rgba(0, 0, 0, .0001)));
  background-image:         linear-gradient(to right, rgba(0, 0, 0, .5) 0%, rgba(0, 0, 0, .0001) 100%);
  filter: progid:DXImageTransform.Microsoft.gradient(startColorstr='#80000000', endColorstr='#00000000', GradientType=1);
  background-repeat: repeat-x;
}
.carousel-control.right {
  right: 0;
  left: auto;
  background-image: -webkit-linear-gradient(left, rgba(0, 0, 0, .0001) 0%, rgba(0, 0, 0, .5) 100%);
  background-image:      -o-linear-gradient(left, rgba(0, 0, 0, .0001) 0%, rgba(0, 0, 0, .5) 100%);
  background-image: -webkit-gradient(linear, left top, right top, from(rgba(0, 0, 0, .0001)), to(rgba(0, 0, 0, .5)));
  background-image:         linear-gradient(to right, rgba(0, 0, 0, .0001) 0%, rgba(0, 0, 0, .5) 100%);
  filter: progid:DXImageTransform.Microsoft.gradient(startColorstr='#00000000', endColorstr='#80000000', GradientType=1);
  background-repeat: repeat-x;
}
.carousel-control:hover,
.carousel-control:focus {
  color: #fff;
  text-decoration: none;
  outline: 0;
  opacity: .9;
}
.carousel-control .icon-prev,
.carousel-control .icon-next {
  position: absolute;
  top: 50%;
  z-index: 5;
  display: inline-block;
  width: 20px;
  height: 20px;
  margin-top: -10px;
  font-family: serif;
}
.carousel-control .icon-prev {
  left: 50%;
  margin-left: -10px;
}
.carousel-control .icon-next {
  right: 50%;
  margin-right: -10px;
}
.carousel-control .icon-prev:before {
  content: '\2039';
}
.carousel-control .icon-next:before {
  content: '\203a';
}
.carousel-indicators {
  position: absolute;
  bottom: 10px;
  left: 50%;
  z-index: 15;
  width: 60%;
  padding-left: 0;
  margin-left: -30%;
  text-align: center;
  list-style: none;
}
.carousel-indicators li {
  display: inline-block;
  width: 10px;
  height: 10px;
  margin: 1px;
  text-indent: -999px;
  cursor: pointer;
  background-color: rgba(0, 0, 0, 0);
  border: 1px solid #fff;
  border-radius: 10px;
}
.carousel-indicators .active {
  width: 12px;
  height: 12px;
  margin: 0;
  background-color: #fff;
}
.carousel-caption {
  position: absolute;
  right: 15%;
  bottom: 20px;
  left: 15%;
  z-index: 10;
  padding-top: 20px;
  padding-bottom: 20px;
  color: #fff;
  text-align: center;
  text-shadow: 0 1px 2px rgba(0, 0, 0, .6);
}
.carousel-caption .btn {
  text-shadow: none;
}
@media screen and (min-width: 48em) {
  .carousel-control .icon-prev,
  .carousel-control .icon-next {
    width: 30px;
    height: 30px;
    margin-top: -15px;
    font-size: 30px;
  }
  .carousel-control .icon-prev {
    margin-left: -15px;
  }
  .carousel-control .icon-next {
    margin-right: -15px;
  }
  .carousel-caption {
    right: 20%;
    left: 20%;
    padding-bottom: 30px;
  }
  .carousel-indicators {
    bottom: 20px;
  }
}
.clearfix:before,
.clearfix:after,
.dl-horizontal dd:before,
.dl-horizontal dd:after,
.container:before,
.container:after,
.container-fluid:before,
.container-fluid:after,
.row:before,
.row:after,
.form-horizontal .form-group:before,
.form-horizontal .form-group:after,
.btn-toolbar:before,
.btn-toolbar:after,
.btn-group-vertical > .btn-group:before,
.btn-group-vertical > .btn-group:after,
.nav:before,
.nav:after,
.navbar:before,
.navbar:after,
.navbar-header:before,
.navbar-header:after,
.navbar-collapse:before,
.navbar-collapse:after,
.pager:before,
.pager:after,
.modal-footer:before,
.modal-footer:after {
  display: table;
  content: " ";
}
.clearfix:after,
.dl-horizontal dd:after,
.container:after,
.container-fluid:after,
.row:after,
.form-horizontal .form-group:after,
.btn-toolbar:after,
.btn-group-vertical > .btn-group:after,
.nav:after,
.navbar:after,
.navbar-header:after,
.navbar-collapse:after,
.pager:after,
.modal-footer:after {
  clear: both;
}
.center-block {
  display: block;
  margin-right: auto;
  margin-left: auto;
}
.pull-right {
  float: right !important;
}
.pull-left {
  float: left !important;
}
.inverse {
  color: #eceeef;
  background-color: #373a3c;
}
.p-a {
  padding: 1rem;
}
.p-h {
  padding-right: 1rem;
  padding-left: 1rem;
}
.p-v {
  padding-top: 1rem;
  padding-bottom: 1rem;
}
.pos-f-t {
  position: fixed;
  top: 0;
  right: 0;
  left: 0;
  z-index: 1030;
}
.show {
  display: block !important;
}
.invisible {
  visibility: hidden;
}
.text-hide {
  font: 0/0 a;
  color: transparent;
  text-shadow: none;
  background-color: transparent;
  border: 0;
}
.hidden {
  display: none !important;
  visibility: hidden !important;
}
.affix {
  position: fixed;
}
@-ms-viewport {
  width: device-width;
}
.visible-xs-block,
.visible-xs-inline,
.visible-xs-inline-block,
.visible-sm-block,
.visible-sm-inline,
.visible-sm-inline-block,
.visible-md-block,
.visible-md-inline,
.visible-md-inline-block,
.visible-lg-block,
.visible-lg-inline,
.visible-lg-inline-block {
  display: none !important;
}
@media (max-width: 47.9em) {
  .visible-xs-block {
    display: block !important;
  }
}
@media (max-width: 47.9em) {
  .visible-xs-inline {
    display: inline !important;
  }
}
@media (max-width: 47.9em) {
  .visible-xs-inline-block {
    display: inline-block !important;
  }
}
@media (min-width: 48em) and (max-width: 61.9em) {
  .visible-sm-block {
    display: block !important;
  }
}
@media (min-width: 48em) and (max-width: 61.9em) {
  .visible-sm-inline {
    display: inline !important;
  }
}
@media (min-width: 48em) and (max-width: 61.9em) {
  .visible-sm-inline-block {
    display: inline-block !important;
  }
}
@media (min-width: 62em) and (max-width: 74.9em) {
  .visible-md-block {
    display: block !important;
  }
}
@media (min-width: 62em) and (max-width: 74.9em) {
  .visible-md-inline {
    display: inline !important;
  }
}
@media (min-width: 62em) and (max-width: 74.9em) {
  .visible-md-inline-block {
    display: inline-block !important;
  }
}
@media (min-width: 75em) {
  .visible-lg-block {
    display: block !important;
  }
}
@media (min-width: 75em) {
  .visible-lg-inline {
    display: inline !important;
  }
}
@media (min-width: 75em) {
  .visible-lg-inline-block {
    display: inline-block !important;
  }
}
@media (min-width: 48em) and (max-width: 61.9em) {
  .hidden-sm {
    display: none !important;
  }
}
@media (min-width: 62em) and (max-width: 74.9em) {
  .hidden-md {
    display: none !important;
  }
}
@media (min-width: 75em) {
  .hidden-lg {
    display: none !important;
  }
}
.visible-print-block {
  display: none !important;
}
@media print {
  .visible-print-block {
    display: block !important;
  }
}
.visible-print-inline {
  display: none !important;
}
@media print {
  .visible-print-inline {
    display: inline !important;
  }
}
.visible-print-inline-block {
  display: none !important;
}
@media print {
  .visible-print-inline-block {
    display: inline-block !important;
  }
}
@media print {
  .hidden-print {
    display: none !important;
  }
}
/*# sourceMappingURL=bootstrap.css.map */<|MERGE_RESOLUTION|>--- conflicted
+++ resolved
@@ -2933,13 +2933,8 @@
 [data-toggle="buttons"] > .btn input[type="checkbox"],
 [data-toggle="buttons"] > .btn-group > .btn input[type="checkbox"] {
   position: absolute;
-<<<<<<< HEAD
-  z-index: -1;
-  opacity: 0;
-=======
   clip: rect(0, 0, 0, 0);
   pointer-events: none;
->>>>>>> c5c67d0f
 }
 .input-group {
   position: relative;
@@ -3667,7 +3662,7 @@
 }
 .navbar-inverse .navbar-brand > a,
 .navbar-inverse .nav-pills > .nav-item > .nav-link {
-  color: #818a91;
+  color: #aab0b5;
 }
 .navbar-inverse .navbar-brand > a:hover,
 .navbar-inverse .nav-pills > .nav-item > .nav-link:hover,
@@ -3686,11 +3681,7 @@
   background-color: #1f2021;
 }
 .navbar-inverse .navbar-brand {
-<<<<<<< HEAD
-  color: #818a91;
-=======
-  color: #9d9d9d;
->>>>>>> c5c67d0f
+  color: #aab0b5;
 }
 .navbar-inverse .navbar-brand:hover,
 .navbar-inverse .navbar-brand:focus {
@@ -3698,17 +3689,10 @@
   background-color: transparent;
 }
 .navbar-inverse .navbar-text {
-<<<<<<< HEAD
   color: #a2a8ae;
 }
 .navbar-inverse .navbar-nav > li > a {
-  color: #818a91;
-=======
-  color: #9d9d9d;
-}
-.navbar-inverse .navbar-nav > li > a {
-  color: #9d9d9d;
->>>>>>> c5c67d0f
+  color: #aab0b5;
 }
 .navbar-inverse .navbar-nav > li > a:hover,
 .navbar-inverse .navbar-nav > li > a:focus {
@@ -3755,11 +3739,7 @@
     background-color: #1f2021;
   }
   .navbar-inverse .navbar-nav .open .dropdown-menu > li > a {
-<<<<<<< HEAD
-    color: #818a91;
-=======
-    color: #9d9d9d;
->>>>>>> c5c67d0f
+    color: #aab0b5;
   }
   .navbar-inverse .navbar-nav .open .dropdown-menu > li > a:hover,
   .navbar-inverse .navbar-nav .open .dropdown-menu > li > a:focus {
@@ -3780,21 +3760,13 @@
   }
 }
 .navbar-inverse .navbar-link {
-<<<<<<< HEAD
-  color: #818a91;
-=======
-  color: #9d9d9d;
->>>>>>> c5c67d0f
+  color: #aab0b5;
 }
 .navbar-inverse .navbar-link:hover {
   color: #fff;
 }
 .navbar-inverse .btn-link {
-<<<<<<< HEAD
-  color: #818a91;
-=======
-  color: #9d9d9d;
->>>>>>> c5c67d0f
+  color: #aab0b5;
 }
 .navbar-inverse .btn-link:hover,
 .navbar-inverse .btn-link:focus {
@@ -4195,13 +4167,8 @@
   margin-left: 3px;
 }
 .jumbotron {
-<<<<<<< HEAD
-  padding: 2rem;
+  padding: 2rem 1rem;
   margin-bottom: 2rem;
-=======
-  padding: 30px 15px;
-  margin-bottom: 30px;
->>>>>>> c5c67d0f
   color: inherit;
   background-color: #eceeef;
 }
@@ -4212,26 +4179,16 @@
 .jumbotron > hr {
   border-top-color: #d0d5d8;
 }
-<<<<<<< HEAD
-.container .jumbotron {
-  border-radius: .3rem;
-=======
 .container .jumbotron,
 .container-fluid .jumbotron {
-  border-radius: 6px;
->>>>>>> c5c67d0f
+  border-radius: .3rem;
 }
 .jumbotron .container {
   max-width: 100%;
 }
 @media screen and (min-width: 48em) {
   .jumbotron {
-<<<<<<< HEAD
-    padding-top: 3.2rem;
-    padding-bottom: 3.2rem;
-=======
-    padding: 48px 0;
->>>>>>> c5c67d0f
+    padding: 3.2rem 0;
   }
   .container .jumbotron {
     padding-right: 4rem;
@@ -4242,35 +4199,6 @@
     font-size: 4.5rem;
   }
 }
-<<<<<<< HEAD
-=======
-.thumbnail {
-  display: block;
-  padding: 4px;
-  margin-bottom: 20px;
-  line-height: 1.42857143;
-  background-color: #fff;
-  border: 1px solid #ddd;
-  border-radius: 4px;
-  -webkit-transition: border .2s ease-in-out;
-       -o-transition: border .2s ease-in-out;
-          transition: border .2s ease-in-out;
-}
-.thumbnail > img,
-.thumbnail a > img {
-  margin-right: auto;
-  margin-left: auto;
-}
-a.thumbnail:hover,
-a.thumbnail:focus,
-a.thumbnail.active {
-  border-color: #428bca;
-}
-.thumbnail .caption {
-  padding: 9px;
-  color: #333;
-}
->>>>>>> c5c67d0f
 .alert {
   padding: 15px;
   margin-bottom: 24px;
@@ -4739,343 +4667,6 @@
   margin-bottom: 0;
   line-height: 1.3;
 }
-<<<<<<< HEAD
-=======
-.panel {
-  margin-bottom: 20px;
-  background-color: #fff;
-  border: 1px solid transparent;
-  border-radius: 4px;
-  -webkit-box-shadow: 0 1px 1px rgba(0, 0, 0, .05);
-          box-shadow: 0 1px 1px rgba(0, 0, 0, .05);
-}
-.panel-body {
-  padding: 15px;
-}
-.panel-heading {
-  padding: 10px 15px;
-  border-bottom: 1px solid transparent;
-  border-top-left-radius: 3px;
-  border-top-right-radius: 3px;
-}
-.panel-heading > .dropdown .dropdown-toggle {
-  color: inherit;
-}
-.panel-title {
-  margin-top: 0;
-  margin-bottom: 0;
-  font-size: 16px;
-  color: inherit;
-}
-.panel-title > a {
-  color: inherit;
-}
-.panel-footer {
-  padding: 10px 15px;
-  background-color: #f5f5f5;
-  border-top: 1px solid #ddd;
-  border-bottom-right-radius: 3px;
-  border-bottom-left-radius: 3px;
-}
-.panel > .list-group,
-.panel > .panel-collapse > .list-group {
-  margin-bottom: 0;
-}
-.panel > .list-group .list-group-item,
-.panel > .panel-collapse > .list-group .list-group-item {
-  border-width: 1px 0;
-  border-radius: 0;
-}
-.panel > .list-group:first-child .list-group-item:first-child,
-.panel > .panel-collapse > .list-group:first-child .list-group-item:first-child {
-  border-top: 0;
-  border-top-left-radius: 3px;
-  border-top-right-radius: 3px;
-}
-.panel > .list-group:last-child .list-group-item:last-child,
-.panel > .panel-collapse > .list-group:last-child .list-group-item:last-child {
-  border-bottom: 0;
-  border-bottom-right-radius: 3px;
-  border-bottom-left-radius: 3px;
-}
-.panel-heading + .list-group .list-group-item:first-child {
-  border-top-width: 0;
-}
-.list-group + .panel-footer {
-  border-top-width: 0;
-}
-.panel > .table,
-.panel > .table-responsive > .table,
-.panel > .panel-collapse > .table {
-  margin-bottom: 0;
-}
-.panel > .table caption,
-.panel > .table-responsive > .table caption,
-.panel > .panel-collapse > .table caption {
-  padding-right: 15px;
-  padding-left: 15px;
-}
-.panel > .table:first-child,
-.panel > .table-responsive:first-child > .table:first-child {
-  border-top-left-radius: 3px;
-  border-top-right-radius: 3px;
-}
-.panel > .table:first-child > thead:first-child > tr:first-child,
-.panel > .table-responsive:first-child > .table:first-child > thead:first-child > tr:first-child,
-.panel > .table:first-child > tbody:first-child > tr:first-child,
-.panel > .table-responsive:first-child > .table:first-child > tbody:first-child > tr:first-child {
-  border-top-left-radius: 3px;
-  border-top-right-radius: 3px;
-}
-.panel > .table:first-child > thead:first-child > tr:first-child td:first-child,
-.panel > .table-responsive:first-child > .table:first-child > thead:first-child > tr:first-child td:first-child,
-.panel > .table:first-child > tbody:first-child > tr:first-child td:first-child,
-.panel > .table-responsive:first-child > .table:first-child > tbody:first-child > tr:first-child td:first-child,
-.panel > .table:first-child > thead:first-child > tr:first-child th:first-child,
-.panel > .table-responsive:first-child > .table:first-child > thead:first-child > tr:first-child th:first-child,
-.panel > .table:first-child > tbody:first-child > tr:first-child th:first-child,
-.panel > .table-responsive:first-child > .table:first-child > tbody:first-child > tr:first-child th:first-child {
-  border-top-left-radius: 3px;
-}
-.panel > .table:first-child > thead:first-child > tr:first-child td:last-child,
-.panel > .table-responsive:first-child > .table:first-child > thead:first-child > tr:first-child td:last-child,
-.panel > .table:first-child > tbody:first-child > tr:first-child td:last-child,
-.panel > .table-responsive:first-child > .table:first-child > tbody:first-child > tr:first-child td:last-child,
-.panel > .table:first-child > thead:first-child > tr:first-child th:last-child,
-.panel > .table-responsive:first-child > .table:first-child > thead:first-child > tr:first-child th:last-child,
-.panel > .table:first-child > tbody:first-child > tr:first-child th:last-child,
-.panel > .table-responsive:first-child > .table:first-child > tbody:first-child > tr:first-child th:last-child {
-  border-top-right-radius: 3px;
-}
-.panel > .table:last-child,
-.panel > .table-responsive:last-child > .table:last-child {
-  border-bottom-right-radius: 3px;
-  border-bottom-left-radius: 3px;
-}
-.panel > .table:last-child > tbody:last-child > tr:last-child,
-.panel > .table-responsive:last-child > .table:last-child > tbody:last-child > tr:last-child,
-.panel > .table:last-child > tfoot:last-child > tr:last-child,
-.panel > .table-responsive:last-child > .table:last-child > tfoot:last-child > tr:last-child {
-  border-bottom-right-radius: 3px;
-  border-bottom-left-radius: 3px;
-}
-.panel > .table:last-child > tbody:last-child > tr:last-child td:first-child,
-.panel > .table-responsive:last-child > .table:last-child > tbody:last-child > tr:last-child td:first-child,
-.panel > .table:last-child > tfoot:last-child > tr:last-child td:first-child,
-.panel > .table-responsive:last-child > .table:last-child > tfoot:last-child > tr:last-child td:first-child,
-.panel > .table:last-child > tbody:last-child > tr:last-child th:first-child,
-.panel > .table-responsive:last-child > .table:last-child > tbody:last-child > tr:last-child th:first-child,
-.panel > .table:last-child > tfoot:last-child > tr:last-child th:first-child,
-.panel > .table-responsive:last-child > .table:last-child > tfoot:last-child > tr:last-child th:first-child {
-  border-bottom-left-radius: 3px;
-}
-.panel > .table:last-child > tbody:last-child > tr:last-child td:last-child,
-.panel > .table-responsive:last-child > .table:last-child > tbody:last-child > tr:last-child td:last-child,
-.panel > .table:last-child > tfoot:last-child > tr:last-child td:last-child,
-.panel > .table-responsive:last-child > .table:last-child > tfoot:last-child > tr:last-child td:last-child,
-.panel > .table:last-child > tbody:last-child > tr:last-child th:last-child,
-.panel > .table-responsive:last-child > .table:last-child > tbody:last-child > tr:last-child th:last-child,
-.panel > .table:last-child > tfoot:last-child > tr:last-child th:last-child,
-.panel > .table-responsive:last-child > .table:last-child > tfoot:last-child > tr:last-child th:last-child {
-  border-bottom-right-radius: 3px;
-}
-.panel > .panel-body + .table,
-.panel > .panel-body + .table-responsive,
-.panel > .table + .panel-body,
-.panel > .table-responsive + .panel-body {
-  border-top: 1px solid #ddd;
-}
-.panel > .table > tbody:first-child > tr:first-child th,
-.panel > .table > tbody:first-child > tr:first-child td {
-  border-top: 0;
-}
-.panel > .table-bordered,
-.panel > .table-responsive > .table-bordered {
-  border: 0;
-}
-.panel > .table-bordered > thead > tr > th:first-child,
-.panel > .table-responsive > .table-bordered > thead > tr > th:first-child,
-.panel > .table-bordered > tbody > tr > th:first-child,
-.panel > .table-responsive > .table-bordered > tbody > tr > th:first-child,
-.panel > .table-bordered > tfoot > tr > th:first-child,
-.panel > .table-responsive > .table-bordered > tfoot > tr > th:first-child,
-.panel > .table-bordered > thead > tr > td:first-child,
-.panel > .table-responsive > .table-bordered > thead > tr > td:first-child,
-.panel > .table-bordered > tbody > tr > td:first-child,
-.panel > .table-responsive > .table-bordered > tbody > tr > td:first-child,
-.panel > .table-bordered > tfoot > tr > td:first-child,
-.panel > .table-responsive > .table-bordered > tfoot > tr > td:first-child {
-  border-left: 0;
-}
-.panel > .table-bordered > thead > tr > th:last-child,
-.panel > .table-responsive > .table-bordered > thead > tr > th:last-child,
-.panel > .table-bordered > tbody > tr > th:last-child,
-.panel > .table-responsive > .table-bordered > tbody > tr > th:last-child,
-.panel > .table-bordered > tfoot > tr > th:last-child,
-.panel > .table-responsive > .table-bordered > tfoot > tr > th:last-child,
-.panel > .table-bordered > thead > tr > td:last-child,
-.panel > .table-responsive > .table-bordered > thead > tr > td:last-child,
-.panel > .table-bordered > tbody > tr > td:last-child,
-.panel > .table-responsive > .table-bordered > tbody > tr > td:last-child,
-.panel > .table-bordered > tfoot > tr > td:last-child,
-.panel > .table-responsive > .table-bordered > tfoot > tr > td:last-child {
-  border-right: 0;
-}
-.panel > .table-bordered > thead > tr:first-child > td,
-.panel > .table-responsive > .table-bordered > thead > tr:first-child > td,
-.panel > .table-bordered > tbody > tr:first-child > td,
-.panel > .table-responsive > .table-bordered > tbody > tr:first-child > td,
-.panel > .table-bordered > thead > tr:first-child > th,
-.panel > .table-responsive > .table-bordered > thead > tr:first-child > th,
-.panel > .table-bordered > tbody > tr:first-child > th,
-.panel > .table-responsive > .table-bordered > tbody > tr:first-child > th {
-  border-bottom: 0;
-}
-.panel > .table-bordered > tbody > tr:last-child > td,
-.panel > .table-responsive > .table-bordered > tbody > tr:last-child > td,
-.panel > .table-bordered > tfoot > tr:last-child > td,
-.panel > .table-responsive > .table-bordered > tfoot > tr:last-child > td,
-.panel > .table-bordered > tbody > tr:last-child > th,
-.panel > .table-responsive > .table-bordered > tbody > tr:last-child > th,
-.panel > .table-bordered > tfoot > tr:last-child > th,
-.panel > .table-responsive > .table-bordered > tfoot > tr:last-child > th {
-  border-bottom: 0;
-}
-.panel > .table-responsive {
-  margin-bottom: 0;
-  border: 0;
-}
-.panel-group {
-  margin-bottom: 20px;
-}
-.panel-group .panel {
-  margin-bottom: 0;
-  border-radius: 4px;
-}
-.panel-group .panel + .panel {
-  margin-top: 5px;
-}
-.panel-group .panel-heading {
-  border-bottom: 0;
-}
-.panel-group .panel-heading + .panel-collapse > .panel-body {
-  border-top: 1px solid #ddd;
-}
-.panel-group .panel-footer {
-  border-top: 0;
-}
-.panel-group .panel-footer + .panel-collapse .panel-body {
-  border-bottom: 1px solid #ddd;
-}
-.panel-default {
-  border-color: #ddd;
-}
-.panel-default > .panel-heading {
-  color: #333;
-  background-color: #f5f5f5;
-  border-color: #ddd;
-}
-.panel-default > .panel-heading + .panel-collapse > .panel-body {
-  border-top-color: #ddd;
-}
-.panel-default > .panel-heading .badge {
-  color: #f5f5f5;
-  background-color: #333;
-}
-.panel-default > .panel-footer + .panel-collapse > .panel-body {
-  border-bottom-color: #ddd;
-}
-.panel-primary {
-  border-color: #428bca;
-}
-.panel-primary > .panel-heading {
-  color: #fff;
-  background-color: #428bca;
-  border-color: #428bca;
-}
-.panel-primary > .panel-heading + .panel-collapse > .panel-body {
-  border-top-color: #428bca;
-}
-.panel-primary > .panel-heading .badge {
-  color: #428bca;
-  background-color: #fff;
-}
-.panel-primary > .panel-footer + .panel-collapse > .panel-body {
-  border-bottom-color: #428bca;
-}
-.panel-success {
-  border-color: #d6e9c6;
-}
-.panel-success > .panel-heading {
-  color: #3c763d;
-  background-color: #dff0d8;
-  border-color: #d6e9c6;
-}
-.panel-success > .panel-heading + .panel-collapse > .panel-body {
-  border-top-color: #d6e9c6;
-}
-.panel-success > .panel-heading .badge {
-  color: #dff0d8;
-  background-color: #3c763d;
-}
-.panel-success > .panel-footer + .panel-collapse > .panel-body {
-  border-bottom-color: #d6e9c6;
-}
-.panel-info {
-  border-color: #bce8f1;
-}
-.panel-info > .panel-heading {
-  color: #31708f;
-  background-color: #d9edf7;
-  border-color: #bce8f1;
-}
-.panel-info > .panel-heading + .panel-collapse > .panel-body {
-  border-top-color: #bce8f1;
-}
-.panel-info > .panel-heading .badge {
-  color: #d9edf7;
-  background-color: #31708f;
-}
-.panel-info > .panel-footer + .panel-collapse > .panel-body {
-  border-bottom-color: #bce8f1;
-}
-.panel-warning {
-  border-color: #faebcc;
-}
-.panel-warning > .panel-heading {
-  color: #8a6d3b;
-  background-color: #fcf8e3;
-  border-color: #faebcc;
-}
-.panel-warning > .panel-heading + .panel-collapse > .panel-body {
-  border-top-color: #faebcc;
-}
-.panel-warning > .panel-heading .badge {
-  color: #fcf8e3;
-  background-color: #8a6d3b;
-}
-.panel-warning > .panel-footer + .panel-collapse > .panel-body {
-  border-bottom-color: #faebcc;
-}
-.panel-danger {
-  border-color: #ebccd1;
-}
-.panel-danger > .panel-heading {
-  color: #a94442;
-  background-color: #f2dede;
-  border-color: #ebccd1;
-}
-.panel-danger > .panel-heading + .panel-collapse > .panel-body {
-  border-top-color: #ebccd1;
-}
-.panel-danger > .panel-heading .badge {
-  color: #f2dede;
-  background-color: #a94442;
-}
-.panel-danger > .panel-footer + .panel-collapse > .panel-body {
-  border-bottom-color: #ebccd1;
-}
->>>>>>> c5c67d0f
 .embed-responsive {
   position: relative;
   display: block;
@@ -5346,9 +4937,9 @@
   display: none;
   max-width: 276px;
   padding: 1px;
-  font-size: 14px;
+  font-size: 1rem;
   font-weight: normal;
-  line-height: 1.42857143;
+  line-height: 1.5;
   text-align: left;
   white-space: normal;
   background-color: #fff;
@@ -5374,13 +4965,7 @@
 .popover-title {
   padding: 8px 14px;
   margin: 0;
-<<<<<<< HEAD
   font-size: 1rem;
-  font-weight: normal;
-  line-height: 18px;
-=======
-  font-size: 14px;
->>>>>>> c5c67d0f
   background-color: #f7f7f7;
   border-bottom: 1px solid #ebebeb;
   border-radius: -.7rem -.7rem 0 0;
