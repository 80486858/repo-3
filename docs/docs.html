--- conflicted
+++ resolved
@@ -19,27 +19,6 @@
       <h1>Getting started</h1>
     </div>
     <p class="lead">There are a few easy ways to quickly get started with Bootstrap, each one appealing to a different skill level and use case. Read through to see what suits your particular needs.</p>
-<<<<<<< HEAD
-    <div class="row">
-      <div class="col col-lg-6">
-        <h3>Compiled CSS and JS</h3>
-        <p><strong>The fastest way to get started:</strong> get the compiled and minified versions of our CSS, JavaScript, and fonts. No documentation or original source files are included.</p>
-        <p><a class="btn btn-large btn-primary" href="assets/bootstrap.zip" onclick="_gaq.push(['_trackEvent', 'Getting started', 'Download', 'Download compiled']);">Download Bootstrap</a></p>
-      </div>
-      <div class="col col-lg-6">
-        <h3>Latest source code</h3>
-        <p>Get the original files for all CSS and JavaScript, along with a local copy of the docs by downloading the latest version directly from GitHub.</p>
-        <p><a class="btn btn-large" href="https://github.com/twitter/bootstrap/zipball/master" onclick="_gaq.push(['_trackEvent', 'Getting started', 'Download', 'Download source']);">Download Bootstrap source</a></p>
-      </div>
-      <div class="col col-lg-6">
-        <h3>Clone or fork via GitHub</h3>
-        <p>Clone the entire project or fork your own version of Bootstrap to make it your own by visiting us on GitHub.</p>
-        <p><a class="btn btn-large" href="https://github.com/twitter/bootstrap/" onclick="_gaq.push(['_trackEvent', 'Getting started', 'Download', 'GitHub project']);">GitHub repository</a></p>
-      </div>
-      <div class="col col-lg-6">
-        <h3>Bower</h3>
-        <p>Install and manage the original files for all CSS and JavaScript, along with a local copy of the docs, using <a href="http://twitter.github.com/bower">Bower</a>.</p>
-=======
 
     <h3>Download compiled CSS and JS</h3>
     <p class="lead">The fastest way to get started is to get the compiled and minified versions of our CSS, JavaScript, and fonts. No documentation or original source files are included.</p>
@@ -61,8 +40,7 @@
         Install with <a href="http://twitter.github.com/bower">Bower</a>
       </h4>
       <p>Install and manage the original files for all CSS and JavaScript, along with a local copy of the docs, using <a href="http://twitter.github.com/bower">Bower</a>.</p>
->>>>>>> aa146582
-        {% highlight bash %}$ bower install bootstrap{% endhighlight %}
+      {% highlight bash %}$ bower install bootstrap{% endhighlight %}
     </div>
 
     <hr>
@@ -71,10 +49,10 @@
     <p>The folks over at <a href="https://www.netdna.com/">NetDNA</a> have graciously provided CDN support for Bootstrap's CSS and JavaScript. To use, swap your local instances for the <a href="http://www.bootstrapcdn.com/">Bootstrap CDN</a> links listed below.</p>
 {% highlight html linenos %}
 <!-- Latest compiled and minified CSS -->
-<link href="//netdna.bootstrapcdn.com/bootstrap/head/css/bootstrap.min.css">
+<link href="//netdna.bootstrapcdn.com/bootstrap/3.0.0/css/bootstrap.min.css">
 
 <!-- Latest compiled and minified JavaScript -->
-<script src="//netdna.bootstrapcdn.com/bootstrap/head/js/bootstrap.min.js"></script>
+<script src="//netdna.bootstrapcdn.com/bootstrap/3.0.0/js/bootstrap.min.js"></script>
 {% endhighlight %}
   </div>
 
