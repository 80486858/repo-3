--- conflicted
+++ resolved
@@ -179,17 +179,16 @@
 func (r *queryResolver) DirectiveUnimplemented(ctx context.Context) (*string, error) {
 	panic("not implemented")
 }
-<<<<<<< HEAD
+func (r *queryResolver) EmbeddedCase1(ctx context.Context) (*EmbeddedCase1, error) {
+	panic("not implemented")
+}
+func (r *queryResolver) EmbeddedCase2(ctx context.Context) (*EmbeddedCase2, error) {
+	panic("not implemented")
+}
+func (r *queryResolver) EmbeddedCase3(ctx context.Context) (*EmbeddedCase3, error) {
+	panic("not implemented")
+}
 func (r *queryResolver) EnumInInput(ctx context.Context, input *InputWithEnumValue) (EnumTest, error) {
-=======
-func (r *queryResolver) EmbeddedCase1(ctx context.Context) (*EmbeddedCase1, error) {
-	panic("not implemented")
-}
-func (r *queryResolver) EmbeddedCase2(ctx context.Context) (*EmbeddedCase2, error) {
-	panic("not implemented")
-}
-func (r *queryResolver) EmbeddedCase3(ctx context.Context) (*EmbeddedCase3, error) {
->>>>>>> 9cfd817e
 	panic("not implemented")
 }
 func (r *queryResolver) Shapes(ctx context.Context) ([]Shape, error) {
