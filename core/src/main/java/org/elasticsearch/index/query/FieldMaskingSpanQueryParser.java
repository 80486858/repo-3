--- conflicted
+++ resolved
@@ -19,21 +19,10 @@
 
 package org.elasticsearch.index.query;
 
-<<<<<<< HEAD
-import org.elasticsearch.common.Strings;
-import org.elasticsearch.common.inject.Inject;
-import org.elasticsearch.common.xcontent.XContentParser;
-=======
-import org.apache.lucene.search.Query;
-import org.apache.lucene.search.spans.FieldMaskingSpanQuery;
-import org.apache.lucene.search.spans.SpanQuery;
 import org.elasticsearch.common.ParsingException;
 import org.elasticsearch.common.Strings;
 import org.elasticsearch.common.inject.Inject;
 import org.elasticsearch.common.xcontent.XContentParser;
-import org.elasticsearch.index.mapper.MappedFieldType;
-
->>>>>>> c8d1f7aa
 import java.io.IOException;
 
 /**
@@ -47,11 +36,7 @@
     }
 
     @Override
-<<<<<<< HEAD
-    public FieldMaskingSpanQueryBuilder fromXContent(QueryParseContext parseContext) throws IOException, QueryParsingException {
-=======
-    public Query parse(QueryParseContext parseContext) throws IOException, ParsingException {
->>>>>>> c8d1f7aa
+    public FieldMaskingSpanQueryBuilder fromXContent(QueryParseContext parseContext) throws IOException {
         XContentParser parser = parseContext.parser();
 
         float boost = AbstractQueryBuilder.DEFAULT_BOOST;
@@ -67,15 +52,9 @@
                 currentFieldName = parser.currentName();
             } else if (token == XContentParser.Token.START_OBJECT) {
                 if ("query".equals(currentFieldName)) {
-<<<<<<< HEAD
                     QueryBuilder query = parseContext.parseInnerQueryBuilder();
                     if (!(query instanceof SpanQueryBuilder)) {
-                        throw new QueryParsingException(parseContext, "[field_masking_span] query must be of type span query");
-=======
-                    Query query = parseContext.parseInnerQuery();
-                    if (!(query instanceof SpanQuery)) {
-                        throw new ParsingException(parseContext, "[field_masking_span] query] must be of type span query");
->>>>>>> c8d1f7aa
+                        throw new ParsingException(parseContext, "[field_masking_span] query must be of type span query");
                     }
                     inner = (SpanQueryBuilder) query;
                 } else {
