--- conflicted
+++ resolved
@@ -29,19 +29,10 @@
 import org.elasticsearch.common.logging.ESLoggerFactory;
 import org.elasticsearch.common.xcontent.XContentBuilder;
 import org.elasticsearch.common.xcontent.XContentParser;
-<<<<<<< HEAD
 import org.elasticsearch.index.query.QueryShardException;
 import org.elasticsearch.script.*;
-=======
-import org.elasticsearch.index.query.QueryParsingException;
-import org.elasticsearch.script.ExecutableScript;
-import org.elasticsearch.script.Script;
->>>>>>> 821021f0
 import org.elasticsearch.script.Script.ScriptField;
-import org.elasticsearch.script.ScriptContext;
-import org.elasticsearch.script.ScriptParameterParser;
 import org.elasticsearch.script.ScriptParameterParser.ScriptParameterValue;
-import org.elasticsearch.script.ScriptService;
 import org.elasticsearch.search.aggregations.InternalAggregation;
 import org.elasticsearch.search.internal.SearchContext;
 
@@ -139,12 +130,8 @@
         }
 
         @Override
-<<<<<<< HEAD
-        public SignificanceHeuristic parse(XContentParser parser, ParseFieldMatcher parseFieldMatcher) throws IOException, QueryShardException {
-=======
         public SignificanceHeuristic parse(XContentParser parser, ParseFieldMatcher parseFieldMatcher, SearchContext context)
-                throws IOException, QueryParsingException {
->>>>>>> 821021f0
+                throws IOException, QueryShardException {
             String heuristicName = parser.currentName();
             Script script = null;
             XContentParser.Token token;
