--- conflicted
+++ resolved
@@ -78,12 +78,7 @@
   enabled: "Activé",
   disabled: "Désactivé",
   proxy: "Proxy",
-<<<<<<< HEAD
-  postwoman_official_proxy_hosting:
-    "Le proxy officiel de Postwoman est hébergé par Apollo Software.",
-=======
-  postwoman_official_proxy_hosting: "Le proxy officiel de Postwoman est hébergé par ApolloTV.",
->>>>>>> 679ef224
+  postwoman_official_proxy_hosting: "Le proxy officiel de Postwoman est hébergé par Apollo Software.",
   read_the: "Lire la",
   apollosw_privacy_policy: "politique de confidentialité Apollo Software",
   contact_us: "Contactez nous",
