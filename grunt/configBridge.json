{
  "paths": {
    "docsJs": [
<<<<<<< HEAD
      "assets/js/vendor/holder.js",
      "assets/js/vendor/jekyll-search.js",
      "assets/js/vendor/ZeroClipboard.min.js",
      "assets/js/src/application.js"
=======
      "../assets/js/vendor/holder.js",
      "../assets/js/vendor/ZeroClipboard.min.js",
      "../assets/js/vendor/anchor.js",
      "../assets/js/src/application.js"
    ]
  },
  "config": {
    "autoprefixerBrowsers": [
      "Android 2.3",
      "Android >= 4",
      "Chrome >= 20",
      "Firefox >= 24",
      "Explorer >= 8",
      "iOS >= 6",
      "Opera >= 12",
      "Safari >= 6"
    ],
    "jqueryCheck": [
      "if (typeof jQuery === 'undefined') {",
      "  throw new Error('Bootstrap\\'s JavaScript requires jQuery')",
      "}\n"
    ],
    "jqueryVersionCheck": [
      "+function ($) {",
      "  'use strict';",
      "  var version = $.fn.jquery.split(' ')[0].split('.')",
      "  if ((version[0] < 2 && version[1] < 9) || (version[0] == 1 && version[1] == 9 && version[2] < 1)) {",
      "    throw new Error('Bootstrap\\'s JavaScript requires jQuery version 1.9.1 or higher')",
      "  }",
      "}(jQuery);\n\n"
>>>>>>> 1ba2630c
    ]
  }
}<|MERGE_RESOLUTION|>--- conflicted
+++ resolved
@@ -1,16 +1,12 @@
 {
   "paths": {
     "docsJs": [
-<<<<<<< HEAD
+
       "assets/js/vendor/holder.js",
       "assets/js/vendor/jekyll-search.js",
       "assets/js/vendor/ZeroClipboard.min.js",
+      "assets/js/vendor/anchor.js",
       "assets/js/src/application.js"
-=======
-      "../assets/js/vendor/holder.js",
-      "../assets/js/vendor/ZeroClipboard.min.js",
-      "../assets/js/vendor/anchor.js",
-      "../assets/js/src/application.js"
     ]
   },
   "config": {
@@ -37,7 +33,6 @@
       "    throw new Error('Bootstrap\\'s JavaScript requires jQuery version 1.9.1 or higher')",
       "  }",
       "}(jQuery);\n\n"
->>>>>>> 1ba2630c
     ]
   }
 }