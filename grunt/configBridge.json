{
  "paths": {
    "docsJs": [
<<<<<<< HEAD

      "assets/js/vendor/holder.js",
      "assets/js/vendor/jekyll-search.js",
      "assets/js/vendor/ZeroClipboard.min.js",
      "assets/js/vendor/anchor.js",
      "assets/js/src/application.js"
=======
      "../assets/js/vendor/holder.min.js",
      "../assets/js/vendor/ZeroClipboard.min.js",
      "../assets/js/vendor/anchor.js",
      "../assets/js/src/application.js"
>>>>>>> 1e646927
    ]
  },
  "config": {
    "autoprefixerBrowsers": [
      "Android 2.3",
      "Android >= 4",
      "Chrome >= 20",
      "Firefox >= 24",
      "Explorer >= 8",
      "iOS >= 6",
      "Opera >= 12",
      "Safari >= 6"
    ],
    "jqueryCheck": [
      "if (typeof jQuery === 'undefined') {",
      "  throw new Error('Bootstrap\\'s JavaScript requires jQuery')",
      "}\n"
    ],
    "jqueryVersionCheck": [
      "+function ($) {",
      "  'use strict';",
      "  var version = $.fn.jquery.split(' ')[0].split('.')",
      "  if ((version[0] < 2 && version[1] < 9) || (version[0] == 1 && version[1] == 9 && version[2] < 1)) {",
      "    throw new Error('Bootstrap\\'s JavaScript requires jQuery version 1.9.1 or higher')",
      "  }",
      "}(jQuery);\n\n"
    ]
  }
}<|MERGE_RESOLUTION|>--- conflicted
+++ resolved
@@ -1,19 +1,11 @@
 {
   "paths": {
     "docsJs": [
-<<<<<<< HEAD
-
-      "assets/js/vendor/holder.js",
+      "../assets/js/vendor/holder.min.js",
       "assets/js/vendor/jekyll-search.js",
-      "assets/js/vendor/ZeroClipboard.min.js",
-      "assets/js/vendor/anchor.js",
-      "assets/js/src/application.js"
-=======
-      "../assets/js/vendor/holder.min.js",
       "../assets/js/vendor/ZeroClipboard.min.js",
       "../assets/js/vendor/anchor.js",
       "../assets/js/src/application.js"
->>>>>>> 1e646927
     ]
   },
   "config": {
