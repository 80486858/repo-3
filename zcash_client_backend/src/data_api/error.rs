//! Types for wallet error handling.

use std::error;
use std::fmt::{self, Debug, Display};

use shardtree::error::ShardTreeError;
use zcash_primitives::{
    transaction::{
        builder,
        components::{
            amount::{Amount, BalanceError},
            sapling, transparent,
        },
    },
    zip32::AccountId,
};

use crate::data_api::wallet::input_selection::InputSelectorError;
use crate::data_api::PoolType;

#[cfg(feature = "transparent-inputs")]
use zcash_primitives::{legacy::TransparentAddress, zip32::DiversifierIndex};

use super::NoteId;

/// Errors that can occur as a consequence of wallet operations.
#[derive(Debug)]
pub enum Error<DataSourceError, CommitmentTreeError, SelectionError, FeeError> {
    /// An error occurred retrieving data from the underlying data source
    DataSource(DataSourceError),

    /// An error in computations involving the note commitment trees.
    CommitmentTree(ShardTreeError<CommitmentTreeError>),

    /// An error in note selection
    NoteSelection(SelectionError),

    /// No account could be found corresponding to a provided spending key.
    KeyNotRecognized,

    /// No account with the given identifier was found in the wallet.
    AccountNotFound(AccountId),

    /// Zcash amount computation encountered an overflow or underflow.
    BalanceError(BalanceError),

    /// Unable to create a new spend because the wallet balance is not sufficient.
    InsufficientFunds { available: Amount, required: Amount },

    /// The wallet must first perform a scan of the blockchain before other
    /// operations can be performed.
    ScanRequired,

    /// An error occurred building a new transaction.
    Builder(builder::Error<FeeError>),

    /// It is forbidden to provide a memo when constructing a transparent output.
    MemoForbidden,

    /// Attempted to create a spend to an unsupported pool type (currently, Orchard).
    UnsupportedPoolType(PoolType),

    /// A note being spent does not correspond to either the internal or external
    /// full viewing key for an account.
    NoteMismatch(NoteId),

    #[cfg(feature = "transparent-inputs")]
    AddressNotRecognized(TransparentAddress),

    #[cfg(feature = "transparent-inputs")]
    ChildIndexOutOfRange(DiversifierIndex),
}

impl<DE, CE, SE, FE> fmt::Display for Error<DE, CE, SE, FE>
where
    DE: fmt::Display,
    CE: fmt::Display,
    SE: fmt::Display,
    FE: fmt::Display,
{
    fn fmt(&self, f: &mut fmt::Formatter) -> fmt::Result {
        match &self {
            Error::DataSource(e) => {
                write!(
                    f,
                    "The underlying datasource produced the following error: {}",
                    e
                )
            }
            Error::CommitmentTree(e) => {
                write!(f, "An error occurred in querying or updating a note commitment tree: {}", e)
            }
            Error::NoteSelection(e) => {
                write!(f, "Note selection encountered the following error: {}", e)
            }
            Error::KeyNotRecognized => {
                write!(
                    f,
                    "Wallet does not contain an account corresponding to the provided spending key"
                )
            }
            Error::AccountNotFound(account) => {
                write!(f, "Wallet does not contain account {}", u32::from(*account))
            }
            Error::BalanceError(e) => write!(
                f,
                "The value lies outside the valid range of Zcash amounts: {:?}.",
                e
            ),
            Error::InsufficientFunds { available, required } => write!(
                f,
                "Insufficient balance (have {}, need {} including fee)",
                i64::from(*available),
                i64::from(*required)
            ),
            Error::ScanRequired => write!(f, "Must scan blocks first"),
            Error::Builder(e) => write!(f, "An error occurred building the transaction: {}", e),
            Error::MemoForbidden => write!(f, "It is not possible to send a memo to a transparent address."),
<<<<<<< HEAD
            Error::UnsupportedPoolType(t) => write!(f, "Attempted to create spend to an unsupported pool type: {}", t),
            Error::NoteMismatch(n) => write!(f, "A note being spent ({}) does not correspond to either the internal or external full viewing key for the provided spending key.", n),
=======
            Error::NoteMismatch(n) => write!(f, "A note being spent ({:?}) does not correspond to either the internal or external full viewing key for the provided spending key.", n),
>>>>>>> 0ad81a09

            #[cfg(feature = "transparent-inputs")]
            Error::AddressNotRecognized(_) => {
                write!(f, "The specified transparent address was not recognized as belonging to the wallet.")
            }
            #[cfg(feature = "transparent-inputs")]
            Error::ChildIndexOutOfRange(i) => {
                write!(
                    f,
                    "The diversifier index {:?} is out of range for transparent addresses.",
                    i
                )
            }
        }
    }
}

impl<DE, CE, SE, FE> error::Error for Error<DE, CE, SE, FE>
where
    DE: Debug + Display + error::Error + 'static,
    CE: Debug + Display + error::Error + 'static,
    SE: Debug + Display + error::Error + 'static,
    FE: Debug + Display + 'static,
{
    fn source(&self) -> Option<&(dyn error::Error + 'static)> {
        match &self {
            Error::DataSource(e) => Some(e),
            Error::CommitmentTree(e) => Some(e),
            Error::NoteSelection(e) => Some(e),
            Error::Builder(e) => Some(e),
            _ => None,
        }
    }
}

impl<DE, CE, SE, FE> From<builder::Error<FE>> for Error<DE, CE, SE, FE> {
    fn from(e: builder::Error<FE>) -> Self {
        Error::Builder(e)
    }
}

impl<DE, CE, SE, FE> From<BalanceError> for Error<DE, CE, SE, FE> {
    fn from(e: BalanceError) -> Self {
        Error::BalanceError(e)
    }
}

impl<DE, CE, SE, FE> From<InputSelectorError<DE, SE>> for Error<DE, CE, SE, FE> {
    fn from(e: InputSelectorError<DE, SE>) -> Self {
        match e {
            InputSelectorError::DataSource(e) => Error::DataSource(e),
            InputSelectorError::Selection(e) => Error::NoteSelection(e),
            InputSelectorError::InsufficientFunds {
                available,
                required,
            } => Error::InsufficientFunds {
                available,
                required,
            },
            InputSelectorError::SyncRequired => Error::ScanRequired,
        }
    }
}

impl<DE, CE, SE, FE> From<sapling::builder::Error> for Error<DE, CE, SE, FE> {
    fn from(e: sapling::builder::Error) -> Self {
        Error::Builder(builder::Error::SaplingBuild(e))
    }
}

impl<DE, CE, SE, FE> From<transparent::builder::Error> for Error<DE, CE, SE, FE> {
    fn from(e: transparent::builder::Error) -> Self {
        Error::Builder(builder::Error::TransparentBuild(e))
    }
}

impl<DE, CE, SE, FE> From<ShardTreeError<CE>> for Error<DE, CE, SE, FE> {
    fn from(e: ShardTreeError<CE>) -> Self {
        Error::CommitmentTree(e)
    }
}<|MERGE_RESOLUTION|>--- conflicted
+++ resolved
@@ -116,12 +116,8 @@
             Error::ScanRequired => write!(f, "Must scan blocks first"),
             Error::Builder(e) => write!(f, "An error occurred building the transaction: {}", e),
             Error::MemoForbidden => write!(f, "It is not possible to send a memo to a transparent address."),
-<<<<<<< HEAD
             Error::UnsupportedPoolType(t) => write!(f, "Attempted to create spend to an unsupported pool type: {}", t),
-            Error::NoteMismatch(n) => write!(f, "A note being spent ({}) does not correspond to either the internal or external full viewing key for the provided spending key.", n),
-=======
             Error::NoteMismatch(n) => write!(f, "A note being spent ({:?}) does not correspond to either the internal or external full viewing key for the provided spending key.", n),
->>>>>>> 0ad81a09
 
             #[cfg(feature = "transparent-inputs")]
             Error::AddressNotRecognized(_) => {
