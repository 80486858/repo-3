//
// Responsive: Navbar
// --------------------------------------------------


// TABLETS AND BELOW
// -----------------
@media (max-width: @navbarCollapseWidth) {

  // UNFIX THE TOPBAR
  // ----------------
  // Remove any padding from the body
  body {
    padding-top: 0;
  }
  // Unfix the navbars
  .navbar-fixed-top,
  .navbar-fixed-bottom {
    position: static;
  }
  .navbar-fixed-top {
    margin-bottom: @baseLineHeight;
  }
  .navbar-fixed-bottom {
    margin-top: @baseLineHeight;
  }
  .navbar-fixed-top,
  .navbar-fixed-bottom {
    padding: 5px;
  }
  .navbar .container {
    width: auto;
    padding: 0;
  }
  // Account for brand name
  .navbar .brand {
    padding-left: 10px;
    padding-right: 10px;
    margin: 0 0 0 -5px;
  }

  // COLLAPSIBLE NAVBAR
  // ------------------
  // Nav collapse clears brand
  .nav-collapse {
    clear: both;
  }
  // Block-level the nav
  .nav-collapse .nav {
    float: none;
    margin: 0 0 (@baseLineHeight / 2);
  }
  .nav-collapse .nav > li {
    float: none;
  }
  .nav-collapse .nav > li > a {
    margin-bottom: 2px;
  }
  .nav-collapse .nav > .divider-vertical {
    display: none;
  }
  .nav-collapse .nav .nav-header {
    color: @navbarText;
    text-shadow: none;
  }
  // Nav and dropdown links in navbar
  .nav-collapse .nav > li > a,
  .nav-collapse .dropdown-menu a {
    padding: 9px 15px;
    font-weight: bold;
    color: @navbarLinkColor;
    border-radius: 3px;
  }
  // Buttons
  .nav-collapse .btn {
    padding: 4px 10px 4px;
    font-weight: normal;
<<<<<<< HEAD
    border-radius: 4px;
=======
    .border-radius(@baseBorderRadius);
>>>>>>> d0c75bbc
  }
  .nav-collapse .dropdown-menu li + li a {
    margin-bottom: 2px;
  }
  .nav-collapse .nav > li > a:hover,
  .nav-collapse .dropdown-menu a:hover {
    background-color: @navbarBackground;
  }
  .navbar-inverse .nav-collapse .nav > li > a,
  .navbar-inverse .nav-collapse .dropdown-menu a {
    color: @navbarInverseLinkColor;
  }
  .navbar-inverse .nav-collapse .nav > li > a:hover,
  .navbar-inverse .nav-collapse .dropdown-menu a:hover {
    background-color: @navbarInverseBackground;
  }
  // Buttons in the navbar
  .nav-collapse.in .btn-group {
    margin-top: 5px;
    padding: 0;
  }
  // Dropdowns in the navbar
  .nav-collapse .dropdown-menu {
    position: static;
    top: auto;
    left: auto;
    float: none;
    display: none;
    max-width: none;
    margin: 0 15px;
    padding: 0;
    background-color: transparent;
    border: none;
    border-radius: 0;
    .box-shadow(none);
  }
  .nav-collapse .open > .dropdown-menu { 
    display: block; 
  }

  .nav-collapse .dropdown-menu:before,
  .nav-collapse .dropdown-menu:after {
    display: none;
  }
  .nav-collapse .dropdown-menu .divider {
    display: none;
  }
  .nav-collapse .nav > li > .dropdown-menu {
    &:before,
    &:after {
      display: none;
    }
  }
  // Forms in navbar
  .nav-collapse .navbar-form,
  .nav-collapse .navbar-search {
    float: none;
    padding: (@baseLineHeight / 2) 15px;
    margin: (@baseLineHeight / 2) 0;
    border-top: 1px solid @navbarBackground;
    border-bottom: 1px solid @navbarBackground;
    .box-shadow(~"inset 0 1px 0 rgba(255,255,255,.1), 0 1px 0 rgba(255,255,255,.1)");
  }
  .navbar-inverse .nav-collapse .navbar-form,
  .navbar-inverse .nav-collapse .navbar-search {
    border-top-color: @navbarInverseBackground;
    border-bottom-color: @navbarInverseBackground;
  }
  // Pull right (secondary) nav content
  .navbar .nav-collapse .nav.pull-right {
    float: none;
    margin-left: 0;
  }
  // Hide everything in the navbar save .brand and toggle button */
  .nav-collapse,
  .nav-collapse.collapse {
    overflow: hidden;
    height: 0;
  }
  // Navbar button
  .navbar .btn-navbar {
    display: block;
  }

  // STATIC NAVBAR
  // -------------
  .navbar-static {
    padding-left:  10px;
    padding-right: 10px;
  }


}


// DEFAULT DESKTOP
// ---------------

@media (min-width: @navbarCollapseDesktopWidth) {

  // Required to make the collapsing navbar work on regular desktops
  .nav-collapse.collapse {
    height: auto !important;
    overflow: visible !important;
  }

}<|MERGE_RESOLUTION|>--- conflicted
+++ resolved
@@ -75,11 +75,7 @@
   .nav-collapse .btn {
     padding: 4px 10px 4px;
     font-weight: normal;
-<<<<<<< HEAD
-    border-radius: 4px;
-=======
-    .border-radius(@baseBorderRadius);
->>>>>>> d0c75bbc
+    border-radius: @baseBorderRadius;
   }
   .nav-collapse .dropdown-menu li + li a {
     margin-bottom: 2px;
@@ -116,8 +112,8 @@
     border-radius: 0;
     .box-shadow(none);
   }
-  .nav-collapse .open > .dropdown-menu { 
-    display: block; 
+  .nav-collapse .open > .dropdown-menu {
+    display: block;
   }
 
   .nav-collapse .dropdown-menu:before,
