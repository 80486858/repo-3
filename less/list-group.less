--- conflicted
+++ resolved
@@ -64,8 +64,9 @@
     text-decoration: none;
     background-color: @list-group-hover-bg;
   }
-<<<<<<< HEAD
-  
+}
+
+.list-group-item {
   // Disabled state
   &.disabled,
   &.disabled:hover,
@@ -73,7 +74,7 @@
     background-color: @list-group-disabled-bg;
     color: @list-group-disabled-color;
     border-color: @list-group-disabled-border;
-    
+
     // Force color to inherit for custom content
     .list-group-item-heading {
       color: inherit;
@@ -82,11 +83,7 @@
       color: @list-group-disabled-text-color;
     }
   }
-=======
-}
->>>>>>> fab10b64
 
-.list-group-item {
   // Active class on item itself, not parent
   &.active,
   &.active:hover,
