//
// Modals
// --------------------------------------------------

// .modal-open      - body class for killing the scroll
// .modal           - container to scroll within
// .modal-dialog    - positioning shell for the actual modal
// .modal-content   - actual modal w/ bg and corners and shit

// Kill the scroll on the body
.modal-open {
  overflow: hidden;
}

// Container that the modal scrolls within
.modal {
  display: none;
  overflow: auto;
  overflow-y: scroll;
  position: fixed;
  top: 0;
  right: 0;
  bottom: 0;
  left: 0;
<<<<<<< HEAD
  z-index: @zindex-modal-background;
  -webkit-overflow-scrolling: touch;
  
=======
  z-index: @zindex-modal;

  // Prevent Chrome on Windows from adding a focus outline. For details, see
  // https://github.com/twbs/bootstrap/pull/10951.
  outline: 0;

>>>>>>> 55f6beb4
  // When fading in the modal, animate it to slide down
  &.fade .modal-dialog {
    .translate(0, -25%);
    .transition-transform(~"0.3s ease-out");
  }
  &.in .modal-dialog { .translate(0, 0)}
}

// Shell div to position the modal with bottom padding
.modal-dialog {
  position: relative;
  width: auto;
  margin: 10px;
}

// Actual modal
.modal-content {
  position: relative;
  background-color: @modal-content-bg;
  border: 1px solid @modal-content-fallback-border-color; //old browsers fallback (ie8 etc)
  border: 1px solid @modal-content-border-color;
  border-radius: @border-radius-large;
  .box-shadow(0 3px 9px rgba(0,0,0,.5));
  background-clip: padding-box;
  // Remove focus outline from opened modal
  outline: none;
}

// Modal background
.modal-backdrop {
  position: fixed;
  top: 0;
  right: 0;
  bottom: 0;
  left: 0;
  z-index: @zindex-modal-background;
  background-color: @modal-backdrop-bg;
  // Fade for backdrop
  &.fade { .opacity(0); }
  &.in { .opacity(@modal-backdrop-opacity); }
}

// Modal header
// Top section of the modal w/ title and dismiss
.modal-header {
  padding: @modal-title-padding;
  border-bottom: 1px solid @modal-header-border-color;
  min-height: (@modal-title-padding + @modal-title-line-height);
}
// Close icon
.modal-header .close {
  margin-top: -2px;
}

// Title text within header
.modal-title {
  margin: 0;
  line-height: @modal-title-line-height;
}

// Modal body
// Where all modal content resides (sibling of .modal-header and .modal-footer)
.modal-body {
  position: relative;
  padding: @modal-inner-padding;
}

// Footer (for actions)
.modal-footer {
  margin-top: 15px;
  padding: (@modal-inner-padding - 1) @modal-inner-padding @modal-inner-padding;
  text-align: right; // right align buttons
  border-top: 1px solid @modal-footer-border-color;
  &:extend(.clearfix all); // clear it in case folks use .pull-* classes on buttons

  // Properly space out buttons
  .btn + .btn {
    margin-left: 5px;
    margin-bottom: 0; // account for input[type="submit"] which gets the bottom margin like all other inputs
  }
  // but override that for button groups
  .btn-group .btn + .btn {
    margin-left: -1px;
  }
  // and override it for block buttons as well
  .btn-block + .btn-block {
    margin-left: 0;
  }
}

// Scale up the modal
@media (min-width: @screen-sm-min) {

  // Automatically set modal's width for larger viewports
  .modal-dialog {
    width: 600px;
    margin: 30px auto;
  }
  .modal-content {
    .box-shadow(0 5px 15px rgba(0,0,0,.5));
  }

  // Modal sizes
  .modal-sm { width: @modal-sm; }
  .modal-lg { width: @modal-lg; }

}<|MERGE_RESOLUTION|>--- conflicted
+++ resolved
@@ -22,18 +22,13 @@
   right: 0;
   bottom: 0;
   left: 0;
-<<<<<<< HEAD
-  z-index: @zindex-modal-background;
+  z-index: @zindex-modal;
   -webkit-overflow-scrolling: touch;
-  
-=======
-  z-index: @zindex-modal;
 
   // Prevent Chrome on Windows from adding a focus outline. For details, see
   // https://github.com/twbs/bootstrap/pull/10951.
   outline: 0;
 
->>>>>>> 55f6beb4
   // When fading in the modal, animate it to slide down
   &.fade .modal-dialog {
     .translate(0, -25%);
