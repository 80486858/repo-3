//
// Utility classes
// --------------------------------------------------


// Floats
// -------------------------

.clearfix {
  .clearfix();
}
.center-block {
  .center-block();
}
.pull-right {
  float: right !important;
}
.pull-left {
  float: left !important;
}


// Toggling content
// -------------------------

.show {
  display: block !important;
}
.invisible {
  visibility: hidden;
}
.text-hide {
  .text-hide();
}


// Hide from screenreaders and browsers
//
// Credit: HTML5 Boilerplate

.hidden {
  display: none !important;
  visibility: hidden !important;
}


// For Affix plugin
// -------------------------

.affix {
  position: fixed;
<<<<<<< HEAD
  transform: translate3d(0, 0, 0);
=======
>>>>>>> fe0ef388
}<|MERGE_RESOLUTION|>--- conflicted
+++ resolved
@@ -49,8 +49,4 @@
 
 .affix {
   position: fixed;
-<<<<<<< HEAD
-  transform: translate3d(0, 0, 0);
-=======
->>>>>>> fe0ef388
 }