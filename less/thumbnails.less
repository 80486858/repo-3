//
// Thumbnails
// --------------------------------------------------


// Base classes
// For thumbnail block-level composite components and simple image styles

// The actual thumbnailed element
// Can be `a`, `div`, or `img`
.thumbnail,
.img-thumbnail {
  padding: 4px;
  line-height: @line-height-base;
  border: 1px solid #ddd;
  border-radius: @border-radius-base;
  .transition(all .2s ease-in-out);
}
<<<<<<< HEAD
.thumbnail {
  display: block;
}
.img-thumbnail {
  display: inline-block;
}

// Add a hover state for linked versions only
a.thumbnail:hover {
  border-color: @link-color;
=======
// Add a hover/focus state for linked versions only
a.thumbnail:hover,
a.thumbnail:focus {
  border-color: @linkColor;
  .box-shadow(0 1px 4px rgba(0,105,214,.25));
>>>>>>> c97d304c
}

// Images and captions
.thumbnail > img {
  display: block;
  max-width: 100%;
  margin-left: auto;
  margin-right: auto;
}
.thumbnail .caption {
  padding: 9px;
  color: @gray;
}<|MERGE_RESOLUTION|>--- conflicted
+++ resolved
@@ -16,7 +16,6 @@
   border-radius: @border-radius-base;
   .transition(all .2s ease-in-out);
 }
-<<<<<<< HEAD
 .thumbnail {
   display: block;
 }
@@ -25,15 +24,9 @@
 }
 
 // Add a hover state for linked versions only
-a.thumbnail:hover {
-  border-color: @link-color;
-=======
-// Add a hover/focus state for linked versions only
 a.thumbnail:hover,
 a.thumbnail:focus {
-  border-color: @linkColor;
-  .box-shadow(0 1px 4px rgba(0,105,214,.25));
->>>>>>> c97d304c
+  border-color: @link-color;
 }
 
 // Images and captions
