//
// Tooltips
// --------------------------------------------------


// Base class
.tooltip {
  position: absolute;
  z-index: @zindex-tooltip;
  display: block;
  visibility: visible;
  padding: 5px;
  font-size: 11px;
  line-height: 1.4;
  .opacity(0);
  &.in     { .opacity(100); }
  &.top    { margin-top:  -3px; }
  &.right  { margin-left:  3px; }
  &.bottom { margin-top:   3px; }
  &.left   { margin-left: -3px; }
}

// Wrapper for the tooltip content
.tooltip-inner {
  max-width: 200px;
<<<<<<< HEAD
  padding: 3px 8px;
  color: @tooltip-color;
=======
  padding: 8px;
  color: @tooltipColor;
>>>>>>> 4b34f494
  text-align: center;
  text-decoration: none;
  background-color: @tooltip-background;
  border-radius: @border-radius-base;
}

// Arrows
.tooltip-arrow {
  position: absolute;
  width: 0;
  height: 0;
  border-color: transparent;
  border-style: solid;
}
.tooltip {
  &.top .tooltip-arrow {
    bottom: 0;
    left: 50%;
    margin-left: -@tooltip-arrow-width;
    border-width: @tooltip-arrow-width @tooltip-arrow-width 0;
    border-top-color: @tooltip-arrow-color;
  }
  &.right .tooltip-arrow {
    top: 50%;
    left: 0;
    margin-top: -@tooltip-arrow-width;
    border-width: @tooltip-arrow-width @tooltip-arrow-width @tooltip-arrow-width 0;
    border-right-color: @tooltip-arrow-color;
  }
  &.left .tooltip-arrow {
    top: 50%;
    right: 0;
    margin-top: -@tooltip-arrow-width;
    border-width: @tooltip-arrow-width 0 @tooltip-arrow-width @tooltip-arrow-width;
    border-left-color: @tooltip-arrow-color;
  }
  &.bottom .tooltip-arrow {
    top: 0;
    left: 50%;
    margin-left: -@tooltip-arrow-width;
    border-width: 0 @tooltip-arrow-width @tooltip-arrow-width;
    border-bottom-color: @tooltip-arrow-color;
  }
}<|MERGE_RESOLUTION|>--- conflicted
+++ resolved
@@ -23,13 +23,8 @@
 // Wrapper for the tooltip content
 .tooltip-inner {
   max-width: 200px;
-<<<<<<< HEAD
   padding: 3px 8px;
   color: @tooltip-color;
-=======
-  padding: 8px;
-  color: @tooltipColor;
->>>>>>> 4b34f494
   text-align: center;
   text-decoration: none;
   background-color: @tooltip-background;
