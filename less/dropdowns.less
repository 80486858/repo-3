//
// Dropdown menus
// --------------------------------------------------


// Use the .menu class on any <li> element within the topbar or ul.tabs and you'll get some superfancy dropdowns
.dropup,
.dropdown {
  position: relative;
}
.dropdown-toggle:active,
.open .dropdown-toggle {
  outline: 0;
}

// Dropdown arrow/caret
// --------------------
.caret {
  display: inline-block;
  width: 0;
  height: 0;
  vertical-align: top;
  border-top:   4px solid #000;
  border-right: 4px solid transparent;
  border-left:  4px solid transparent;
  content: "";
}

// Place the caret
.dropdown .caret {
  margin-top: 8px;
  margin-left: 2px;
}

// The dropdown menu (ul)
// ----------------------
.dropdown-menu {
  position: absolute;
  top: 100%;
  left: 0;
  z-index: @zindex-dropdown;
  display: none; // none by default, but block on "open" of the menu
  float: left;
  min-width: 160px;
  padding: 5px 0;
  margin: 2px 0 0; // override default ul
  list-style: none;
  background-color: @dropdown-background;
  border: 1px solid #ccc; // IE8 fallback
  border: 1px solid @dropdown-border;
  border-radius: @border-radius-base;
  .box-shadow(0 6px 12px rgba(0,0,0,.175));
  .background-clip(padding-box);

  // Aligns the dropdown menu to right
  &.pull-right {
    right: 0;
    left: auto;
  }

  // Dividers (basically an hr) within the dropdown
  .divider {
    .nav-divider(@dropdown-divider-top, @dropdown-divider-bottom);
  }

  // Links within the dropdown menu
  > li > a {
    display: block;
    padding: 3px 20px;
    clear: both;
    font-weight: normal;
<<<<<<< HEAD
    line-height: @line-height-base;
    color: @dropdown-link-color;
    white-space: nowrap;
=======
    line-height: @baseLineHeight;
    color: @dropdownLinkColor;
    white-space: normal;
>>>>>>> 812b9926
  }
}

// Hover/Focus state
// -----------
.dropdown-menu > li > a:hover,
.dropdown-menu > li > a:focus,
.dropdown-submenu:hover > a,
.dropdown-submenu:focus > a {
  text-decoration: none;
  color: @dropdown-link-color-hover;
  #gradient > .vertical(@dropdown-link-background-hover, darken(@dropdown-link-background-hover, 5%));
}

// Active state
// ------------
.dropdown-menu > .active > a,
.dropdown-menu > .active > a:hover,
.dropdown-menu > .active > a:focus {
  color: @dropdown-link-color-active;
  text-decoration: none;
  outline: 0;
  #gradient > .vertical(@dropdown-link-background-active, darken(@dropdown-link-background-active, 5%));
}

// Disabled state
// --------------
// Gray out text and ensure the hover/focus state remains gray
.dropdown-menu > .disabled > a,
.dropdown-menu > .disabled > a:hover,
.dropdown-menu > .disabled > a:focus {
  color: @grayLight;
}
// Nuke hover/focus effects
.dropdown-menu > .disabled > a:hover,
.dropdown-menu > .disabled > a:focus {
  text-decoration: none;
  background-color: transparent;
  background-image: none; // Remove CSS gradient
  .reset-filter();
  cursor: default;
}

// Open state for the dropdown
// ---------------------------
.open {
  & > .dropdown-menu {
    display: block;
  }
}

// Right aligned dropdowns
// ---------------------------
.pull-right > .dropdown-menu {
  right: 0;
  left: auto;
}

// Allow for dropdowns to go bottom up (aka, dropup-menu)
// ------------------------------------------------------
// Just add .dropup after the standard .dropdown class and you're set, bro.
// TODO: abstract this so that the navbar fixed styles are not placed here?
.dropup,
.navbar-fixed-bottom .dropdown {
  // Reverse the caret
  .caret {
    border-top: 0;
    border-bottom: 4px solid #000;
    content: "";
  }
  // Different positioning for bottom up menu
  .dropdown-menu {
    top: auto;
    bottom: 100%;
    margin-bottom: 1px;
  }
}

// Sub menus
// ---------------------------
.dropdown-submenu {
  position: relative;
}
// Default dropdowns
.dropdown-submenu > .dropdown-menu {
  top: 0;
  left: 100%;
  margin-top: -6px;
  margin-left: -1px;
  border-top-left-radius: 0; // Nuke the closest corner as appropriate
}
.dropdown-submenu:hover > .dropdown-menu {
  display: block;
}

// Dropups
.dropup .dropdown-submenu > .dropdown-menu {
  top: auto;
  bottom: 0;
  margin-top: 0;
  margin-bottom: -2px;
  border-bottom-left-radius: 0; // Nuke the closest corner as appropriate
}

// Caret to indicate there is a submenu
.dropdown-submenu > a:after {
  display: block;
  content: " ";
  float: right;
  width: 0;
  height: 0;
  border-color: transparent;
  border-style: solid;
  border-width: 5px 0 5px 5px;
  border-left-color: darken(@dropdown-background, 20%);
  margin-top: 5px;
  margin-right: -10px;
}
.dropdown-submenu:hover > a:after {
  border-left-color: @dropdown-link-color-hover;
}

// Left aligned submenus
.dropdown-submenu.pull-left {
  // Undo the float
  // Yes, this is awkward since .pull-left adds a float, but it sticks to our conventions elsewhere.
  float: none;

  // Positioning the submenu
  > .dropdown-menu {
    left: -100%;
    margin-left: 10px;
    border-top-right-radius: 0; // Remove the rounded corner here
  }
}

// Tweak nav headers
// ---------------------------
// Increase padding from 15px to 20px on sides
.dropdown .dropdown-menu .nav-header {
  padding-left: 20px;
  padding-right: 20px;
}

// Typeahead
// ---------------------------
.typeahead {
  z-index: 1051;
}<|MERGE_RESOLUTION|>--- conflicted
+++ resolved
@@ -69,15 +69,8 @@
     padding: 3px 20px;
     clear: both;
     font-weight: normal;
-<<<<<<< HEAD
     line-height: @line-height-base;
     color: @dropdown-link-color;
-    white-space: nowrap;
-=======
-    line-height: @baseLineHeight;
-    color: @dropdownLinkColor;
-    white-space: normal;
->>>>>>> 812b9926
   }
 }
 
