--- conflicted
+++ resolved
@@ -77,14 +77,8 @@
 
 // Hover state
 // -----------
-<<<<<<< HEAD
 .dropdown-menu li > a:hover,
 .dropdown-menu li > a:focus {
-=======
-.dropdown-menu > li > a:hover,
-.dropdown-menu > li > a:focus,
-.dropdown-submenu:hover > a {
->>>>>>> 5e4f663e
   text-decoration: none;
   color: @dropdown-link-color-hover;
   #gradient > .vertical(@dropdown-link-background-hover, darken(@dropdown-link-background-hover, 5%));
@@ -92,15 +86,9 @@
 
 // Active state
 // ------------
-<<<<<<< HEAD
-.dropdown-menu .active > a,
-.dropdown-menu .active > a:hover {
-  color: @dropdown-link-color-active;
-=======
 .dropdown-menu > .active > a,
 .dropdown-menu > .active > a:hover {
-  color: @dropdownLinkColorActive;
->>>>>>> 5e4f663e
+  color: @dropdown-link-color-active;
   text-decoration: none;
   outline: 0;
   #gradient > .vertical(@dropdown-link-background-active, darken(@dropdown-link-background-active, 5%));
