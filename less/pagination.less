--- conflicted
+++ resolved
@@ -19,34 +19,21 @@
   border: 1px solid @pagination-border;
   border-left-width: 0;
 }
-<<<<<<< HEAD
 .pagination > li > a:hover,
+.pagination > li > a:focus,
 .pagination > .active > a,
 .pagination > .active > span {
   background-color: @pagination-background-active;
-=======
-.pagination ul > li > a:hover,
-.pagination ul > li > a:focus,
-.pagination ul > .active > a,
-.pagination ul > .active > span {
-  background-color: @paginationActiveBackground;
->>>>>>> c97d304c
 }
 .pagination > .active > a,
 .pagination > .active > span {
   color: @grayLight;
   cursor: default;
 }
-<<<<<<< HEAD
 .pagination > .disabled > span,
 .pagination > .disabled > a,
-.pagination > .disabled > a:hover {
-=======
-.pagination ul > .disabled > span,
-.pagination ul > .disabled > a,
-.pagination ul > .disabled > a:hover,
-.pagination ul > .disabled > a:focus {
->>>>>>> c97d304c
+.pagination > .disabled > a:hover,
+.pagination > .disabled > a:focus {
   color: @grayLight;
   background-color: transparent;
   cursor: default;
