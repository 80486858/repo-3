// Mixins
// --------------------------------------------------
// Table of Contents
// - Utilities
// - Components
// - Skins
// - Layout

// Utilities
<<<<<<< HEAD
@import "mixins/hide-text.less";
@import "mixins/opacity.less";
@import "mixins/image.less";
@import "mixins/labels.less";
@import "mixins/reset-filter.less";
@import "mixins/resize.less";
@import "mixins/responsive-visibility.less";
@import "mixins/size.less";
@import "mixins/tab-focus.less";
@import "mixins/text-emphasis.less";
@import "mixins/text-overflow.less";
@import "mixins/vendor-prefixes.less";

// Components
@import "mixins/alerts.less";
@import "mixins/buttons.less";
@import "mixins/panels.less";
@import "mixins/pagination.less";
@import "mixins/list-group.less";
@import "mixins/nav-divider.less";
@import "mixins/forms.less";
@import "mixins/progress-bar.less";
@import "mixins/table-row.less";

// Skins
@import "mixins/background-variant.less";
@import "mixins/border-radius.less";
@import "mixins/gradients.less";

// Layout
@import "mixins/clearfix.less";
@import "mixins/center-block.less";
@import "mixins/nav-vertical-align.less";
@import "mixins/grid-framework.less";
@import "mixins/grid.less";
=======
// --------------------------------------------------

// Clearfix
// Source: http://nicolasgallagher.com/micro-clearfix-hack/
//
// For modern browsers
// 1. The space content is one way to avoid an Opera bug when the
//    contenteditable attribute is included anywhere else in the document.
//    Otherwise it causes space to appear at the top and bottom of elements
//    that are clearfixed.
// 2. The use of `table` rather than `block` is only necessary if using
//    `:before` to contain the top-margins of child elements.
.clearfix() {
  &:before,
  &:after {
    content: " "; // 1
    display: table; // 2
  }
  &:after {
    clear: both;
  }
}

// WebKit-style focus
.tab-focus() {
  // Default
  outline: thin dotted;
  // WebKit
  outline: 5px auto -webkit-focus-ring-color;
  outline-offset: -2px;
}

// Center-align a block level element
.center-block() {
  display: block;
  margin-left: auto;
  margin-right: auto;
}

// Sizing shortcuts
.size(@width; @height) {
  width: @width;
  height: @height;
}
.square(@size) {
  .size(@size; @size);
}

// Placeholder text
.placeholder(@color: @input-color-placeholder) {
  &::-moz-placeholder           { color: @color;   // Firefox
                                  opacity: 1; } // See https://github.com/twbs/bootstrap/pull/11526
  &:-ms-input-placeholder       { color: @color; } // Internet Explorer 10+
  &::-webkit-input-placeholder  { color: @color; } // Safari and Chrome
}

// Text overflow
// Requires inline-block or block for proper styling
.text-overflow() {
  overflow: hidden;
  text-overflow: ellipsis;
  white-space: nowrap;
}

// CSS image replacement
//
// Heads up! v3 launched with with only `.hide-text()`, but per our pattern for
// mixins being reused as classes with the same name, this doesn't hold up. As
// of v3.0.1 we have added `.text-hide()` and deprecated `.hide-text()`.
//
// Source: https://github.com/h5bp/html5-boilerplate/commit/aa0396eae757

// Deprecated as of v3.0.1 (will be removed in v4)
.hide-text() {
  font: ~"0/0" a;
  color: transparent;
  text-shadow: none;
  background-color: transparent;
  border: 0;
}
// New mixin to use as of v3.0.1
.text-hide() {
  .hide-text();
}



// CSS3 properties
// --------------------------------------------------

// Single side border-radius
.border-top-radius(@radius) {
  border-top-right-radius: @radius;
   border-top-left-radius: @radius;
}
.border-right-radius(@radius) {
  border-bottom-right-radius: @radius;
     border-top-right-radius: @radius;
}
.border-bottom-radius(@radius) {
  border-bottom-right-radius: @radius;
   border-bottom-left-radius: @radius;
}
.border-left-radius(@radius) {
  border-bottom-left-radius: @radius;
     border-top-left-radius: @radius;
}

// Drop shadows
//
// Note: Deprecated `.box-shadow()` as of v3.1.0 since all of Bootstrap's
//   supported browsers that have box shadow capabilities now support the
//   standard `box-shadow` property.
.box-shadow(@shadow) {
  -webkit-box-shadow: @shadow; // iOS <4.3 & Android <4.1
          box-shadow: @shadow;
}

// Transitions
//
// Deprecated as of v3.2.0 due to the introduction of autoprefixer (will be removed in v4)
.transition(@transition) {
  -webkit-transition: @transition;
       -o-transition: @transition;
          transition: @transition;
}

// Deprecated as of v3.2.0 due to the introduction of autoprefixer (will be removed in v4)
.transition-property(@transition-property) {
  -webkit-transition-property: @transition-property;
          transition-property: @transition-property;
}

// Deprecated as of v3.2.0 due to the introduction of autoprefixer (will be removed in v4)
.transition-delay(@transition-delay) {
  -webkit-transition-delay: @transition-delay;
          transition-delay: @transition-delay;
}

// Deprecated as of v3.2.0 due to the introduction of autoprefixer (will be removed in v4)
.transition-duration(@transition-duration) {
  -webkit-transition-duration: @transition-duration;
          transition-duration: @transition-duration;
}

// Deprecated as of v3.2.0 due to the introduction of autoprefixer (will be removed in v4)
.transition-timing-function(@timing-function) {
  -webkit-transition-timing-function: @timing-function;
          transition-timing-function: @timing-function;
}

// Deprecated as of v3.2.0 due to the introduction of autoprefixer (will be removed in v4)
.transition-transform(@transition) {
  -webkit-transition: -webkit-transform @transition;
     -moz-transition: -moz-transform @transition;
       -o-transition: -o-transform @transition;
          transition: transform @transition;
}

// Transformations
//
// Deprecated as of v3.2.0 due to the introduction of autoprefixer (will be removed in v4)
.scale(@ratio) {
  -webkit-transform: scale(@ratio);
      -ms-transform: scale(@ratio); // IE9 only
       -o-transform: scale(@ratio);
          transform: scale(@ratio);
}

// Deprecated as of v3.2.0 due to the introduction of autoprefixer (will be removed in v4)
.scale(@ratioX; @ratioY) {
  -webkit-transform: scale(@ratioX, @ratioY);
      -ms-transform: scale(@ratioX, @ratioY); // IE9 only
       -o-transform: scale(@ratioX, @ratioY);
          transform: scale(@ratioX, @ratioY);
}

// Deprecated as of v3.2.0 due to the introduction of autoprefixer (will be removed in v4)
.scaleX(@ratio) {
  -webkit-transform: scaleX(@ratio);
      -ms-transform: scaleX(@ratio); // IE9 only
       -o-transform: scaleX(@ratio);
          transform: scaleX(@ratio);
}

// Deprecated as of v3.2.0 due to the introduction of autoprefixer (will be removed in v4)
.scaleY(@ratio) {
  -webkit-transform: scaleY(@ratio);
      -ms-transform: scaleY(@ratio); // IE9 only
       -o-transform: scaleY(@ratio);
          transform: scaleY(@ratio);
}

// Deprecated as of v3.2.0 due to the introduction of autoprefixer (will be removed in v4)
.skew(@x; @y) {
  -webkit-transform: skew(@x, @y);
      -ms-transform: skewX(@x) skewY(@y); // See https://github.com/twbs/bootstrap/issues/4885; IE9+
       -o-transform: skew(@x, @y);
          transform: skew(@x, @y);
}

// Deprecated as of v3.2.0 due to the introduction of autoprefixer (will be removed in v4)
.translate(@x; @y) {
  -webkit-transform: translate(@x, @y);
      -ms-transform: translate(@x, @y); // IE9 only
       -o-transform: translate(@x, @y);
          transform: translate(@x, @y);
}

// Deprecated as of v3.2.0 due to the introduction of autoprefixer (will be removed in v4)
.translate3d(@x; @y; @z) {
  -webkit-transform: translate3d(@x, @y, @z);
          transform: translate3d(@x, @y, @z);
}

// Deprecated as of v3.2.0 due to the introduction of autoprefixer (will be removed in v4)
.rotate(@degrees) {
  -webkit-transform: rotate(@degrees);
      -ms-transform: rotate(@degrees); // IE9 only
       -o-transform: rotate(@degrees);
          transform: rotate(@degrees);
}

// Deprecated as of v3.2.0 due to the introduction of autoprefixer (will be removed in v4)
.rotateX(@degrees) {
  -webkit-transform: rotateX(@degrees);
      -ms-transform: rotateX(@degrees); // IE9 only
       -o-transform: rotateX(@degrees);
          transform: rotateX(@degrees);
}

// Deprecated as of v3.2.0 due to the introduction of autoprefixer (will be removed in v4)
.rotateY(@degrees) {
  -webkit-transform: rotateY(@degrees);
      -ms-transform: rotateY(@degrees); // IE9 only
       -o-transform: rotateY(@degrees);
          transform: rotateY(@degrees);
}

// Deprecated as of v3.2.0 due to the introduction of autoprefixer (will be removed in v4)
.perspective(@perspective) {
  -webkit-perspective: @perspective;
     -moz-perspective: @perspective;
          perspective: @perspective;
}

// Deprecated as of v3.2.0 due to the introduction of autoprefixer (will be removed in v4)
.perspective-origin(@perspective) {
  -webkit-perspective-origin: @perspective;
     -moz-perspective-origin: @perspective;
          perspective-origin: @perspective;
}

// Deprecated as of v3.2.0 due to the introduction of autoprefixer (will be removed in v4)
.transform-origin(@origin) {
  -webkit-transform-origin: @origin;
     -moz-transform-origin: @origin;
      -ms-transform-origin: @origin; // IE9 only
          transform-origin: @origin;
}

// Animations
//
// Deprecated as of v3.2.0 due to the introduction of autoprefixer (will be removed in v4)
.animation(@animation) {
  -webkit-animation: @animation;
       -o-animation: @animation;
          animation: @animation;
}

// Deprecated as of v3.2.0 due to the introduction of autoprefixer (will be removed in v4)
.animation-name(@name) {
  -webkit-animation-name: @name;
          animation-name: @name;
}

// Deprecated as of v3.2.0 due to the introduction of autoprefixer (will be removed in v4)
.animation-duration(@duration) {
  -webkit-animation-duration: @duration;
          animation-duration: @duration;
}

// Deprecated as of v3.2.0 due to the introduction of autoprefixer (will be removed in v4)
.animation-timing-function(@timing-function) {
  -webkit-animation-timing-function: @timing-function;
          animation-timing-function: @timing-function;
}

// Deprecated as of v3.2.0 due to the introduction of autoprefixer (will be removed in v4)
.animation-delay(@delay) {
  -webkit-animation-delay: @delay;
          animation-delay: @delay;
}

// Deprecated as of v3.2.0 due to the introduction of autoprefixer (will be removed in v4)
.animation-iteration-count(@iteration-count) {
  -webkit-animation-iteration-count: @iteration-count;
          animation-iteration-count: @iteration-count;
}

// Deprecated as of v3.2.0 due to the introduction of autoprefixer (will be removed in v4)
.animation-direction(@direction) {
  -webkit-animation-direction: @direction;
          animation-direction: @direction;
}
.animation-fill-mode(@fill-mode) {
  -webkit-animation-fill-mode: @fill-mode;
          animation-fill-mode: @fill-mode;
}

// Backface visibility
// Prevent browsers from flickering when using CSS 3D transforms.
// Default value is `visible`, but can be changed to `hidden`
// Deprecated as of v3.2.0 due to the introduction of autoprefixer (will be removed in v4)
.backface-visibility(@visibility){
  -webkit-backface-visibility: @visibility;
     -moz-backface-visibility: @visibility;
          backface-visibility: @visibility;
}

// Box sizing
// Deprecated as of v3.2.0 due to the introduction of autoprefixer (will be removed in v4)
.box-sizing(@boxmodel) {
  -webkit-box-sizing: @boxmodel;
     -moz-box-sizing: @boxmodel;
          box-sizing: @boxmodel;
}

// User select
// For selecting text on the page
// Deprecated as of v3.2.0 due to the introduction of autoprefixer (will be removed in v4)
.user-select(@select) {
  -webkit-user-select: @select;
     -moz-user-select: @select;
      -ms-user-select: @select; // IE10+
          user-select: @select;
}

// Resize anything
.resizable(@direction) {
  resize: @direction; // Options: horizontal, vertical, both
  overflow: auto; // Safari fix
}

// CSS3 Content Columns
.content-columns(@column-count; @column-gap: @grid-gutter-width) {
  -webkit-column-count: @column-count;
     -moz-column-count: @column-count;
          column-count: @column-count;
  -webkit-column-gap: @column-gap;
     -moz-column-gap: @column-gap;
          column-gap: @column-gap;
}

// Optional hyphenation
.hyphens(@mode: auto) {
  word-wrap: break-word;
  -webkit-hyphens: @mode;
     -moz-hyphens: @mode;
      -ms-hyphens: @mode; // IE10+
       -o-hyphens: @mode;
          hyphens: @mode;
}

// Opacity
.opacity(@opacity) {
  opacity: @opacity;
  // IE8 filter
  @opacity-ie: (@opacity * 100);
  filter: ~"alpha(opacity=@{opacity-ie})";
}



// Gradients
// --------------------------------------------------

#gradient {

  // Horizontal gradient, from left to right
  //
  // Creates two color stops, start and end, by specifying a color and position for each color stop.
  // Color stops are not available in IE9 and below.
  .horizontal(@start-color: #555; @end-color: #333; @start-percent: 0%; @end-percent: 100%) {
    background-image: -webkit-linear-gradient(left, color-stop(@start-color @start-percent), color-stop(@end-color @end-percent)); // Safari 5.1-6, Chrome 10+
    background-image: -o-linear-gradient(left, @start-color @start-percent, @end-color @end-percent); // Opera 12
    background-image: linear-gradient(to right, @start-color @start-percent, @end-color @end-percent); // Standard, IE10, Firefox 16+, Opera 12.10+, Safari 7+, Chrome 26+
    background-repeat: repeat-x;
    filter: e(%("progid:DXImageTransform.Microsoft.gradient(startColorstr='%d', endColorstr='%d', GradientType=1)",argb(@start-color),argb(@end-color))); // IE9 and down
  }

  // Vertical gradient, from top to bottom
  //
  // Creates two color stops, start and end, by specifying a color and position for each color stop.
  // Color stops are not available in IE9 and below.
  .vertical(@start-color: #555; @end-color: #333; @start-percent: 0%; @end-percent: 100%) {
    background-image: -webkit-linear-gradient(top, @start-color @start-percent, @end-color @end-percent);  // Safari 5.1-6, Chrome 10+
    background-image: -o-linear-gradient(top, @start-color @start-percent, @end-color @end-percent);  // Opera 12
    background-image: linear-gradient(to bottom, @start-color @start-percent, @end-color @end-percent); // Standard, IE10, Firefox 16+, Opera 12.10+, Safari 7+, Chrome 26+
    background-repeat: repeat-x;
    filter: e(%("progid:DXImageTransform.Microsoft.gradient(startColorstr='%d', endColorstr='%d', GradientType=0)",argb(@start-color),argb(@end-color))); // IE9 and down
  }

  .directional(@start-color: #555; @end-color: #333; @deg: 45deg) {
    background-repeat: repeat-x;
    background-image: -webkit-linear-gradient(@deg, @start-color, @end-color); // Safari 5.1-6, Chrome 10+
    background-image: -o-linear-gradient(@deg, @start-color, @end-color); // Opera 12
    background-image: linear-gradient(@deg, @start-color, @end-color); // Standard, IE10, Firefox 16+, Opera 12.10+, Safari 7+, Chrome 26+
  }
  .horizontal-three-colors(@start-color: #00b3ee; @mid-color: #7a43b6; @color-stop: 50%; @end-color: #c3325f) {
    background-image: -webkit-linear-gradient(left, @start-color, @mid-color @color-stop, @end-color);
    background-image: -o-linear-gradient(left, @start-color, @mid-color @color-stop, @end-color);
    background-image: linear-gradient(to right, @start-color, @mid-color @color-stop, @end-color);
    background-repeat: no-repeat;
    filter: e(%("progid:DXImageTransform.Microsoft.gradient(startColorstr='%d', endColorstr='%d', GradientType=1)",argb(@start-color),argb(@end-color))); // IE9 and down, gets no color-stop at all for proper fallback
  }
  .vertical-three-colors(@start-color: #00b3ee; @mid-color: #7a43b6; @color-stop: 50%; @end-color: #c3325f) {
    background-image: -webkit-linear-gradient(@start-color, @mid-color @color-stop, @end-color);
    background-image: -o-linear-gradient(@start-color, @mid-color @color-stop, @end-color);
    background-image: linear-gradient(@start-color, @mid-color @color-stop, @end-color);
    background-repeat: no-repeat;
    filter: e(%("progid:DXImageTransform.Microsoft.gradient(startColorstr='%d', endColorstr='%d', GradientType=0)",argb(@start-color),argb(@end-color))); // IE9 and down, gets no color-stop at all for proper fallback
  }
  .radial(@inner-color: #555; @outer-color: #333) {
    background-image: -webkit-radial-gradient(circle, @inner-color, @outer-color);
    background-image: radial-gradient(circle, @inner-color, @outer-color);
    background-repeat: no-repeat;
  }
  .striped(@color: rgba(255,255,255,.15); @angle: 45deg) {
    background-image: -webkit-linear-gradient(@angle, @color 25%, transparent 25%, transparent 50%, @color 50%, @color 75%, transparent 75%, transparent);
    background-image: -o-linear-gradient(@angle, @color 25%, transparent 25%, transparent 50%, @color 50%, @color 75%, transparent 75%, transparent);
    background-image: linear-gradient(@angle, @color 25%, transparent 25%, transparent 50%, @color 50%, @color 75%, transparent 75%, transparent);
  }
}

// Reset filters for IE
//
// When you need to remove a gradient background, do not forget to use this to reset
// the IE filter for IE9 and below.
.reset-filter() {
  filter: e(%("progid:DXImageTransform.Microsoft.gradient(enabled = false)"));
}



// Retina images
// --------------------------------------------------

// Short retina mixin for setting background-image and -size. Note that the
// spelling of `min--moz-device-pixel-ratio` is intentional.
.img-retina(@file-1x; @file-2x; @width-1x; @height-1x) {
  background-image: url("@{file-1x}");

  @media
  only screen and (-webkit-min-device-pixel-ratio: 2),
  only screen and (   min--moz-device-pixel-ratio: 2),
  only screen and (     -o-min-device-pixel-ratio: 2/1),
  only screen and (        min-device-pixel-ratio: 2),
  only screen and (                min-resolution: 192dpi),
  only screen and (                min-resolution: 2dppx) {
    background-image: url("@{file-2x}");
    background-size: @width-1x @height-1x;
  }
}



// Responsive image
// --------------------------------------------------

// Keep images from scaling beyond the width of their parents.
.img-responsive(@display: block) {
  display: @display;
  max-width: 100%; // Part 1: Set a maximum relative to the parent
  height: auto; // Part 2: Scale the height according to the width, otherwise you get stretching
}



// Component mixins
// --------------------------------------------------

// Horizontal dividers
//
// Dividers (basically an hr) within dropdowns and nav lists
.nav-divider(@color: #e5e5e5) {
  height: 1px;
  margin: ((@line-height-computed / 2) - 1) 0;
  overflow: hidden;
  background-color: @color;
}

// Panels
.panel-variant(@border; @heading-text-color; @heading-bg-color; @heading-border) {
  border-color: @border;

  & > .panel-heading {
    color: @heading-text-color;
    background-color: @heading-bg-color;
    border-color: @heading-border;

    + .panel-collapse > .panel-body {
      border-top-color: @border;
    }
  }
  & > .panel-footer {
    + .panel-collapse > .panel-body {
      border-bottom-color: @border;
    }
  }
}

// Alerts
.alert-variant(@background; @border; @text-color) {
  background-color: @background;
  border-color: @border;
  color: @text-color;

  hr {
    border-top-color: darken(@border, 5%);
  }
  .alert-link {
    color: darken(@text-color, 10%);
  }
}

// Tables
.table-row-variant(@state; @background) {
  // Exact selectors below required to override `.table-striped` and prevent
  // inheritance to nested tables.
  .table > thead > tr,
  .table > tbody > tr,
  .table > tfoot > tr {
    > td.@{state},
    > th.@{state},
    &.@{state} > td,
    &.@{state} > th {
      background-color: @background;
    }
  }

  // Hover states for `.table-hover`
  // Note: this is not available for cells or rows within `thead` or `tfoot`.
  .table-hover > tbody > tr {
    > td.@{state}:hover,
    > th.@{state}:hover,
    &.@{state}:hover > td,
    &.@{state}:hover > th {
      background-color: darken(@background, 5%);
    }
  }
}

// List Groups
.list-group-item-variant(@state; @background; @color) {
  .list-group-item-@{state} {
    color: @color;
    background-color: @background;

    a& {
      color: @color;

      .list-group-item-heading { color: inherit; }

      &:hover,
      &:focus {
        color: @color;
        background-color: darken(@background, 5%);
      }
      &.active,
      &.active:hover,
      &.active:focus {
        color: #fff;
        background-color: @color;
        border-color: @color;
      }
    }
  }
}

// Button variants
//
// Easily pump out default styles, as well as :hover, :focus, :active,
// and disabled options for all buttons
.button-variant(@color; @background; @border) {
  color: @color;
  background-color: @background;
  border-color: @border;

  &:hover,
  &:focus,
  &:active,
  &.active,
  .open .dropdown-toggle& {
    color: @color;
    background-color: darken(@background, 10%);
        border-color: darken(@border, 12%);
  }
  &:active,
  &.active,
  .open .dropdown-toggle& {
    background-image: none;
  }
  &.disabled,
  &[disabled],
  fieldset[disabled] & {
    &,
    &:hover,
    &:focus,
    &:active,
    &.active {
      background-color: @background;
          border-color: @border;
    }
  }

  .badge {
    color: @background;
    background-color: @color;
  }
}

// Button sizes
.button-size(@padding-vertical; @padding-horizontal; @font-size; @line-height; @border-radius) {
  padding: @padding-vertical @padding-horizontal;
  font-size: @font-size;
  line-height: @line-height;
  border-radius: @border-radius;
}

// Pagination
.pagination-size(@padding-vertical; @padding-horizontal; @font-size; @border-radius) {
  > li {
    > a,
    > span {
      padding: @padding-vertical @padding-horizontal;
      font-size: @font-size;
    }
    &:first-child {
      > a,
      > span {
        .border-left-radius(@border-radius);
      }
    }
    &:last-child {
      > a,
      > span {
        .border-right-radius(@border-radius);
      }
    }
  }
}

// Labels
.label-variant(@color) {
  background-color: @color;
  &[href] {
    &:hover,
    &:focus {
      background-color: darken(@color, 10%);
    }
  }
}

// Contextual backgrounds
.bg-variant(@color) {
  background-color: @color;
  a&:hover {
    background-color: darken(@color, 10%);
  }
}

// Typography
.text-emphasis-variant(@color) {
  color: @color;
  a&:hover {
    color: darken(@color, 10%);
  }
}

// Navbar vertical align
//
// Vertically center elements in the navbar.
// Example: an element has a height of 30px, so write out `.navbar-vertical-align(30px);` to calculate the appropriate top margin.
.navbar-vertical-align(@element-height) {
  margin-top: ((@navbar-height - @element-height) / 2);
  margin-bottom: ((@navbar-height - @element-height) / 2);
}

// Progress bars
.progress-bar-variant(@color) {
  background-color: @color;
  .progress-striped & {
    #gradient > .striped();
  }
}

// Responsive utilities
//
// More easily include all the states for responsive-utilities.less.
// Note: Deprecated .responsive-visibility() as of v3.2.0
.responsive-visibility() {
  display: block !important;
  table&  { display: table; }
  tr&     { display: table-row !important; }
  th&,
  td&     { display: table-cell !important; }
}

// Note: Deprecated .responsive-invisibility() as of v3.2.0
.responsive-invisibility() {
  display: none !important;
}



// Form validation states
//
// Used in forms.less to generate the form validation CSS for warnings, errors,
// and successes.

.form-control-validation(@text-color: #555; @border-color: #ccc; @background-color: #f5f5f5) {
  // Color the label and help text
  .help-block,
  .control-label,
  .radio,
  .checkbox,
  .radio-inline,
  .checkbox-inline  {
    color: @text-color;
  }
  // Set the border and box shadow on specific inputs to match
  .form-control {
    border-color: @border-color;
    .box-shadow(inset 0 1px 1px rgba(0,0,0,.075)); // Redeclare so transitions work
    &:focus {
      border-color: darken(@border-color, 10%);
      @shadow: inset 0 1px 1px rgba(0,0,0,.075), 0 0 6px lighten(@border-color, 20%);
      .box-shadow(@shadow);
    }
  }
  // Set validation states also for addons
  .input-group-addon {
    color: @text-color;
    border-color: @border-color;
    background-color: @background-color;
  }
  // Optional feedback icon
  .form-control-feedback {
    color: @text-color;
  }
}



// Forms
// --------------------------------------------------

// Form control focus state
//
// Generate a customized focus state and for any input with the specified color,
// which defaults to the `@input-focus-border` variable.
//
// We highly encourage you to not customize the default value, but instead use
// this to tweak colors on an as-needed basis. This aesthetic change is based on
// WebKit's default styles, but applicable to a wider range of browsers. Its
// usability and accessibility should be taken into account with any change.
//
// Example usage: change the default blue border and shadow to white for better
// contrast against a dark gray background.
.form-control-focus(@color: @input-border-focus) {
  @color-rgba: rgba(red(@color), green(@color), blue(@color), .6);
  &:focus {
    border-color: @color;
    outline: 0;
    .box-shadow(~"inset 0 1px 1px rgba(0,0,0,.075), 0 0 8px @{color-rgba}");
  }
}

// Form control sizing
//
// Relative text size, padding, and border-radii changes for form controls. For
// horizontal sizing, wrap controls in the predefined grid classes. `<select>`
// element gets special love because it's special, and that's a fact!
.input-size(@input-height; @padding-vertical; @padding-horizontal; @font-size; @line-height; @border-radius) {
  height: @input-height;
  padding: @padding-vertical @padding-horizontal;
  font-size: @font-size;
  line-height: @line-height;
  border-radius: @border-radius;

  select& {
    height: @input-height;
    line-height: @input-height;
  }

  textarea&,
  select[multiple]& {
    height: auto;
  }
}



// Grid system
// --------------------------------------------------

// Centered container element
.container-fixed() {
  margin-right: auto;
  margin-left: auto;
  padding-left:  (@grid-gutter-width / 2);
  padding-right: (@grid-gutter-width / 2);
  &:extend(.clearfix all);
}

// Creates a wrapper for a series of columns
.make-row(@gutter: @grid-gutter-width) {
  margin-left:  (@gutter / -2);
  margin-right: (@gutter / -2);
  &:extend(.clearfix all);
}

// Generate the extra small columns
.make-xs-column(@columns; @gutter: @grid-gutter-width) {
  position: relative;
  float: left;
  width: percentage((@columns / @grid-columns));
  min-height: 1px;
  padding-left:  (@gutter / 2);
  padding-right: (@gutter / 2);
}
.make-xs-column-offset(@columns) {
  margin-left: percentage((@columns / @grid-columns));
}
.make-xs-column-push(@columns) {
  left: percentage((@columns / @grid-columns));
}
.make-xs-column-pull(@columns) {
  right: percentage((@columns / @grid-columns));
}

// Generate the small columns
.make-sm-column(@columns; @gutter: @grid-gutter-width) {
  position: relative;
  min-height: 1px;
  padding-left:  (@gutter / 2);
  padding-right: (@gutter / 2);

  @media (min-width: @screen-sm-min) {
    float: left;
    width: percentage((@columns / @grid-columns));
  }
}
.make-sm-column-offset(@columns) {
  @media (min-width: @screen-sm-min) {
    margin-left: percentage((@columns / @grid-columns));
  }
}
.make-sm-column-push(@columns) {
  @media (min-width: @screen-sm-min) {
    left: percentage((@columns / @grid-columns));
  }
}
.make-sm-column-pull(@columns) {
  @media (min-width: @screen-sm-min) {
    right: percentage((@columns / @grid-columns));
  }
}

// Generate the medium columns
.make-md-column(@columns; @gutter: @grid-gutter-width) {
  position: relative;
  min-height: 1px;
  padding-left:  (@gutter / 2);
  padding-right: (@gutter / 2);

  @media (min-width: @screen-md-min) {
    float: left;
    width: percentage((@columns / @grid-columns));
  }
}
.make-md-column-offset(@columns) {
  @media (min-width: @screen-md-min) {
    margin-left: percentage((@columns / @grid-columns));
  }
}
.make-md-column-push(@columns) {
  @media (min-width: @screen-md-min) {
    left: percentage((@columns / @grid-columns));
  }
}
.make-md-column-pull(@columns) {
  @media (min-width: @screen-md-min) {
    right: percentage((@columns / @grid-columns));
  }
}

// Generate the large columns
.make-lg-column(@columns; @gutter: @grid-gutter-width) {
  position: relative;
  min-height: 1px;
  padding-left:  (@gutter / 2);
  padding-right: (@gutter / 2);

  @media (min-width: @screen-lg-min) {
    float: left;
    width: percentage((@columns / @grid-columns));
  }
}
.make-lg-column-offset(@columns) {
  @media (min-width: @screen-lg-min) {
    margin-left: percentage((@columns / @grid-columns));
  }
}
.make-lg-column-push(@columns) {
  @media (min-width: @screen-lg-min) {
    left: percentage((@columns / @grid-columns));
  }
}
.make-lg-column-pull(@columns) {
  @media (min-width: @screen-lg-min) {
    right: percentage((@columns / @grid-columns));
  }
}



// Framework grid generation
// --------------------------------------------------

// Used only by Bootstrap to generate the correct number of grid classes given
// any value of `@grid-columns`.
.make-grid-columns() {
  // Common styles for all sizes of grid columns, widths 1-12
  .col(@index) when (@index = 1) { // initial
    @item: ~".col-xs-@{index}, .col-sm-@{index}, .col-md-@{index}, .col-lg-@{index}";
    .col((@index + 1), @item);
  }
  .col(@index, @list) when (@index =< @grid-columns) { // general; "=<" isn't a typo
    @item: ~".col-xs-@{index}, .col-sm-@{index}, .col-md-@{index}, .col-lg-@{index}";
    .col((@index + 1), ~"@{list}, @{item}");
  }
  .col(@index, @list) when (@index > @grid-columns) { // terminal
    @{list} {
      position: relative;
      // Prevent columns from collapsing when empty
      min-height: 1px;
      // Inner gutter via padding
      padding-left:  (@grid-gutter-width / 2);
      padding-right: (@grid-gutter-width / 2);
    }
  }
  .col(1); // kickstart it
}

.float-grid-columns(@class) {
  .col(@index) when (@index = 1) { // initial
    @item: ~".col-@{class}-@{index}";
    .col((@index + 1), @item);
  }
  .col(@index, @list) when (@index =< @grid-columns) { // general
    @item: ~".col-@{class}-@{index}";
    .col((@index + 1), ~"@{list}, @{item}");
  }
  .col(@index, @list) when (@index > @grid-columns) { // terminal
    @{list} {
      float: left;
    }
  }
  .col(1); // kickstart it
}

.calc-grid-column(@index, @class, @type) when (@type = width) and (@index > 0) {
  .col-@{class}-@{index} {
    width: percentage((@index / @grid-columns));
  }
}
.calc-grid-column(@index, @class, @type) when (@type = push) and (@index > 0) {
  .col-@{class}-push-@{index} {
    left: percentage((@index / @grid-columns));
  }
}
.calc-grid-column(@index, @class, @type) when (@type = push) and (@index = 0) {
  .col-@{class}-push-0 {
    left: auto;
  }
}
.calc-grid-column(@index, @class, @type) when (@type = pull) and (@index > 0) {
  .col-@{class}-pull-@{index} {
    right: percentage((@index / @grid-columns));
  }
}
.calc-grid-column(@index, @class, @type) when (@type = pull) and (@index = 0) {
  .col-@{class}-pull-0 {
    right: auto;
  }
}
.calc-grid-column(@index, @class, @type) when (@type = offset) {
  .col-@{class}-offset-@{index} {
    margin-left: percentage((@index / @grid-columns));
  }
}

// Basic looping in LESS
.loop-grid-columns(@index, @class, @type) when (@index >= 0) {
  .calc-grid-column(@index, @class, @type);
  // next iteration
  .loop-grid-columns((@index - 1), @class, @type);
}

// Create grid for specific class
.make-grid(@class) {
  .float-grid-columns(@class);
  .loop-grid-columns(@grid-columns, @class, width);
  .loop-grid-columns(@grid-columns, @class, pull);
  .loop-grid-columns(@grid-columns, @class, push);
  .loop-grid-columns(@grid-columns, @class, offset);
}
>>>>>>> e727973d
<|MERGE_RESOLUTION|>--- conflicted
+++ resolved
@@ -7,7 +7,6 @@
 // - Layout
 
 // Utilities
-<<<<<<< HEAD
 @import "mixins/hide-text.less";
 @import "mixins/opacity.less";
 @import "mixins/image.less";
@@ -42,1025 +41,4 @@
 @import "mixins/center-block.less";
 @import "mixins/nav-vertical-align.less";
 @import "mixins/grid-framework.less";
-@import "mixins/grid.less";
-=======
-// --------------------------------------------------
-
-// Clearfix
-// Source: http://nicolasgallagher.com/micro-clearfix-hack/
-//
-// For modern browsers
-// 1. The space content is one way to avoid an Opera bug when the
-//    contenteditable attribute is included anywhere else in the document.
-//    Otherwise it causes space to appear at the top and bottom of elements
-//    that are clearfixed.
-// 2. The use of `table` rather than `block` is only necessary if using
-//    `:before` to contain the top-margins of child elements.
-.clearfix() {
-  &:before,
-  &:after {
-    content: " "; // 1
-    display: table; // 2
-  }
-  &:after {
-    clear: both;
-  }
-}
-
-// WebKit-style focus
-.tab-focus() {
-  // Default
-  outline: thin dotted;
-  // WebKit
-  outline: 5px auto -webkit-focus-ring-color;
-  outline-offset: -2px;
-}
-
-// Center-align a block level element
-.center-block() {
-  display: block;
-  margin-left: auto;
-  margin-right: auto;
-}
-
-// Sizing shortcuts
-.size(@width; @height) {
-  width: @width;
-  height: @height;
-}
-.square(@size) {
-  .size(@size; @size);
-}
-
-// Placeholder text
-.placeholder(@color: @input-color-placeholder) {
-  &::-moz-placeholder           { color: @color;   // Firefox
-                                  opacity: 1; } // See https://github.com/twbs/bootstrap/pull/11526
-  &:-ms-input-placeholder       { color: @color; } // Internet Explorer 10+
-  &::-webkit-input-placeholder  { color: @color; } // Safari and Chrome
-}
-
-// Text overflow
-// Requires inline-block or block for proper styling
-.text-overflow() {
-  overflow: hidden;
-  text-overflow: ellipsis;
-  white-space: nowrap;
-}
-
-// CSS image replacement
-//
-// Heads up! v3 launched with with only `.hide-text()`, but per our pattern for
-// mixins being reused as classes with the same name, this doesn't hold up. As
-// of v3.0.1 we have added `.text-hide()` and deprecated `.hide-text()`.
-//
-// Source: https://github.com/h5bp/html5-boilerplate/commit/aa0396eae757
-
-// Deprecated as of v3.0.1 (will be removed in v4)
-.hide-text() {
-  font: ~"0/0" a;
-  color: transparent;
-  text-shadow: none;
-  background-color: transparent;
-  border: 0;
-}
-// New mixin to use as of v3.0.1
-.text-hide() {
-  .hide-text();
-}
-
-
-
-// CSS3 properties
-// --------------------------------------------------
-
-// Single side border-radius
-.border-top-radius(@radius) {
-  border-top-right-radius: @radius;
-   border-top-left-radius: @radius;
-}
-.border-right-radius(@radius) {
-  border-bottom-right-radius: @radius;
-     border-top-right-radius: @radius;
-}
-.border-bottom-radius(@radius) {
-  border-bottom-right-radius: @radius;
-   border-bottom-left-radius: @radius;
-}
-.border-left-radius(@radius) {
-  border-bottom-left-radius: @radius;
-     border-top-left-radius: @radius;
-}
-
-// Drop shadows
-//
-// Note: Deprecated `.box-shadow()` as of v3.1.0 since all of Bootstrap's
-//   supported browsers that have box shadow capabilities now support the
-//   standard `box-shadow` property.
-.box-shadow(@shadow) {
-  -webkit-box-shadow: @shadow; // iOS <4.3 & Android <4.1
-          box-shadow: @shadow;
-}
-
-// Transitions
-//
-// Deprecated as of v3.2.0 due to the introduction of autoprefixer (will be removed in v4)
-.transition(@transition) {
-  -webkit-transition: @transition;
-       -o-transition: @transition;
-          transition: @transition;
-}
-
-// Deprecated as of v3.2.0 due to the introduction of autoprefixer (will be removed in v4)
-.transition-property(@transition-property) {
-  -webkit-transition-property: @transition-property;
-          transition-property: @transition-property;
-}
-
-// Deprecated as of v3.2.0 due to the introduction of autoprefixer (will be removed in v4)
-.transition-delay(@transition-delay) {
-  -webkit-transition-delay: @transition-delay;
-          transition-delay: @transition-delay;
-}
-
-// Deprecated as of v3.2.0 due to the introduction of autoprefixer (will be removed in v4)
-.transition-duration(@transition-duration) {
-  -webkit-transition-duration: @transition-duration;
-          transition-duration: @transition-duration;
-}
-
-// Deprecated as of v3.2.0 due to the introduction of autoprefixer (will be removed in v4)
-.transition-timing-function(@timing-function) {
-  -webkit-transition-timing-function: @timing-function;
-          transition-timing-function: @timing-function;
-}
-
-// Deprecated as of v3.2.0 due to the introduction of autoprefixer (will be removed in v4)
-.transition-transform(@transition) {
-  -webkit-transition: -webkit-transform @transition;
-     -moz-transition: -moz-transform @transition;
-       -o-transition: -o-transform @transition;
-          transition: transform @transition;
-}
-
-// Transformations
-//
-// Deprecated as of v3.2.0 due to the introduction of autoprefixer (will be removed in v4)
-.scale(@ratio) {
-  -webkit-transform: scale(@ratio);
-      -ms-transform: scale(@ratio); // IE9 only
-       -o-transform: scale(@ratio);
-          transform: scale(@ratio);
-}
-
-// Deprecated as of v3.2.0 due to the introduction of autoprefixer (will be removed in v4)
-.scale(@ratioX; @ratioY) {
-  -webkit-transform: scale(@ratioX, @ratioY);
-      -ms-transform: scale(@ratioX, @ratioY); // IE9 only
-       -o-transform: scale(@ratioX, @ratioY);
-          transform: scale(@ratioX, @ratioY);
-}
-
-// Deprecated as of v3.2.0 due to the introduction of autoprefixer (will be removed in v4)
-.scaleX(@ratio) {
-  -webkit-transform: scaleX(@ratio);
-      -ms-transform: scaleX(@ratio); // IE9 only
-       -o-transform: scaleX(@ratio);
-          transform: scaleX(@ratio);
-}
-
-// Deprecated as of v3.2.0 due to the introduction of autoprefixer (will be removed in v4)
-.scaleY(@ratio) {
-  -webkit-transform: scaleY(@ratio);
-      -ms-transform: scaleY(@ratio); // IE9 only
-       -o-transform: scaleY(@ratio);
-          transform: scaleY(@ratio);
-}
-
-// Deprecated as of v3.2.0 due to the introduction of autoprefixer (will be removed in v4)
-.skew(@x; @y) {
-  -webkit-transform: skew(@x, @y);
-      -ms-transform: skewX(@x) skewY(@y); // See https://github.com/twbs/bootstrap/issues/4885; IE9+
-       -o-transform: skew(@x, @y);
-          transform: skew(@x, @y);
-}
-
-// Deprecated as of v3.2.0 due to the introduction of autoprefixer (will be removed in v4)
-.translate(@x; @y) {
-  -webkit-transform: translate(@x, @y);
-      -ms-transform: translate(@x, @y); // IE9 only
-       -o-transform: translate(@x, @y);
-          transform: translate(@x, @y);
-}
-
-// Deprecated as of v3.2.0 due to the introduction of autoprefixer (will be removed in v4)
-.translate3d(@x; @y; @z) {
-  -webkit-transform: translate3d(@x, @y, @z);
-          transform: translate3d(@x, @y, @z);
-}
-
-// Deprecated as of v3.2.0 due to the introduction of autoprefixer (will be removed in v4)
-.rotate(@degrees) {
-  -webkit-transform: rotate(@degrees);
-      -ms-transform: rotate(@degrees); // IE9 only
-       -o-transform: rotate(@degrees);
-          transform: rotate(@degrees);
-}
-
-// Deprecated as of v3.2.0 due to the introduction of autoprefixer (will be removed in v4)
-.rotateX(@degrees) {
-  -webkit-transform: rotateX(@degrees);
-      -ms-transform: rotateX(@degrees); // IE9 only
-       -o-transform: rotateX(@degrees);
-          transform: rotateX(@degrees);
-}
-
-// Deprecated as of v3.2.0 due to the introduction of autoprefixer (will be removed in v4)
-.rotateY(@degrees) {
-  -webkit-transform: rotateY(@degrees);
-      -ms-transform: rotateY(@degrees); // IE9 only
-       -o-transform: rotateY(@degrees);
-          transform: rotateY(@degrees);
-}
-
-// Deprecated as of v3.2.0 due to the introduction of autoprefixer (will be removed in v4)
-.perspective(@perspective) {
-  -webkit-perspective: @perspective;
-     -moz-perspective: @perspective;
-          perspective: @perspective;
-}
-
-// Deprecated as of v3.2.0 due to the introduction of autoprefixer (will be removed in v4)
-.perspective-origin(@perspective) {
-  -webkit-perspective-origin: @perspective;
-     -moz-perspective-origin: @perspective;
-          perspective-origin: @perspective;
-}
-
-// Deprecated as of v3.2.0 due to the introduction of autoprefixer (will be removed in v4)
-.transform-origin(@origin) {
-  -webkit-transform-origin: @origin;
-     -moz-transform-origin: @origin;
-      -ms-transform-origin: @origin; // IE9 only
-          transform-origin: @origin;
-}
-
-// Animations
-//
-// Deprecated as of v3.2.0 due to the introduction of autoprefixer (will be removed in v4)
-.animation(@animation) {
-  -webkit-animation: @animation;
-       -o-animation: @animation;
-          animation: @animation;
-}
-
-// Deprecated as of v3.2.0 due to the introduction of autoprefixer (will be removed in v4)
-.animation-name(@name) {
-  -webkit-animation-name: @name;
-          animation-name: @name;
-}
-
-// Deprecated as of v3.2.0 due to the introduction of autoprefixer (will be removed in v4)
-.animation-duration(@duration) {
-  -webkit-animation-duration: @duration;
-          animation-duration: @duration;
-}
-
-// Deprecated as of v3.2.0 due to the introduction of autoprefixer (will be removed in v4)
-.animation-timing-function(@timing-function) {
-  -webkit-animation-timing-function: @timing-function;
-          animation-timing-function: @timing-function;
-}
-
-// Deprecated as of v3.2.0 due to the introduction of autoprefixer (will be removed in v4)
-.animation-delay(@delay) {
-  -webkit-animation-delay: @delay;
-          animation-delay: @delay;
-}
-
-// Deprecated as of v3.2.0 due to the introduction of autoprefixer (will be removed in v4)
-.animation-iteration-count(@iteration-count) {
-  -webkit-animation-iteration-count: @iteration-count;
-          animation-iteration-count: @iteration-count;
-}
-
-// Deprecated as of v3.2.0 due to the introduction of autoprefixer (will be removed in v4)
-.animation-direction(@direction) {
-  -webkit-animation-direction: @direction;
-          animation-direction: @direction;
-}
-.animation-fill-mode(@fill-mode) {
-  -webkit-animation-fill-mode: @fill-mode;
-          animation-fill-mode: @fill-mode;
-}
-
-// Backface visibility
-// Prevent browsers from flickering when using CSS 3D transforms.
-// Default value is `visible`, but can be changed to `hidden`
-// Deprecated as of v3.2.0 due to the introduction of autoprefixer (will be removed in v4)
-.backface-visibility(@visibility){
-  -webkit-backface-visibility: @visibility;
-     -moz-backface-visibility: @visibility;
-          backface-visibility: @visibility;
-}
-
-// Box sizing
-// Deprecated as of v3.2.0 due to the introduction of autoprefixer (will be removed in v4)
-.box-sizing(@boxmodel) {
-  -webkit-box-sizing: @boxmodel;
-     -moz-box-sizing: @boxmodel;
-          box-sizing: @boxmodel;
-}
-
-// User select
-// For selecting text on the page
-// Deprecated as of v3.2.0 due to the introduction of autoprefixer (will be removed in v4)
-.user-select(@select) {
-  -webkit-user-select: @select;
-     -moz-user-select: @select;
-      -ms-user-select: @select; // IE10+
-          user-select: @select;
-}
-
-// Resize anything
-.resizable(@direction) {
-  resize: @direction; // Options: horizontal, vertical, both
-  overflow: auto; // Safari fix
-}
-
-// CSS3 Content Columns
-.content-columns(@column-count; @column-gap: @grid-gutter-width) {
-  -webkit-column-count: @column-count;
-     -moz-column-count: @column-count;
-          column-count: @column-count;
-  -webkit-column-gap: @column-gap;
-     -moz-column-gap: @column-gap;
-          column-gap: @column-gap;
-}
-
-// Optional hyphenation
-.hyphens(@mode: auto) {
-  word-wrap: break-word;
-  -webkit-hyphens: @mode;
-     -moz-hyphens: @mode;
-      -ms-hyphens: @mode; // IE10+
-       -o-hyphens: @mode;
-          hyphens: @mode;
-}
-
-// Opacity
-.opacity(@opacity) {
-  opacity: @opacity;
-  // IE8 filter
-  @opacity-ie: (@opacity * 100);
-  filter: ~"alpha(opacity=@{opacity-ie})";
-}
-
-
-
-// Gradients
-// --------------------------------------------------
-
-#gradient {
-
-  // Horizontal gradient, from left to right
-  //
-  // Creates two color stops, start and end, by specifying a color and position for each color stop.
-  // Color stops are not available in IE9 and below.
-  .horizontal(@start-color: #555; @end-color: #333; @start-percent: 0%; @end-percent: 100%) {
-    background-image: -webkit-linear-gradient(left, color-stop(@start-color @start-percent), color-stop(@end-color @end-percent)); // Safari 5.1-6, Chrome 10+
-    background-image: -o-linear-gradient(left, @start-color @start-percent, @end-color @end-percent); // Opera 12
-    background-image: linear-gradient(to right, @start-color @start-percent, @end-color @end-percent); // Standard, IE10, Firefox 16+, Opera 12.10+, Safari 7+, Chrome 26+
-    background-repeat: repeat-x;
-    filter: e(%("progid:DXImageTransform.Microsoft.gradient(startColorstr='%d', endColorstr='%d', GradientType=1)",argb(@start-color),argb(@end-color))); // IE9 and down
-  }
-
-  // Vertical gradient, from top to bottom
-  //
-  // Creates two color stops, start and end, by specifying a color and position for each color stop.
-  // Color stops are not available in IE9 and below.
-  .vertical(@start-color: #555; @end-color: #333; @start-percent: 0%; @end-percent: 100%) {
-    background-image: -webkit-linear-gradient(top, @start-color @start-percent, @end-color @end-percent);  // Safari 5.1-6, Chrome 10+
-    background-image: -o-linear-gradient(top, @start-color @start-percent, @end-color @end-percent);  // Opera 12
-    background-image: linear-gradient(to bottom, @start-color @start-percent, @end-color @end-percent); // Standard, IE10, Firefox 16+, Opera 12.10+, Safari 7+, Chrome 26+
-    background-repeat: repeat-x;
-    filter: e(%("progid:DXImageTransform.Microsoft.gradient(startColorstr='%d', endColorstr='%d', GradientType=0)",argb(@start-color),argb(@end-color))); // IE9 and down
-  }
-
-  .directional(@start-color: #555; @end-color: #333; @deg: 45deg) {
-    background-repeat: repeat-x;
-    background-image: -webkit-linear-gradient(@deg, @start-color, @end-color); // Safari 5.1-6, Chrome 10+
-    background-image: -o-linear-gradient(@deg, @start-color, @end-color); // Opera 12
-    background-image: linear-gradient(@deg, @start-color, @end-color); // Standard, IE10, Firefox 16+, Opera 12.10+, Safari 7+, Chrome 26+
-  }
-  .horizontal-three-colors(@start-color: #00b3ee; @mid-color: #7a43b6; @color-stop: 50%; @end-color: #c3325f) {
-    background-image: -webkit-linear-gradient(left, @start-color, @mid-color @color-stop, @end-color);
-    background-image: -o-linear-gradient(left, @start-color, @mid-color @color-stop, @end-color);
-    background-image: linear-gradient(to right, @start-color, @mid-color @color-stop, @end-color);
-    background-repeat: no-repeat;
-    filter: e(%("progid:DXImageTransform.Microsoft.gradient(startColorstr='%d', endColorstr='%d', GradientType=1)",argb(@start-color),argb(@end-color))); // IE9 and down, gets no color-stop at all for proper fallback
-  }
-  .vertical-three-colors(@start-color: #00b3ee; @mid-color: #7a43b6; @color-stop: 50%; @end-color: #c3325f) {
-    background-image: -webkit-linear-gradient(@start-color, @mid-color @color-stop, @end-color);
-    background-image: -o-linear-gradient(@start-color, @mid-color @color-stop, @end-color);
-    background-image: linear-gradient(@start-color, @mid-color @color-stop, @end-color);
-    background-repeat: no-repeat;
-    filter: e(%("progid:DXImageTransform.Microsoft.gradient(startColorstr='%d', endColorstr='%d', GradientType=0)",argb(@start-color),argb(@end-color))); // IE9 and down, gets no color-stop at all for proper fallback
-  }
-  .radial(@inner-color: #555; @outer-color: #333) {
-    background-image: -webkit-radial-gradient(circle, @inner-color, @outer-color);
-    background-image: radial-gradient(circle, @inner-color, @outer-color);
-    background-repeat: no-repeat;
-  }
-  .striped(@color: rgba(255,255,255,.15); @angle: 45deg) {
-    background-image: -webkit-linear-gradient(@angle, @color 25%, transparent 25%, transparent 50%, @color 50%, @color 75%, transparent 75%, transparent);
-    background-image: -o-linear-gradient(@angle, @color 25%, transparent 25%, transparent 50%, @color 50%, @color 75%, transparent 75%, transparent);
-    background-image: linear-gradient(@angle, @color 25%, transparent 25%, transparent 50%, @color 50%, @color 75%, transparent 75%, transparent);
-  }
-}
-
-// Reset filters for IE
-//
-// When you need to remove a gradient background, do not forget to use this to reset
-// the IE filter for IE9 and below.
-.reset-filter() {
-  filter: e(%("progid:DXImageTransform.Microsoft.gradient(enabled = false)"));
-}
-
-
-
-// Retina images
-// --------------------------------------------------
-
-// Short retina mixin for setting background-image and -size. Note that the
-// spelling of `min--moz-device-pixel-ratio` is intentional.
-.img-retina(@file-1x; @file-2x; @width-1x; @height-1x) {
-  background-image: url("@{file-1x}");
-
-  @media
-  only screen and (-webkit-min-device-pixel-ratio: 2),
-  only screen and (   min--moz-device-pixel-ratio: 2),
-  only screen and (     -o-min-device-pixel-ratio: 2/1),
-  only screen and (        min-device-pixel-ratio: 2),
-  only screen and (                min-resolution: 192dpi),
-  only screen and (                min-resolution: 2dppx) {
-    background-image: url("@{file-2x}");
-    background-size: @width-1x @height-1x;
-  }
-}
-
-
-
-// Responsive image
-// --------------------------------------------------
-
-// Keep images from scaling beyond the width of their parents.
-.img-responsive(@display: block) {
-  display: @display;
-  max-width: 100%; // Part 1: Set a maximum relative to the parent
-  height: auto; // Part 2: Scale the height according to the width, otherwise you get stretching
-}
-
-
-
-// Component mixins
-// --------------------------------------------------
-
-// Horizontal dividers
-//
-// Dividers (basically an hr) within dropdowns and nav lists
-.nav-divider(@color: #e5e5e5) {
-  height: 1px;
-  margin: ((@line-height-computed / 2) - 1) 0;
-  overflow: hidden;
-  background-color: @color;
-}
-
-// Panels
-.panel-variant(@border; @heading-text-color; @heading-bg-color; @heading-border) {
-  border-color: @border;
-
-  & > .panel-heading {
-    color: @heading-text-color;
-    background-color: @heading-bg-color;
-    border-color: @heading-border;
-
-    + .panel-collapse > .panel-body {
-      border-top-color: @border;
-    }
-  }
-  & > .panel-footer {
-    + .panel-collapse > .panel-body {
-      border-bottom-color: @border;
-    }
-  }
-}
-
-// Alerts
-.alert-variant(@background; @border; @text-color) {
-  background-color: @background;
-  border-color: @border;
-  color: @text-color;
-
-  hr {
-    border-top-color: darken(@border, 5%);
-  }
-  .alert-link {
-    color: darken(@text-color, 10%);
-  }
-}
-
-// Tables
-.table-row-variant(@state; @background) {
-  // Exact selectors below required to override `.table-striped` and prevent
-  // inheritance to nested tables.
-  .table > thead > tr,
-  .table > tbody > tr,
-  .table > tfoot > tr {
-    > td.@{state},
-    > th.@{state},
-    &.@{state} > td,
-    &.@{state} > th {
-      background-color: @background;
-    }
-  }
-
-  // Hover states for `.table-hover`
-  // Note: this is not available for cells or rows within `thead` or `tfoot`.
-  .table-hover > tbody > tr {
-    > td.@{state}:hover,
-    > th.@{state}:hover,
-    &.@{state}:hover > td,
-    &.@{state}:hover > th {
-      background-color: darken(@background, 5%);
-    }
-  }
-}
-
-// List Groups
-.list-group-item-variant(@state; @background; @color) {
-  .list-group-item-@{state} {
-    color: @color;
-    background-color: @background;
-
-    a& {
-      color: @color;
-
-      .list-group-item-heading { color: inherit; }
-
-      &:hover,
-      &:focus {
-        color: @color;
-        background-color: darken(@background, 5%);
-      }
-      &.active,
-      &.active:hover,
-      &.active:focus {
-        color: #fff;
-        background-color: @color;
-        border-color: @color;
-      }
-    }
-  }
-}
-
-// Button variants
-//
-// Easily pump out default styles, as well as :hover, :focus, :active,
-// and disabled options for all buttons
-.button-variant(@color; @background; @border) {
-  color: @color;
-  background-color: @background;
-  border-color: @border;
-
-  &:hover,
-  &:focus,
-  &:active,
-  &.active,
-  .open .dropdown-toggle& {
-    color: @color;
-    background-color: darken(@background, 10%);
-        border-color: darken(@border, 12%);
-  }
-  &:active,
-  &.active,
-  .open .dropdown-toggle& {
-    background-image: none;
-  }
-  &.disabled,
-  &[disabled],
-  fieldset[disabled] & {
-    &,
-    &:hover,
-    &:focus,
-    &:active,
-    &.active {
-      background-color: @background;
-          border-color: @border;
-    }
-  }
-
-  .badge {
-    color: @background;
-    background-color: @color;
-  }
-}
-
-// Button sizes
-.button-size(@padding-vertical; @padding-horizontal; @font-size; @line-height; @border-radius) {
-  padding: @padding-vertical @padding-horizontal;
-  font-size: @font-size;
-  line-height: @line-height;
-  border-radius: @border-radius;
-}
-
-// Pagination
-.pagination-size(@padding-vertical; @padding-horizontal; @font-size; @border-radius) {
-  > li {
-    > a,
-    > span {
-      padding: @padding-vertical @padding-horizontal;
-      font-size: @font-size;
-    }
-    &:first-child {
-      > a,
-      > span {
-        .border-left-radius(@border-radius);
-      }
-    }
-    &:last-child {
-      > a,
-      > span {
-        .border-right-radius(@border-radius);
-      }
-    }
-  }
-}
-
-// Labels
-.label-variant(@color) {
-  background-color: @color;
-  &[href] {
-    &:hover,
-    &:focus {
-      background-color: darken(@color, 10%);
-    }
-  }
-}
-
-// Contextual backgrounds
-.bg-variant(@color) {
-  background-color: @color;
-  a&:hover {
-    background-color: darken(@color, 10%);
-  }
-}
-
-// Typography
-.text-emphasis-variant(@color) {
-  color: @color;
-  a&:hover {
-    color: darken(@color, 10%);
-  }
-}
-
-// Navbar vertical align
-//
-// Vertically center elements in the navbar.
-// Example: an element has a height of 30px, so write out `.navbar-vertical-align(30px);` to calculate the appropriate top margin.
-.navbar-vertical-align(@element-height) {
-  margin-top: ((@navbar-height - @element-height) / 2);
-  margin-bottom: ((@navbar-height - @element-height) / 2);
-}
-
-// Progress bars
-.progress-bar-variant(@color) {
-  background-color: @color;
-  .progress-striped & {
-    #gradient > .striped();
-  }
-}
-
-// Responsive utilities
-//
-// More easily include all the states for responsive-utilities.less.
-// Note: Deprecated .responsive-visibility() as of v3.2.0
-.responsive-visibility() {
-  display: block !important;
-  table&  { display: table; }
-  tr&     { display: table-row !important; }
-  th&,
-  td&     { display: table-cell !important; }
-}
-
-// Note: Deprecated .responsive-invisibility() as of v3.2.0
-.responsive-invisibility() {
-  display: none !important;
-}
-
-
-
-// Form validation states
-//
-// Used in forms.less to generate the form validation CSS for warnings, errors,
-// and successes.
-
-.form-control-validation(@text-color: #555; @border-color: #ccc; @background-color: #f5f5f5) {
-  // Color the label and help text
-  .help-block,
-  .control-label,
-  .radio,
-  .checkbox,
-  .radio-inline,
-  .checkbox-inline  {
-    color: @text-color;
-  }
-  // Set the border and box shadow on specific inputs to match
-  .form-control {
-    border-color: @border-color;
-    .box-shadow(inset 0 1px 1px rgba(0,0,0,.075)); // Redeclare so transitions work
-    &:focus {
-      border-color: darken(@border-color, 10%);
-      @shadow: inset 0 1px 1px rgba(0,0,0,.075), 0 0 6px lighten(@border-color, 20%);
-      .box-shadow(@shadow);
-    }
-  }
-  // Set validation states also for addons
-  .input-group-addon {
-    color: @text-color;
-    border-color: @border-color;
-    background-color: @background-color;
-  }
-  // Optional feedback icon
-  .form-control-feedback {
-    color: @text-color;
-  }
-}
-
-
-
-// Forms
-// --------------------------------------------------
-
-// Form control focus state
-//
-// Generate a customized focus state and for any input with the specified color,
-// which defaults to the `@input-focus-border` variable.
-//
-// We highly encourage you to not customize the default value, but instead use
-// this to tweak colors on an as-needed basis. This aesthetic change is based on
-// WebKit's default styles, but applicable to a wider range of browsers. Its
-// usability and accessibility should be taken into account with any change.
-//
-// Example usage: change the default blue border and shadow to white for better
-// contrast against a dark gray background.
-.form-control-focus(@color: @input-border-focus) {
-  @color-rgba: rgba(red(@color), green(@color), blue(@color), .6);
-  &:focus {
-    border-color: @color;
-    outline: 0;
-    .box-shadow(~"inset 0 1px 1px rgba(0,0,0,.075), 0 0 8px @{color-rgba}");
-  }
-}
-
-// Form control sizing
-//
-// Relative text size, padding, and border-radii changes for form controls. For
-// horizontal sizing, wrap controls in the predefined grid classes. `<select>`
-// element gets special love because it's special, and that's a fact!
-.input-size(@input-height; @padding-vertical; @padding-horizontal; @font-size; @line-height; @border-radius) {
-  height: @input-height;
-  padding: @padding-vertical @padding-horizontal;
-  font-size: @font-size;
-  line-height: @line-height;
-  border-radius: @border-radius;
-
-  select& {
-    height: @input-height;
-    line-height: @input-height;
-  }
-
-  textarea&,
-  select[multiple]& {
-    height: auto;
-  }
-}
-
-
-
-// Grid system
-// --------------------------------------------------
-
-// Centered container element
-.container-fixed() {
-  margin-right: auto;
-  margin-left: auto;
-  padding-left:  (@grid-gutter-width / 2);
-  padding-right: (@grid-gutter-width / 2);
-  &:extend(.clearfix all);
-}
-
-// Creates a wrapper for a series of columns
-.make-row(@gutter: @grid-gutter-width) {
-  margin-left:  (@gutter / -2);
-  margin-right: (@gutter / -2);
-  &:extend(.clearfix all);
-}
-
-// Generate the extra small columns
-.make-xs-column(@columns; @gutter: @grid-gutter-width) {
-  position: relative;
-  float: left;
-  width: percentage((@columns / @grid-columns));
-  min-height: 1px;
-  padding-left:  (@gutter / 2);
-  padding-right: (@gutter / 2);
-}
-.make-xs-column-offset(@columns) {
-  margin-left: percentage((@columns / @grid-columns));
-}
-.make-xs-column-push(@columns) {
-  left: percentage((@columns / @grid-columns));
-}
-.make-xs-column-pull(@columns) {
-  right: percentage((@columns / @grid-columns));
-}
-
-// Generate the small columns
-.make-sm-column(@columns; @gutter: @grid-gutter-width) {
-  position: relative;
-  min-height: 1px;
-  padding-left:  (@gutter / 2);
-  padding-right: (@gutter / 2);
-
-  @media (min-width: @screen-sm-min) {
-    float: left;
-    width: percentage((@columns / @grid-columns));
-  }
-}
-.make-sm-column-offset(@columns) {
-  @media (min-width: @screen-sm-min) {
-    margin-left: percentage((@columns / @grid-columns));
-  }
-}
-.make-sm-column-push(@columns) {
-  @media (min-width: @screen-sm-min) {
-    left: percentage((@columns / @grid-columns));
-  }
-}
-.make-sm-column-pull(@columns) {
-  @media (min-width: @screen-sm-min) {
-    right: percentage((@columns / @grid-columns));
-  }
-}
-
-// Generate the medium columns
-.make-md-column(@columns; @gutter: @grid-gutter-width) {
-  position: relative;
-  min-height: 1px;
-  padding-left:  (@gutter / 2);
-  padding-right: (@gutter / 2);
-
-  @media (min-width: @screen-md-min) {
-    float: left;
-    width: percentage((@columns / @grid-columns));
-  }
-}
-.make-md-column-offset(@columns) {
-  @media (min-width: @screen-md-min) {
-    margin-left: percentage((@columns / @grid-columns));
-  }
-}
-.make-md-column-push(@columns) {
-  @media (min-width: @screen-md-min) {
-    left: percentage((@columns / @grid-columns));
-  }
-}
-.make-md-column-pull(@columns) {
-  @media (min-width: @screen-md-min) {
-    right: percentage((@columns / @grid-columns));
-  }
-}
-
-// Generate the large columns
-.make-lg-column(@columns; @gutter: @grid-gutter-width) {
-  position: relative;
-  min-height: 1px;
-  padding-left:  (@gutter / 2);
-  padding-right: (@gutter / 2);
-
-  @media (min-width: @screen-lg-min) {
-    float: left;
-    width: percentage((@columns / @grid-columns));
-  }
-}
-.make-lg-column-offset(@columns) {
-  @media (min-width: @screen-lg-min) {
-    margin-left: percentage((@columns / @grid-columns));
-  }
-}
-.make-lg-column-push(@columns) {
-  @media (min-width: @screen-lg-min) {
-    left: percentage((@columns / @grid-columns));
-  }
-}
-.make-lg-column-pull(@columns) {
-  @media (min-width: @screen-lg-min) {
-    right: percentage((@columns / @grid-columns));
-  }
-}
-
-
-
-// Framework grid generation
-// --------------------------------------------------
-
-// Used only by Bootstrap to generate the correct number of grid classes given
-// any value of `@grid-columns`.
-.make-grid-columns() {
-  // Common styles for all sizes of grid columns, widths 1-12
-  .col(@index) when (@index = 1) { // initial
-    @item: ~".col-xs-@{index}, .col-sm-@{index}, .col-md-@{index}, .col-lg-@{index}";
-    .col((@index + 1), @item);
-  }
-  .col(@index, @list) when (@index =< @grid-columns) { // general; "=<" isn't a typo
-    @item: ~".col-xs-@{index}, .col-sm-@{index}, .col-md-@{index}, .col-lg-@{index}";
-    .col((@index + 1), ~"@{list}, @{item}");
-  }
-  .col(@index, @list) when (@index > @grid-columns) { // terminal
-    @{list} {
-      position: relative;
-      // Prevent columns from collapsing when empty
-      min-height: 1px;
-      // Inner gutter via padding
-      padding-left:  (@grid-gutter-width / 2);
-      padding-right: (@grid-gutter-width / 2);
-    }
-  }
-  .col(1); // kickstart it
-}
-
-.float-grid-columns(@class) {
-  .col(@index) when (@index = 1) { // initial
-    @item: ~".col-@{class}-@{index}";
-    .col((@index + 1), @item);
-  }
-  .col(@index, @list) when (@index =< @grid-columns) { // general
-    @item: ~".col-@{class}-@{index}";
-    .col((@index + 1), ~"@{list}, @{item}");
-  }
-  .col(@index, @list) when (@index > @grid-columns) { // terminal
-    @{list} {
-      float: left;
-    }
-  }
-  .col(1); // kickstart it
-}
-
-.calc-grid-column(@index, @class, @type) when (@type = width) and (@index > 0) {
-  .col-@{class}-@{index} {
-    width: percentage((@index / @grid-columns));
-  }
-}
-.calc-grid-column(@index, @class, @type) when (@type = push) and (@index > 0) {
-  .col-@{class}-push-@{index} {
-    left: percentage((@index / @grid-columns));
-  }
-}
-.calc-grid-column(@index, @class, @type) when (@type = push) and (@index = 0) {
-  .col-@{class}-push-0 {
-    left: auto;
-  }
-}
-.calc-grid-column(@index, @class, @type) when (@type = pull) and (@index > 0) {
-  .col-@{class}-pull-@{index} {
-    right: percentage((@index / @grid-columns));
-  }
-}
-.calc-grid-column(@index, @class, @type) when (@type = pull) and (@index = 0) {
-  .col-@{class}-pull-0 {
-    right: auto;
-  }
-}
-.calc-grid-column(@index, @class, @type) when (@type = offset) {
-  .col-@{class}-offset-@{index} {
-    margin-left: percentage((@index / @grid-columns));
-  }
-}
-
-// Basic looping in LESS
-.loop-grid-columns(@index, @class, @type) when (@index >= 0) {
-  .calc-grid-column(@index, @class, @type);
-  // next iteration
-  .loop-grid-columns((@index - 1), @class, @type);
-}
-
-// Create grid for specific class
-.make-grid(@class) {
-  .float-grid-columns(@class);
-  .loop-grid-columns(@grid-columns, @class, width);
-  .loop-grid-columns(@grid-columns, @class, pull);
-  .loop-grid-columns(@grid-columns, @class, push);
-  .loop-grid-columns(@grid-columns, @class, offset);
-}
->>>>>>> e727973d
+@import "mixins/grid.less";