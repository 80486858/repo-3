--- conflicted
+++ resolved
@@ -482,26 +482,19 @@
 
 #grid {
 
-  // Recursive mixins! <3
-  // Requires not yet released LESS ;)
-
-  .spanX (@index) when (@index > 0) {
-    ~".span@{index}" { .span(@index); }
-    #grid .spanX(@index - 1);
-  }
-  .spanX (@index, child) when (@index > 0) {
-    ~"> .span@{index}" { .span(@index); }
-    #grid .spanX(@index - 1, child);
-  }
-  .spanX (0, ...) {}
-
-  .offsetX (@index) when (@index > 0) {
-    ~".offset@{index}" { .offset(@index); }
-    #grid .offsetX(@index - 1);
-  }
-  .offsetX (0) {}
-
   .core (@gridColumnWidth, @gridGutterWidth) {
+
+    .spanX (@index) when (@index > 0) {
+      (~".span@{index}") { .span(@index); }
+      .spanX(@index - 1);
+    }
+    .spanX (0) {}
+
+    .offsetX (@index) when (@index > 0) {
+      (~".offset@{index}") { .offset(@index); }
+      .offsetX(@index - 1);
+    }
+    .offsetX (0) {}
 
     .offset (@columns) {
       margin-left: (@gridColumnWidth * @columns) + (@gridGutterWidth * (@columns - 1)) + (@gridGutterWidth * 2);
@@ -527,12 +520,18 @@
     .navbar-fixed-bottom .container { .span(@gridColumns); }
 
     // generate .spanX and .offsetX
-    #grid .spanX (@gridColumns);
-    #grid .offsetX (@gridColumns);
+    .spanX (@gridColumns);
+    .offsetX (@gridColumns);
 
   }
 
   .fluid (@fluidGridColumnWidth, @fluidGridGutterWidth) {
+
+    .spanX (@index) when (@index > 0) {
+      (~"> .span@{index}") { .span(@index); }
+      .spanX(@index - 1);
+    }
+    .spanX (0) {}
 
     .span (@columns) {
       width: 1% * (@fluidGridColumnWidth * @columns) + (@fluidGridGutterWidth * (@columns - 1));
@@ -550,12 +549,18 @@
       }
 
       // generate .spanX
-      #grid .spanX (@gridColumns, child);
+      .spanX (@gridColumns);
     }
 
   }
 
   .input(@gridColumnWidth, @gridGutterWidth) {
+
+    .spanX (@index) when (@index > 0) {
+      (~"input.span@{index}, textarea.span@{index}, .uneditable-input.span@{index}") { .span(@index); }
+      .spanX(@index - 1);
+    }
+    .spanX (0) {}
 
     .span(@columns) {
       width: ((@gridColumnWidth) * @columns) + (@gridGutterWidth * (@columns - 1)) - 10;
@@ -565,25 +570,10 @@
     textarea,
     .uneditable-input {
       margin-left: 0; // override margin-left from core grid system
-<<<<<<< HEAD
-      &.span1 { .span(1); }
-      &.span2 { .span(2); }
-      &.span3 { .span(3); }
-      &.span4 { .span(4); }
-      &.span5 { .span(5); }
-      &.span6 { .span(6); }
-      &.span7 { .span(7); }
-      &.span8 { .span(8); }
-      &.span9 { .span(9); }
-      &.span10 { .span(10); }
-      &.span11 { .span(11); }
-      &.span12 { .span(12); }
-=======
-
-      // generate .spanX
-      #grid .spanX (@gridColumns, child);
->>>>>>> 29c63fdb
-    }
+    }
+
+    // generate .spanX
+    .spanX (@gridColumns);
 
   }
 
