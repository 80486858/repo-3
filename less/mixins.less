--- conflicted
+++ resolved
@@ -411,8 +411,6 @@
   td& { display: table-cell !important; }
 }
 
-<<<<<<< HEAD
-=======
 .responsive-invisibility() {
   display: none !important;
   tr& { display: none !important; }
@@ -420,9 +418,6 @@
   td& { display: none !important; }
 }
 
-
-
->>>>>>> fea69df8
 // Grid System
 // -----------
 
