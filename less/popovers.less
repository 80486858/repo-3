--- conflicted
+++ resolved
@@ -37,19 +37,13 @@
   font-size: 14px;
   font-weight: normal;
   line-height: 18px;
-<<<<<<< HEAD
   background-color: @popover-title-background;
   border-bottom: 1px solid darken(@popover-title-background, 5%);
   border-radius: 5px 5px 0 0;
-=======
-  background-color: @popoverTitleBackground;
-  border-bottom: 1px solid darken(@popoverTitleBackground, 5%);
-  .border-radius(5px 5px 0 0);
 
   &:empty {
     display: none;
   }
->>>>>>> 4b34f494
 }
 
 .popover-content {
