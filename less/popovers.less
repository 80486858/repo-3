//
// Popovers
// --------------------------------------------------


.popover {
  position: absolute;
  top: 0;
  left: 0;
  z-index: @zindex-popover;
  display: none;
  width: 236px;
  padding: 1px;
<<<<<<< HEAD
  background-color: @popover-background;
=======
  text-align: left; // Reset given new insertion method
  background-color: @popoverBackground;
>>>>>>> ed749928
  -webkit-background-clip: padding-box;
     -moz-background-clip: padding;
          background-clip: padding-box;
  border: 1px solid #ccc;
  border: 1px solid rgba(0,0,0,.2);
  border-radius: 6px;
  .box-shadow(0 5px 10px rgba(0,0,0,.2));

  // Overrides for proper insertion
  white-space: normal;

  // Offset the popover to account for the popover arrow
  &.top     { margin-top: -10px; }
  &.right   { margin-left: 10px; }
  &.bottom  { margin-top: 10px; }
  &.left    { margin-left: -10px; }
}

.popover-title {
  margin: 0; // reset heading margin
  padding: 8px 14px;
  font-size: 14px;
  font-weight: normal;
  line-height: 18px;
  background-color: @popover-title-background;
  border-bottom: 1px solid darken(@popover-title-background, 5%);
  border-radius: 5px 5px 0 0;
}

.popover-content {
  padding: 9px 14px;
}

// Arrows
//
// .arrow is outer, .arrow:after is inner

.popover .arrow,
.popover .arrow:after {
  position: absolute;
  display: block;
  width: 0;
  height: 0;
  border-color: transparent;
  border-style: solid;
}
.popover .arrow {
  border-width: @popover-arrow-outer-width;
}
.popover .arrow:after {
  border-width: @popover-arrow-width;
  content: "";
}

.popover {
  &.top .arrow {
    left: 50%;
    margin-left: -@popover-arrow-outer-width;
    border-bottom-width: 0;
    border-top-color: #999; // IE8 fallback
    border-top-color: @popover-arrow-outer-color;
    bottom: -@popover-arrow-outer-width;
    &:after {
      bottom: 1px;
      margin-left: -@popover-arrow-width;
      border-bottom-width: 0;
      border-top-color: @popover-arrow-color;
    }
  }
  &.right .arrow {
    top: 50%;
    left: -@popover-arrow-outer-width;
    margin-top: -@popover-arrow-outer-width;
    border-left-width: 0;
    border-right-color: #999; // IE8 fallback
    border-right-color: @popover-arrow-outer-color;
    &:after {
      left: 1px;
      bottom: -@popover-arrow-width;
      border-left-width: 0;
      border-right-color: @popover-arrow-color;
    }
  }
  &.bottom .arrow {
    left: 50%;
    margin-left: -@popover-arrow-outer-width;
    border-top-width: 0;
    border-bottom-color: #999; // IE8 fallback
    border-bottom-color: @popover-arrow-outer-color;
    top: -@popover-arrow-outer-width;
    &:after {
      top: 1px;
      margin-left: -@popover-arrow-width;
      border-top-width: 0;
      border-bottom-color: @popover-arrow-color;
    }
  }

  &.left .arrow {
    top: 50%;
    right: -@popover-arrow-outer-width;
    margin-top: -@popover-arrow-outer-width;
    border-right-width: 0;
    border-left-color: #999; // IE8 fallback
    border-left-color: @popover-arrow-outer-color;
    &:after {
      right: 1px;
      border-right-width: 0;
      border-left-color: @popover-arrow-color;
      bottom: -@popover-arrow-width;
    }
  }



/*
  &.top .arrow {
    bottom: -@popover-arrow-width;
    left: 50%;
    margin-left: -@popover-arrow-width;
    border-width: @popover-arrow-width @popover-arrow-width 0;
    //border-top-color: @popover-arrow-color;
    border-top-color: blue;
    &:after {
      border-width: @popover-arrow-outer-width @popover-arrow-outer-width 0;
      //border-top-color: @popover-arrow-outer-color;
      border-top-color: red;
      top: -@popover-arrow-width;
      //bottom: -1px;
      left: -@popover-arrow-outer-width;
    }
  }
  &.right .arrow {
    top: 50%;
    left: -@popover-arrow-width;
    margin-top: -@popover-arrow-width;
    border-width: @popover-arrow-width @popover-arrow-width @popover-arrow-width 0;
    border-right-color: @popover-arrow-color;
    &:after {
      border-width: @popover-arrow-outer-width @popover-arrow-outer-width @popover-arrow-outer-width 0;
      border-right-color: @popover-arrow-outer-color;
      bottom: -@popover-arrow-outer-width;
      left: -1px;
    }
  }
  &.bottom .arrow {
    top: -@popover-arrow-width;
    left: 50%;
    margin-left: -@popover-arrow-width;
    border-width: 0 @popover-arrow-width @popover-arrow-width;
    border-bottom-color: @popover-arrow-color;
    &:after {
      border-width: 0 @popover-arrow-outer-width @popover-arrow-outer-width;
      border-bottom-color: @popover-arrow-outer-color;
      top: -1px;
      left: -@popover-arrow-outer-width;
    }
  }
  &.left .arrow {
    top: 50%;
    right: -@popover-arrow-width;
    margin-top: -@popover-arrow-width;
    border-width: @popover-arrow-width 0 @popover-arrow-width @popover-arrow-width;
    border-left-color: @popover-arrow-color;
    &:after {
      border-width: @popover-arrow-outer-width 0 @popover-arrow-outer-width @popover-arrow-outer-width;
      border-left-color: @popover-arrow-outer-color;
      bottom: -@popover-arrow-outer-width;
      right: -1px;
    }
  }*/
}<|MERGE_RESOLUTION|>--- conflicted
+++ resolved
@@ -11,12 +11,8 @@
   display: none;
   width: 236px;
   padding: 1px;
-<<<<<<< HEAD
+  text-align: left; // Reset given new insertion method
   background-color: @popover-background;
-=======
-  text-align: left; // Reset given new insertion method
-  background-color: @popoverBackground;
->>>>>>> ed749928
   -webkit-background-clip: padding-box;
      -moz-background-clip: padding;
           background-clip: padding-box;
@@ -130,62 +126,4 @@
     }
   }
 
-
-
-/*
-  &.top .arrow {
-    bottom: -@popover-arrow-width;
-    left: 50%;
-    margin-left: -@popover-arrow-width;
-    border-width: @popover-arrow-width @popover-arrow-width 0;
-    //border-top-color: @popover-arrow-color;
-    border-top-color: blue;
-    &:after {
-      border-width: @popover-arrow-outer-width @popover-arrow-outer-width 0;
-      //border-top-color: @popover-arrow-outer-color;
-      border-top-color: red;
-      top: -@popover-arrow-width;
-      //bottom: -1px;
-      left: -@popover-arrow-outer-width;
-    }
-  }
-  &.right .arrow {
-    top: 50%;
-    left: -@popover-arrow-width;
-    margin-top: -@popover-arrow-width;
-    border-width: @popover-arrow-width @popover-arrow-width @popover-arrow-width 0;
-    border-right-color: @popover-arrow-color;
-    &:after {
-      border-width: @popover-arrow-outer-width @popover-arrow-outer-width @popover-arrow-outer-width 0;
-      border-right-color: @popover-arrow-outer-color;
-      bottom: -@popover-arrow-outer-width;
-      left: -1px;
-    }
-  }
-  &.bottom .arrow {
-    top: -@popover-arrow-width;
-    left: 50%;
-    margin-left: -@popover-arrow-width;
-    border-width: 0 @popover-arrow-width @popover-arrow-width;
-    border-bottom-color: @popover-arrow-color;
-    &:after {
-      border-width: 0 @popover-arrow-outer-width @popover-arrow-outer-width;
-      border-bottom-color: @popover-arrow-outer-color;
-      top: -1px;
-      left: -@popover-arrow-outer-width;
-    }
-  }
-  &.left .arrow {
-    top: 50%;
-    right: -@popover-arrow-width;
-    margin-top: -@popover-arrow-width;
-    border-width: @popover-arrow-width 0 @popover-arrow-width @popover-arrow-width;
-    border-left-color: @popover-arrow-color;
-    &:after {
-      border-width: @popover-arrow-outer-width 0 @popover-arrow-outer-width @popover-arrow-outer-width;
-      border-left-color: @popover-arrow-outer-color;
-      bottom: -@popover-arrow-outer-width;
-      right: -1px;
-    }
-  }*/
 }