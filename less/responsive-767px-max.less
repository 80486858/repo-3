//
// Responsive: Landscape phone to desktop/tablet
// --------------------------------------------------


@media (max-width: 767px) {

  // Padding to set content in a bit
  body {
    padding-left: 20px;
    padding-right: 20px;
  }
  // Negative indent the now static "fixed" navbar
  .navbar-fixed-top,
  .navbar-fixed-bottom,
  .navbar-static-top {
    margin-left: -20px;
    margin-right: -20px;
  }

  // TYPOGRAPHY
  // ----------
  // Reset horizontal dl
  .dl-horizontal {
    dt {
      float: none;
      clear: none;
      width: auto;
      text-align: left;
    }
    dd {
      margin-left: 0;
    }
  }

  // GRID & CONTAINERS
  // -----------------
  // Remove width from containers
  .container {
    width: auto;
  }
  // Make all grid-sized elements block level again
  [class*="span"],
  // Makes uneditable inputs full-width when using grid sizing
  .uneditable-input[class*="span"] {
    float: none;
    display: block;
    width: 100%;
    margin-left: 0;
  }
<<<<<<< HEAD

=======
  .span12,
  .row-fluid .span12 {
    width: 100%;
    .box-sizing(border-box);
  }
  .row-fluid [class*="offset"]:first-child {
    margin-left: 0;
  }
>>>>>>> 4b34f494

  // FORM FIELDS
  // -----------
  // Make span* classes full width
  input[class*="span"],
  select[class*="span"],
  textarea[class*="span"],
  .uneditable-input {
    width: 100%;
  }
  // But don't let it screw up prepend/append inputs
  .input-prepend input,
  .input-append input,
  .input-prepend input[class*="span"],
  .input-append input[class*="span"] {
    display: inline-block; // redeclare so they don't wrap to new lines
    width: auto;
  }

  // Modals
  .modal {
    position: fixed;
    top:   20px;
    left:  20px;
    right: 20px;
    width: auto;
    margin: 0;
    &.fade  { top: -100px; }
    &.fade.in { top: 20px; }
  }

}



// UP TO LANDSCAPE PHONE
// ---------------------

@media (max-width: 480px) {

  // Smooth out the collapsing/expanding nav
  .nav-collapse {
    -webkit-transform: translate3d(0, 0, 0); // activate the GPU
  }

  // Block level the page header small tag for readability
  .page-header h1 small {
    display: block;
    line-height: @line-height-base;
  }

  // Update checkboxes for iOS
  input[type="checkbox"],
  input[type="radio"] {
    border: 1px solid #ccc;
  }

  // Remove the horizontal form styles
  .form-horizontal {
    .control-label {
      float: none;
      width: auto;
      padding-top: 0;
      text-align: left;
    }
    // Move over all input controls and content
    .controls {
      margin-left: 0;
    }
    // Move the options list down to align with labels
    .control-list {
      padding-top: 0; // has to be padding because margin collaspes
    }
    // Move over buttons in .form-actions to align with .controls
    .form-actions {
      padding-left: 10px;
      padding-right: 10px;
    }
  }

  // Medias
  // Reset float and spacing to stack
  .media .pull-left,
  .media .pull-right  {
    float: none;
    display: block;
    margin-bottom: 10px;
  }
  // Remove side margins since we stack instead of indent
  .media-object {
    margin-right: 0;
    margin-left: 0;
  }

  // Modals
  .modal {
    top:   10px;
    left:  10px;
    right: 10px;
  }
  .modal-header .close {
    padding: 10px;
    margin: -10px;
  }

  // Carousel
  .carousel-caption {
    position: static;
  }

}<|MERGE_RESOLUTION|>--- conflicted
+++ resolved
@@ -48,18 +48,6 @@
     width: 100%;
     margin-left: 0;
   }
-<<<<<<< HEAD
-
-=======
-  .span12,
-  .row-fluid .span12 {
-    width: 100%;
-    .box-sizing(border-box);
-  }
-  .row-fluid [class*="offset"]:first-child {
-    margin-left: 0;
-  }
->>>>>>> 4b34f494
 
   // FORM FIELDS
   // -----------
