--- conflicted
+++ resolved
@@ -299,13 +299,8 @@
 
 // Caret should match text color on hover
 .navbar .nav li.dropdown > a:hover .caret {
-<<<<<<< HEAD
-  border-top-color: @navbar-link-color-active;
-  border-bottom-color: @navbar-link-color-active;
-=======
-  border-top-color: @navbarLinkColorHover;
-  border-bottom-color: @navbarLinkColorHover;
->>>>>>> 4b34f494
+  border-top-color: @navbar-link-color-hover;
+  border-bottom-color: @navbar-link-color-hover;
 }
 
 // Remove background color from open dropdown
