//
// Navbars
// --------------------------------------------------

// Wrapper and base class
.navbar {
  padding: 15px;
  background-color: @navbar-bg;
  border-radius: @border-radius-base;
  // Prevent floats from breaking the navbar
  .clear_float();
}

// Navbar nav links
// -------------------------
<<<<<<< HEAD
=======
.navbar .brand {
  float: left;
  display: block;
  // Vertically center the text given @navbarHeight
  padding: ((@navbarHeight - @baseLineHeight) / 2) 20px ((@navbarHeight - @baseLineHeight) / 2);
  margin-left: -20px; // negative indent to left-align the text down the page
  font-size: 20px;
  font-weight: 200;
  color: @navbarBrandColor;
  text-shadow: 0 1px 0 @navbarBackgroundHighlight;
  &:hover,
  &:focus {
    text-decoration: none;
  }
}

// Plain text in topbar
// -------------------------
.navbar-text {
  margin-bottom: 0;
  line-height: @navbarHeight;
  color: @navbarText;
}

// Janky solution for now to account for links outside the .nav
// -------------------------
.navbar-link {
  color: @navbarLinkColor;
  &:hover,
  &:focus {
    color: @navbarLinkColorHover;
  }
}
>>>>>>> c97d304c

.navbar {
  .nav {
    margin-top: 15px; // space out from .navbar .brand and .btn-navbar
  }
  .nav > li > a {
    padding-top: (@navbar-height - @line-height-base) / 2;
    padding-bottom: (@navbar-height - @line-height-base) / 2;
    color: @navbar-link-color;
    line-height: 20px;
  }
  .nav > li > a:hover,
  .nav > li > a:focus {
    color: @navbar-link-color-hover;
    background-color: @navbar-link-bg-hover;
  }
  .nav > .active > a,
  .nav > .active > a:hover,
  .nav > .active > a:focus {
    color: @navbar-link-color-active;
    background-color: @navbar-link-bg-active;
  }
}



//
// Navbar alignment options
// --------------------------------------------------

// Static navbar
.navbar-static-top {
  position: static;
  border-radius: 0;
}

// Fixed navbar
.navbar-fixed-top,
.navbar-fixed-bottom {
  position: fixed;
  right: 0;
  left: 0;
  z-index: @zindex-navbar-fixed;
  border-radius: 0;
}
.navbar-fixed-top    { top: 0; }
.navbar-fixed-bottom { bottom: 0; }



//
// Navbar optional components
// --------------------------------------------------

// Brand/project name
.navbar .brand {
  display: inline-block;
  padding: 7px 15px;
  font-size: 18px;
  font-weight: 500;
  line-height: @line-height-base;
  color: @navbar-brand-color;
  &:hover {
    color: @navbar-brand-color-hover;
    text-decoration: none;
    background-color: @navbar-brand-bg-hover;
  }
}

<<<<<<< HEAD
// Collapsible navbar toggle
.btn-navbar {
  float: right;
  padding: 10px 12px;
  background-color: #ddd;
  border: 0;
  border-radius: 4px;

  // Bars
  .icon-bar {
    display: block;
    width: 20px;
    height: 2px;
    background-color: #fff;
    border-radius: 1px;
  }
  .icon-bar + .icon-bar {
    margin-top: 3px;
  }
=======
// Hover/focus
.navbar .nav > li > a:focus,
.navbar .nav > li > a:hover {
  background-color: @navbarLinkBackgroundHover; // "transparent" is default to differentiate :hover/:focus from .active
  color: @navbarLinkColorHover;
  text-decoration: none;
>>>>>>> c97d304c
}

// Dividers in navbar
.navbar .nav > .divider {
  .nav-divider(darken(@navbar-bg, 5%), lighten(@navbar-bg, 5%));
}

// Navbar form
.navbar-form {
  .navbar-vertical-align(34px); // Vertically center in navbar
}

// Dropdown menus

// Menu position and menu carets
.navbar .nav > li > .dropdown-menu {
  margin-top: 0;
  border-top-left-radius: 0;
  border-top-right-radius: 0;
}
// Menu position and menu caret support for dropups via extra dropup class
.navbar-fixed-bottom .nav > li > .dropdown-menu {
  border-bottom-left-radius: 0;
  border-bottom-right-radius: 0;
}

<<<<<<< HEAD
// Dropdown menu items and carets
.navbar .nav {
  // Caret should match text color on hover
  li.dropdown > a:hover .caret {
    border-top-color: @navbar-link-color-hover;
    border-bottom-color: @navbar-link-color-hover;
  }
=======
// Caret should match text color on hover/focus
.navbar .nav li.dropdown > a:hover .caret,
.navbar .nav li.dropdown > a:focus .caret {
  border-top-color: @navbarLinkColorHover;
  border-bottom-color: @navbarLinkColorHover;
}
>>>>>>> c97d304c

  // Remove background color from open dropdown
  li.dropdown.open > .dropdown-toggle,
  li.dropdown.active > .dropdown-toggle,
  li.dropdown.open.active > .dropdown-toggle {
    background-color: @navbar-link-bg-active;
    color: @navbar-link-color-active;
  }
  li.dropdown > .dropdown-toggle .caret {
    border-top-color: @navbar-link-color;
    border-bottom-color: @navbar-link-color;
  }
  li.dropdown.open > .dropdown-toggle .caret,
  li.dropdown.active > .dropdown-toggle .caret,
  li.dropdown.open.active > .dropdown-toggle .caret {
    border-top-color: @navbar-link-color-active;
    border-bottom-color: @navbar-link-color-active;
  }
}

// Right aligned menus need alt position
.navbar .pull-right > li > .dropdown-menu,
.navbar .nav > li > .dropdown-menu.pull-right {
  left: auto;
  right: 0;
}



// Inverse navbar
// --------------------------------------------------

.navbar-inverse {
  background-color: @navbar-inverse-bg;

<<<<<<< HEAD
  .brand {
    color: @navbar-inverse-brand-color;
    &:hover {
      color: @navbar-inverse-brand-color-hover;
      background-color: @navbar-inverse-brand-bg-hover;
=======
  .brand,
  .nav > li > a {
    color: @navbarInverseLinkColor;
    text-shadow: 0 -1px 0 rgba(0,0,0,.25);
    &:hover,
    &:focus {
      color: @navbarInverseLinkColorHover;
>>>>>>> c97d304c
    }
  }

  .navbar-text {
    color: @navbar-inverse-text;
  }

  .nav > li > a {
    color: @navbar-inverse-link-color;
  }
  .nav > li > a:hover,
  .nav > li > a:focus {
    color: @navbar-inverse-link-color-hover;
    background-color: @navbar-inverse-link-bg-hover;
  }
  .nav > .active > a,
  .nav > .active > a:hover,
  .nav > .active > a:focus {
    color: @navbar-inverse-link-color-active;
    background-color: @navbar-inverse-link-bg-active;
  }

<<<<<<< HEAD
  // Darken the responsive nav toggle
  .btn-navbar {
    background-color: #444;
=======
  // Inline text links
  .navbar-link {
    color: @navbarInverseLinkColor;
    &:hover,
    &:focus {
      color: @navbarInverseLinkColorHover;
    }
>>>>>>> c97d304c
  }

  // Darken dividers
  .nav > .divider {
    background-color: darken(@navbar-inverse-bg, 5%);
    border-bottom-color: lighten(@navbar-inverse-bg, 5%);
  }

  // Dropdowns
  .nav li.dropdown.open > .dropdown-toggle,
  .nav li.dropdown.active > .dropdown-toggle,
  .nav li.dropdown.open.active > .dropdown-toggle {
    background-color: @navbar-inverse-link-bg-active;
    color: @navbar-inverse-link-color-active;
  }
<<<<<<< HEAD
  .nav li.dropdown > a:hover .caret {
    border-top-color: @navbar-inverse-link-color-hover;
    border-bottom-color: @navbar-inverse-link-color-hover;
=======
  .nav li.dropdown > a:hover .caret,
  .nav li.dropdown > a:focus .caret {
    border-top-color: @navbarInverseLinkColorActive;
    border-bottom-color: @navbarInverseLinkColorActive;
>>>>>>> c97d304c
  }
  .nav li.dropdown > .dropdown-toggle .caret {
    border-top-color: @navbar-inverse-link-color;
    border-bottom-color: @navbar-inverse-link-color;
  }
  .nav li.dropdown.open > .dropdown-toggle .caret,
  .nav li.dropdown.active > .dropdown-toggle .caret,
  .nav li.dropdown.open.active > .dropdown-toggle .caret {
    border-top-color: @navbar-inverse-link-color-active;
    border-bottom-color: @navbar-inverse-link-color-active;
  }
}



// Inverse navbar
// --------------------------------------------------

@media screen and (min-width: 768px) {
  .navbar {
    padding-top: 0;
    padding-bottom: 0;
  }
  .navbar .brand {
    float: left;
    padding-top: (@navbar-height - @line-height-base) / 2;
    padding-bottom: (@navbar-height - @line-height-base) / 2;
    margin-left: -15px;
  }
  .navbar .nav {
    float: left;
    margin-top: 0; // undo top margin to make nav extend full height of navbar
    .clear_float();

    &.pull-right {
      float: right;
    }
  }
  .navbar .nav > li {
    float: left;
  }

  // Dividers go vertical
  // Change the height and height, disable bottom border, then add right border
  .navbar .nav > .divider {
    width: 1px;
    height: @navbar-height * .6;
    margin: (@navbar-height * .2) 9px;
    border-bottom: 0;
    border-right: 1px solid lighten(@navbar-bg, 5%);
  }
  // Since we override the border, we need to specify it again for inverted navbars
  .navbar-inverse .nav > .divider {
    border-right-color: lighten(@navbar-inverse-bg, 5%);
  }

  // Required to make the collapsing navbar work on regular desktops
  .navbar .btn-navbar {
    display: none;
  }
  .nav-collapse.collapse {
    height: auto !important;
    overflow: visible !important;
  }

}

/*

// Janky solution for now to account for links outside the .nav
// -------------------------
.navbar-link {
  color: @navbar-link-color;
  &:hover {
    color: @navbar-link-color-hover;
  }
}

// Buttons in navbar
// -------------------------
.navbar .btn,
.navbar .btn-group {
  .navbarVerticalAlign(30px); // Vertically center in navbar
}
.navbar .btn-group .btn,
.navbar .input-prepend .btn,
.navbar .input-append .btn {
  margin-top: 0; // then undo the margin here so we don't accidentally double it
}

// Navbar forms
// -------------------------
.navbar-form {
  margin-bottom: 0; // remove default bottom margin
  .clearfix();
  input,
  select,
  .radio,
  .checkbox {
    .navbarVerticalAlign(30px); // Vertically center in navbar
  }
  input,
  select,
  .btn {
    display: inline-block;
    margin-bottom: 0;
  }
  input[type="image"],
  input[type="checkbox"],
  input[type="radio"] {
    margin-top: 3px;
  }
  .input-append,
  .input-prepend {
    margin-top: 5px;
    white-space: nowrap; // preven two  items from separating within a .navbar-form that has .pull-left
    input {
      margin-top: 0; // remove the margin on top since it's on the parent
    }
  }
}

*/<|MERGE_RESOLUTION|>--- conflicted
+++ resolved
@@ -13,42 +13,6 @@
 
 // Navbar nav links
 // -------------------------
-<<<<<<< HEAD
-=======
-.navbar .brand {
-  float: left;
-  display: block;
-  // Vertically center the text given @navbarHeight
-  padding: ((@navbarHeight - @baseLineHeight) / 2) 20px ((@navbarHeight - @baseLineHeight) / 2);
-  margin-left: -20px; // negative indent to left-align the text down the page
-  font-size: 20px;
-  font-weight: 200;
-  color: @navbarBrandColor;
-  text-shadow: 0 1px 0 @navbarBackgroundHighlight;
-  &:hover,
-  &:focus {
-    text-decoration: none;
-  }
-}
-
-// Plain text in topbar
-// -------------------------
-.navbar-text {
-  margin-bottom: 0;
-  line-height: @navbarHeight;
-  color: @navbarText;
-}
-
-// Janky solution for now to account for links outside the .nav
-// -------------------------
-.navbar-link {
-  color: @navbarLinkColor;
-  &:hover,
-  &:focus {
-    color: @navbarLinkColorHover;
-  }
-}
->>>>>>> c97d304c
 
 .navbar {
   .nav {
@@ -111,14 +75,14 @@
   font-weight: 500;
   line-height: @line-height-base;
   color: @navbar-brand-color;
-  &:hover {
+  &:hover,
+  &:focus {
     color: @navbar-brand-color-hover;
     text-decoration: none;
     background-color: @navbar-brand-bg-hover;
   }
 }
 
-<<<<<<< HEAD
 // Collapsible navbar toggle
 .btn-navbar {
   float: right;
@@ -138,14 +102,6 @@
   .icon-bar + .icon-bar {
     margin-top: 3px;
   }
-=======
-// Hover/focus
-.navbar .nav > li > a:focus,
-.navbar .nav > li > a:hover {
-  background-color: @navbarLinkBackgroundHover; // "transparent" is default to differentiate :hover/:focus from .active
-  color: @navbarLinkColorHover;
-  text-decoration: none;
->>>>>>> c97d304c
 }
 
 // Dividers in navbar
@@ -172,22 +128,14 @@
   border-bottom-right-radius: 0;
 }
 
-<<<<<<< HEAD
 // Dropdown menu items and carets
 .navbar .nav {
   // Caret should match text color on hover
-  li.dropdown > a:hover .caret {
+  li.dropdown > a:hover .caret,
+  li.dropdown > a:focus .caret {
     border-top-color: @navbar-link-color-hover;
     border-bottom-color: @navbar-link-color-hover;
   }
-=======
-// Caret should match text color on hover/focus
-.navbar .nav li.dropdown > a:hover .caret,
-.navbar .nav li.dropdown > a:focus .caret {
-  border-top-color: @navbarLinkColorHover;
-  border-bottom-color: @navbarLinkColorHover;
-}
->>>>>>> c97d304c
 
   // Remove background color from open dropdown
   li.dropdown.open > .dropdown-toggle,
@@ -223,21 +171,12 @@
 .navbar-inverse {
   background-color: @navbar-inverse-bg;
 
-<<<<<<< HEAD
   .brand {
     color: @navbar-inverse-brand-color;
-    &:hover {
+    &:hover,
+    &:focus {
       color: @navbar-inverse-brand-color-hover;
       background-color: @navbar-inverse-brand-bg-hover;
-=======
-  .brand,
-  .nav > li > a {
-    color: @navbarInverseLinkColor;
-    text-shadow: 0 -1px 0 rgba(0,0,0,.25);
-    &:hover,
-    &:focus {
-      color: @navbarInverseLinkColorHover;
->>>>>>> c97d304c
     }
   }
 
@@ -260,19 +199,9 @@
     background-color: @navbar-inverse-link-bg-active;
   }
 
-<<<<<<< HEAD
   // Darken the responsive nav toggle
   .btn-navbar {
     background-color: #444;
-=======
-  // Inline text links
-  .navbar-link {
-    color: @navbarInverseLinkColor;
-    &:hover,
-    &:focus {
-      color: @navbarInverseLinkColorHover;
-    }
->>>>>>> c97d304c
   }
 
   // Darken dividers
@@ -288,16 +217,9 @@
     background-color: @navbar-inverse-link-bg-active;
     color: @navbar-inverse-link-color-active;
   }
-<<<<<<< HEAD
   .nav li.dropdown > a:hover .caret {
     border-top-color: @navbar-inverse-link-color-hover;
     border-bottom-color: @navbar-inverse-link-color-hover;
-=======
-  .nav li.dropdown > a:hover .caret,
-  .nav li.dropdown > a:focus .caret {
-    border-top-color: @navbarInverseLinkColorActive;
-    border-bottom-color: @navbarInverseLinkColorActive;
->>>>>>> c97d304c
   }
   .nav li.dropdown > .dropdown-toggle .caret {
     border-top-color: @navbar-inverse-link-color;
