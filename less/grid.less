//
// Grid system
// --------------------------------------------------


// Set the container width, and override it for fixed navbars in media queries
.container {
  .container-fixed();
}

// Mobile-first defaults
.row {
  margin-left:  (@grid-gutter-width / -2);
  margin-right: (@grid-gutter-width / -2);
  .clear_float();
}
[class^="span"] {
  min-height: 1px;
<<<<<<< HEAD
  padding-left:  @grid-gutter-width / 2;
  padding-right: @grid-gutter-width / 2;
=======
  padding-left:  (@grid-gutter-width / 2);
  padding-right: (@grid-gutter-width / 2);
  // Proper box-model (padding doesn't add to width)
  -webkit-box-sizing: border-box;
     -moz-box-sizing: border-box;
          box-sizing: border-box;
>>>>>>> 7bff231e
}

// Responsive: Tablets and up
@media screen and (min-width: 768px) {
  .container {
    max-width: 728px;
  }
  // Generate the grid columns and offsets
  [class^="span"] {
    float: left;
  }
  #grid > .core(@grid-column-width, @grid-gutter-width);
}

// Responsive: Desktops and up
@media screen and (min-width: 992px) {
  .container {
    max-width: 940px;
  }
}

// Responsive: Large desktops and up
@media screen and (min-width: 1200px) {
  .container {
    max-width: 1170px;
  }
  .row {
    margin-left: -15px;
    margin-right: -15px;
  }
  [class^="span"] {
    padding-left: 15px;
    padding-right: 15px;
  }
}

// Reset utility classes due to specificity
[class*="span"].pull-right {
  float: right;
}<|MERGE_RESOLUTION|>--- conflicted
+++ resolved
@@ -16,17 +16,8 @@
 }
 [class^="span"] {
   min-height: 1px;
-<<<<<<< HEAD
-  padding-left:  @grid-gutter-width / 2;
-  padding-right: @grid-gutter-width / 2;
-=======
   padding-left:  (@grid-gutter-width / 2);
   padding-right: (@grid-gutter-width / 2);
-  // Proper box-model (padding doesn't add to width)
-  -webkit-box-sizing: border-box;
-     -moz-box-sizing: border-box;
-          box-sizing: border-box;
->>>>>>> 7bff231e
 }
 
 // Responsive: Tablets and up
