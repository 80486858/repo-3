//
// Grid system
// --------------------------------------------------

// Set the container width, and override it for fixed navbars in media queries
.container {
  .container-fixed();

  @media (min-width: @screen-sm) {
    width: @container-sm;
  }
  @media (min-width: @screen-md) {
    width: @container-md;
  }
  @media (min-width: @screen-lg-min) {
    width: @container-lg;
  }
}

// mobile first defaults
.row {
  .make-row();
}

// Common styles for small and large grid columns
.make-grid-columns();


// Extra small grid
//
<<<<<<< HEAD
// Grid classes for extra small devices like smartphones. No offset, push, or
// pull classes are present here due to the size of the target.
=======
// Columns, offsets, pushes, and pulls for extra small devices like
// smartphones.
//
// Note that `.col-xs-12` doesn't get floated on purpose--there's no need since
// it's full-width.
>>>>>>> 56113201

.make-grid-columns-float(xs);
.make-grid(@grid-columns, xs, width);
.make-grid(@grid-columns, xs, pull);
.make-grid(@grid-columns, xs, push);
.make-grid(@grid-columns, xs, offset);


// Small grid
//
// Columns, offsets, pushes, and pulls for the small device range, from phones
// to tablets.

@media (min-width: @screen-sm-min) {
  .make-grid-columns-float(sm);
  .make-grid(@grid-columns, sm, width);
  .make-grid(@grid-columns, sm, pull);
  .make-grid(@grid-columns, sm, push);
  .make-grid(@grid-columns, sm, offset);
}


// Medium grid
//
// Columns, offsets, pushes, and pulls for the desktop device range.

@media (min-width: @screen-md-min) {
  .make-grid-columns-float(md);
  .make-grid(@grid-columns, md, width);
  .make-grid(@grid-columns, md, pull);
  .make-grid(@grid-columns, md, push);
  .make-grid(@grid-columns, md, offset);
}


// Large grid
//
// Columns, offsets, pushes, and pulls for the large desktop device range.

@media (min-width: @screen-lg-min) {
  .make-grid-columns-float(lg);
  .make-grid(@grid-columns, lg, width);
  .make-grid(@grid-columns, lg, pull);
  .make-grid(@grid-columns, lg, push);
  .make-grid(@grid-columns, lg, offset);
}
<|MERGE_RESOLUTION|>--- conflicted
+++ resolved
@@ -28,16 +28,8 @@
 
 // Extra small grid
 //
-<<<<<<< HEAD
-// Grid classes for extra small devices like smartphones. No offset, push, or
-// pull classes are present here due to the size of the target.
-=======
 // Columns, offsets, pushes, and pulls for extra small devices like
 // smartphones.
-//
-// Note that `.col-xs-12` doesn't get floated on purpose--there's no need since
-// it's full-width.
->>>>>>> 56113201
 
 .make-grid-columns-float(xs);
 .make-grid(@grid-columns, xs, width);
