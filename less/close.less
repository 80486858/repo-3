--- conflicted
+++ resolved
@@ -11,14 +11,9 @@
   color: #000;
   text-shadow: 0 1px 0 rgba(255,255,255,1);
   .opacity(20);
-<<<<<<< HEAD
-  &:hover {
-    color: #000;
-=======
   &:hover,
   &:focus {
-    color: @black;
->>>>>>> c97d304c
+    color: #000;
     text-decoration: none;
     cursor: pointer;
     .opacity(50);
