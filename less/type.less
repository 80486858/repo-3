--- conflicted
+++ resolved
@@ -32,36 +32,17 @@
 a.muted:hover,
 a.muted:focus        { color: darken(@grayLight, 10%); }
 
-<<<<<<< HEAD
 .text-warning        { color: @state-warning-text; }
-a.text-warning:hover { color: darken(@state-warning-text, 10%); }
+a.text-warning:hover,
+a.text-warning:focus { color: darken(@state-warning-text, 10%); }
 
 .text-error          { color: @state-error-text; }
-a.text-error:hover   { color: darken(@state-error-text, 10%); }
+a.text-error:hover,
+a.text-error:focus   { color: darken(@state-error-text, 10%); }
 
 .text-success        { color: @state-success-text; }
-a.text-success:hover { color: darken(@state-success-text, 10%); }
-
-.text-left           { text-align: left; }
-.text-right          { text-align: right; }
-.text-center         { text-align: center; }
-=======
-.text-warning        { color: @warningText; }
-a.text-warning:hover,
-a.text-warning:focus { color: darken(@warningText, 10%); }
-
-.text-error          { color: @errorText; }
-a.text-error:hover,
-a.text-error:focus   { color: darken(@errorText, 10%); }
-
-.text-info           { color: @infoText; }
-a.text-info:hover,
-a.text-info:focus    { color: darken(@infoText, 10%); }
-
-.text-success        { color: @successText; }
 a.text-success:hover,
-a.text-success:focus { color: darken(@successText, 10%); }
->>>>>>> c97d304c
+a.text-success:focus { color: darken(@state-success-text, 10%); }
 
 .text-left           { text-align: left; }
 .text-right          { text-align: right; }
