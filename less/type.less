--- conflicted
+++ resolved
@@ -52,21 +52,11 @@
 // Headings
 // -------------------------
 
-<<<<<<< HEAD
 h1, h2, h3, h4, h5, h6,
 .h1, .h2, .h3, .h4, .h5, .h6 {
   font-family: @headings-font-family;
   font-weight: @headings-font-weight;
   line-height: @line-height-base;
-  text-rendering: optimizelegibility; // Fix the character spacing for headings
-=======
-h1, h2, h3, h4, h5, h6 {
-  margin: (@baseLineHeight / 2) 0;
-  font-family: @headingsFontFamily;
-  font-weight: @headingsFontWeight;
-  line-height: @baseLineHeight;
-  color: @headingsColor;
->>>>>>> cae90f30
   small {
     font-weight: normal;
     line-height: 1;
