--- conflicted
+++ resolved
@@ -181,13 +181,9 @@
   border-left: 5px solid @grayLighter;
   p {
     margin-bottom: 0;
-<<<<<<< HEAD
-    #font > .shorthand(16px,300,@line-height-base * 1.25);
-=======
-    font-size: @baseFontSize * 1.25;
+    font-size: @font-size-base * 1.25;
     font-weight: 300;
     line-height: 1.25;
->>>>>>> 4b34f494
   }
   small {
     display: block;
