--- conflicted
+++ resolved
@@ -114,7 +114,6 @@
 // Alternate buttons
 // --------------------------------------------------
 
-<<<<<<< HEAD
 .btn {
   color: #fff;
   background-color: @btn-background;
@@ -126,21 +125,6 @@
         border-color: darken(@btn-border, 10%);
   }
 }
-// Primary appears as blue
-=======
-// Provide *some* extra contrast for those who can get it
-.btn-primary.active,
-.btn-warning.active,
-.btn-danger.active,
-.btn-success.active,
-.btn-info.active,
-.btn-inverse.active {
-  color: rgba(255,255,255,.75);
-}
-
-// Set the backgrounds
-// -------------------------
->>>>>>> 4b34f494
 .btn-primary {
   background-color: @btn-background-primary;
       border-color: @btn-border-primary;
