//
// Buttons
// --------------------------------------------------


// Base styles
// --------------------------------------------------

// Core
.btn {
  display: inline-block;
  .ie7-inline-block();
  padding: 4px 14px;
  margin-bottom: 0; // For input.btn
  font-size: 13px;
  line-height: 20px;
  *line-height: 20px;
  color: @grayDark;
  text-align: center;
  text-shadow: 0 1px 1px rgba(255,255,255,.75);
  vertical-align: middle;
  cursor: pointer;
  .buttonBackground(@btnBackground, @btnBackgroundHighlight);
  border: 1px solid @btnBorder;
  *border: 0; // Remove the border to prevent IE7's black border on input:focus
  border-bottom-color: darken(@btnBorder, 10%);
  .border-radius(4px);
  .ie7-restore-left-whitespace(); // Give IE7 some love
<<<<<<< HEAD
  .box-shadow(~"inset 0 1px 0 rgba(255,255,255,.15), 0 1px 2px rgba(0,0,0,.05)");
}

// Hover state
.btn:hover {
  color: @grayDark;
  text-decoration: none;
  background-color: darken(@white, 10%);
  *background-color: darken(@white, 15%); /* Buttons in IE7 don't get borders, so darken on hover */
  background-position: 0 -15px;

  // transition is only when going to hover, otherwise the background
  // behind the gradient (there for IE<=9 fallback) gets mismatched
  .transition(background-position .1s linear);
}
=======
  .box-shadow(~"inset 0 1px 0 rgba(255,255,255,.2), 0 1px 2px rgba(0,0,0,.05)");
>>>>>>> 7d1c8c2a

  // Hover state
  &:hover {
    color: @grayDark;
    text-decoration: none;
    background-color: darken(@white, 10%);
    *background-color: darken(@white, 15%); /* Buttons in IE7 don't get borders, so darken on hover */
    background-position: 0 -15px;
  
    // transition is only when going to hover, otherwise the background
    // behind the gradient (there for IE<=9 fallback) gets mismatched
    .transition(background-position .1s linear);
  }
  
  // Focus state for keyboard and accessibility
  &:focus {
    .tab-focus();
  }
  
  // Active state
  &.active,
  &:active {
    background-color: darken(@white, 10%);
    background-color: darken(@white, 15%) e("\9");
    background-image: none;
    outline: 0;
    .box-shadow(~"inset 0 2px 4px rgba(0,0,0,.15), 0 1px 2px rgba(0,0,0,.05)");
  }

<<<<<<< HEAD
// Active state
.btn.active,
.btn:active {
  background-color: darken(@white, 10%);
  background-color: darken(@white, 15%) e("\9");
  background-image: none;
  outline: 0;
  .box-shadow(~"inset 0 2px 4px rgba(0,0,0,.1), 0 1px 2px rgba(0,0,0,.05)");
}
=======
  // Disabled state
  &.disabled,
  &[disabled] {
    cursor: default;
    background-color: darken(@white, 10%);
    background-image: none;
    .opacity(65);
    .box-shadow(none);
  }
>>>>>>> 7d1c8c2a

}

// Button Sizes
// --------------------------------------------------

// Large
.btn-large {
  padding: 9px 14px;
  font-size: @baseFontSize + 2px;
  line-height: normal;
  .border-radius(5px);
}
.btn-large [class^="icon-"] {
  margin-top: 1px;
}

// Small
.btn-small {
  padding: 5px 9px;
  font-size: @baseFontSize - 2px;
  line-height: @baseLineHeight - 2px;
}
.btn-small [class^="icon-"] {
  margin-top: -1px;
}

// Mini
.btn-mini {
  padding: 2px 6px;
  font-size: @baseFontSize - 2px;
  line-height: @baseLineHeight - 4px;
}


// Alternate buttons
// --------------------------------------------------

// Set text color
// -------------------------
.btn-primary,
.btn-primary:hover,
.btn-warning,
.btn-warning:hover,
.btn-danger,
.btn-danger:hover,
.btn-success,
.btn-success:hover,
.btn-info,
.btn-info:hover,
.btn-inverse,
.btn-inverse:hover {
  color: @white;
  text-shadow: 0 -1px 0 rgba(0,0,0,.25);
}
// Provide *some* extra contrast for those who can get it
.btn-primary.active,
.btn-warning.active,
.btn-danger.active,
.btn-success.active,
.btn-info.active,
.btn-inverse.active {
  color: rgba(255,255,255,.75);
}

// Set the backgrounds
// -------------------------
.btn {
  // reset here as of 2.0.3 due to Recess property order
  border-color: #ccc;
  border-color: rgba(0,0,0,.1) rgba(0,0,0,.1) rgba(0,0,0,.25);
}
.btn-primary {
  .buttonBackground(@btnPrimaryBackground, @btnPrimaryBackgroundHighlight);
}
// Warning appears are orange
.btn-warning {
  .buttonBackground(@btnWarningBackground, @btnWarningBackgroundHighlight);
}
// Danger and error appear as red
.btn-danger {
  .buttonBackground(@btnDangerBackground, @btnDangerBackgroundHighlight);
}
// Success appears as green
.btn-success {
  .buttonBackground(@btnSuccessBackground, @btnSuccessBackgroundHighlight);
}
// Info appears as a neutral blue
.btn-info {
  .buttonBackground(@btnInfoBackground, @btnInfoBackgroundHighlight);
}
// Inverse appears as dark gray
.btn-inverse {
  .buttonBackground(@btnInverseBackground, @btnInverseBackgroundHighlight);
}


// Cross-browser Jank
// --------------------------------------------------

button.btn,
input[type="submit"].btn {

  // Firefox 3.6 only I believe
  &::-moz-focus-inner {
    padding: 0;
    border: 0;
  }

  // IE7 has some default padding on button controls
  *padding-top: 2px;
  *padding-bottom: 2px;
  &.btn-large {
    *padding-top: 7px;
    *padding-bottom: 7px;
  }
  &.btn-small {
    *padding-top: 3px;
    *padding-bottom: 3px;
  }
  &.btn-mini {
    *padding-top: 1px;
    *padding-bottom: 1px;
  }
}<|MERGE_RESOLUTION|>--- conflicted
+++ resolved
@@ -26,25 +26,7 @@
   border-bottom-color: darken(@btnBorder, 10%);
   .border-radius(4px);
   .ie7-restore-left-whitespace(); // Give IE7 some love
-<<<<<<< HEAD
-  .box-shadow(~"inset 0 1px 0 rgba(255,255,255,.15), 0 1px 2px rgba(0,0,0,.05)");
-}
-
-// Hover state
-.btn:hover {
-  color: @grayDark;
-  text-decoration: none;
-  background-color: darken(@white, 10%);
-  *background-color: darken(@white, 15%); /* Buttons in IE7 don't get borders, so darken on hover */
-  background-position: 0 -15px;
-
-  // transition is only when going to hover, otherwise the background
-  // behind the gradient (there for IE<=9 fallback) gets mismatched
-  .transition(background-position .1s linear);
-}
-=======
   .box-shadow(~"inset 0 1px 0 rgba(255,255,255,.2), 0 1px 2px rgba(0,0,0,.05)");
->>>>>>> 7d1c8c2a
 
   // Hover state
   &:hover {
@@ -53,17 +35,17 @@
     background-color: darken(@white, 10%);
     *background-color: darken(@white, 15%); /* Buttons in IE7 don't get borders, so darken on hover */
     background-position: 0 -15px;
-  
+
     // transition is only when going to hover, otherwise the background
     // behind the gradient (there for IE<=9 fallback) gets mismatched
     .transition(background-position .1s linear);
   }
-  
+
   // Focus state for keyboard and accessibility
   &:focus {
     .tab-focus();
   }
-  
+
   // Active state
   &.active,
   &:active {
@@ -74,17 +56,6 @@
     .box-shadow(~"inset 0 2px 4px rgba(0,0,0,.15), 0 1px 2px rgba(0,0,0,.05)");
   }
 
-<<<<<<< HEAD
-// Active state
-.btn.active,
-.btn:active {
-  background-color: darken(@white, 10%);
-  background-color: darken(@white, 15%) e("\9");
-  background-image: none;
-  outline: 0;
-  .box-shadow(~"inset 0 2px 4px rgba(0,0,0,.1), 0 1px 2px rgba(0,0,0,.05)");
-}
-=======
   // Disabled state
   &.disabled,
   &[disabled] {
@@ -94,9 +65,10 @@
     .opacity(65);
     .box-shadow(none);
   }
->>>>>>> 7d1c8c2a
 
 }
+
+
 
 // Button Sizes
 // --------------------------------------------------
