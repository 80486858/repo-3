--- conflicted
+++ resolved
@@ -17,36 +17,15 @@
   text-align: center;
   vertical-align: middle;
   cursor: pointer;
-<<<<<<< HEAD
   border: 1px solid @btn-border;
   border-radius: @border-radius-base;
-=======
-  .buttonBackground(@btnBackground, @btnBackgroundHighlight, @grayDark, 0 1px 1px rgba(255,255,255,.75));
-  border: 1px solid @btnBorder;
-  *border: 0; // Remove the border to prevent IE7's black border on input:focus
-  border-bottom-color: darken(@btnBorder, 10%);
-  .border-radius(@baseBorderRadius);
-  .ie7-restore-left-whitespace(); // Give IE7 some love
-  .box-shadow(~"inset 0 1px 0 rgba(255,255,255,.2), 0 1px 2px rgba(0,0,0,.05)");
-
-  // Hover/focus state
-  &:hover,
-  &:focus {
-    color: @grayDark;
-    text-decoration: none;
-    background-position: 0 -15px;
-
-    // transition is only when going to hover/focus, otherwise the background
-    // behind the gradient (there for IE<=9 fallback) gets mismatched
-    .transition(background-position .1s linear);
-  }
->>>>>>> c97d304c
 
   &:focus {
     .tab-focus();
   }
 
-  &:hover {
+  &:hover,
+  &:focus {
     color: #fff;
     text-decoration: none;
   }
@@ -174,6 +153,7 @@
 }
 .btn-link,
 .btn-link:hover,
+.btn-link:focus,
 .btn-link:active {
   border-color: transparent;
 }
@@ -183,8 +163,8 @@
   cursor: pointer;
   border-radius: 0;
 }
-<<<<<<< HEAD
-.btn-link:hover {
+.btn-link:hover,
+.btn-link:focus {
   color: @link-color-hover;
   text-decoration: underline;
   background-color: transparent;
@@ -192,21 +172,10 @@
 .btn-link {
   &[disabled],
   fieldset[disabled] & {
-    &:hover {
+    &:hover,
+    &:focus {
       color: @grayDark;
       text-decoration: none;
     }
   }
-=======
-.btn-link:hover,
-.btn-link:focus {
-  color: @linkColorHover;
-  text-decoration: underline;
-  background-color: transparent;
-}
-.btn-link[disabled]:hover,
-.btn-link[disabled]:focus {
-  color: @grayDark;
-  text-decoration: none;
->>>>>>> c97d304c
 }