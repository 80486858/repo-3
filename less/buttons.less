//
// Buttons
// --------------------------------------------------


// Base styles
// --------------------------------------------------

// Core styles
.btn {
  display: inline-block;
  padding: @padding-base-vertical @padding-base-horizontal;
  margin-bottom: 0; // For input.btn
  font-size: @font-size-base;
  font-weight: @font-weight-base;
  line-height: @line-height-base;
  text-align: center;
  vertical-align: middle;
  cursor: pointer;
  border: 1px solid transparent;
  border-radius: @border-radius-base;
  white-space: nowrap;
  .user-select(none);

  &:focus {
    .tab-focus();
  }

  &:hover,
  &:focus {
    color: @btn-default-color;
    text-decoration: none;
  }

  &:active,
  &.active {
    outline: 0;
    .box-shadow(inset 0 3px 5px rgba(0,0,0,.125));
  }

  &.disabled,
  &[disabled],
  fieldset[disabled] & {
    cursor: default;
    pointer-events: none; // Future-proof disabling of clicks
    .opacity(.65);
    .box-shadow(none);
  }

}


// Alternate buttons
// --------------------------------------------------

.btn-default {
  .btn-pseudo-states(@btn-default-color; @btn-default-bg; @btn-default-border);
}
.btn-primary {
  .btn-pseudo-states(@btn-primary-color; @btn-primary-bg; @btn-primary-border);
}
// Warning appears as orange
.btn-warning {
  .btn-pseudo-states(@btn-warning-color; @btn-warning-bg; @btn-warning-border);
}
// Danger and error appear as red
.btn-danger {
  .btn-pseudo-states(@btn-danger-color; @btn-danger-bg; @btn-danger-border);
}
// Success appears as green
.btn-success {
  .btn-pseudo-states(@btn-success-color; @btn-success-bg; @btn-success-border);
}
// Info appears as blue-green
.btn-info {
  .btn-pseudo-states(@btn-info-color; @btn-info-bg; @btn-info-border);
}


// Link buttons
// -------------------------

// Make a button look and behave like a link
.btn-link {
  color: @link-color;
  font-weight: normal;
  cursor: pointer;
  border-radius: 0;

  &,
  &:active,
  &[disabled],
  fieldset[disabled] & {
    background-color: transparent;
    .box-shadow(none);
  }
  &,
  &:hover,
  &:focus,
  &:active {
    border-color: transparent;
  }
  &:hover,
  &:focus {
    color: @link-hover-color;
    text-decoration: underline;
    background-color: transparent;
  }
  &[disabled],
  fieldset[disabled] & {
    &:hover,
    &:focus {
      color: @btn-link-disabled-color;
      text-decoration: none;
    }
  }
}


// Button Sizes
// --------------------------------------------------

.btn-lg {
  padding: @padding-large-vertical @padding-large-horizontal;
  font-size: @font-size-large;
  line-height: @line-height-large; // ensure even-numbered height of button next to large input
  border-radius: @border-radius-large;
}
.btn-sm,
.btn-xs {
  padding: @padding-small-vertical @padding-small-horizontal;
  font-size: @font-size-small;
<<<<<<< HEAD
  line-height: @line-height-small; // ensure proper height of button next to small input
=======
  line-height: @btn-small-line-height; // ensure proper height of button next to small input
>>>>>>> 1aedb786
  border-radius: @border-radius-small;
}
.btn-xs {
  padding: 3px 5px;
}


// Block button
// --------------------------------------------------

.btn-block {
  display: block;
  width: 100%;
  padding-left: 0;
  padding-right: 0;
}

// Vertically space out multiple block buttons
.btn-block + .btn-block {
  margin-top: 5px;
}

// Specificity overrides
input[type="submit"],
input[type="reset"],
input[type="button"] {
  &.btn-block {
    width: 100%;
  }
}<|MERGE_RESOLUTION|>--- conflicted
+++ resolved
@@ -12,7 +12,7 @@
   padding: @padding-base-vertical @padding-base-horizontal;
   margin-bottom: 0; // For input.btn
   font-size: @font-size-base;
-  font-weight: @font-weight-base;
+  font-weight: @btn-font-weight;
   line-height: @line-height-base;
   text-align: center;
   vertical-align: middle;
@@ -130,11 +130,7 @@
 .btn-xs {
   padding: @padding-small-vertical @padding-small-horizontal;
   font-size: @font-size-small;
-<<<<<<< HEAD
   line-height: @line-height-small; // ensure proper height of button next to small input
-=======
-  line-height: @btn-small-line-height; // ensure proper height of button next to small input
->>>>>>> 1aedb786
   border-radius: @border-radius-small;
 }
 .btn-xs {
