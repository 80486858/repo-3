--- conflicted
+++ resolved
@@ -432,14 +432,9 @@
   select,
   .uneditable-input {
     position: relative; // placed here by default so that on :focus we can place the input above the .add-on for full border and box-shadow goodness
-<<<<<<< HEAD
     float: none; // Undo the float from grid sizing
     margin: 0; // Prevent bottom margin from screwing up alignment in stacked forms
     font-size: @baseFontSize;
-=======
-    margin-bottom: 0; // prevent bottom margin from screwing up alignment in stacked forms
-    *margin-left: 0;
->>>>>>> f4d3d7da
     vertical-align: top;
     .border-radius(0 @inputBorderRadius @inputBorderRadius 0);
     // Make input on top when focused so blue border and shadow always show
