//
// Forms
// --------------------------------------------------


// Non-controls
// -------------------------

form {
  margin: 0;
}

fieldset {
  padding: 0;
  margin: 0;
  border: 0;
}

legend {
  display: block;
  width: 100%;
  padding: 0;
  margin-bottom: @line-height-computed;
  font-size: (@font-size-base * 1.5);
  line-height: @line-height-headings;
  color: @gray-dark;
  border: 0;
  border-bottom: 1px solid #e5e5e5;
}

label {
  display: inline-block;
  margin-bottom: 5px;
  font-weight: bold;
}

// Form controls
// -------------------------

// Shared size and type resets
select,
textarea,
input[type="text"],
input[type="password"],
input[type="datetime"],
input[type="datetime-local"],
input[type="date"],
input[type="month"],
input[type="time"],
input[type="week"],
input[type="number"],
input[type="email"],
input[type="url"],
input[type="search"],
input[type="tel"],
input[type="color"] {
  display: block;
  min-height: @input-height-base; // Make inputs at least the height of their button counterpart (base line-height + padding + border)
  padding: 6px 9px;
  font-size: @font-size-base;
  line-height: @line-height-base;
  color: @gray;
  vertical-align: middle;
  background-color: @input-bg;
  border: 1px solid @input-border;
  border-radius: @input-border-radius;
  .box-shadow(inset 0 1px 1px rgba(0,0,0,.075));
  .transition(~"border-color linear .2s, box-shadow linear .2s");
}

// Reset appearance properties for textual inputs and textarea
// Can't be on input[type=*] selectors or it's too specific
input,
select,
textarea {
  width: 100%;
}

// Reset width of input images, buttons, radios, checkboxes
input[type="file"],
input[type="image"],
input[type="submit"],
input[type="reset"],
input[type="button"],
input[type="radio"],
input[type="checkbox"] {
  width: auto; // Override of generic input selector
}

// Override content-box in Normalize (* isn't specific enough)
input[type="search"] {
  .box-sizing(border-box);
}

// Reset height since textareas have rows
textarea {
  height: auto;
}

// Everything else
textarea,
input[type="text"],
input[type="password"],
input[type="datetime"],
input[type="datetime-local"],
input[type="date"],
input[type="month"],
input[type="time"],
input[type="week"],
input[type="number"],
input[type="email"],
input[type="url"],
input[type="search"],
input[type="tel"],
input[type="color"] {
  // Focus state
  &:focus {
    border-color: rgba(82,168,236,.8);
    outline: 0;
    outline: thin dotted \9; /* IE6-9 */
    //.box-shadow(~"inset 0 1px 1px rgba(0,0,0,.075), 0 0 8px rgba(82,168,236,.6)");
    .box-shadow(0 0 8px rgba(82,168,236,.6));
  }
}

// Position radios and checkboxes better
input[type="radio"],
input[type="checkbox"] {
  margin: 4px 0 0;
  margin-top: 1px \9; /* IE8-9 */
  line-height: normal;
}

// Set the height of select and file controls to match text inputs
select,
input[type="file"] {
  height: @input-height-base; /* In IE7, the height of the select element cannot be changed by height, only font-size. TODO: Check if this is still needed when dropping IE7 support */
  line-height: @input-height-base;
}

// Make multiple select elements height not fixed
select[multiple],
select[size] {
  height: auto;
}

// Focus for select, file, radio, and checkbox
select:focus,
input[type="file"]:focus,
input[type="radio"]:focus,
input[type="checkbox"]:focus {
  .tab-focus();
}


// Placeholder
// -------------------------

// Placeholder text gets special styles because when browsers invalidate entire lines if it doesn't understand a selector
input,
textarea {
  .placeholder();
}


// CHECKBOXES & RADIOS
// -------------------

// Indent the labels to position radios/checkboxes as hanging
.radio,
.checkbox {
  display: block;
  min-height: @line-height-computed; // clear the floating input if there is no label text
  margin-top: 10px;
  margin-bottom: 10px;
  padding-left: 20px;
  vertical-align: middle;
  label {
    display: inline;
    margin-bottom: 0;
    font-weight: normal;
    cursor: pointer;
  }
}
.radio input[type="radio"],
.radio-inline input[type="radio"],
.checkbox input[type="checkbox"],
.checkbox-inline input[type="checkbox"] {
  float: left;
  margin-left: -20px;
}
.radio + .radio,
.checkbox + .checkbox {
  margin-top: -5px; // Move up sibling radios or checkboxes for tighter spacing
}

/*
// Move the options list down to align with labels
.controls > .radio:first-child,
.controls > .checkbox:first-child {
  padding-top: 5px; // has to be padding because margin collaspes
}
*/

// Radios and checkboxes on same line
.radio-inline,
.checkbox-inline {
  display: inline-block;
//  padding-top: 5px;
  padding-left: 20px;
  margin-bottom: 0;
  vertical-align: middle;
  font-weight: normal;
  cursor: pointer;
}
.radio-inline + .radio-inline,
.checkbox-inline + .checkbox-inline {
  margin-top: 0;
  margin-left: 10px; // space out consecutive inline controls
}



// INPUT SIZES
// -----------

select,
textarea,
input[type="text"],
input[type="password"],
input[type="datetime"],
input[type="datetime-local"],
input[type="date"],
input[type="month"],
input[type="time"],
input[type="week"],
input[type="number"],
input[type="email"],
input[type="url"],
input[type="search"],
input[type="tel"],
input[type="color"] {
  &.input-large {
    padding: @padding-large;
    font-size: @font-size-large;
    border-radius: @border-radius-large;
  }
  &.input-small {
    min-height: @input-height-small;
    padding: @padding-small;
    font-size: @font-size-small;
    border-radius: @border-radius-small;
  }
}


// DISABLED STATE
// --------------

// Disabled and read-only inputs
// Note: HTML5 says that inputs under a fieldset > legend:first-child won't be
//   disabled if the fieldset is disabled. Due to implementation difficulty,
//   we don't honor that edge case; we style them as disabled anyway.
input,
select,
textarea {
  &[disabled],
  &[readonly],
  fieldset[disabled] & {
    cursor: not-allowed;
    background-color: @input-bg-disabled;
  }
}
// Explicitly reset the colors here
input[type="radio"],
input[type="checkbox"] {
  &[disabled],
  &[readonly],
  fieldset[disabled] & {
    background-color: transparent;
  }
}




// FORM FIELD FEEDBACK STATES
// --------------------------

// Warning
.has-warning {
  .formFieldState(@state-warning-text, @state-warning-text, @state-warning-bg);
}
// Error
.has-error {
  .formFieldState(@state-danger-text, @state-danger-text, @state-danger-bg);
}
// Success
.has-success {
  .formFieldState(@state-success-text, @state-success-text, @state-success-bg);
}

// HTML5 invalid states
// Shares styles with the .control-group.error above
input:focus:invalid,
textarea:focus:invalid,
select:focus:invalid {
  color: #b94a48;
  border-color: #ee5f5b;
  &:focus {
    border-color: darken(#ee5f5b, 10%);
    @shadow: 0 0 6px lighten(#ee5f5b, 20%);
    .box-shadow(@shadow);
  }
}



// FORM ACTIONS
// ------------

.form-actions {
  padding: @line-height-computed 20px;
  margin-top: @line-height-computed;
  margin-bottom: @line-height-computed;
  background-color: @form-actions-bg;
  border-top: 1px solid #e5e5e5;
  .clearfix(); // Adding clearfix to allow for .pull-right button containers
}



// HELP TEXT
// ---------

.help-block {
  display: block; // account for any element using help-block
  margin-top: 5px;
  margin-bottom: 10px;
  color: lighten(@text-color, 25%); // lighten the text some for contrast
}



// Input groups
// --------------------------------------------------

// Base styles
// -------------------------
.input-group {
  display: table;

  // Undo padding and float of grid classes
  &.col {
    float: none;
    padding-left: 0;
    padding-right: 0;
  }

  input,
  select {
    width: 100%;
    margin-bottom: 0;
  }
}

// Display as table-cell
// -------------------------
.input-group-addon,
.input-group-btn,
.input-group input {
  display: table-cell;

  &:not(:first-child):not(:last-child) {
    border-radius: 0;
  }
}
// Addon and addon wrapper for buttons
.input-group-addon,
.input-group-btn {
  width: 1%;
  vertical-align: middle; // Match the inputs
}

// Text input groups
// -------------------------
.input-group-addon {
  .box-sizing(border-box);
  padding: 6px 8px;
  font-size: @font-size-base;
  font-weight: normal;
  line-height: @line-height-base;
  text-align: center;
  text-shadow: 0 1px 0 #fff;
  background-color: @gray-lighter;
  border: 1px solid #ccc;
  border-radius: @border-radius-base;

<<<<<<< HEAD
  &.input-small {
    padding: @padding-small;
    font-size: @font-size-small;
  }
  &.input-large {
    padding: @padding-large;
    font-size: @font-size-large;
  }
=======
	&.input-small {
	  padding: @padding-small;
	  font-size: @font-size-small;
    border-radius: @border-radius-small;
  }
  &.input-large {
    padding: @padding-large;
    font-size: @font-size-large;
    border-radius: @border-radius-large;
	}
>>>>>>> 1fdfee8d
}

// Reset rounded corners
.input-group input:first-child,
.input-group-addon:first-child,
.input-group-btn:first-child > .btn:first-child,
.input-group-btn:first-child > .dropdown-toggle:first-child {
  .border-right-radius(0);
}
.input-group-addon:first-child {
  border-right: 0;
}
.input-group input:last-child,
.input-group-addon:last-child,
.input-group-btn:last-child > .btn:last-child,
.input-group-btn:last-child > .dropdown-toggle {
  .border-left-radius(0);
}
.input-group-addon:last-child {
  border-left: 0;
}

// Button input groups
// -------------------------
.input-group-btn {
  position: relative;
  white-space: nowrap;
}
.input-group-btn > .btn {
  position: relative;
  float: left; // Collapse white-space
  + .btn {
    margin-left: -1px;
  }
  // Bring the "active" button to the front
  &:hover,
  &:active {
    z-index: 2;
  }
}


// Inline forms
// --------------------------------------------------

.form-inline {
  input,
  select,
  textarea,
  .radio,
  .checkbox {
    display: inline-block;
  }
  .radio,
  .checkbox {
    margin-top: 0;
    margin-bottom: 0;
  }
}


// Horizontal forms
// --------------------------------------------------
// Horizontal forms are built on grid classes.

.form-horizontal {
  .row + .row {
    margin-top: 15px;
  }
  .row-label {
    padding-top: 6px;
    text-align: right;
  }
}<|MERGE_RESOLUTION|>--- conflicted
+++ resolved
@@ -396,27 +396,15 @@
   border: 1px solid #ccc;
   border-radius: @border-radius-base;
 
-<<<<<<< HEAD
   &.input-small {
     padding: @padding-small;
     font-size: @font-size-small;
-  }
-  &.input-large {
-    padding: @padding-large;
-    font-size: @font-size-large;
-  }
-=======
-	&.input-small {
-	  padding: @padding-small;
-	  font-size: @font-size-small;
-    border-radius: @border-radius-small;
-  }
+    border-radius: @border-radius-small;  }
   &.input-large {
     padding: @padding-large;
     font-size: @font-size-large;
     border-radius: @border-radius-large;
-	}
->>>>>>> 1fdfee8d
+  }
 }
 
 // Reset rounded corners
