// Forms.less
// Base styles for various input types, form layouts, and states
// -------------------------------------------------------------


// GENERAL STYLES
// --------------

// Make all forms have space below them
form {
  margin: 0 0 @baseLineHeight;
}

fieldset {
  padding: 0;
  margin: 0;
  border: 0;
}

// Groups of fields with labels on top (legends)
legend {
  display: block;
  width: 100%;
  padding: 0;
  margin-bottom: @baseLineHeight * 1.5;
  font-size: @baseFontSize * 1.5;
  line-height: @baseLineHeight * 2;
  color: @grayDark;
  border: 0;
  border-bottom: 1px solid #eee;

  // Small
  small {
    font-size: @baseLineHeight * .75;
    color: @grayLight;
  }
}

// Set font for forms
label,
input,
button,
select,
textarea {
  #font > .shorthand(@baseFontSize,normal,@baseLineHeight); // Set size, weight, line-height here
}
input,
button,
select,
textarea {
  font-family: @baseFontFamily; // And only set font-family here for those that need it (note the missing label element)
}

// Identify controls by their labels
label {
  display: block;
  margin-bottom: 5px;
  color: @grayDark;
}

// Inputs, Textareas, Selects
input,
textarea,
select,
.uneditable-input {
  display: inline-block;
  width: 210px;
  height: @baseLineHeight;
  padding: 4px;
  margin-bottom: 9px;
  font-size: @baseFontSize;
  line-height: @baseLineHeight;
  color: @gray;
  border: 1px solid @inputBorder;
  .border-radius(@inputBorderRadius);
}
.uneditable-textarea {
  width: auto;
  height: auto;
}

// Inputs within a label
label input,
label textarea,
label select {
  display: block;
}

// Mini reset for unique input types
input[type="image"],
input[type="checkbox"],
input[type="radio"] {
  width: auto;
  height: auto;
  padding: 0;
  margin: 3px 0;
  *margin-top: 0; /* IE7 */
  line-height: normal;
  cursor: pointer;
  .border-radius(0);
  border: 0 \9; /* IE9 and down */
}
input[type="image"] {
  border: 0;
}

// Reset the file input to browser defaults
input[type="file"] {
  width: auto;
  padding: initial;
  line-height: initial;
  border: initial;
  background-color: @inputBackground;
  background-color: initial;
  .box-shadow(none);
}

// Help out input buttons
input[type="button"],
input[type="reset"],
input[type="submit"] {
  width: auto;
  height: auto;
}

// Set the height of select and file controls to match text inputs
select,
input[type="file"] {
  height: 28px; /* In IE7, the height of the select element cannot be changed by height, only font-size */
  *margin-top: 4px; /* For IE7, add top margin to align select with labels */
  line-height: 28px;
}

// Reset line-height for IE
input[type="file"] {
  line-height: 18px \9;
}

// Chrome on Linux and Mobile Safari need background-color
select {
  width: 220px; // default input width + 10px of padding that doesn't get applied
  background-color: @inputBackground;
}

// Make multiple select elements height not fixed
select[multiple],
select[size] {
  height: auto;
}

// Remove shadow from image inputs
input[type="image"] {
  .box-shadow(none);
}

// Make textarea height behave
textarea {
  height: auto;
}

// Hidden inputs
input[type="hidden"] {
  display: none;
}



// CHECKBOXES & RADIOS
// -------------------

// Indent the labels to position radios/checkboxes as hanging
.radio,
.checkbox {
  padding-left: 18px;
}
.radio input[type="radio"],
.checkbox input[type="checkbox"] {
  float: left;
  margin-left: -18px;
}

// Move the options list down to align with labels
.controls > .radio:first-child,
.controls > .checkbox:first-child {
  padding-top: 5px; // has to be padding because margin collaspes
}

// Radios and checkboxes on same line
// TODO v3: Convert .inline to .control-inline
.radio.inline,
.checkbox.inline {
  display: inline-block;
  padding-top: 5px;
  margin-bottom: 0;
  vertical-align: middle;
}
.radio.inline + .radio.inline,
.checkbox.inline + .checkbox.inline {
  margin-left: 10px; // space out consecutive inline controls
}



// FOCUS STATE
// -----------

input,
textarea {
  .box-shadow(inset 0 1px 1px rgba(0,0,0,.075));
  @transition: border linear .2s, box-shadow linear .2s;
  .transition(@transition);
}
input:focus,
textarea:focus {
  border-color: rgba(82,168,236,.8);
  .box-shadow(~"inset 0 1px 1px rgba(0,0,0,.075), 0 0 8px rgba(82,168,236,.6)");
  outline: 0;
  outline: thin dotted \9; /* IE6-9 */
}
input[type="file"]:focus,
input[type="radio"]:focus,
input[type="checkbox"]:focus,
select:focus {
  .box-shadow(none); // override for file inputs
  .tab-focus();
}



// INPUT SIZES
// -----------

// General classes for quick sizes
.input-mini       { width: 60px; }
.input-small      { width: 90px; }
.input-medium     { width: 150px; }
.input-large      { width: 210px; }
.input-xlarge     { width: 270px; }
.input-xxlarge    { width: 530px; }

// Grid style input sizes
input[class*="span"],
select[class*="span"],
textarea[class*="span"],
.uneditable-input[class*="span"],
// Redeclare since the fluid row class is more specific
.row-fluid input[class*="span"],
.row-fluid select[class*="span"],
.row-fluid textarea[class*="span"],
.row-fluid .uneditable-input[class*="span"] {
  float: none;
  margin-left: 0;
}



// GRID SIZING FOR INPUTS
// ----------------------

#grid > .input (@gridColumnWidth, @gridGutterWidth);




// DISABLED STATE
// --------------

// Disabled and read-only inputs
input[disabled],
select[disabled],
textarea[disabled],
input[readonly],
select[readonly],
textarea[readonly] {
  background-color: @inputDisabledBackground;
  border-color: #ddd;
  cursor: not-allowed;
}




// FORM FIELD FEEDBACK STATES
// --------------------------

// Warning
.control-group.warning {
  .formFieldState(@warningText, @warningText, @warningBackground);
}
// Error
.control-group.error {
  .formFieldState(@errorText, @errorText, @errorBackground);
}
// Success
.control-group.success {
  .formFieldState(@successText, @successText, @successBackground);
}

// HTML5 invalid states
// Shares styles with the .control-group.error above
input:focus:required:invalid,
textarea:focus:required:invalid,
select:focus:required:invalid {
  color: #b94a48;
  border-color: #ee5f5b;
  &:focus {
    border-color: darken(#ee5f5b, 10%);
    .box-shadow(0 0 6px lighten(#ee5f5b, 20%));
  }
}



// FORM ACTIONS
// ------------

.form-actions {
  padding: (@baseLineHeight - 1) 20px @baseLineHeight;
  margin-top: @baseLineHeight;
  margin-bottom: @baseLineHeight;
  background-color: @formActionsBackground;
  border-top: 1px solid #ddd;
  .clearfix(); // Adding clearfix to allow for .pull-right button containers
}

// For text that needs to appear as an input but should not be an input
.uneditable-input {
  background-color: @inputBackground;
  border-color: #eee;
  .box-shadow(inset 0 1px 2px rgba(0,0,0,.025));
  cursor: not-allowed;
}

// Placeholder text gets special styles; can't be bundled together though for some reason
.placeholder(@grayLight);



// HELP TEXT
// ---------

.help-block,
.help-inline {
  color: @gray; // lighten the text some for contrast
}

.help-block {
  display: block; // account for any element using help-block
  margin-bottom: @baseLineHeight / 2;
}

.help-inline {
  display: inline-block;
  .ie7-inline-block();
  vertical-align: middle;
  padding-left: 5px;
}



// INPUT GROUPS
// ------------

// Allow us to put symbols and text within the input field for a cleaner look
.input-prepend,
.input-append {
  margin-bottom: 5px;
  input,
  select,
  .uneditable-input {
    position: relative; // placed here by default so that on :focus we can place the input above the .add-on for full border and box-shadow goodness
    margin-bottom: 0; // prevent bottom margin from screwing up alignment in stacked forms
    *margin-left: 0;
    vertical-align: middle;
    .border-radius(0 @inputBorderRadius @inputBorderRadius 0);
    // Make input on top when focused so blue border and shadow always show
    &:focus {
      z-index: 2;
    }
  }
  .uneditable-input {
    border-left-color: #ccc;
  }
  .add-on {
    display: inline-block;
    width: auto;
    min-width: 16px;
    height: @baseLineHeight;
    padding: 4px 5px;
    font-weight: normal;
    line-height: @baseLineHeight;
    text-align: center;
    text-shadow: 0 1px 0 @white;
    vertical-align: middle;
    background-color: @grayLighter;
    border: 1px solid #ccc;
  }
  .add-on,
  .btn {
<<<<<<< HEAD
    .border-radius(@inputBorderRadius 0 0 @inputBorderRadius);
=======
    .border-radius(0);
>>>>>>> fedce0ce
  }
  .active {
    background-color: lighten(@green, 30);
    border-color: @green;
  }
}
.input-prepend {
  .add-on,
  .btn {
    margin-right: -1px;
  }
  .add-on:first-child,
  .btn:first-child {
    .border-radius(3px 0 0 3px);
  }
}
.input-append {
  input,
  select,
  .uneditable-input {
    .border-radius(@inputBorderRadius 0 0 @inputBorderRadius);
  }
  .uneditable-input {
    border-left-color: #eee;
    border-right-color: #ccc;
  }
  .add-on,
  .btn {
    margin-left: -1px;
<<<<<<< HEAD
    .border-radius(0 @inputBorderRadius @inputBorderRadius 0);
=======
  }
  .add-on:last-child,
  .btn:last-child {
    .border-radius(0 3px 3px 0);
>>>>>>> fedce0ce
  }
}
// Remove all border-radius for inputs with both prepend and append
.input-prepend.input-append {
  input,
  select,
  .uneditable-input {
    .border-radius(0);
  }
  .add-on:first-child,
  .btn:first-child {
    margin-right: -1px;
    .border-radius(@inputBorderRadius 0 0 @inputBorderRadius);
  }
  .add-on:last-child,
  .btn:last-child {
    margin-left: -1px;
    .border-radius(0 @inputBorderRadius @inputBorderRadius 0);
  }
}



// SEARCH FORM
// -----------

.search-query {
  padding-left: 14px;
  padding-right: 14px;
  padding-left: 4px \9; /* IE7-8 doesn't have border-radius, so don't indent the padding */
  padding-right: 4px \9;
  margin-bottom: 0; // remove the default margin on all inputs
  .border-radius(14px);
}



// HORIZONTAL & VERTICAL FORMS
// ---------------------------

// Common properties
// -----------------

.form-search,
.form-inline,
.form-horizontal {
  input,
  textarea,
  select,
  .help-inline,
  .uneditable-input,
  .input-prepend,
  .input-append {
    display: inline-block;
    .ie7-inline-block();
    margin-bottom: 0;
  }
  // Re-hide hidden elements due to specifity
  .hide {
    display: none;
  }
}
.form-search label,
.form-inline label {
  display: inline-block;
}
// Remove margin for input-prepend/-append
.form-search .input-append,
.form-inline .input-append,
.form-search .input-prepend,
.form-inline .input-prepend {
  margin-bottom: 0;
}
// Inline checkbox/radio labels (remove padding on left)
.form-search .radio,
.form-search .checkbox,
.form-inline .radio,
.form-inline .checkbox {
  padding-left: 0;
  margin-bottom: 0;
  vertical-align: middle;
}
// Remove float and margin, set to inline-block
.form-search .radio input[type="radio"],
.form-search .checkbox input[type="checkbox"],
.form-inline .radio input[type="radio"],
.form-inline .checkbox input[type="checkbox"] {
  float: left;
  margin-left: 0;
  margin-right: 3px;
}


// Margin to space out fieldsets
.control-group {
  margin-bottom: @baseLineHeight / 2;
}

// Legend collapses margin, so next element is responsible for spacing
legend + .control-group {
  margin-top: @baseLineHeight;
  -webkit-margin-top-collapse: separate;
}

// Horizontal-specific styles
// --------------------------

.form-horizontal {
  // Increase spacing between groups
  .control-group {
    margin-bottom: @baseLineHeight;
    .clearfix();
  }
  // Float the labels left
  .control-label {
    float: left;
    width: 140px;
    padding-top: 5px;
    text-align: right;
  }
  // Move over all input controls and content
  .controls {
    margin-left: 160px;
    /* Super jank IE7 fix to ensure the inputs in .input-append and input-prepend don't inherit the margin of the parent, in this case .controls */
    *display: inline-block;
    *margin-left: 0;
    *padding-left: 20px;
    &:first-child {
      *padding-left: 160px;
    }
  }
  // Remove bottom margin on block level help text since that's accounted for on .control-group
  .help-block {
    margin-top: @baseLineHeight / 2;
    margin-bottom: 0;
  }
  // Move over buttons in .form-actions to align with .controls
  .form-actions {
    padding-left: 160px;
  }
}<|MERGE_RESOLUTION|>--- conflicted
+++ resolved
@@ -397,11 +397,8 @@
   }
   .add-on,
   .btn {
-<<<<<<< HEAD
-    .border-radius(@inputBorderRadius 0 0 @inputBorderRadius);
-=======
+    margin-left: -1px;
     .border-radius(0);
->>>>>>> fedce0ce
   }
   .active {
     background-color: lighten(@green, 30);
@@ -415,7 +412,7 @@
   }
   .add-on:first-child,
   .btn:first-child {
-    .border-radius(3px 0 0 3px);
+    .border-radius(@inputBorderRadius 0 0 @inputBorderRadius);
   }
 }
 .input-append {
@@ -428,17 +425,9 @@
     border-left-color: #eee;
     border-right-color: #ccc;
   }
-  .add-on,
-  .btn {
-    margin-left: -1px;
-<<<<<<< HEAD
-    .border-radius(0 @inputBorderRadius @inputBorderRadius 0);
-=======
-  }
   .add-on:last-child,
   .btn:last-child {
-    .border-radius(0 3px 3px 0);
->>>>>>> fedce0ce
+    .border-radius(0 @inputBorderRadius @inputBorderRadius 0);
   }
 }
 // Remove all border-radius for inputs with both prepend and append
