//
// Forms
// --------------------------------------------------


// GENERAL STYLES
// --------------

// Make all forms have space below them
form {
  margin: 0 0 @baseLineHeight;
}

fieldset {
  padding: 0;
  margin: 0;
  border: 0;
}

// Groups of fields with labels on top (legends)
legend {
  display: block;
  width: 100%;
  padding: 0;
  margin-bottom: @baseLineHeight;
  font-size: @baseFontSize * 1.5;
  line-height: @baseLineHeight * 2;
  color: @grayDark;
  border: 0;
  border-bottom: 1px solid #e5e5e5;

  // Small
  small {
    font-size: @baseLineHeight * .75;
    color: @grayLight;
  }
}

// Set font for forms
label,
input,
button,
select,
textarea {
  #font > .shorthand(@baseFontSize,normal,@baseLineHeight); // Set size, weight, line-height here
}
input,
button,
select,
textarea {
  font-family: @baseFontFamily; // And only set font-family here for those that need it (note the missing label element)
}

// Identify controls by their labels
label {
  display: block;
  margin-bottom: 5px;
}

// Form controls
// -------------------------

// Shared size and type resets
select,
textarea,
input[type="text"],
input[type="password"],
input[type="datetime"],
input[type="datetime-local"],
input[type="date"],
input[type="month"],
input[type="time"],
input[type="week"],
input[type="number"],
input[type="email"],
input[type="url"],
input[type="search"],
input[type="tel"],
input[type="color"],
.uneditable-input {
  display: inline-block;
  .box-sizing(border-box); // Makes inputs behave like true block-level elements
  min-height: @inputHeight; // Make inputs at least the height of their button counterpart (base line-height + padding + border)
  padding: 6px 9px;
  margin-bottom: @baseLineHeight / 2;
  font-size: @baseFontSize;
  line-height: @baseLineHeight;
  color: @gray;
  vertical-align: middle;
  background-color: @inputBackground;
  border-radius: @inputBorderRadius;
}

// Reset appearance properties for textual inputs and textarea
// Declare width for legacy (can't be on input[type=*] selectors or it's too specific)
input,
textarea,
.uneditable-input {
  width: 220px;
}
// Reset height since textareas have rows
textarea {
  height: auto;
}
// Everything else
textarea,
input[type="text"],
input[type="password"],
input[type="datetime"],
input[type="datetime-local"],
input[type="date"],
input[type="month"],
input[type="time"],
input[type="week"],
input[type="number"],
input[type="email"],
input[type="url"],
input[type="search"],
input[type="tel"],
input[type="color"],
.uneditable-input {
  border: 1px solid @inputBorder;
  .box-shadow(inset 0 1px 1px rgba(0,0,0,.075));
  .transition(~"border linear .2s, box-shadow linear .2s");

  // Focus state
  &:focus {
    border-color: rgba(82,168,236,.8);
    outline: 0;
    outline: thin dotted \9; /* IE6-9 */
    .box-shadow(~"inset 0 1px 1px rgba(0,0,0,.075), 0 0 8px rgba(82,168,236,.6)");
  }
}

// Position radios and checkboxes better
input[type="radio"],
input[type="checkbox"] {
  margin: 4px 0 0;
  margin-top: 1px \9; /* IE8-9 */
  line-height: normal;
}

// Reset width of input images, buttons, radios, checkboxes
input[type="file"],
input[type="image"],
input[type="submit"],
input[type="reset"],
input[type="button"],
input[type="radio"],
input[type="checkbox"] {
  width: auto; // Override of generic input selector
}

// Set the height of select and file controls to match text inputs
select,
input[type="file"] {
  height: @inputHeight; /* In IE7, the height of the select element cannot be changed by height, only font-size. TODO: Check if this is still needed when dropping IE7 support */
  line-height: @inputHeight;
}

// Make select elements obey height by applying a border
select {
  width: 220px; // default input width + 10px of padding that doesn't get applied
  border: 1px solid @inputBorder;
}

// Make multiple select elements height not fixed
select[multiple],
select[size] {
  height: auto;
}

// Focus for select, file, radio, and checkbox
select:focus,
input[type="file"]:focus,
input[type="radio"]:focus,
input[type="checkbox"]:focus {
  .tab-focus();
}


// Uneditable inputs
// -------------------------

// Make uneditable inputs look inactive
.uneditable-input,
.uneditable-textarea {
  color: @grayLight;
  background-color: darken(@inputBackground, 1%);
  border-color: @inputBorder;
  .box-shadow(inset 0 1px 2px rgba(0,0,0,.025));
  cursor: not-allowed;
}

// For text that needs to appear as an input but should not be an input
.uneditable-input {
  overflow: hidden; // prevent text from wrapping, but still cut it off like an input does
  white-space: nowrap;
}

// Make uneditable textareas behave like a textarea
.uneditable-textarea {
  width: auto;
  height: auto;
}


// Placeholder
// -------------------------

// Placeholder text gets special styles because when browsers invalidate entire lines if it doesn't understand a selector
input,
textarea {
  .placeholder();
}


// CHECKBOXES & RADIOS
// -------------------

// Indent the labels to position radios/checkboxes as hanging
.radio,
.checkbox {
  min-height: @baseLineHeight; // clear the floating input if there is no label text
  padding-left: 20px;
}
.radio input[type="radio"],
.checkbox input[type="checkbox"] {
  float: left;
  margin-left: -20px;
}

// Move the options list down to align with labels
.controls > .radio:first-child,
.controls > .checkbox:first-child {
  padding-top: 5px; // has to be padding because margin collaspes
}

// Radios and checkboxes on same line
// TODO v3: Convert .inline to .control-inline
.radio.inline,
.checkbox.inline {
  display: inline-block;
  padding-top: 5px;
  margin-bottom: 0;
  vertical-align: middle;
}
.radio.inline + .radio.inline,
.checkbox.inline + .checkbox.inline {
  margin-left: 10px; // space out consecutive inline controls
}



// INPUT SIZES
// -----------

select,
textarea,
input[type="text"],
input[type="password"],
input[type="datetime"],
input[type="datetime-local"],
input[type="date"],
input[type="month"],
input[type="time"],
input[type="week"],
input[type="number"],
input[type="email"],
input[type="url"],
input[type="search"],
input[type="tel"],
input[type="color"],
.uneditable-input {
  &.input-large {
    padding: @paddingLarge;
    padding-left: 14px;
    padding-right: 14px; // TODO: Resolve this override
    font-size: @fontSizeLarge;
    border-radius: @borderRadiusLarge;
  }
  &.input-small {
    padding: @paddingSmall;
    font-size: @fontSizeSmall;
    border-radius: @borderRadiusSmall;
  }
  &.input-mini {
    padding: @paddingMini;
    font-size: @fontSizeMini;
    border-radius: @borderRadiusSmall;
  }
}



// GRID SIZING FOR INPUTS
// ----------------------

// Grid style input sizes
input[class*="span"],
select[class*="span"],
textarea[class*="span"],
.uneditable-input[class*="span"] {
  float: none;
  margin-left: 0;
  margin-right: 0;
}

.controls-row {
  #grid > .input(@gridColumnWidth, @gridGutterWidth, @gridRowWidth);
}

// Ensure input-prepend/append never wraps
.input-append input[class*="span"],
.input-append .uneditable-input[class*="span"],
.input-prepend input[class*="span"],
.input-prepend .uneditable-input[class*="span"] {
  display: inline-block;
}

input[class*="span"],
select[class*="span"],
textarea[class*="span"],
.uneditable-input[class*="span"] {
  height: 30px;
}
// Control row for multiple inputs per line
.controls-row {
  .clearfix(); // Clear the float from controls
}

// Float to collapse white-space for proper grid alignment
.controls-row [class*="span"] {
  float: left;
}
// Explicity set top padding on all checkboxes/radios, not just first-child
.controls-row .checkbox[class*="span"],
.controls-row .radio[class*="span"] {
  padding-top: 5px;
}




// DISABLED STATE
// --------------

// Disabled and read-only inputs
input[disabled],
select[disabled],
textarea[disabled],
input[readonly],
select[readonly],
textarea[readonly] {
  cursor: not-allowed;
  background-color: @inputDisabledBackground;
}
// Explicitly reset the colors here
input[type="radio"][disabled],
input[type="checkbox"][disabled],
input[type="radio"][readonly],
input[type="checkbox"][readonly] {
  background-color: transparent;
}




// FORM FIELD FEEDBACK STATES
// --------------------------

// Warning
.control-group.warning {
  .formFieldState(@warningText, @warningText, @warningBackground);
}
// Error
.control-group.error {
  .formFieldState(@errorText, @errorText, @errorBackground);
}
// Success
.control-group.success {
  .formFieldState(@successText, @successText, @successBackground);
}
// Success
.control-group.info {
  .formFieldState(@infoText, @infoText, @infoBackground);
}

// HTML5 invalid states
// Shares styles with the .control-group.error above
input:focus:invalid,
textarea:focus:invalid,
select:focus:invalid {
  color: #b94a48;
  border-color: #ee5f5b;
  &:focus {
    border-color: darken(#ee5f5b, 10%);
    @shadow: 0 0 6px lighten(#ee5f5b, 20%);
    .box-shadow(@shadow);
  }
}



// FORM ACTIONS
// ------------

.form-actions {
  padding: (@baseLineHeight - 1) 20px @baseLineHeight;
  margin-top: @baseLineHeight;
  margin-bottom: @baseLineHeight;
  background-color: @formActionsBackground;
  border-top: 1px solid #e5e5e5;
  .clearfix(); // Adding clearfix to allow for .pull-right button containers
}



// HELP TEXT
// ---------

.help-block,
.help-inline {
  color: lighten(@textColor, 15%); // lighten the text some for contrast
}

.help-block {
  display: block; // account for any element using help-block
  margin-bottom: @baseLineHeight / 2;
}

.help-inline {
  display: inline-block;
  vertical-align: middle;
  padding-left: 5px;
}



// INPUT GROUPS
// ------------

// Allow us to put symbols and text within the input field for a cleaner look
.input-append,
.input-prepend {
  margin-bottom: 5px;
  font-size: 0; // white space collapse hack
  white-space: nowrap; // Prevent span and input from separating

  // Reset the white space collapse hack
  input,
  select,
  .uneditable-input,
  .dropdown-menu {
    font-size: @baseFontSize;
  }

  input,
  select,
  .uneditable-input {
    position: relative; // placed here by default so that on :focus we can place the input above the .add-on for full border and box-shadow goodness
    float: none; // Undo the float from grid sizing
    margin: 0; // Prevent bottom margin from screwing up alignment in stacked forms
    font-size: @baseFontSize;
    vertical-align: top;
    border-radius: 0 @inputBorderRadius @inputBorderRadius 0;
    // Make input on top when focused so blue border and shadow always show
    &:focus {
      z-index: 2;
    }
  }
  input[class*="span"],
  select[class*="span"],
  .uneditable-input[class*="span"] {
    margin: 0;
  }
  .add-on {
    display: inline-block;
    width: auto;
    height: @baseLineHeight;
    min-width: 16px;
    padding: 6px;
    font-size: @baseFontSize;
    font-weight: normal;
    line-height: @baseLineHeight;
    text-align: center;
    text-shadow: 0 1px 0 @white;
    background-color: @grayLighter;
    border: 1px solid #ccc;
  }
  .add-on,
  .btn,
  .btn-group > .dropdown-toggle {
    vertical-align: top;
    border-radius: 0;
  }
  .active {
    background-color: lighten(@green, 30);
    border-color: @green;
  }
}

.input-prepend {
  .add-on,
  .btn {
    margin-right: -1px;
  }
  .add-on:first-child,
  .btn:first-child {
    // FYI, `.btn:first-child` accounts for a button group that's prepended
    border-radius: @inputBorderRadius 0 0 @inputBorderRadius;
  }
}

.input-append {
  input,
  select,
  .uneditable-input {
<<<<<<< HEAD
    border-radius: @inputBorderRadius 0 0 @inputBorderRadius;
    + .btn-group .btn {
      border-radius: 0 @inputBorderRadius @inputBorderRadius 0;
=======
    .border-radius(@inputBorderRadius 0 0 @inputBorderRadius);
    + .btn-group .btn:last-child {
      .border-radius(0 @inputBorderRadius @inputBorderRadius 0);
>>>>>>> 62c78e46
    }
  }
  .add-on,
  .btn,
  .btn-group {
    margin-left: -1px;
  }
  .add-on:last-child,
<<<<<<< HEAD
  .btn:last-child {
    border-radius: 0 @inputBorderRadius @inputBorderRadius 0;
=======
  .btn:last-child,
  .btn-group:last-child > .dropdown-toggle {
    .border-radius(0 @inputBorderRadius @inputBorderRadius 0);
>>>>>>> 62c78e46
  }
}

// Remove all border-radius for inputs with both prepend and append
.input-prepend.input-append {
  input,
  select,
  .uneditable-input {
    border-radius: 0;
    + .btn-group .btn {
      border-radius: 0 @inputBorderRadius @inputBorderRadius 0;
    }
  }
  .add-on:first-child,
  .btn:first-child {
    margin-right: -1px;
    border-radius: @inputBorderRadius 0 0 @inputBorderRadius;
  }
  .add-on:last-child,
  .btn:last-child {
    margin-left: -1px;
    border-radius: 0 @inputBorderRadius @inputBorderRadius 0;
  }
  .btn-group:first-child {
    margin-left: 0;
  }
}




// SEARCH FORM
// -----------

input.search-query {
  padding-right: 14px;
  padding-right: 4px \9;
  padding-left: 14px;
  padding-left: 4px \9; /* IE8 doesn't have border radius, so don't indent the padding */
  margin-bottom: 0; // Remove the default margin on all inputs
  border-radius: @inputSearchBorderRadius;
}

/* Allow for input prepend/append in search forms */
.form-search .input-append .search-query,
.form-search .input-prepend .search-query {
  border-radius: 0; // Override due to specificity
}
.form-search .input-append .search-query {
  border-radius: @inputSearchBorderRadius 0 0 @inputSearchBorderRadius;
}
.form-search .input-append .btn {
  border-radius: 0 @inputSearchBorderRadius @inputSearchBorderRadius 0;
}
.form-search .input-prepend .search-query {
  border-radius: 0 @inputSearchBorderRadius @inputSearchBorderRadius 0;
}
.form-search .input-prepend .btn {
  border-radius: @inputSearchBorderRadius 0 0 @inputSearchBorderRadius;
}




// HORIZONTAL & VERTICAL FORMS
// ---------------------------

// Common properties
// -----------------

.form-search,
.form-inline,
.form-horizontal {
  input,
  textarea,
  select,
  .help-inline,
  .uneditable-input,
  .input-prepend,
  .input-append {
    display: inline-block;
    margin-bottom: 0;
    vertical-align: middle;
  }
  // Re-hide hidden elements due to specifity
  .hide {
    display: none;
  }
}
.form-search label,
.form-inline label,
.form-search .btn-group,
.form-inline .btn-group {
  display: inline-block;
}
// Remove margin for input-prepend/-append
.form-search .input-append,
.form-inline .input-append,
.form-search .input-prepend,
.form-inline .input-prepend {
  margin-bottom: 0;
}
// Inline checkbox/radio labels (remove padding on left)
.form-search .radio,
.form-search .checkbox,
.form-inline .radio,
.form-inline .checkbox {
  padding-left: 0;
  margin-bottom: 0;
  vertical-align: middle;
}
// Remove float and margin, set to inline-block
.form-search .radio input[type="radio"],
.form-search .checkbox input[type="checkbox"],
.form-inline .radio input[type="radio"],
.form-inline .checkbox input[type="checkbox"] {
  float: left;
  margin-right: 3px;
  margin-left: 0;
}


// Margin to space out fieldsets
.control-group {
  margin-bottom: @baseLineHeight / 2;
}

// Legend collapses margin, so next element is responsible for spacing
legend + .control-group {
  margin-top: @baseLineHeight;
  -webkit-margin-top-collapse: separate;
}

// Horizontal-specific styles
// --------------------------

.form-horizontal {
  // Increase spacing between groups
  .control-group {
    margin-bottom: @baseLineHeight;
    .clearfix();
  }
  // Float the labels left
  .control-label {
    float: left;
    width: @horizontalComponentOffset - 20;
    padding-top: 5px;
    text-align: right;
  }
  // Move over all input controls and content
  .controls {
    margin-left: @horizontalComponentOffset;
  }
  // Remove bottom margin on block level help text since that's accounted for on .control-group
  .help-block {
    margin-bottom: 0;
  }
  // And apply it only to .help-block instances that follow a form control
  input,
  select,
  textarea {
    + .help-block {
      margin-top: @baseLineHeight / 2;
    }
  }
  // Move over buttons in .form-actions to align with .controls
  .form-actions {
    padding-left: @horizontalComponentOffset;
  }
}<|MERGE_RESOLUTION|>--- conflicted
+++ resolved
@@ -516,15 +516,10 @@
   input,
   select,
   .uneditable-input {
-<<<<<<< HEAD
     border-radius: @inputBorderRadius 0 0 @inputBorderRadius;
-    + .btn-group .btn {
+    + .btn-group .btn,
+    + .btn-group .btn:last-child {
       border-radius: 0 @inputBorderRadius @inputBorderRadius 0;
-=======
-    .border-radius(@inputBorderRadius 0 0 @inputBorderRadius);
-    + .btn-group .btn:last-child {
-      .border-radius(0 @inputBorderRadius @inputBorderRadius 0);
->>>>>>> 62c78e46
     }
   }
   .add-on,
@@ -533,14 +528,9 @@
     margin-left: -1px;
   }
   .add-on:last-child,
-<<<<<<< HEAD
-  .btn:last-child {
-    border-radius: 0 @inputBorderRadius @inputBorderRadius 0;
-=======
   .btn:last-child,
   .btn-group:last-child > .dropdown-toggle {
-    .border-radius(0 @inputBorderRadius @inputBorderRadius 0);
->>>>>>> 62c78e46
+    border-radius: 0 @inputBorderRadius @inputBorderRadius 0;
   }
 }
 
