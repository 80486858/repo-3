//
// Tables
// --------------------------------------------------


table {
  max-width: 100%;
  background-color: @table-background;
  border-collapse: collapse;
  border-spacing: 0;
}



// BASELINE STYLES
// ---------------

.table {
  width: 100%;
  margin-bottom: @line-height-base;
  // Cells
  th,
  td {
    padding: 8px;
    line-height: @line-height-base;
    text-align: left;
    vertical-align: top;
    border-top: 1px solid @table-border;
  }
  th {
    font-weight: bold;
  }
  // Bottom align for column headings
  thead th {
    vertical-align: bottom;
  }
  // Remove top border from thead by default
  caption + thead tr:first-child th,
  caption + thead tr:first-child td,
  colgroup + thead tr:first-child th,
  colgroup + thead tr:first-child td,
  thead:first-child tr:first-child th,
  thead:first-child tr:first-child td {
    border-top: 0;
  }
  // Account for multiple tbody instances
  tbody + tbody {
    border-top: 2px solid @table-border;
  }

  // Nesting
  .table {
    background-color: @body-background;
  }
}



// CONDENSED TABLE W/ HALF PADDING
// -------------------------------

.table-condensed {
  th,
  td {
    padding: 4px 5px;
  }
}



// BORDERED VERSION
// ----------------

.table-bordered {
  border: 1px solid @table-border;
  border-collapse: separate; // Done so we can round those corners!
  border-left: 0;
  border-radius: @border-radius-base;
  th,
  td {
    border-left: 1px solid @table-border;
  }
  // Prevent a double border
  caption + thead tr:first-child th,
  caption + tbody tr:first-child th,
  caption + tbody tr:first-child td,
  colgroup + thead tr:first-child th,
  colgroup + tbody tr:first-child th,
  colgroup + tbody tr:first-child td,
  thead:first-child tr:first-child th,
  tbody:first-child tr:first-child th,
  tbody:first-child tr:first-child td {
    border-top: 0;
  }
  // For first th/td in the first row in the first thead or tbody
  thead:first-child tr:first-child > th:first-child,
<<<<<<< HEAD
  tbody:first-child tr:first-child > td:first-child {
    border-top-left-radius: @border-radius-base;
=======
  tbody:first-child tr:first-child > td:first-child,
  tbody:first-child tr:first-child > th:first-child {
    .border-top-left-radius(@baseBorderRadius);
>>>>>>> 4b34f494
  }
  // For last th/td in the first row in the first thead or tbody
  thead:first-child tr:first-child > th:last-child,
<<<<<<< HEAD
  tbody:first-child tr:first-child > td:last-child {
    border-top-right-radius: @border-radius-base;
=======
  tbody:first-child tr:first-child > td:last-child,
  tbody:first-child tr:first-child > th:last-child {
    .border-top-right-radius(@baseBorderRadius);
>>>>>>> 4b34f494
  }
  // For first th/td (can be either) in the last row in the last thead, tbody, and tfoot
  thead:last-child tr:last-child > th:first-child,
  tbody:last-child tr:last-child > td:first-child,
<<<<<<< HEAD
  tfoot:last-child tr:last-child > td:first-child {
    border-bottom-left-radius: @border-radius-base;
=======
  tbody:last-child tr:last-child > th:first-child,
  tfoot:last-child tr:last-child > td:first-child,
  tfoot:last-child tr:last-child > th:first-child {
    .border-bottom-left-radius(@baseBorderRadius);
>>>>>>> 4b34f494
  }
  // For last th/td (can be either) in the last row in the last thead, tbody, and tfoot
  thead:last-child tr:last-child > th:last-child,
  tbody:last-child tr:last-child > td:last-child,
<<<<<<< HEAD
  tfoot:last-child tr:last-child > td:last-child {
    border-bottom-right-radius: @border-radius-base;
=======
  tbody:last-child tr:last-child > th:last-child,
  tfoot:last-child tr:last-child > td:last-child,
  tfoot:last-child tr:last-child > th:last-child {
    .border-bottom-right-radius(@baseBorderRadius);
>>>>>>> 4b34f494
  }

  // Clear border-radius for first and last td in the last row in the last tbody for table with tfoot
  tfoot + tbody:last-child tr:last-child > td:first-child {
    border-bottom-left-radius: 0;
  }
  tfoot + tbody:last-child tr:last-child > td:last-child {
    border-bottom-right-radius: 0;
  }

  // Special fixes to round the left border on the first td/th
  caption + thead tr:first-child th:first-child,
  caption + tbody tr:first-child td:first-child,
  colgroup + thead tr:first-child th:first-child,
  colgroup + tbody tr:first-child td:first-child {
    border-top-left-radius: @border-radius-base;
  }
  caption + thead tr:first-child th:last-child,
  caption + tbody tr:first-child td:last-child,
  colgroup + thead tr:first-child th:last-child,
  colgroup + tbody tr:first-child td:last-child {
    border-top-right-radius: @border-radius-base;
  }

}



// ZEBRA-STRIPING
// --------------

// Default zebra-stripe styles (alternating gray and transparent backgrounds)
.table-striped {
  tbody {
    > tr:nth-child(odd) > td,
    > tr:nth-child(odd) > th {
      background-color: @table-background-accent;
    }
  }
}



// HOVER EFFECT
// ------------
// Placed here since it has to come after the potential zebra striping
.table-hover {
  tbody {
<<<<<<< HEAD
    tr:hover td,
    tr:hover th {
      background-color: @table-background-hover;
=======
    tr:hover > td,
    tr:hover > th {
      background-color: @tableBackgroundHover;
>>>>>>> 4b34f494
    }
  }
}



// TABLE CELL SIZING
// -----------------

// Reset default grid behavior
table td[class*="span"],
table th[class*="span"] {
  display: table-cell;
  float: none; // undo default grid column styles
  margin-left: 0; // undo default grid column styles
}

// TABLE BACKGROUNDS
// -----------------
// Exact selectors below required to override .table-striped

.table tbody tr {
<<<<<<< HEAD
  &.success td {
    background-color: @state-success-background;
  }
  &.error td {
    background-color: @state-error-background;
  }
  &.warning td {
    background-color: @state-warning-background;
  }
  &.info td {
    background-color: @state-info-background;
=======
  &.success > td {
    background-color: @successBackground;
  }
  &.error > td {
    background-color: @errorBackground;
  }
  &.warning > td {
    background-color: @warningBackground;
  }
  &.info > td {
    background-color: @infoBackground;
>>>>>>> 4b34f494
  }
}

// Hover states for .table-hover
.table-hover tbody tr {
<<<<<<< HEAD
  &.success:hover td {
    background-color: darken(@state-success-background, 5%);
  }
  &.error:hover td {
    background-color: darken(@state-error-background, 5%);
  }
  &.warning:hover td {
    background-color: darken(@state-warning-background, 5%);
  }
  &.info:hover td {
    background-color: darken(@state-info-background, 5%);
=======
  &.success:hover > td {
    background-color: darken(@successBackground, 5%);
  }
  &.error:hover > td {
    background-color: darken(@errorBackground, 5%);
  }
  &.warning:hover > td {
    background-color: darken(@warningBackground, 5%);
  }
  &.info:hover > td {
    background-color: darken(@infoBackground, 5%);
>>>>>>> 4b34f494
  }
}<|MERGE_RESOLUTION|>--- conflicted
+++ resolved
@@ -94,51 +94,31 @@
   }
   // For first th/td in the first row in the first thead or tbody
   thead:first-child tr:first-child > th:first-child,
-<<<<<<< HEAD
-  tbody:first-child tr:first-child > td:first-child {
-    border-top-left-radius: @border-radius-base;
-=======
   tbody:first-child tr:first-child > td:first-child,
   tbody:first-child tr:first-child > th:first-child {
-    .border-top-left-radius(@baseBorderRadius);
->>>>>>> 4b34f494
+    border-top-left-radius: @border-radius-base;
   }
   // For last th/td in the first row in the first thead or tbody
   thead:first-child tr:first-child > th:last-child,
-<<<<<<< HEAD
-  tbody:first-child tr:first-child > td:last-child {
-    border-top-right-radius: @border-radius-base;
-=======
   tbody:first-child tr:first-child > td:last-child,
   tbody:first-child tr:first-child > th:last-child {
-    .border-top-right-radius(@baseBorderRadius);
->>>>>>> 4b34f494
+    border-top-right-radius: @border-radius-base;
   }
   // For first th/td (can be either) in the last row in the last thead, tbody, and tfoot
   thead:last-child tr:last-child > th:first-child,
   tbody:last-child tr:last-child > td:first-child,
-<<<<<<< HEAD
-  tfoot:last-child tr:last-child > td:first-child {
-    border-bottom-left-radius: @border-radius-base;
-=======
   tbody:last-child tr:last-child > th:first-child,
   tfoot:last-child tr:last-child > td:first-child,
   tfoot:last-child tr:last-child > th:first-child {
-    .border-bottom-left-radius(@baseBorderRadius);
->>>>>>> 4b34f494
+    border-bottom-left-radius: @border-radius-base;
   }
   // For last th/td (can be either) in the last row in the last thead, tbody, and tfoot
   thead:last-child tr:last-child > th:last-child,
   tbody:last-child tr:last-child > td:last-child,
-<<<<<<< HEAD
-  tfoot:last-child tr:last-child > td:last-child {
-    border-bottom-right-radius: @border-radius-base;
-=======
   tbody:last-child tr:last-child > th:last-child,
   tfoot:last-child tr:last-child > td:last-child,
   tfoot:last-child tr:last-child > th:last-child {
-    .border-bottom-right-radius(@baseBorderRadius);
->>>>>>> 4b34f494
+    border-bottom-right-radius: @border-radius-base;
   }
 
   // Clear border-radius for first and last td in the last row in the last tbody for table with tfoot
@@ -187,15 +167,9 @@
 // Placed here since it has to come after the potential zebra striping
 .table-hover {
   tbody {
-<<<<<<< HEAD
-    tr:hover td,
-    tr:hover th {
-      background-color: @table-background-hover;
-=======
     tr:hover > td,
     tr:hover > th {
-      background-color: @tableBackgroundHover;
->>>>>>> 4b34f494
+      background-color: @table-background-hover;
     }
   }
 }
@@ -218,60 +192,32 @@
 // Exact selectors below required to override .table-striped
 
 .table tbody tr {
-<<<<<<< HEAD
-  &.success td {
+  &.success > td {
     background-color: @state-success-background;
   }
-  &.error td {
+  &.error > td {
     background-color: @state-error-background;
   }
-  &.warning td {
+  &.warning > td {
     background-color: @state-warning-background;
   }
-  &.info td {
+  &.info > td {
     background-color: @state-info-background;
-=======
-  &.success > td {
-    background-color: @successBackground;
-  }
-  &.error > td {
-    background-color: @errorBackground;
-  }
-  &.warning > td {
-    background-color: @warningBackground;
-  }
-  &.info > td {
-    background-color: @infoBackground;
->>>>>>> 4b34f494
   }
 }
 
 // Hover states for .table-hover
 .table-hover tbody tr {
-<<<<<<< HEAD
-  &.success:hover td {
+  &.success:hover > td {
     background-color: darken(@state-success-background, 5%);
   }
-  &.error:hover td {
+  &.error:hover > td {
     background-color: darken(@state-error-background, 5%);
   }
-  &.warning:hover td {
+  &.warning:hover > td {
     background-color: darken(@state-warning-background, 5%);
   }
-  &.info:hover td {
+  &.info:hover > td {
     background-color: darken(@state-info-background, 5%);
-=======
-  &.success:hover > td {
-    background-color: darken(@successBackground, 5%);
-  }
-  &.error:hover > td {
-    background-color: darken(@errorBackground, 5%);
-  }
-  &.warning:hover > td {
-    background-color: darken(@warningBackground, 5%);
-  }
-  &.info:hover > td {
-    background-color: darken(@infoBackground, 5%);
->>>>>>> 4b34f494
   }
 }