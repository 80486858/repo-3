--- conflicted
+++ resolved
@@ -178,28 +178,6 @@
   margin-left: 0; // undo default grid column styles
 }
 
-<<<<<<< HEAD
-=======
-// Change the column widths to account for td/th padding
-.table td,
-.table th {
-  &.span1     { .tableColumns(1); }
-  &.span2     { .tableColumns(2); }
-  &.span3     { .tableColumns(3); }
-  &.span4     { .tableColumns(4); }
-  &.span5     { .tableColumns(5); }
-  &.span6     { .tableColumns(6); }
-  &.span7     { .tableColumns(7); }
-  &.span8     { .tableColumns(8); }
-  &.span9     { .tableColumns(9); }
-  &.span10    { .tableColumns(10); }
-  &.span11    { .tableColumns(11); }
-  &.span12    { .tableColumns(12); }
-}
-
->>>>>>> 7c9597f4
-
-
 // TABLE BACKGROUNDS
 // -----------------
 // Exact selectors below required to override .table-striped
