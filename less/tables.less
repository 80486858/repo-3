--- conflicted
+++ resolved
@@ -50,7 +50,7 @@
 
   // Nesting
   .table {
-    background-color: @bodyBackground;
+    background-color: @body-background;
   }
 }
 
@@ -93,55 +93,33 @@
     border-top: 0;
   }
   // For first th or td in the first row in the first thead or tbody
-<<<<<<< HEAD
-  thead:first-child tr:first-child th:first-child,
-  tbody:first-child tr:first-child td:first-child {
-    border-top-left-radius: @border-radius-base;
-  }
-  thead:first-child tr:first-child th:last-child,
-  tbody:first-child tr:first-child td:last-child {
-    border-top-right-radius: @border-radius-base;
-  }
-  // For first th or td in the last row in the last thead or tbody
-  thead:last-child tr:last-child th:first-child,
-  tbody:last-child tr:last-child td:first-child,
-  tfoot:last-child tr:last-child td:first-child {
-    border-bottom-left-radius: @border-radius-base;
-  }
-  thead:last-child tr:last-child th:last-child,
-  tbody:last-child tr:last-child td:last-child,
-  tfoot:last-child tr:last-child td:last-child {
-    border-bottom-right-radius: @border-radius-base;
-=======
   thead:first-child tr:first-child > th:first-child,
   tbody:first-child tr:first-child > td:first-child {
-    .border-top-left-radius(@baseBorderRadius);
+    border-top-left-radius: @border-radius-base;
   }
   thead:first-child tr:first-child > th:last-child,
   tbody:first-child tr:first-child > td:last-child {
-    .border-top-right-radius(@baseBorderRadius);
+    border-top-right-radius: @border-radius-base;
   }
   // For first th or td in the last row in the last thead or tbody
   thead:last-child tr:last-child > th:first-child,
   tbody:last-child tr:last-child > td:first-child,
   tfoot:last-child tr:last-child > td:first-child {
-    .border-bottom-left-radius(@baseBorderRadius);
+    border-bottom-left-radius: @border-radius-base;
   }
   thead:last-child tr:last-child > th:last-child,
   tbody:last-child tr:last-child > td:last-child,
   tfoot:last-child tr:last-child > td:last-child {
-    .border-bottom-right-radius(@baseBorderRadius);
->>>>>>> 9376a7c2
+    border-bottom-right-radius: @border-radius-base;
   }
 
   // Clear border-radius for first and last td in the last row in the last tbody for table with tfoot
-  tfoot + tbody:last-child tr:last-child td:first-child {
+  tfoot + tbody:last-child tr:last-child > td:first-child {
     border-bottom-left-radius: 0;
   }
-  tfoot + tbody:last-child tr:last-child td:last-child {
+  tfoot + tbody:last-child tr:last-child > td:last-child {
     border-bottom-right-radius: 0;
   }
-
 
   // Special fixes to round the left border on the first td/th
   caption + thead tr:first-child th:first-child,
@@ -167,15 +145,9 @@
 // Default zebra-stripe styles (alternating gray and transparent backgrounds)
 .table-striped {
   tbody {
-<<<<<<< HEAD
-    tr:nth-child(odd) td,
-    tr:nth-child(odd) th {
-      background-color: @table-background-accent;
-=======
     > tr:nth-child(odd) > td,
     > tr:nth-child(odd) > th {
-      background-color: @tableBackgroundAccent;
->>>>>>> 9376a7c2
+      background-color: @table-background-accent;
     }
   }
 }
