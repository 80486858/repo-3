//
// Tables
// --------------------------------------------------


table {
  max-width: 100%;
  background-color: @tableBackground;
  border-collapse: collapse;
  border-spacing: 0;
}



// BASELINE STYLES
// ---------------

.table {
  width: 100%;
  margin-bottom: @baseLineHeight;
  // Cells
  th,
  td {
    padding: 8px;
    line-height: @baseLineHeight;
    text-align: left;
    vertical-align: top;
    border-top: 1px solid @tableBorder;
  }
  th {
    font-weight: bold;
  }
  // Bottom align for column headings
  thead th {
    vertical-align: bottom;
  }
  // Remove top border from thead by default
  caption + thead tr:first-child th,
  caption + thead tr:first-child td,
  colgroup + thead tr:first-child th,
  colgroup + thead tr:first-child td,
  thead:first-child tr:first-child th,
  thead:first-child tr:first-child td {
    border-top: 0;
  }
  // Account for multiple tbody instances
  tbody + tbody {
    border-top: 2px solid @tableBorder;
  }
}



// CONDENSED TABLE W/ HALF PADDING
// -------------------------------

.table-condensed {
  th,
  td {
    padding: 4px 5px;
  }
}



// BORDERED VERSION
// ----------------

.table-bordered {
  border: 1px solid @tableBorder;
  border-collapse: separate; // Done so we can round those corners!
  border-left: 0;
<<<<<<< HEAD
  border-radius: 4px;
=======
  .border-radius(@baseBorderRadius);
>>>>>>> d0c75bbc
  th,
  td {
    border-left: 1px solid @tableBorder;
  }
  // Prevent a double border
  caption + thead tr:first-child th,
  caption + tbody tr:first-child th,
  caption + tbody tr:first-child td,
  colgroup + thead tr:first-child th,
  colgroup + tbody tr:first-child th,
  colgroup + tbody tr:first-child td,
  thead:first-child tr:first-child th,
  tbody:first-child tr:first-child th,
  tbody:first-child tr:first-child td {
    border-top: 0;
  }
  // For first th or td in the first row in the first thead or tbody
  thead:first-child tr:first-child th:first-child,
  tbody:first-child tr:first-child td:first-child {
    .border-top-left-radius(4px);
  }
  thead:first-child tr:first-child th:last-child,
  tbody:first-child tr:first-child td:last-child {
    .border-top-right-radius(4px);
  }
  // For first th or td in the first row in the first thead or tbody
  thead:last-child tr:last-child th:first-child,
  tbody:last-child tr:last-child td:first-child,
  tfoot:last-child tr:last-child td:first-child {
<<<<<<< HEAD
    border-radius: 0 0 0 4px;
    -webkit-border-bottom-left-radius: 4px;
            border-bottom-left-radius: 4px;
        -moz-border-radius-bottomleft: 4px;
=======
    .border-bottom-left-radius(4px);
>>>>>>> d0c75bbc
  }
  thead:last-child tr:last-child th:last-child,
  tbody:last-child tr:last-child td:last-child,
  tfoot:last-child tr:last-child td:last-child {
    .border-bottom-right-radius(4px);
  }

  // Special fixes to round the left border on the first td/th
  caption + thead tr:first-child th:first-child,
  caption + tbody tr:first-child td:first-child,
  colgroup + thead tr:first-child th:first-child,
  colgroup + tbody tr:first-child td:first-child {
    .border-top-left-radius(4px);
  }
  caption + thead tr:first-child th:last-child,
  caption + tbody tr:first-child td:last-child,
  colgroup + thead tr:first-child th:last-child,
  colgroup + tbody tr:first-child td:last-child {
    .border-top-right-radius(4px);
  }

}



// ZEBRA-STRIPING
// --------------

// Default zebra-stripe styles (alternating gray and transparent backgrounds)
.table-striped {
  tbody {
    tr:nth-child(odd) td,
    tr:nth-child(odd) th {
      background-color: @tableBackgroundAccent;
    }
  }
}



// HOVER EFFECT
// ------------
// Placed here since it has to come after the potential zebra striping
.table-hover {
  tbody {
    tr:hover td,
    tr:hover th {
      background-color: @tableBackgroundHover;
    }
  }
}



// TABLE CELL SIZING
// -----------------

// Reset default grid behavior
<<<<<<< HEAD
table [class*=span] {
=======
table td[class*="span"],
table th[class*="span"],
.row-fluid table td[class*="span"],
.row-fluid table th[class*="span"] {
>>>>>>> d0c75bbc
  display: table-cell;
  float: none; // undo default grid column styles
  margin-left: 0; // undo default grid column styles
}

// TABLE BACKGROUNDS
// -----------------
// Exact selectors below required to override .table-striped

.table tbody tr {
  &.success td {
    background-color: @successBackground;
  }
  &.error td {
    background-color: @errorBackground;
  }
  &.warning td {
    background-color: @warningBackground;
  }
  &.info td {
    background-color: @infoBackground;
  }
}

// Hover states for .table-hover
.table-hover tbody tr {
  &.success:hover td {
    background-color: darken(@successBackground, 5%);
  }
  &.error:hover td {
    background-color: darken(@errorBackground, 5%);
  }
  &.warning:hover td {
    background-color: darken(@warningBackground, 5%);
  }
  &.info:hover td {
    background-color: darken(@infoBackground, 5%);
  }
}<|MERGE_RESOLUTION|>--- conflicted
+++ resolved
@@ -70,11 +70,7 @@
   border: 1px solid @tableBorder;
   border-collapse: separate; // Done so we can round those corners!
   border-left: 0;
-<<<<<<< HEAD
-  border-radius: 4px;
-=======
-  .border-radius(@baseBorderRadius);
->>>>>>> d0c75bbc
+  border-radius: @baseBorderRadius;
   th,
   td {
     border-left: 1px solid @tableBorder;
@@ -104,14 +100,7 @@
   thead:last-child tr:last-child th:first-child,
   tbody:last-child tr:last-child td:first-child,
   tfoot:last-child tr:last-child td:first-child {
-<<<<<<< HEAD
-    border-radius: 0 0 0 4px;
-    -webkit-border-bottom-left-radius: 4px;
-            border-bottom-left-radius: 4px;
-        -moz-border-radius-bottomleft: 4px;
-=======
     .border-bottom-left-radius(4px);
->>>>>>> d0c75bbc
   }
   thead:last-child tr:last-child th:last-child,
   tbody:last-child tr:last-child td:last-child,
@@ -170,14 +159,10 @@
 // -----------------
 
 // Reset default grid behavior
-<<<<<<< HEAD
-table [class*=span] {
-=======
 table td[class*="span"],
 table th[class*="span"],
 .row-fluid table td[class*="span"],
 .row-fluid table th[class*="span"] {
->>>>>>> d0c75bbc
   display: table-cell;
   float: none; // undo default grid column styles
   margin-left: 0; // undo default grid column styles
