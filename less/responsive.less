/*!
 * Bootstrap Responsive v2.0.0
 *
 * Copyright 2012 Twitter, Inc
 * Licensed under the Apache License v2.0
 * http://www.apache.org/licenses/LICENSE-2.0
 *
 * Designed and built with all the love in the world @twitter by @mdo and @fat.
 */

// Responsive.less
// For phone and tablet devices
// -------------------------------------------------------------


// REPEAT VARIABLES & MIXINS
// -------------------------
// Required since we compile the responsive stuff separately

@import "variables.less"; // Modify this for custom colors, font-sizes, etc
@import "mixins.less";


// RESPONSIVE CLASSES
// ------------------

// Hide from screenreaders and browsers
// Credit: HTML5 Boilerplate
.hidden {
  display: none;
  visibility: hidden;
}



// UP TO LANDSCAPE PHONE
// ---------------------

@media (max-width: 480px) {

  // Block level the page header small tag for readability
  .page-header h1 small {
    display: block;
    line-height: @baseLineHeight;
  }

  // Make span* classes full width
  input[class*="span"],
  select[class*="span"],
  textarea[class*="span"],
  .uneditable-input {
    display: block;
    width: 100%;
    height: 28px; /* Make inputs at least the height of their button counterpart */
    /* Makes inputs behave like true block-level elements */
    -webkit-box-sizing: border-box; /* Older Webkit */
       -moz-box-sizing: border-box; /* Older FF */
        -ms-box-sizing: border-box; /* IE8 */
            box-sizing: border-box; /* CSS3 spec*/
  }
  // But don't let it screw up prepend/append inputs
  .input-prepend input[class*="span"],
  .input-append input[class*="span"] {
    width: auto;
  }

  // Update checkboxes for iOS
  input[type="checkbox"],
  input[type="radio"] {
    border: 1px solid #ccc;
  }

  // Remove the horizontal form styles
  .form-horizontal .control-group > label {
    float: none;
    width: auto;
    padding-top: 0;
    text-align: left;
  }
  // Move over all input controls and content
  .form-horizontal .controls {
    margin-left: 0;
  }
  // Move the options list down to align with labels
  .form-horizontal .control-list {
    padding-top: 0; // has to be padding because margin collaspes
  }
  // Move over buttons in .form-actions to align with .controls
  .form-horizontal .form-actions {
    padding-left: 10px;
    padding-right: 10px;
  }

  // Modals
  .modal {
    position: absolute;
    top:   10px;
    left:  10px;
    right: 10px;
    width: auto;
    margin: 0;
    &.fade.in { top: auto; }
  }
  .modal-header .close {
    padding: 10px;
    margin: -10px;
  }

  // Carousel
  .carousel-caption {
    position: static;
  }

}



// LANDSCAPE PHONE TO SMALL DESKTOP & PORTRAIT TABLET
// --------------------------------------------------

@media (max-width: 768px) {
  // GRID & CONTAINERS
  // -----------------
  // Remove width from containers
  .container {
    width: auto;
    padding: 0 20px;
  }
  // Fluid rows
  .row-fluid {
    width: 100%;
  }
  // Undo negative margin on rows
  .row {
    margin-left: 0;
  }
  // Make all columns even
  .row > [class*="span"],
  .row-fluid > [class*="span"] {
    float: none;
    display: block;
    width: auto;
    margin: 0;
  }
}



// PORTRAIT TABLET TO DEFAULT DESKTOP
// ----------------------------------

@media (min-width: 768px) and (max-width: 940px) {

  // Fixed grid
  #gridSystem > .generate(12, 42px, 20px);

  // Fluid grid
  #fluidGridSystem > .generate(12, 5.801104972%, 2.762430939%);

  // Input grid
  #inputGridSystem > .generate(12, 42px, 20px);

<<<<<<< HEAD
=======
  // 12cols at 44px wide with 20px gutters
  .container {
    width: @siteWidth;
    padding-left: 20px;
    padding-right: 20px;
  }

  // Default columns
  .span1     { .columns(1); }
  .span2     { .columns(2); }
  .span3     { .columns(3); }
  .span4     { .columns(4); }
  .span5     { .columns(5); }
  .span6     { .columns(6); }
  .span7     { .columns(7); }
  .span8     { .columns(8); }
  .span9     { .columns(9); }
  .span10    { .columns(10); }
  .span11    { .columns(11); }
  .span12    { .columns(12); }

  // Offset column options
  .offset1   { .offset(1); }
  .offset2   { .offset(2); }
  .offset3   { .offset(3); }
  .offset4   { .offset(4); }
  .offset5   { .offset(5); }
  .offset6   { .offset(6); }
  .offset7   { .offset(7); }
  .offset8   { .offset(8); }
  .offset9   { .offset(9); }
  .offset10  { .offset(10); }
  .offset11  { .offset(11); }

  // FLUID GRID
  // ----------
  .row-fluid {
    @gridColumnWidth:     5.801104972%;
    @gridGutterWidth:     2.762430939%;
    @gridRowWidth:        (@gridColumns * @gridColumnWidth) + (@gridGutterWidth * (@gridColumns - 1));
    @gridTotalWidth:      @gridRowWidth;

    width: 100% * ((@gridGutterWidth + @gridRowWidth)/@gridRowWidth);
    margin-left: 0 - @gridGutterWidth;

    // Redeclare the mixins
    .gridColumn() {
      float: left;
      margin-left: @gridGutterWidth;
    }
    [class*="span"] {
      .gridColumn();
    }
    .fluidColumns(@columns: 1) {
      width: @gridTotalWidth * ((((@gridGutterWidth+@gridColumnWidth)*@columns)-@gridGutterWidth)/(@gridRowWidth+@gridGutterWidth));
    }
    // Redeclare the columns
    .span1     { .fluidColumns(1); }
    .span2     { .fluidColumns(2); }
    .span3     { .fluidColumns(3); }
    .span4     { .fluidColumns(4); }
    .span5     { .fluidColumns(5); }
    .span6     { .fluidColumns(6); }
    .span7     { .fluidColumns(7); }
    .span8     { .fluidColumns(8); }
    .span9     { .fluidColumns(9); }
    .span10    { .fluidColumns(10); }
    .span11    { .fluidColumns(11); }
    .span12    { .fluidColumns(12); }
  }
>>>>>>> 734bfe7f
}



// TABLETS AND BELOW
// -----------------
@media (max-width: 940px) {

  // UNFIX THE TOPBAR
  // ----------------
  // Remove any padding from the body
  body {
    padding-top: 0;
  }
  // Unfix the navbar
  .navbar-fixed-top {
    position: static;
    margin-bottom: @baseLineHeight;
  }
  .navbar-fixed-top .navbar-inner {
    padding: 5px;
    background-image: none;
  }
  .navbar .container {
    padding: 0;
  }
  // Account for brand name
  .navbar .brand {
    padding-left: 10px;
    padding-right: 10px;
    margin: 0 0 0 -5px;
  }
  // Nav collapse clears brand
  .navbar .nav-collapse {
    clear: left;
  }
  // Block-level the nav
  .navbar .nav {
    float: none;
    margin: 0 0 (@baseLineHeight / 2);
  }
  .navbar .nav > li {
    float: none;
  }
  .navbar .nav > li > a {
    margin-bottom: 2px;
  }
  .navbar .nav > .vertical-divider {
    display: none;
  }
  // Nav and dropdown links in navbar
  .navbar .nav > li > a,
  .navbar .dropdown-menu a {
    padding: 6px 15px;
    font-weight: bold;
    color: @navbarLinkColor;
    .border-radius(3px);
  }
  .navbar .dropdown-menu li + li a {
    margin-bottom: 2px;
  }
  .navbar .nav > li > a:hover,
  .navbar .dropdown-menu a:hover {
    background-color: @navbarBackground;
  }
  // Dropdowns in the navbar
  .navbar .dropdown-menu {
    position: static;
    top: auto;
    left: auto;
    float: none;
    display: block;
    max-width: none;
    margin: 0 15px;
    padding: 0;
    background-color: transparent;
    border: none;
    .border-radius(0);
    .box-shadow(none);
  }
  .navbar .dropdown-menu:before,
  .navbar .dropdown-menu:after {
    display: none;
  }
  .navbar .dropdown-menu .divider {
    display: none;
  }
  // Forms in navbar
  .navbar-form,
  .navbar-search {
    float: none;
    padding: (@baseLineHeight / 2) 15px;
    margin: (@baseLineHeight / 2) 0;
    border-top: 1px solid @navbarBackground;
    border-bottom: 1px solid @navbarBackground;
    @shadow: inset 0 1px 0 rgba(255,255,255,.1), 0 1px 0 rgba(255,255,255,.1);
    .box-shadow(@shadow);
  }
  // Pull right (secondary) nav content
  .navbar .nav.pull-right {
    float: none;
    margin-left: 0;
  }
  // Static navbar
  .navbar-static .navbar-inner {
    padding-left:  10px;
    padding-right: 10px;
  }
  // Navbar button
  .btn-navbar {
    display: block;
  }

  // Hide everything in the navbar save .brand and toggle button */
  .nav-collapse {
    overflow: hidden;
    height: 0;
  }
}



// DEFAULT DESKTOP
// ---------------

@media (min-width: 940px) {
  .nav-collapse.collapse {
    height: auto !important;
  }
}



// LARGE DESKTOP & UP
// ------------------

@media (min-width: 1200px) {

  // Fixed grid
  #gridSystem > .generate(12, 70px, 30px);

  // Fluid grid
  #fluidGridSystem > .generate(12, 5.982905983%, 2.564102564%);
  
  // Input grid
  #inputGridSystem > .generate(12, 70px, 30px);

  // Thumbnails
  .thumbnails {
    margin-left: -30px;
  }
  .thumbnails > li {
    margin-left: 30px;
  }

<<<<<<< HEAD
=======
  // Bring grid mixins to recalculate widths
  .columns(@columns: 1) {
    width: (@gridColumnWidth * @columns) + (@gridGutterWidth * (@columns - 1));
  }
  .offset(@columns: 1) {
    margin-left: (@gridColumnWidth * @columns) + (@gridGutterWidth * (@columns - 1)) + (@gridGutterWidth * 2);
  }
  .container {
    width: @siteWidth;
  }
  .row {
    margin-left: @gridGutterWidth * -1;
  }
  [class*="span"] {
    margin-left: @gridGutterWidth;
  }

  // Default columns
  .span1     { .columns(1); }
  .span2     { .columns(2); }
  .span3     { .columns(3); }
  .span4     { .columns(4); }
  .span5     { .columns(5); }
  .span6     { .columns(6); }
  .span7     { .columns(7); }
  .span8     { .columns(8); }
  .span9     { .columns(9); }
  .span10    { .columns(10); }
  .span11    { .columns(11); }
  .span12    { .columns(12); }

  // Offset column options
  .offset1   { .offset(1); }
  .offset2   { .offset(2); }
  .offset3   { .offset(3); }
  .offset4   { .offset(4); }
  .offset5   { .offset(5); }
  .offset6   { .offset(6); }
  .offset7   { .offset(7); }
  .offset8   { .offset(8); }
  .offset9   { .offset(9); }
  .offset10  { .offset(10); }
  .offset11  { .offset(11); }


  // FLUID GRID
  // ----------
  .row-fluid {
    @gridColumnWidth:     5.982%;
    @gridGutterWidth:     2.56%;
    @gridRowWidth:        (@gridColumns * @gridColumnWidth) + (@gridGutterWidth * (@gridColumns - 1));
    @gridTotalWidth:      @gridRowWidth;

    width: 100% * ((@gridGutterWidth + @gridRowWidth)/@gridRowWidth);
    margin-left: 0 - @gridGutterWidth;

    // Redeclare the mixins
    .gridColumn() {
      float: left;
      margin-left: @gridGutterWidth;
    }
    [class*="span"] {
      .gridColumn();
    }
    .fluidColumns(@columns: 1) {
      width: @gridTotalWidth * ((((@gridGutterWidth+@gridColumnWidth)*@columns)-@gridGutterWidth)/(@gridRowWidth+@gridGutterWidth));
    }
    // Redeclare the columns
    .span1     { .fluidColumns(1); }
    .span2     { .fluidColumns(2); }
    .span3     { .fluidColumns(3); }
    .span4     { .fluidColumns(4); }
    .span5     { .fluidColumns(5); }
    .span6     { .fluidColumns(6); }
    .span7     { .fluidColumns(7); }
    .span8     { .fluidColumns(8); }
    .span9     { .fluidColumns(9); }
    .span10    { .fluidColumns(10); }
    .span11    { .fluidColumns(11); }
    .span12    { .fluidColumns(12); }
  }
>>>>>>> 734bfe7f
}<|MERGE_RESOLUTION|>--- conflicted
+++ resolved
@@ -160,79 +160,6 @@
   // Input grid
   #inputGridSystem > .generate(12, 42px, 20px);
 
-<<<<<<< HEAD
-=======
-  // 12cols at 44px wide with 20px gutters
-  .container {
-    width: @siteWidth;
-    padding-left: 20px;
-    padding-right: 20px;
-  }
-
-  // Default columns
-  .span1     { .columns(1); }
-  .span2     { .columns(2); }
-  .span3     { .columns(3); }
-  .span4     { .columns(4); }
-  .span5     { .columns(5); }
-  .span6     { .columns(6); }
-  .span7     { .columns(7); }
-  .span8     { .columns(8); }
-  .span9     { .columns(9); }
-  .span10    { .columns(10); }
-  .span11    { .columns(11); }
-  .span12    { .columns(12); }
-
-  // Offset column options
-  .offset1   { .offset(1); }
-  .offset2   { .offset(2); }
-  .offset3   { .offset(3); }
-  .offset4   { .offset(4); }
-  .offset5   { .offset(5); }
-  .offset6   { .offset(6); }
-  .offset7   { .offset(7); }
-  .offset8   { .offset(8); }
-  .offset9   { .offset(9); }
-  .offset10  { .offset(10); }
-  .offset11  { .offset(11); }
-
-  // FLUID GRID
-  // ----------
-  .row-fluid {
-    @gridColumnWidth:     5.801104972%;
-    @gridGutterWidth:     2.762430939%;
-    @gridRowWidth:        (@gridColumns * @gridColumnWidth) + (@gridGutterWidth * (@gridColumns - 1));
-    @gridTotalWidth:      @gridRowWidth;
-
-    width: 100% * ((@gridGutterWidth + @gridRowWidth)/@gridRowWidth);
-    margin-left: 0 - @gridGutterWidth;
-
-    // Redeclare the mixins
-    .gridColumn() {
-      float: left;
-      margin-left: @gridGutterWidth;
-    }
-    [class*="span"] {
-      .gridColumn();
-    }
-    .fluidColumns(@columns: 1) {
-      width: @gridTotalWidth * ((((@gridGutterWidth+@gridColumnWidth)*@columns)-@gridGutterWidth)/(@gridRowWidth+@gridGutterWidth));
-    }
-    // Redeclare the columns
-    .span1     { .fluidColumns(1); }
-    .span2     { .fluidColumns(2); }
-    .span3     { .fluidColumns(3); }
-    .span4     { .fluidColumns(4); }
-    .span5     { .fluidColumns(5); }
-    .span6     { .fluidColumns(6); }
-    .span7     { .fluidColumns(7); }
-    .span8     { .fluidColumns(8); }
-    .span9     { .fluidColumns(9); }
-    .span10    { .fluidColumns(10); }
-    .span11    { .fluidColumns(11); }
-    .span12    { .fluidColumns(12); }
-  }
->>>>>>> 734bfe7f
 }
 
 
@@ -388,88 +315,4 @@
     margin-left: 30px;
   }
 
-<<<<<<< HEAD
-=======
-  // Bring grid mixins to recalculate widths
-  .columns(@columns: 1) {
-    width: (@gridColumnWidth * @columns) + (@gridGutterWidth * (@columns - 1));
-  }
-  .offset(@columns: 1) {
-    margin-left: (@gridColumnWidth * @columns) + (@gridGutterWidth * (@columns - 1)) + (@gridGutterWidth * 2);
-  }
-  .container {
-    width: @siteWidth;
-  }
-  .row {
-    margin-left: @gridGutterWidth * -1;
-  }
-  [class*="span"] {
-    margin-left: @gridGutterWidth;
-  }
-
-  // Default columns
-  .span1     { .columns(1); }
-  .span2     { .columns(2); }
-  .span3     { .columns(3); }
-  .span4     { .columns(4); }
-  .span5     { .columns(5); }
-  .span6     { .columns(6); }
-  .span7     { .columns(7); }
-  .span8     { .columns(8); }
-  .span9     { .columns(9); }
-  .span10    { .columns(10); }
-  .span11    { .columns(11); }
-  .span12    { .columns(12); }
-
-  // Offset column options
-  .offset1   { .offset(1); }
-  .offset2   { .offset(2); }
-  .offset3   { .offset(3); }
-  .offset4   { .offset(4); }
-  .offset5   { .offset(5); }
-  .offset6   { .offset(6); }
-  .offset7   { .offset(7); }
-  .offset8   { .offset(8); }
-  .offset9   { .offset(9); }
-  .offset10  { .offset(10); }
-  .offset11  { .offset(11); }
-
-
-  // FLUID GRID
-  // ----------
-  .row-fluid {
-    @gridColumnWidth:     5.982%;
-    @gridGutterWidth:     2.56%;
-    @gridRowWidth:        (@gridColumns * @gridColumnWidth) + (@gridGutterWidth * (@gridColumns - 1));
-    @gridTotalWidth:      @gridRowWidth;
-
-    width: 100% * ((@gridGutterWidth + @gridRowWidth)/@gridRowWidth);
-    margin-left: 0 - @gridGutterWidth;
-
-    // Redeclare the mixins
-    .gridColumn() {
-      float: left;
-      margin-left: @gridGutterWidth;
-    }
-    [class*="span"] {
-      .gridColumn();
-    }
-    .fluidColumns(@columns: 1) {
-      width: @gridTotalWidth * ((((@gridGutterWidth+@gridColumnWidth)*@columns)-@gridGutterWidth)/(@gridRowWidth+@gridGutterWidth));
-    }
-    // Redeclare the columns
-    .span1     { .fluidColumns(1); }
-    .span2     { .fluidColumns(2); }
-    .span3     { .fluidColumns(3); }
-    .span4     { .fluidColumns(4); }
-    .span5     { .fluidColumns(5); }
-    .span6     { .fluidColumns(6); }
-    .span7     { .fluidColumns(7); }
-    .span8     { .fluidColumns(8); }
-    .span9     { .fluidColumns(9); }
-    .span10    { .fluidColumns(10); }
-    .span11    { .fluidColumns(11); }
-    .span12    { .fluidColumns(12); }
-  }
->>>>>>> 734bfe7f
 }