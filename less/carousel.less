--- conflicted
+++ resolved
@@ -95,16 +95,10 @@
     background-color: transparent;
   }
 
-<<<<<<< HEAD
-  // Hover state
-  &:hover {
-    color: #fff;
-=======
   // Hover/focus state
   &:hover,
   &:focus {
-    color: @white;
->>>>>>> c97d304c
+    color: #fff;
     text-decoration: none;
     .opacity(90);
   }
