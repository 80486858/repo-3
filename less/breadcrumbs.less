--- conflicted
+++ resolved
@@ -8,9 +8,8 @@
   margin: 0 0 @line-height-base;
   list-style: none;
   background-color: #f5f5f5;
-<<<<<<< HEAD
   border-radius: @border-radius-base;
-  li {
+  > li {
     display: inline-block;
     text-shadow: 0 1px 0 #fff;
     &:after {
@@ -19,17 +18,6 @@
       padding: 0 5px;
       color: #ccc;
     }
-=======
-  .border-radius(@baseBorderRadius);
-  > li {
-    display: inline-block;
-    .ie7-inline-block();
-    text-shadow: 0 1px 0 @white;
-  }
-  > .divider {
-    padding: 0 5px;
-    color: #ccc;
->>>>>>> ed749928
   }
   > .active {
     color: @grayLight;
