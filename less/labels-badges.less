--- conflicted
+++ resolved
@@ -19,21 +19,12 @@
 }
 // Set unique padding and border-radii
 .label {
-<<<<<<< HEAD
-  padding: 1px 4px 2px;
   border-radius: 3px;
-}
-.badge {
-  padding: 1px 9px 2px;
-  border-radius: 9px;
-=======
-  .border-radius(3px);
 }
 .badge {
   padding-left: 9px;
   padding-right: 9px;
-  .border-radius(9px);
->>>>>>> 7c9597f4
+  border-radius: 9px;
 }
 
 // Hover state, but only for links
