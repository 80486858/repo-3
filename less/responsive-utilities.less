//
// Responsive: Utility classes
// --------------------------------------------------


// IE10 in Windows (Phone) 8
//
// Support for responsive views via media queries is kind of borked in IE10, for
<<<<<<< HEAD
// both Surface/desktop in split view and Windows Phone 8. This particular fix
// must be accompanied by a snippet of JavaScript to sniff the user agent and
// apply some condtional CSS to *only* the Surface/desktop Windows 8. Look at
=======
// both Surface/desktop in split view and for Windows Phone 8. This particular fix
// must be accompanied by a snippet of JavaScript to sniff the user agent and
// apply some conditional CSS to *only* the Surface/desktop Windows 8. Look at
>>>>>>> 65193035
// our Getting Started page for more information on this bug.
//
// For more information, see the following:
//
// Issue: https://github.com/twbs/bootstrap/issues/10497
// Source: http://timkadlec.com/2012/10/ie10-snap-mode-and-responsive-design/

@-ms-viewport {
  width: device-width;
}


// Hide from screenreaders and browsers
//
// Credit: HTML5 Boilerplate

.hidden {
  display: none !important;
  visibility: hidden !important;
}


// Visibility utilities

.visible-xs {
  .responsive-invisibility();
  @media (max-width: @screen-xs-max) {
    .responsive-visibility();
  }
  &.visible-sm {
    @media (min-width: @screen-sm-min) and (max-width: @screen-sm-max) {
      .responsive-visibility();
    }
  }
  &.visible-md {
    @media (min-width: @screen-md-min) and (max-width: @screen-md-max) {
      .responsive-visibility();
    }
  }
  &.visible-lg {
    @media (min-width: @screen-lg-min) {
      .responsive-visibility();
    }
  }
}
.visible-sm {
  .responsive-invisibility();
  &.visible-xs {
    @media (max-width: @screen-xs-max) {
      .responsive-visibility();
    }
  }
  @media (min-width: @screen-sm-min) and (max-width: @screen-sm-max) {
    .responsive-visibility();
  }
  &.visible-md {
    @media (min-width: @screen-md-min) and (max-width: @screen-md-max) {
      .responsive-visibility();
    }
  }
  &.visible-lg {
    @media (min-width: @screen-lg-min) {
      .responsive-visibility();
    }
  }
}
.visible-md {
  .responsive-invisibility();
  &.visible-xs {
    @media (max-width: @screen-xs-max) {
      .responsive-visibility();
    }
  }
  &.visible-sm {
    @media (min-width: @screen-sm-min) and (max-width: @screen-sm-max) {
      .responsive-visibility();
    }
  }
  @media (min-width: @screen-md-min) and (max-width: @screen-md-max) {
    .responsive-visibility();
  }
  &.visible-lg {
    @media (min-width: @screen-lg-min) {
      .responsive-visibility();
    }
  }
}
.visible-lg {
  .responsive-invisibility();
  &.visible-xs {
    @media (max-width: @screen-xs-max) {
      .responsive-visibility();
    }
  }
  &.visible-sm {
    @media (min-width: @screen-sm-min) and (max-width: @screen-sm-max) {
      .responsive-visibility();
    }
  }
  &.visible-md {
    @media (min-width: @screen-md-min) and (max-width: @screen-md-max) {
      .responsive-visibility();
    }
  }
  @media (min-width: @screen-lg-min) {
    .responsive-visibility();
  }
}

.hidden-xs {
  .responsive-visibility();
  @media (max-width: @screen-xs-max) {
    .responsive-invisibility();
  }
  &.hidden-sm {
    @media (min-width: @screen-sm-min) and (max-width: @screen-sm-max) {
      .responsive-invisibility();
    }
  }
  &.hidden-md {
    @media (min-width: @screen-md-min) and (max-width: @screen-md-max) {
      .responsive-invisibility();
    }
  }
  &.hidden-lg {
    @media (min-width: @screen-lg-min) {
      .responsive-invisibility();
    }
  }
}
.hidden-sm {
  .responsive-visibility();
  &.hidden-xs {
    @media (max-width: @screen-xs-max) {
      .responsive-invisibility();
    }
  }
  @media (min-width: @screen-sm-min) and (max-width: @screen-sm-max) {
    .responsive-invisibility();
  }
  &.hidden-md {
    @media (min-width: @screen-md-min) and (max-width: @screen-md-max) {
      .responsive-invisibility();
    }
  }
  &.hidden-lg {
    @media (min-width: @screen-lg-min) {
      .responsive-invisibility();
    }
  }
}
.hidden-md {
  .responsive-visibility();
  &.hidden-xs {
    @media (max-width: @screen-xs-max) {
      .responsive-invisibility();
    }
  }
  &.hidden-sm {
    @media (min-width: @screen-sm-min) and (max-width: @screen-sm-max) {
      .responsive-invisibility();
    }
  }
  @media (min-width: @screen-md-min) and (max-width: @screen-md-max) {
    .responsive-invisibility();
  }
  &.hidden-lg {
    @media (min-width: @screen-lg-min) {
      .responsive-invisibility();
    }
  }
}
.hidden-lg {
  .responsive-visibility();
  &.hidden-xs {
    @media (max-width: @screen-xs-max) {
      .responsive-invisibility();
    }
  }
  &.hidden-sm {
    @media (min-width: @screen-sm-min) and (max-width: @screen-sm-max) {
      .responsive-invisibility();
    }
  }
  &.hidden-md {
    @media (min-width: @screen-md-min) and (max-width: @screen-md-max) {
      .responsive-invisibility();
    }
  }
  @media (min-width: @screen-lg-min) {
    .responsive-invisibility();
  }
}

// Print utilities
.visible-print {
  .responsive-invisibility();
}

@media print {
  .visible-print {
    .responsive-visibility();
  }
  .hidden-print {
    .responsive-invisibility();
  }
}<|MERGE_RESOLUTION|>--- conflicted
+++ resolved
@@ -6,20 +6,15 @@
 // IE10 in Windows (Phone) 8
 //
 // Support for responsive views via media queries is kind of borked in IE10, for
-<<<<<<< HEAD
-// both Surface/desktop in split view and Windows Phone 8. This particular fix
+// Surface/desktop in split view and for Windows Phone 8. This particular fix
 // must be accompanied by a snippet of JavaScript to sniff the user agent and
 // apply some condtional CSS to *only* the Surface/desktop Windows 8. Look at
-=======
-// both Surface/desktop in split view and for Windows Phone 8. This particular fix
-// must be accompanied by a snippet of JavaScript to sniff the user agent and
-// apply some conditional CSS to *only* the Surface/desktop Windows 8. Look at
->>>>>>> 65193035
 // our Getting Started page for more information on this bug.
 //
 // For more information, see the following:
 //
 // Issue: https://github.com/twbs/bootstrap/issues/10497
+// Docs: http://getbootstrap.com/getting-started/#browsers
 // Source: http://timkadlec.com/2012/10/ie10-snap-mode-and-responsive-design/
 
 @-ms-viewport {
