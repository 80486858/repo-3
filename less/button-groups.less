//
// Button groups
// --------------------------------------------------


// Make the div behave like a button
.btn-group {
  position: relative;
  display: inline-block;
  font-size: 0; // remove as part 1 of font-size inline-block hack
  vertical-align: middle; // match .btn alignment given font-size hack above
  white-space: nowrap; // prevent buttons from wrapping when in tight spaces (e.g., the table on the tests page)
}

// Space out series of button groups
.btn-group + .btn-group {
  margin-left: 5px;
}

// Optional: Group multiple button groups together for a toolbar
.btn-toolbar {
  font-size: 0; // Hack to remove whitespace that results from using inline-block
  margin-top: @baseLineHeight / 2;
  margin-bottom: @baseLineHeight / 2;
  > .btn + .btn,
  > .btn-group + .btn,
  > .btn + .btn-group {
    margin-left: 5px;
  }
}

// Float them, remove border radius, then re-add to first and last elements
.btn-group > .btn {
  position: relative;
  border-radius: 0;
}
.btn-group > .btn + .btn {
  margin-left: -1px;
}
.btn-group > .btn,
.btn-group > .dropdown-menu,
.btn-group > .popover {
  font-size: @baseFontSize; // redeclare as part 2 of font-size inline-block hack
}

// Reset fonts for other sizes
.btn-group > .btn-mini {
  font-size: @fontSizeMini;
}
.btn-group > .btn-small {
  font-size: @fontSizeSmall;
}
.btn-group > .btn-large {
  font-size: @fontSizeLarge;
}

// Set corners individual because sometimes a single button can be in a .btn-group and we need :first-child and :last-child to both match
.btn-group > .btn:first-child {
  margin-left: 0;
  .border-top-left-radius(@baseBorderRadius);
  .border-bottom-left-radius(@baseBorderRadius);
}
// Need .dropdown-toggle since :last-child doesn't apply given a .dropdown-menu immediately after it
.btn-group > .btn:last-child,
.btn-group > .dropdown-toggle {
  .border-top-right-radius(@baseBorderRadius);
  .border-bottom-right-radius(@baseBorderRadius);
}
// Reset corners for large buttons
.btn-group > .btn.large:first-child {
  margin-left: 0;
  .border-top-left-radius(@borderRadiusLarge);
  .border-bottom-left-radius(@borderRadiusLarge);
}
.btn-group > .btn.large:last-child,
.btn-group > .large.dropdown-toggle {
  .border-top-right-radius(@borderRadiusLarge);
  .border-bottom-right-radius(@borderRadiusLarge);
}

// On hover/focus/active, bring the proper btn to front
.btn-group > .btn:hover,
.btn-group > .btn:focus,
.btn-group > .btn:active,
.btn-group > .btn.active {
  z-index: 2;
}

// On active and open, don't show outline
.btn-group .dropdown-toggle:active,
.btn-group.open .dropdown-toggle {
  outline: 0;
}



// Split button dropdowns
// ----------------------

// Give the line between buttons some depth
.btn-group > .btn + .dropdown-toggle {
  padding-left: 8px;
  padding-right: 8px;
  .box-shadow(~"inset 1px 0 0 rgba(255,255,255,.125), inset 0 1px 0 rgba(255,255,255,.2), 0 1px 2px rgba(0,0,0,.05)");
}
.btn-group > .btn-mini + .dropdown-toggle {
  padding-left: 5px;
  padding-right: 5px;
}
.btn-group > .btn-large + .dropdown-toggle {
  padding-left: 12px;
  padding-right: 12px;
}

.btn-group.open {

  // The clickable button for toggling the menu
  // Remove the gradient and set the same inset shadow as the :active state
  .dropdown-toggle {
    background-image: none;
    .box-shadow(~"inset 0 2px 4px rgba(0,0,0,.15), 0 1px 2px rgba(0,0,0,.05)");
  }

  // Keep the hover's background when dropdown is open
  .btn.dropdown-toggle {
    background-color: @btnBackgroundHighlight;
  }
  .btn-primary.dropdown-toggle {
    background-color: @btnPrimaryBackgroundHighlight;
  }
  .btn-warning.dropdown-toggle {
    background-color: @btnWarningBackgroundHighlight;
  }
  .btn-danger.dropdown-toggle {
    background-color: @btnDangerBackgroundHighlight;
  }
  .btn-success.dropdown-toggle {
    background-color: @btnSuccessBackgroundHighlight;
  }
  .btn-info.dropdown-toggle {
    background-color: @btnInfoBackgroundHighlight;
  }
  .btn-inverse.dropdown-toggle {
    background-color: @btnInverseBackgroundHighlight;
  }
}


// Reposition the caret
.btn .caret {
  margin-top: 8px;
  margin-left: 0;
}
// Carets in other button sizes
.btn-mini .caret,
.btn-small .caret,
.btn-large .caret {
  margin-top: 6px;
}
.btn-large .caret {
  border-left-width:  5px;
  border-right-width: 5px;
  border-top-width:   5px;
}
// Upside down carets for .dropup
.dropup .btn-large .caret {
  border-bottom-width: 5px;
}



// Account for other colors
.btn-primary,
.btn-warning,
.btn-danger,
.btn-info,
.btn-success,
.btn-inverse {
  .caret {
    border-top-color: @white;
    border-bottom-color: @white;
  }
}



// Vertical button groups
// ----------------------

.btn-group-vertical {
  display: inline-block; // Make buttons only take up the width they need
}
.btn-group-vertical > .btn {
  display: block;
  float: none;
<<<<<<< HEAD
  width: 100%;
  border-radius: 0;
=======
  max-width: 100%;
  .border-radius(0);
>>>>>>> bca3ff4e
}
.btn-group-vertical > .btn + .btn {
  margin-left: 0;
  margin-top: -1px;
}
<<<<<<< HEAD
.btn-group-vertical .btn:first-child {
  border-radius: @baseBorderRadius @baseBorderRadius 0 0;
}
.btn-group-vertical .btn:last-child {
  border-radius: 0 0 @baseBorderRadius @baseBorderRadius;
}
.btn-group-vertical .btn-large:first-child {
  border-radius: @borderRadiusLarge @borderRadiusLarge 0 0;
}
.btn-group-vertical .btn-large:last-child {
  border-radius: 0 0 @borderRadiusLarge @borderRadiusLarge;
=======
.btn-group-vertical > .btn:first-child {
  .border-radius(@baseBorderRadius @baseBorderRadius 0 0);
}
.btn-group-vertical > .btn:last-child {
  .border-radius(0 0 @baseBorderRadius @baseBorderRadius);
}
.btn-group-vertical > .btn-large:first-child {
  .border-radius(@borderRadiusLarge @borderRadiusLarge 0 0);
}
.btn-group-vertical > .btn-large:last-child {
  .border-radius(0 0 @borderRadiusLarge @borderRadiusLarge);
>>>>>>> bca3ff4e
}<|MERGE_RESOLUTION|>--- conflicted
+++ resolved
@@ -193,19 +193,13 @@
 .btn-group-vertical > .btn {
   display: block;
   float: none;
-<<<<<<< HEAD
-  width: 100%;
   border-radius: 0;
-=======
   max-width: 100%;
-  .border-radius(0);
->>>>>>> bca3ff4e
 }
 .btn-group-vertical > .btn + .btn {
   margin-left: 0;
   margin-top: -1px;
 }
-<<<<<<< HEAD
 .btn-group-vertical .btn:first-child {
   border-radius: @baseBorderRadius @baseBorderRadius 0 0;
 }
@@ -217,17 +211,4 @@
 }
 .btn-group-vertical .btn-large:last-child {
   border-radius: 0 0 @borderRadiusLarge @borderRadiusLarge;
-=======
-.btn-group-vertical > .btn:first-child {
-  .border-radius(@baseBorderRadius @baseBorderRadius 0 0);
-}
-.btn-group-vertical > .btn:last-child {
-  .border-radius(0 0 @baseBorderRadius @baseBorderRadius);
-}
-.btn-group-vertical > .btn-large:first-child {
-  .border-radius(@borderRadiusLarge @borderRadiusLarge 0 0);
-}
-.btn-group-vertical > .btn-large:last-child {
-  .border-radius(0 0 @borderRadiusLarge @borderRadiusLarge);
->>>>>>> bca3ff4e
 }