--- conflicted
+++ resolved
@@ -207,19 +207,12 @@
             {{ $t("postwoman_official_proxy_hosting") }}
             <br />
             {{ $t("read_the") }}
-<<<<<<< HEAD
             <a
               class="link"
               href="https://apollosoftware.xyz/legal/postwoman"
               target="_blank"
-              rel="noopener"
-            >
-              {{ $t("apollosw_privacy_policy") }} </a
-=======
-            <a class="link" href="https://apollotv.xyz/legal" target="_blank" rel="noopener">
-              {{ $t("apollotv_privacy_policy") }} </a
->>>>>>> 679ef224
-            >.
+              rel="noopener">
+              {{ $t("apollosw_privacy_policy") }} </a>.
           </p>
         </li>
       </ul>
@@ -349,13 +342,7 @@
 
         FRAME_COLORS_ENABLED: this.$store.state.postwoman.settings.FRAME_COLORS_ENABLED || false,
         PROXY_ENABLED: this.$store.state.postwoman.settings.PROXY_ENABLED || false,
-        PROXY_URL:
-<<<<<<< HEAD
-          this.$store.state.postwoman.settings.PROXY_URL ||
-          "https://postwoman.apollosoftware.xyz/",
-=======
-          this.$store.state.postwoman.settings.PROXY_URL || "https://postwoman.apollotv.xyz/",
->>>>>>> 679ef224
+        PROXY_URL: this.$store.state.postwoman.settings.PROXY_URL || "https://postwoman.apollosoftware.xyz/",
         PROXY_KEY: this.$store.state.postwoman.settings.PROXY_KEY || "",
 
         EXTENSIONS_ENABLED:
@@ -496,13 +483,8 @@
       fb.writeSettings("syncEnvironments", true)
     },
     resetProxy({ target }) {
-<<<<<<< HEAD
       this.settings.PROXY_URL = `https://postwoman.apollosoftware.xyz/`;
       target.innerHTML = this.doneButton;
-=======
-      this.settings.PROXY_URL = `https://postwoman.apollotv.xyz/`
-      target.innerHTML = this.doneButton
->>>>>>> 679ef224
       this.$toast.info(this.$t("cleared"), {
         icon: "clear_all",
       })
