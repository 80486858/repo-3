--- conflicted
+++ resolved
@@ -5509,80 +5509,12 @@
     display: table-cell !important;
   }
 }
-<<<<<<< HEAD
-
-=======
-@media (min-width: 768px) and (max-width: 991px) {
-  .visible-xs.visible-sm {
-    display: block !important;
-  }
-  table.visible-xs.visible-sm {
-    display: table;
-  }
-  tr.visible-xs.visible-sm {
-    display: table-row !important;
-  }
-  th.visible-xs.visible-sm,
-  td.visible-xs.visible-sm {
-    display: table-cell !important;
-  }
-}
-@media (min-width: 992px) and (max-width: 1199px) {
-  .visible-xs.visible-md {
-    display: block !important;
-  }
-  table.visible-xs.visible-md {
-    display: table;
-  }
-  tr.visible-xs.visible-md {
-    display: table-row !important;
-  }
-  th.visible-xs.visible-md,
-  td.visible-xs.visible-md {
-    display: table-cell !important;
-  }
-}
-@media (min-width: 1200px) {
-  .visible-xs.visible-lg {
-    display: block !important;
-  }
-  table.visible-xs.visible-lg {
-    display: table;
-  }
-  tr.visible-xs.visible-lg {
-    display: table-row !important;
-  }
-  th.visible-xs.visible-lg,
-  td.visible-xs.visible-lg {
-    display: table-cell !important;
-  }
-}
->>>>>>> d79431ca
 .visible-sm,
 tr.visible-sm,
 th.visible-sm,
 td.visible-sm {
   display: none !important;
 }
-<<<<<<< HEAD
-
-=======
-@media (max-width: 767px) {
-  .visible-sm.visible-xs {
-    display: block !important;
-  }
-  table.visible-sm.visible-xs {
-    display: table;
-  }
-  tr.visible-sm.visible-xs {
-    display: table-row !important;
-  }
-  th.visible-sm.visible-xs,
-  td.visible-sm.visible-xs {
-    display: table-cell !important;
-  }
-}
->>>>>>> d79431ca
 @media (min-width: 768px) and (max-width: 991px) {
   .visible-sm {
     display: block !important;
@@ -5598,80 +5530,12 @@
     display: table-cell !important;
   }
 }
-<<<<<<< HEAD
-
-=======
-@media (min-width: 992px) and (max-width: 1199px) {
-  .visible-sm.visible-md {
-    display: block !important;
-  }
-  table.visible-sm.visible-md {
-    display: table;
-  }
-  tr.visible-sm.visible-md {
-    display: table-row !important;
-  }
-  th.visible-sm.visible-md,
-  td.visible-sm.visible-md {
-    display: table-cell !important;
-  }
-}
-@media (min-width: 1200px) {
-  .visible-sm.visible-lg {
-    display: block !important;
-  }
-  table.visible-sm.visible-lg {
-    display: table;
-  }
-  tr.visible-sm.visible-lg {
-    display: table-row !important;
-  }
-  th.visible-sm.visible-lg,
-  td.visible-sm.visible-lg {
-    display: table-cell !important;
-  }
-}
->>>>>>> d79431ca
 .visible-md,
 tr.visible-md,
 th.visible-md,
 td.visible-md {
   display: none !important;
 }
-<<<<<<< HEAD
-
-=======
-@media (max-width: 767px) {
-  .visible-md.visible-xs {
-    display: block !important;
-  }
-  table.visible-md.visible-xs {
-    display: table;
-  }
-  tr.visible-md.visible-xs {
-    display: table-row !important;
-  }
-  th.visible-md.visible-xs,
-  td.visible-md.visible-xs {
-    display: table-cell !important;
-  }
-}
-@media (min-width: 768px) and (max-width: 991px) {
-  .visible-md.visible-sm {
-    display: block !important;
-  }
-  table.visible-md.visible-sm {
-    display: table;
-  }
-  tr.visible-md.visible-sm {
-    display: table-row !important;
-  }
-  th.visible-md.visible-sm,
-  td.visible-md.visible-sm {
-    display: table-cell !important;
-  }
-}
->>>>>>> d79431ca
 @media (min-width: 992px) and (max-width: 1199px) {
   .visible-md {
     display: block !important;
@@ -5687,80 +5551,12 @@
     display: table-cell !important;
   }
 }
-<<<<<<< HEAD
-
-=======
-@media (min-width: 1200px) {
-  .visible-md.visible-lg {
-    display: block !important;
-  }
-  table.visible-md.visible-lg {
-    display: table;
-  }
-  tr.visible-md.visible-lg {
-    display: table-row !important;
-  }
-  th.visible-md.visible-lg,
-  td.visible-md.visible-lg {
-    display: table-cell !important;
-  }
-}
->>>>>>> d79431ca
 .visible-lg,
 tr.visible-lg,
 th.visible-lg,
 td.visible-lg {
   display: none !important;
 }
-<<<<<<< HEAD
-
-=======
-@media (max-width: 767px) {
-  .visible-lg.visible-xs {
-    display: block !important;
-  }
-  table.visible-lg.visible-xs {
-    display: table;
-  }
-  tr.visible-lg.visible-xs {
-    display: table-row !important;
-  }
-  th.visible-lg.visible-xs,
-  td.visible-lg.visible-xs {
-    display: table-cell !important;
-  }
-}
-@media (min-width: 768px) and (max-width: 991px) {
-  .visible-lg.visible-sm {
-    display: block !important;
-  }
-  table.visible-lg.visible-sm {
-    display: table;
-  }
-  tr.visible-lg.visible-sm {
-    display: table-row !important;
-  }
-  th.visible-lg.visible-sm,
-  td.visible-lg.visible-sm {
-    display: table-cell !important;
-  }
-}
-@media (min-width: 992px) and (max-width: 1199px) {
-  .visible-lg.visible-md {
-    display: block !important;
-  }
-  table.visible-lg.visible-md {
-    display: table;
-  }
-  tr.visible-lg.visible-md {
-    display: table-row !important;
-  }
-  th.visible-lg.visible-md,
-  td.visible-lg.visible-md {
-    display: table-cell !important;
-  }
-}
->>>>>>> d79431ca
 @media (min-width: 1200px) {
   .visible-lg {
     display: block !important;
@@ -5776,23 +5572,6 @@
     display: table-cell !important;
   }
 }
-<<<<<<< HEAD
-
-=======
-.hidden-xs {
-  display: block !important;
-}
-table.hidden-xs {
-  display: table;
-}
-tr.hidden-xs {
-  display: table-row !important;
-}
-th.hidden-xs,
-td.hidden-xs {
-  display: table-cell !important;
-}
->>>>>>> d79431ca
 @media (max-width: 767px) {
   .hidden-xs,
   tr.hidden-xs,
@@ -5802,54 +5581,6 @@
   }
 }
 @media (min-width: 768px) and (max-width: 991px) {
-<<<<<<< HEAD
-=======
-  .hidden-xs.hidden-sm,
-  tr.hidden-xs.hidden-sm,
-  th.hidden-xs.hidden-sm,
-  td.hidden-xs.hidden-sm {
-    display: none !important;
-  }
-}
-@media (min-width: 992px) and (max-width: 1199px) {
-  .hidden-xs.hidden-md,
-  tr.hidden-xs.hidden-md,
-  th.hidden-xs.hidden-md,
-  td.hidden-xs.hidden-md {
-    display: none !important;
-  }
-}
-@media (min-width: 1200px) {
-  .hidden-xs.hidden-lg,
-  tr.hidden-xs.hidden-lg,
-  th.hidden-xs.hidden-lg,
-  td.hidden-xs.hidden-lg {
-    display: none !important;
-  }
-}
-.hidden-sm {
-  display: block !important;
-}
-table.hidden-sm {
-  display: table;
-}
-tr.hidden-sm {
-  display: table-row !important;
-}
-th.hidden-sm,
-td.hidden-sm {
-  display: table-cell !important;
-}
-@media (max-width: 767px) {
-  .hidden-sm.hidden-xs,
-  tr.hidden-sm.hidden-xs,
-  th.hidden-sm.hidden-xs,
-  td.hidden-sm.hidden-xs {
-    display: none !important;
-  }
-}
-@media (min-width: 768px) and (max-width: 991px) {
->>>>>>> d79431ca
   .hidden-sm,
   tr.hidden-sm,
   th.hidden-sm,
@@ -5858,54 +5589,6 @@
   }
 }
 @media (min-width: 992px) and (max-width: 1199px) {
-<<<<<<< HEAD
-=======
-  .hidden-sm.hidden-md,
-  tr.hidden-sm.hidden-md,
-  th.hidden-sm.hidden-md,
-  td.hidden-sm.hidden-md {
-    display: none !important;
-  }
-}
-@media (min-width: 1200px) {
-  .hidden-sm.hidden-lg,
-  tr.hidden-sm.hidden-lg,
-  th.hidden-sm.hidden-lg,
-  td.hidden-sm.hidden-lg {
-    display: none !important;
-  }
-}
-.hidden-md {
-  display: block !important;
-}
-table.hidden-md {
-  display: table;
-}
-tr.hidden-md {
-  display: table-row !important;
-}
-th.hidden-md,
-td.hidden-md {
-  display: table-cell !important;
-}
-@media (max-width: 767px) {
-  .hidden-md.hidden-xs,
-  tr.hidden-md.hidden-xs,
-  th.hidden-md.hidden-xs,
-  td.hidden-md.hidden-xs {
-    display: none !important;
-  }
-}
-@media (min-width: 768px) and (max-width: 991px) {
-  .hidden-md.hidden-sm,
-  tr.hidden-md.hidden-sm,
-  th.hidden-md.hidden-sm,
-  td.hidden-md.hidden-sm {
-    display: none !important;
-  }
-}
-@media (min-width: 992px) and (max-width: 1199px) {
->>>>>>> d79431ca
   .hidden-md,
   tr.hidden-md,
   th.hidden-md,
@@ -5914,54 +5597,6 @@
   }
 }
 @media (min-width: 1200px) {
-<<<<<<< HEAD
-=======
-  .hidden-md.hidden-lg,
-  tr.hidden-md.hidden-lg,
-  th.hidden-md.hidden-lg,
-  td.hidden-md.hidden-lg {
-    display: none !important;
-  }
-}
-.hidden-lg {
-  display: block !important;
-}
-table.hidden-lg {
-  display: table;
-}
-tr.hidden-lg {
-  display: table-row !important;
-}
-th.hidden-lg,
-td.hidden-lg {
-  display: table-cell !important;
-}
-@media (max-width: 767px) {
-  .hidden-lg.hidden-xs,
-  tr.hidden-lg.hidden-xs,
-  th.hidden-lg.hidden-xs,
-  td.hidden-lg.hidden-xs {
-    display: none !important;
-  }
-}
-@media (min-width: 768px) and (max-width: 991px) {
-  .hidden-lg.hidden-sm,
-  tr.hidden-lg.hidden-sm,
-  th.hidden-lg.hidden-sm,
-  td.hidden-lg.hidden-sm {
-    display: none !important;
-  }
-}
-@media (min-width: 992px) and (max-width: 1199px) {
-  .hidden-lg.hidden-md,
-  tr.hidden-lg.hidden-md,
-  th.hidden-lg.hidden-md,
-  td.hidden-lg.hidden-md {
-    display: none !important;
-  }
-}
-@media (min-width: 1200px) {
->>>>>>> d79431ca
   .hidden-lg,
   tr.hidden-lg,
   th.hidden-lg,
@@ -5990,10 +5625,6 @@
     display: table-cell !important;
   }
 }
-<<<<<<< HEAD
-
-=======
->>>>>>> d79431ca
 @media print {
   .hidden-print,
   tr.hidden-print,
