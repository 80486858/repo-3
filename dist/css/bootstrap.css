--- conflicted
+++ resolved
@@ -1815,59 +1815,6 @@
   background-color: #d0e9c6;
 }
 
-<<<<<<< HEAD
-.table > thead > tr > td.danger,
-.table > tbody > tr > td.danger,
-.table > tfoot > tr > td.danger,
-.table > thead > tr > th.danger,
-.table > tbody > tr > th.danger,
-.table > tfoot > tr > th.danger,
-.table > thead > tr.danger > td,
-.table > tbody > tr.danger > td,
-.table > tfoot > tr.danger > td,
-.table > thead > tr.danger > th,
-.table > tbody > tr.danger > th,
-.table > tfoot > tr.danger > th {
-=======
-.table > thead > tr > .warning,
-.table > tbody > tr > .warning,
-.table > tfoot > tr > .warning,
-.table > thead > .warning > td,
-.table > tbody > .warning > td,
-.table > tfoot > .warning > td,
-.table > thead > .warning > th,
-.table > tbody > .warning > th,
-.table > tfoot > .warning > th {
-  background-color: #fcf8e3;
-}
-
-.table-hover > tbody > tr > .warning:hover,
-.table-hover > tbody > .warning:hover > td,
-.table-hover > tbody > .warning:hover > th {
-  background-color: #faf2cc;
-}
-
-.table > thead > tr > .danger,
-.table > tbody > tr > .danger,
-.table > tfoot > tr > .danger,
-.table > thead > .danger > td,
-.table > tbody > .danger > td,
-.table > tfoot > .danger > td,
-.table > thead > .danger > th,
-.table > tbody > .danger > th,
-.table > tfoot > .danger > th {
->>>>>>> 475bbd4d
-  background-color: #f2dede;
-}
-
-.table-hover > tbody > tr > td.danger:hover,
-.table-hover > tbody > tr > th.danger:hover,
-.table-hover > tbody > tr.danger:hover > td,
-.table-hover > tbody > tr.danger:hover > th {
-  background-color: #ebcccc;
-}
-
-<<<<<<< HEAD
 .table > thead > tr > td.warning,
 .table > tbody > tr > td.warning,
 .table > tfoot > tr > td.warning,
@@ -1888,24 +1835,50 @@
 .table-hover > tbody > tr.warning:hover > td,
 .table-hover > tbody > tr.warning:hover > th {
   background-color: #faf2cc;
-=======
-.table > thead > tr > .info,
-.table > tbody > tr > .info,
-.table > tfoot > tr > .info,
-.table > thead > .info > td,
-.table > tbody > .info > td,
-.table > tfoot > .info > td,
-.table > thead > .info > th,
-.table > tbody > .info > th,
-.table > tfoot > .info > th {
+}
+
+.table > thead > tr > td.danger,
+.table > tbody > tr > td.danger,
+.table > tfoot > tr > td.danger,
+.table > thead > tr > th.danger,
+.table > tbody > tr > th.danger,
+.table > tfoot > tr > th.danger,
+.table > thead > tr.danger > td,
+.table > tbody > tr.danger > td,
+.table > tfoot > tr.danger > td,
+.table > thead > tr.danger > th,
+.table > tbody > tr.danger > th,
+.table > tfoot > tr.danger > th {
+  background-color: #f2dede;
+}
+
+.table-hover > tbody > tr > td.danger:hover,
+.table-hover > tbody > tr > th.danger:hover,
+.table-hover > tbody > tr.danger:hover > td,
+.table-hover > tbody > tr.danger:hover > th {
+  background-color: #ebcccc;
+}
+
+.table > thead > tr > td.info,
+.table > tbody > tr > td.info,
+.table > tfoot > tr > td.info,
+.table > thead > tr > th.info,
+.table > tbody > tr > th.info,
+.table > tfoot > tr > th.info,
+.table > thead > tr.info > td,
+.table > tbody > tr.info > td,
+.table > tfoot > tr.info > td,
+.table > thead > tr.info > th,
+.table > tbody > tr.info > th,
+.table > tfoot > tr.info > th {
   background-color: #d9edf7;
 }
 
-.table-hover > tbody > tr > .info:hover,
-.table-hover > tbody > .info:hover > td,
-.table-hover > tbody > .info:hover > th {
+.table-hover > tbody > tr > td.info:hover,
+.table-hover > tbody > tr > th.info:hover,
+.table-hover > tbody > tr.info:hover > td,
+.table-hover > tbody > tr.info:hover > th {
   background-color: #c4e3f3;
->>>>>>> 475bbd4d
 }
 
 @media (max-width: 767px) {
