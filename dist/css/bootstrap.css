--- conflicted
+++ resolved
@@ -317,36 +317,8 @@
 .glyphicon-star-empty:before {
   content: "\e007";
 }
-<<<<<<< HEAD
-.sr-only-focusable:active,
-.sr-only-focusable:focus {
-  position: static;
-  width: auto;
-  height: auto;
-  margin: 0;
-  overflow: visible;
-  clip: auto;
-}
-h1,
-h2,
-h3,
-h4,
-h5,
-h6,
-.h1,
-.h2,
-.h3,
-.h4,
-.h5,
-.h6 {
-  font-family: inherit;
-  font-weight: 500;
-  line-height: 1.1;
-  color: inherit;
-=======
 .glyphicon-user:before {
   content: "\e008";
->>>>>>> e4d13e23
 }
 .glyphicon-film:before {
   content: "\e009";
@@ -1000,6 +972,15 @@
   overflow: hidden;
   clip: rect(0, 0, 0, 0);
   border: 0;
+}
+.sr-only-focusable:active,
+.sr-only-focusable:focus {
+  position: static;
+  width: auto;
+  height: auto;
+  margin: 0;
+  overflow: visible;
+  clip: auto;
 }
 h1,
 h2,
