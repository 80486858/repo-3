/*!
 * Bootstrap v3.1.0 (http://getbootstrap.com)
 * Copyright 2011-2014 Twitter, Inc.
 * Licensed under MIT (https://github.com/twbs/bootstrap/blob/master/LICENSE)
 */

/*! normalize.css v3.0.0 | MIT License | git.io/normalize */
html {
  font-family: sans-serif;
  -webkit-text-size-adjust: 100%;
      -ms-text-size-adjust: 100%;
}
body {
  margin: 0;
}
article,
aside,
details,
figcaption,
figure,
footer,
header,
hgroup,
main,
nav,
section,
summary {
  display: block;
}
audio,
canvas,
progress,
video {
  display: inline-block;
  vertical-align: baseline;
}
audio:not([controls]) {
  display: none;
  height: 0;
}
[hidden],
template {
  display: none;
}
a {
  background: transparent;
}
a:active,
a:hover {
  outline: 0;
}
abbr[title] {
  border-bottom: 1px dotted;
}
b,
strong {
  font-weight: bold;
}
dfn {
  font-style: italic;
}
h1 {
  margin: .67em 0;
  font-size: 2em;
}
mark {
  color: #000;
  background: #ff0;
}
small {
  font-size: 80%;
}
sub,
sup {
  position: relative;
  font-size: 75%;
  line-height: 0;
  vertical-align: baseline;
}
sup {
  top: -.5em;
}
sub {
  bottom: -.25em;
}
img {
  border: 0;
}
svg:not(:root) {
  overflow: hidden;
}
figure {
  margin: 1em 40px;
}
hr {
  height: 0;
  -moz-box-sizing: content-box;
       box-sizing: content-box;
}
pre {
  overflow: auto;
}
code,
kbd,
pre,
samp {
  font-family: monospace, monospace;
  font-size: 1em;
}
button,
input,
optgroup,
select,
textarea {
  margin: 0;
  font: inherit;
  color: inherit;
}
button {
  overflow: visible;
}
button,
select {
  text-transform: none;
}
button,
html input[type="button"],
input[type="reset"],
input[type="submit"] {
  -webkit-appearance: button;
  cursor: pointer;
}
button[disabled],
html input[disabled] {
  cursor: default;
}
button::-moz-focus-inner,
input::-moz-focus-inner {
  padding: 0;
  border: 0;
}
input {
  line-height: normal;
}
input[type="checkbox"],
input[type="radio"] {
  box-sizing: border-box;
  padding: 0;
}
input[type="number"]::-webkit-inner-spin-button,
input[type="number"]::-webkit-outer-spin-button {
  height: auto;
}
input[type="search"] {
  -webkit-box-sizing: content-box;
     -moz-box-sizing: content-box;
          box-sizing: content-box;
  -webkit-appearance: textfield;
}
input[type="search"]::-webkit-search-cancel-button,
input[type="search"]::-webkit-search-decoration {
  -webkit-appearance: none;
}
fieldset {
  padding: .35em .625em .75em;
  margin: 0 2px;
  border: 1px solid #c0c0c0;
}
legend {
  padding: 0;
  border: 0;
}
textarea {
  overflow: auto;
}
optgroup {
  font-weight: bold;
}
table {
  border-spacing: 0;
  border-collapse: collapse;
}
td,
th {
  padding: 0;
}
@media print {
  * {
    color: #000 !important;
    text-shadow: none !important;
    background: transparent !important;
    box-shadow: none !important;
  }
  a,
  a:visited {
    text-decoration: underline;
  }
  a[href]:after {
    content: " (" attr(href) ")";
  }
  abbr[title]:after {
    content: " (" attr(title) ")";
  }
  a[href^="javascript:"]:after,
  a[href^="#"]:after {
    content: "";
  }
  pre,
  blockquote {
    border: 1px solid #999;

    page-break-inside: avoid;
  }
  thead {
    display: table-header-group;
  }
  tr,
  img {
    page-break-inside: avoid;
  }
  img {
    max-width: 100% !important;
  }
  p,
  h2,
  h3 {
    orphans: 3;
    widows: 3;
  }
  h2,
  h3 {
    page-break-after: avoid;
  }
  select {
    background: #fff !important;
  }
  .navbar {
    display: none;
  }
  .table td,
  .table th {
    background-color: #fff !important;
  }
  .btn > .caret,
  .dropup > .btn > .caret {
    border-top-color: #000 !important;
  }
  .label {
    border: 1px solid #000;
  }
  .table {
    border-collapse: collapse !important;
  }
  .table-bordered th,
  .table-bordered td {
    border: 1px solid #ddd !important;
  }
}
* {
  -webkit-box-sizing: border-box;
     -moz-box-sizing: border-box;
          box-sizing: border-box;
}
*:before,
*:after {
  -webkit-box-sizing: border-box;
     -moz-box-sizing: border-box;
          box-sizing: border-box;
}
html {
  font-size: 62.5%;

  -webkit-tap-highlight-color: rgba(0, 0, 0, 0);
}
body {
  font-family: "Helvetica Neue", Helvetica, Arial, sans-serif;
  font-size: 14px;
  line-height: 1.42857143;
  color: #333;
  background-color: #fff;
}
input,
button,
select,
textarea {
  font-family: inherit;
  font-size: inherit;
  line-height: inherit;
}
a {
  color: #428bca;
  text-decoration: none;
}
a:hover,
a:focus {
  color: #2a6496;
  text-decoration: underline;
}
a:focus {
  outline: thin dotted;
  outline: 5px auto -webkit-focus-ring-color;
  outline-offset: -2px;
}
figure {
  margin: 0;
}
img {
  vertical-align: middle;
}
.img-responsive,
<<<<<<< HEAD
.thumbnail > img,
.thumbnail a > img {
=======
.carousel-inner > .item > img,
.carousel-inner > .item > a > img {
>>>>>>> 596495c8
  display: block;
  max-width: 100%;
  height: auto;
}
.img-rounded {
  border-radius: 6px;
}
.img-thumbnail {
  display: inline-block;
  max-width: 100%;
  height: auto;
  padding: 4px;
  line-height: 1.42857143;
  background-color: #fff;
  border: 1px solid #ddd;
  border-radius: 4px;
  -webkit-transition: all .2s ease-in-out;
          transition: all .2s ease-in-out;
}
.img-circle {
  border-radius: 50%;
}
hr {
  margin-top: 20px;
  margin-bottom: 20px;
  border: 0;
  border-top: 1px solid #eee;
}
.sr-only {
  position: absolute;
  width: 1px;
  height: 1px;
  padding: 0;
  margin: -1px;
  overflow: hidden;
  clip: rect(0, 0, 0, 0);
  border: 0;
}
h1,
h2,
h3,
h4,
h5,
h6,
.h1,
.h2,
.h3,
.h4,
.h5,
.h6 {
  font-family: inherit;
  font-weight: 500;
  line-height: 1.1;
  color: inherit;
}
h1 small,
h2 small,
h3 small,
h4 small,
h5 small,
h6 small,
.h1 small,
.h2 small,
.h3 small,
.h4 small,
.h5 small,
.h6 small,
h1 .small,
h2 .small,
h3 .small,
h4 .small,
h5 .small,
h6 .small,
.h1 .small,
.h2 .small,
.h3 .small,
.h4 .small,
.h5 .small,
.h6 .small {
  font-weight: normal;
  line-height: 1;
  color: #999;
}
h1,
.h1,
h2,
.h2,
h3,
.h3 {
  margin-top: 20px;
  margin-bottom: 10px;
}
h1 small,
.h1 small,
h2 small,
.h2 small,
h3 small,
.h3 small,
h1 .small,
.h1 .small,
h2 .small,
.h2 .small,
h3 .small,
.h3 .small {
  font-size: 65%;
}
h4,
.h4,
h5,
.h5,
h6,
.h6 {
  margin-top: 10px;
  margin-bottom: 10px;
}
h4 small,
.h4 small,
h5 small,
.h5 small,
h6 small,
.h6 small,
h4 .small,
.h4 .small,
h5 .small,
.h5 .small,
h6 .small,
.h6 .small {
  font-size: 75%;
}
h1,
.h1 {
  font-size: 36px;
}
h2,
.h2 {
  font-size: 30px;
}
h3,
.h3 {
  font-size: 24px;
}
h4,
.h4 {
  font-size: 18px;
}
h5,
.h5 {
  font-size: 14px;
}
h6,
.h6 {
  font-size: 12px;
}
p {
  margin: 0 0 10px;
}
.lead {
  margin-bottom: 20px;
  font-size: 16px;
  font-weight: 200;
  line-height: 1.4;
}
@media (min-width: 768px) {
  .lead {
    font-size: 21px;
  }
}
small,
.small {
  font-size: 85%;
}
cite {
  font-style: normal;
}
.text-left {
  text-align: left;
}
.text-right {
  text-align: right;
}
.text-center {
  text-align: center;
}
.text-justify {
  text-align: justify;
}
.text-muted {
  color: #999;
}
.text-primary {
  color: #428bca;
}
a.text-primary:hover {
  color: #3071a9;
}
.text-success {
  color: #3c763d;
}
a.text-success:hover {
  color: #2b542c;
}
.text-info {
  color: #31708f;
}
a.text-info:hover {
  color: #245269;
}
.text-warning {
  color: #8a6d3b;
}
a.text-warning:hover {
  color: #66512c;
}
.text-danger {
  color: #a94442;
}
a.text-danger:hover {
  color: #843534;
}
.bg-primary {
  color: #fff;
  background-color: #428bca;
}
a.bg-primary:hover {
  background-color: #3071a9;
}
.bg-success {
  background-color: #dff0d8;
}
a.bg-success:hover {
  background-color: #c1e2b3;
}
.bg-info {
  background-color: #d9edf7;
}
a.bg-info:hover {
  background-color: #afd9ee;
}
.bg-warning {
  background-color: #fcf8e3;
}
a.bg-warning:hover {
  background-color: #f7ecb5;
}
.bg-danger {
  background-color: #f2dede;
}
a.bg-danger:hover {
  background-color: #e4b9b9;
}
.page-header {
  padding-bottom: 9px;
  margin: 40px 0 20px;
  border-bottom: 1px solid #eee;
}
ul,
ol {
  margin-top: 0;
  margin-bottom: 10px;
}
ul ul,
ol ul,
ul ol,
ol ol {
  margin-bottom: 0;
}
.list-unstyled {
  padding-left: 0;
  list-style: none;
}
.list-inline {
  padding-left: 0;
  list-style: none;
}
.list-inline > li {
  display: inline-block;
  padding-right: 5px;
  padding-left: 5px;
}
.list-inline > li:first-child {
  padding-left: 0;
}
dl {
  margin-top: 0;
  margin-bottom: 20px;
}
dt,
dd {
  line-height: 1.42857143;
}
dt {
  font-weight: bold;
}
dd {
  margin-left: 0;
}
@media (min-width: 768px) {
  .dl-horizontal dt {
    float: left;
    width: 160px;
    overflow: hidden;
    clear: left;
    text-align: right;
    text-overflow: ellipsis;
    white-space: nowrap;
  }
  .dl-horizontal dd {
    margin-left: 180px;
  }
}
abbr[title],
abbr[data-original-title] {
  cursor: help;
  border-bottom: 1px dotted #999;
}
.initialism {
  font-size: 90%;
  text-transform: uppercase;
}
blockquote {
  padding: 10px 20px;
  margin: 0 0 20px;
  font-size: 17.5px;
  border-left: 5px solid #eee;
}
blockquote p:last-child,
blockquote ul:last-child,
blockquote ol:last-child {
  margin-bottom: 0;
}
blockquote footer,
blockquote small,
blockquote .small {
  display: block;
  font-size: 80%;
  line-height: 1.42857143;
  color: #999;
}
blockquote footer:before,
blockquote small:before,
blockquote .small:before {
  content: '\2014 \00A0';
}
.blockquote-reverse,
blockquote.pull-right {
  padding-right: 15px;
  padding-left: 0;
  text-align: right;
  border-right: 5px solid #eee;
  border-left: 0;
}
.blockquote-reverse footer:before,
blockquote.pull-right footer:before,
.blockquote-reverse small:before,
blockquote.pull-right small:before,
.blockquote-reverse .small:before,
blockquote.pull-right .small:before {
  content: '';
}
.blockquote-reverse footer:after,
blockquote.pull-right footer:after,
.blockquote-reverse small:after,
blockquote.pull-right small:after,
.blockquote-reverse .small:after,
blockquote.pull-right .small:after {
  content: '\00A0 \2014';
}
blockquote:before,
blockquote:after {
  content: "";
}
address {
  margin-bottom: 20px;
  font-style: normal;
  line-height: 1.42857143;
}
code,
kbd,
pre,
samp {
  font-family: Menlo, Monaco, Consolas, "Courier New", monospace;
}
code {
  padding: 2px 4px;
  font-size: 90%;
  color: #c7254e;
  white-space: nowrap;
  background-color: #f9f2f4;
  border-radius: 4px;
}
kbd {
  padding: 2px 4px;
  font-size: 90%;
  color: #fff;
  background-color: #333;
  border-radius: 3px;
  box-shadow: inset 0 -1px 0 rgba(0, 0, 0, .25);
}
pre {
  display: block;
  padding: 9.5px;
  margin: 0 0 10px;
  font-size: 13px;
  line-height: 1.42857143;
  color: #333;
  word-break: break-all;
  word-wrap: break-word;
  background-color: #f5f5f5;
  border: 1px solid #ccc;
  border-radius: 4px;
}
pre code {
  padding: 0;
  font-size: inherit;
  color: inherit;
  white-space: pre-wrap;
  background-color: transparent;
  border-radius: 0;
}
.pre-scrollable {
  max-height: 340px;
  overflow-y: scroll;
}
.container {
  padding-right: 15px;
  padding-left: 15px;
  margin-right: auto;
  margin-left: auto;
}
@media (min-width: 768px) {
  .container {
    width: 750px;
  }
}
@media (min-width: 992px) {
  .container {
    width: 970px;
  }
}
@media (min-width: 1200px) {
  .container {
    width: 1170px;
  }
}
.container-fluid {
  padding-right: 15px;
  padding-left: 15px;
  margin-right: auto;
  margin-left: auto;
}
.row {
  margin-right: -15px;
  margin-left: -15px;
}
.col-xs-1, .col-sm-1, .col-md-1, .col-lg-1, .col-xs-2, .col-sm-2, .col-md-2, .col-lg-2, .col-xs-3, .col-sm-3, .col-md-3, .col-lg-3, .col-xs-4, .col-sm-4, .col-md-4, .col-lg-4, .col-xs-5, .col-sm-5, .col-md-5, .col-lg-5, .col-xs-6, .col-sm-6, .col-md-6, .col-lg-6, .col-xs-7, .col-sm-7, .col-md-7, .col-lg-7, .col-xs-8, .col-sm-8, .col-md-8, .col-lg-8, .col-xs-9, .col-sm-9, .col-md-9, .col-lg-9, .col-xs-10, .col-sm-10, .col-md-10, .col-lg-10, .col-xs-11, .col-sm-11, .col-md-11, .col-lg-11, .col-xs-12, .col-sm-12, .col-md-12, .col-lg-12 {
  position: relative;
  min-height: 1px;
  padding-right: 15px;
  padding-left: 15px;
}
.col-xs-1, .col-xs-2, .col-xs-3, .col-xs-4, .col-xs-5, .col-xs-6, .col-xs-7, .col-xs-8, .col-xs-9, .col-xs-10, .col-xs-11, .col-xs-12 {
  float: left;
}
.col-xs-12 {
  width: 100%;
}
.col-xs-11 {
  width: 91.66666667%;
}
.col-xs-10 {
  width: 83.33333333%;
}
.col-xs-9 {
  width: 75%;
}
.col-xs-8 {
  width: 66.66666667%;
}
.col-xs-7 {
  width: 58.33333333%;
}
.col-xs-6 {
  width: 50%;
}
.col-xs-5 {
  width: 41.66666667%;
}
.col-xs-4 {
  width: 33.33333333%;
}
.col-xs-3 {
  width: 25%;
}
.col-xs-2 {
  width: 16.66666667%;
}
.col-xs-1 {
  width: 8.33333333%;
}
.col-xs-pull-12 {
  right: 100%;
}
.col-xs-pull-11 {
  right: 91.66666667%;
}
.col-xs-pull-10 {
  right: 83.33333333%;
}
.col-xs-pull-9 {
  right: 75%;
}
.col-xs-pull-8 {
  right: 66.66666667%;
}
.col-xs-pull-7 {
  right: 58.33333333%;
}
.col-xs-pull-6 {
  right: 50%;
}
.col-xs-pull-5 {
  right: 41.66666667%;
}
.col-xs-pull-4 {
  right: 33.33333333%;
}
.col-xs-pull-3 {
  right: 25%;
}
.col-xs-pull-2 {
  right: 16.66666667%;
}
.col-xs-pull-1 {
  right: 8.33333333%;
}
.col-xs-pull-0 {
  right: 0;
}
.col-xs-push-12 {
  left: 100%;
}
.col-xs-push-11 {
  left: 91.66666667%;
}
.col-xs-push-10 {
  left: 83.33333333%;
}
.col-xs-push-9 {
  left: 75%;
}
.col-xs-push-8 {
  left: 66.66666667%;
}
.col-xs-push-7 {
  left: 58.33333333%;
}
.col-xs-push-6 {
  left: 50%;
}
.col-xs-push-5 {
  left: 41.66666667%;
}
.col-xs-push-4 {
  left: 33.33333333%;
}
.col-xs-push-3 {
  left: 25%;
}
.col-xs-push-2 {
  left: 16.66666667%;
}
.col-xs-push-1 {
  left: 8.33333333%;
}
.col-xs-push-0 {
  left: 0;
}
.col-xs-offset-12 {
  margin-left: 100%;
}
.col-xs-offset-11 {
  margin-left: 91.66666667%;
}
.col-xs-offset-10 {
  margin-left: 83.33333333%;
}
.col-xs-offset-9 {
  margin-left: 75%;
}
.col-xs-offset-8 {
  margin-left: 66.66666667%;
}
.col-xs-offset-7 {
  margin-left: 58.33333333%;
}
.col-xs-offset-6 {
  margin-left: 50%;
}
.col-xs-offset-5 {
  margin-left: 41.66666667%;
}
.col-xs-offset-4 {
  margin-left: 33.33333333%;
}
.col-xs-offset-3 {
  margin-left: 25%;
}
.col-xs-offset-2 {
  margin-left: 16.66666667%;
}
.col-xs-offset-1 {
  margin-left: 8.33333333%;
}
.col-xs-offset-0 {
  margin-left: 0;
}
@media (min-width: 768px) {
  .col-sm-1, .col-sm-2, .col-sm-3, .col-sm-4, .col-sm-5, .col-sm-6, .col-sm-7, .col-sm-8, .col-sm-9, .col-sm-10, .col-sm-11, .col-sm-12 {
    float: left;
  }
  .col-sm-12 {
    width: 100%;
  }
  .col-sm-11 {
    width: 91.66666667%;
  }
  .col-sm-10 {
    width: 83.33333333%;
  }
  .col-sm-9 {
    width: 75%;
  }
  .col-sm-8 {
    width: 66.66666667%;
  }
  .col-sm-7 {
    width: 58.33333333%;
  }
  .col-sm-6 {
    width: 50%;
  }
  .col-sm-5 {
    width: 41.66666667%;
  }
  .col-sm-4 {
    width: 33.33333333%;
  }
  .col-sm-3 {
    width: 25%;
  }
  .col-sm-2 {
    width: 16.66666667%;
  }
  .col-sm-1 {
    width: 8.33333333%;
  }
  .col-sm-pull-12 {
    right: 100%;
  }
  .col-sm-pull-11 {
    right: 91.66666667%;
  }
  .col-sm-pull-10 {
    right: 83.33333333%;
  }
  .col-sm-pull-9 {
    right: 75%;
  }
  .col-sm-pull-8 {
    right: 66.66666667%;
  }
  .col-sm-pull-7 {
    right: 58.33333333%;
  }
  .col-sm-pull-6 {
    right: 50%;
  }
  .col-sm-pull-5 {
    right: 41.66666667%;
  }
  .col-sm-pull-4 {
    right: 33.33333333%;
  }
  .col-sm-pull-3 {
    right: 25%;
  }
  .col-sm-pull-2 {
    right: 16.66666667%;
  }
  .col-sm-pull-1 {
    right: 8.33333333%;
  }
  .col-sm-pull-0 {
    right: 0;
  }
  .col-sm-push-12 {
    left: 100%;
  }
  .col-sm-push-11 {
    left: 91.66666667%;
  }
  .col-sm-push-10 {
    left: 83.33333333%;
  }
  .col-sm-push-9 {
    left: 75%;
  }
  .col-sm-push-8 {
    left: 66.66666667%;
  }
  .col-sm-push-7 {
    left: 58.33333333%;
  }
  .col-sm-push-6 {
    left: 50%;
  }
  .col-sm-push-5 {
    left: 41.66666667%;
  }
  .col-sm-push-4 {
    left: 33.33333333%;
  }
  .col-sm-push-3 {
    left: 25%;
  }
  .col-sm-push-2 {
    left: 16.66666667%;
  }
  .col-sm-push-1 {
    left: 8.33333333%;
  }
  .col-sm-push-0 {
    left: 0;
  }
  .col-sm-offset-12 {
    margin-left: 100%;
  }
  .col-sm-offset-11 {
    margin-left: 91.66666667%;
  }
  .col-sm-offset-10 {
    margin-left: 83.33333333%;
  }
  .col-sm-offset-9 {
    margin-left: 75%;
  }
  .col-sm-offset-8 {
    margin-left: 66.66666667%;
  }
  .col-sm-offset-7 {
    margin-left: 58.33333333%;
  }
  .col-sm-offset-6 {
    margin-left: 50%;
  }
  .col-sm-offset-5 {
    margin-left: 41.66666667%;
  }
  .col-sm-offset-4 {
    margin-left: 33.33333333%;
  }
  .col-sm-offset-3 {
    margin-left: 25%;
  }
  .col-sm-offset-2 {
    margin-left: 16.66666667%;
  }
  .col-sm-offset-1 {
    margin-left: 8.33333333%;
  }
  .col-sm-offset-0 {
    margin-left: 0;
  }
}
@media (min-width: 992px) {
  .col-md-1, .col-md-2, .col-md-3, .col-md-4, .col-md-5, .col-md-6, .col-md-7, .col-md-8, .col-md-9, .col-md-10, .col-md-11, .col-md-12 {
    float: left;
  }
  .col-md-12 {
    width: 100%;
  }
  .col-md-11 {
    width: 91.66666667%;
  }
  .col-md-10 {
    width: 83.33333333%;
  }
  .col-md-9 {
    width: 75%;
  }
  .col-md-8 {
    width: 66.66666667%;
  }
  .col-md-7 {
    width: 58.33333333%;
  }
  .col-md-6 {
    width: 50%;
  }
  .col-md-5 {
    width: 41.66666667%;
  }
  .col-md-4 {
    width: 33.33333333%;
  }
  .col-md-3 {
    width: 25%;
  }
  .col-md-2 {
    width: 16.66666667%;
  }
  .col-md-1 {
    width: 8.33333333%;
  }
  .col-md-pull-12 {
    right: 100%;
  }
  .col-md-pull-11 {
    right: 91.66666667%;
  }
  .col-md-pull-10 {
    right: 83.33333333%;
  }
  .col-md-pull-9 {
    right: 75%;
  }
  .col-md-pull-8 {
    right: 66.66666667%;
  }
  .col-md-pull-7 {
    right: 58.33333333%;
  }
  .col-md-pull-6 {
    right: 50%;
  }
  .col-md-pull-5 {
    right: 41.66666667%;
  }
  .col-md-pull-4 {
    right: 33.33333333%;
  }
  .col-md-pull-3 {
    right: 25%;
  }
  .col-md-pull-2 {
    right: 16.66666667%;
  }
  .col-md-pull-1 {
    right: 8.33333333%;
  }
  .col-md-pull-0 {
    right: 0;
  }
  .col-md-push-12 {
    left: 100%;
  }
  .col-md-push-11 {
    left: 91.66666667%;
  }
  .col-md-push-10 {
    left: 83.33333333%;
  }
  .col-md-push-9 {
    left: 75%;
  }
  .col-md-push-8 {
    left: 66.66666667%;
  }
  .col-md-push-7 {
    left: 58.33333333%;
  }
  .col-md-push-6 {
    left: 50%;
  }
  .col-md-push-5 {
    left: 41.66666667%;
  }
  .col-md-push-4 {
    left: 33.33333333%;
  }
  .col-md-push-3 {
    left: 25%;
  }
  .col-md-push-2 {
    left: 16.66666667%;
  }
  .col-md-push-1 {
    left: 8.33333333%;
  }
  .col-md-push-0 {
    left: 0;
  }
  .col-md-offset-12 {
    margin-left: 100%;
  }
  .col-md-offset-11 {
    margin-left: 91.66666667%;
  }
  .col-md-offset-10 {
    margin-left: 83.33333333%;
  }
  .col-md-offset-9 {
    margin-left: 75%;
  }
  .col-md-offset-8 {
    margin-left: 66.66666667%;
  }
  .col-md-offset-7 {
    margin-left: 58.33333333%;
  }
  .col-md-offset-6 {
    margin-left: 50%;
  }
  .col-md-offset-5 {
    margin-left: 41.66666667%;
  }
  .col-md-offset-4 {
    margin-left: 33.33333333%;
  }
  .col-md-offset-3 {
    margin-left: 25%;
  }
  .col-md-offset-2 {
    margin-left: 16.66666667%;
  }
  .col-md-offset-1 {
    margin-left: 8.33333333%;
  }
  .col-md-offset-0 {
    margin-left: 0;
  }
}
@media (min-width: 1200px) {
  .col-lg-1, .col-lg-2, .col-lg-3, .col-lg-4, .col-lg-5, .col-lg-6, .col-lg-7, .col-lg-8, .col-lg-9, .col-lg-10, .col-lg-11, .col-lg-12 {
    float: left;
  }
  .col-lg-12 {
    width: 100%;
  }
  .col-lg-11 {
    width: 91.66666667%;
  }
  .col-lg-10 {
    width: 83.33333333%;
  }
  .col-lg-9 {
    width: 75%;
  }
  .col-lg-8 {
    width: 66.66666667%;
  }
  .col-lg-7 {
    width: 58.33333333%;
  }
  .col-lg-6 {
    width: 50%;
  }
  .col-lg-5 {
    width: 41.66666667%;
  }
  .col-lg-4 {
    width: 33.33333333%;
  }
  .col-lg-3 {
    width: 25%;
  }
  .col-lg-2 {
    width: 16.66666667%;
  }
  .col-lg-1 {
    width: 8.33333333%;
  }
  .col-lg-pull-12 {
    right: 100%;
  }
  .col-lg-pull-11 {
    right: 91.66666667%;
  }
  .col-lg-pull-10 {
    right: 83.33333333%;
  }
  .col-lg-pull-9 {
    right: 75%;
  }
  .col-lg-pull-8 {
    right: 66.66666667%;
  }
  .col-lg-pull-7 {
    right: 58.33333333%;
  }
  .col-lg-pull-6 {
    right: 50%;
  }
  .col-lg-pull-5 {
    right: 41.66666667%;
  }
  .col-lg-pull-4 {
    right: 33.33333333%;
  }
  .col-lg-pull-3 {
    right: 25%;
  }
  .col-lg-pull-2 {
    right: 16.66666667%;
  }
  .col-lg-pull-1 {
    right: 8.33333333%;
  }
  .col-lg-pull-0 {
    right: 0;
  }
  .col-lg-push-12 {
    left: 100%;
  }
  .col-lg-push-11 {
    left: 91.66666667%;
  }
  .col-lg-push-10 {
    left: 83.33333333%;
  }
  .col-lg-push-9 {
    left: 75%;
  }
  .col-lg-push-8 {
    left: 66.66666667%;
  }
  .col-lg-push-7 {
    left: 58.33333333%;
  }
  .col-lg-push-6 {
    left: 50%;
  }
  .col-lg-push-5 {
    left: 41.66666667%;
  }
  .col-lg-push-4 {
    left: 33.33333333%;
  }
  .col-lg-push-3 {
    left: 25%;
  }
  .col-lg-push-2 {
    left: 16.66666667%;
  }
  .col-lg-push-1 {
    left: 8.33333333%;
  }
  .col-lg-push-0 {
    left: 0;
  }
  .col-lg-offset-12 {
    margin-left: 100%;
  }
  .col-lg-offset-11 {
    margin-left: 91.66666667%;
  }
  .col-lg-offset-10 {
    margin-left: 83.33333333%;
  }
  .col-lg-offset-9 {
    margin-left: 75%;
  }
  .col-lg-offset-8 {
    margin-left: 66.66666667%;
  }
  .col-lg-offset-7 {
    margin-left: 58.33333333%;
  }
  .col-lg-offset-6 {
    margin-left: 50%;
  }
  .col-lg-offset-5 {
    margin-left: 41.66666667%;
  }
  .col-lg-offset-4 {
    margin-left: 33.33333333%;
  }
  .col-lg-offset-3 {
    margin-left: 25%;
  }
  .col-lg-offset-2 {
    margin-left: 16.66666667%;
  }
  .col-lg-offset-1 {
    margin-left: 8.33333333%;
  }
  .col-lg-offset-0 {
    margin-left: 0;
  }
}
table {
  max-width: 100%;
  background-color: transparent;
}
th {
  text-align: left;
}
.table {
  width: 100%;
  margin-bottom: 20px;
}
.table > thead > tr > th,
.table > tbody > tr > th,
.table > tfoot > tr > th,
.table > thead > tr > td,
.table > tbody > tr > td,
.table > tfoot > tr > td {
  padding: 8px;
  line-height: 1.42857143;
  vertical-align: top;
  border-top: 1px solid #ddd;
}
.table > thead > tr > th {
  vertical-align: bottom;
  border-bottom: 2px solid #ddd;
}
.table > caption + thead > tr:first-child > th,
.table > colgroup + thead > tr:first-child > th,
.table > thead:first-child > tr:first-child > th,
.table > caption + thead > tr:first-child > td,
.table > colgroup + thead > tr:first-child > td,
.table > thead:first-child > tr:first-child > td {
  border-top: 0;
}
.table > tbody + tbody {
  border-top: 2px solid #ddd;
}
.table .table {
  background-color: #fff;
}
.table-condensed > thead > tr > th,
.table-condensed > tbody > tr > th,
.table-condensed > tfoot > tr > th,
.table-condensed > thead > tr > td,
.table-condensed > tbody > tr > td,
.table-condensed > tfoot > tr > td {
  padding: 5px;
}
.table-bordered {
  border: 1px solid #ddd;
}
.table-bordered > thead > tr > th,
.table-bordered > tbody > tr > th,
.table-bordered > tfoot > tr > th,
.table-bordered > thead > tr > td,
.table-bordered > tbody > tr > td,
.table-bordered > tfoot > tr > td {
  border: 1px solid #ddd;
}
.table-bordered > thead > tr > th,
.table-bordered > thead > tr > td {
  border-bottom-width: 2px;
}
.table-striped > tbody > tr:nth-child(odd) > td,
.table-striped > tbody > tr:nth-child(odd) > th {
  background-color: #f9f9f9;
}
.table-hover > tbody > tr:hover > td,
.table-hover > tbody > tr:hover > th {
  background-color: #f5f5f5;
}
table col[class*="col-"] {
  position: static;
  display: table-column;
  float: none;
}
table td[class*="col-"],
table th[class*="col-"] {
  position: static;
  display: table-cell;
  float: none;
}
.table > thead > tr > td.active,
.table > tbody > tr > td.active,
.table > tfoot > tr > td.active,
.table > thead > tr > th.active,
.table > tbody > tr > th.active,
.table > tfoot > tr > th.active,
.table > thead > tr.active > td,
.table > tbody > tr.active > td,
.table > tfoot > tr.active > td,
.table > thead > tr.active > th,
.table > tbody > tr.active > th,
.table > tfoot > tr.active > th {
  background-color: #f5f5f5;
}
.table-hover > tbody > tr > td.active:hover,
.table-hover > tbody > tr > th.active:hover,
.table-hover > tbody > tr.active:hover > td,
.table-hover > tbody > tr.active:hover > th {
  background-color: #e8e8e8;
}
.table > thead > tr > td.success,
.table > tbody > tr > td.success,
.table > tfoot > tr > td.success,
.table > thead > tr > th.success,
.table > tbody > tr > th.success,
.table > tfoot > tr > th.success,
.table > thead > tr.success > td,
.table > tbody > tr.success > td,
.table > tfoot > tr.success > td,
.table > thead > tr.success > th,
.table > tbody > tr.success > th,
.table > tfoot > tr.success > th {
  background-color: #dff0d8;
}
.table-hover > tbody > tr > td.success:hover,
.table-hover > tbody > tr > th.success:hover,
.table-hover > tbody > tr.success:hover > td,
.table-hover > tbody > tr.success:hover > th {
  background-color: #d0e9c6;
}
.table > thead > tr > td.info,
.table > tbody > tr > td.info,
.table > tfoot > tr > td.info,
.table > thead > tr > th.info,
.table > tbody > tr > th.info,
.table > tfoot > tr > th.info,
.table > thead > tr.info > td,
.table > tbody > tr.info > td,
.table > tfoot > tr.info > td,
.table > thead > tr.info > th,
.table > tbody > tr.info > th,
.table > tfoot > tr.info > th {
  background-color: #d9edf7;
}
.table-hover > tbody > tr > td.info:hover,
.table-hover > tbody > tr > th.info:hover,
.table-hover > tbody > tr.info:hover > td,
.table-hover > tbody > tr.info:hover > th {
  background-color: #c4e3f3;
}
.table > thead > tr > td.warning,
.table > tbody > tr > td.warning,
.table > tfoot > tr > td.warning,
.table > thead > tr > th.warning,
.table > tbody > tr > th.warning,
.table > tfoot > tr > th.warning,
.table > thead > tr.warning > td,
.table > tbody > tr.warning > td,
.table > tfoot > tr.warning > td,
.table > thead > tr.warning > th,
.table > tbody > tr.warning > th,
.table > tfoot > tr.warning > th {
  background-color: #fcf8e3;
}
.table-hover > tbody > tr > td.warning:hover,
.table-hover > tbody > tr > th.warning:hover,
.table-hover > tbody > tr.warning:hover > td,
.table-hover > tbody > tr.warning:hover > th {
  background-color: #faf2cc;
}
.table > thead > tr > td.danger,
.table > tbody > tr > td.danger,
.table > tfoot > tr > td.danger,
.table > thead > tr > th.danger,
.table > tbody > tr > th.danger,
.table > tfoot > tr > th.danger,
.table > thead > tr.danger > td,
.table > tbody > tr.danger > td,
.table > tfoot > tr.danger > td,
.table > thead > tr.danger > th,
.table > tbody > tr.danger > th,
.table > tfoot > tr.danger > th {
  background-color: #f2dede;
}
.table-hover > tbody > tr > td.danger:hover,
.table-hover > tbody > tr > th.danger:hover,
.table-hover > tbody > tr.danger:hover > td,
.table-hover > tbody > tr.danger:hover > th {
  background-color: #ebcccc;
}
@media (max-width: 767px) {
  .table-responsive {
    width: 100%;
    margin-bottom: 15px;
    overflow-x: scroll;
    overflow-y: hidden;
    -webkit-overflow-scrolling: touch;
    -ms-overflow-style: -ms-autohiding-scrollbar;
    border: 1px solid #ddd;
  }
  .table-responsive > .table {
    margin-bottom: 0;
  }
  .table-responsive > .table > thead > tr > th,
  .table-responsive > .table > tbody > tr > th,
  .table-responsive > .table > tfoot > tr > th,
  .table-responsive > .table > thead > tr > td,
  .table-responsive > .table > tbody > tr > td,
  .table-responsive > .table > tfoot > tr > td {
    white-space: nowrap;
  }
  .table-responsive > .table-bordered {
    border: 0;
  }
  .table-responsive > .table-bordered > thead > tr > th:first-child,
  .table-responsive > .table-bordered > tbody > tr > th:first-child,
  .table-responsive > .table-bordered > tfoot > tr > th:first-child,
  .table-responsive > .table-bordered > thead > tr > td:first-child,
  .table-responsive > .table-bordered > tbody > tr > td:first-child,
  .table-responsive > .table-bordered > tfoot > tr > td:first-child {
    border-left: 0;
  }
  .table-responsive > .table-bordered > thead > tr > th:last-child,
  .table-responsive > .table-bordered > tbody > tr > th:last-child,
  .table-responsive > .table-bordered > tfoot > tr > th:last-child,
  .table-responsive > .table-bordered > thead > tr > td:last-child,
  .table-responsive > .table-bordered > tbody > tr > td:last-child,
  .table-responsive > .table-bordered > tfoot > tr > td:last-child {
    border-right: 0;
  }
  .table-responsive > .table-bordered > tbody > tr:last-child > th,
  .table-responsive > .table-bordered > tfoot > tr:last-child > th,
  .table-responsive > .table-bordered > tbody > tr:last-child > td,
  .table-responsive > .table-bordered > tfoot > tr:last-child > td {
    border-bottom: 0;
  }
}
fieldset {
  min-width: 0;
  padding: 0;
  margin: 0;
  border: 0;
}
legend {
  display: block;
  width: 100%;
  padding: 0;
  margin-bottom: 20px;
  font-size: 21px;
  line-height: inherit;
  color: #333;
  border: 0;
  border-bottom: 1px solid #e5e5e5;
}
label {
  display: inline-block;
  margin-bottom: 5px;
  font-weight: bold;
}
input[type="search"] {
  -webkit-box-sizing: border-box;
     -moz-box-sizing: border-box;
          box-sizing: border-box;
}
input[type="radio"],
input[type="checkbox"] {
  margin: 4px 0 0;
  margin-top: 1px \9;
  /* IE8-9 */
  line-height: normal;
}
input[type="file"] {
  display: block;
}
input[type="range"] {
  display: block;
  width: 100%;
}
select[multiple],
select[size] {
  height: auto;
}
input[type="file"]:focus,
input[type="radio"]:focus,
input[type="checkbox"]:focus {
  outline: thin dotted;
  outline: 5px auto -webkit-focus-ring-color;
  outline-offset: -2px;
}
output {
  display: block;
  padding-top: 7px;
  font-size: 14px;
  line-height: 1.42857143;
  color: #555;
}
.form-control {
  display: block;
  width: 100%;
  height: 34px;
  padding: 6px 12px;
  font-size: 14px;
  line-height: 1.42857143;
  color: #555;
  background-color: #fff;
  background-image: none;
  border: 1px solid #ccc;
  border-radius: 4px;
  -webkit-box-shadow: inset 0 1px 1px rgba(0, 0, 0, .075);
          box-shadow: inset 0 1px 1px rgba(0, 0, 0, .075);
  -webkit-transition: border-color ease-in-out .15s, box-shadow ease-in-out .15s;
          transition: border-color ease-in-out .15s, box-shadow ease-in-out .15s;
}
.form-control:focus {
  border-color: #66afe9;
  outline: 0;
  -webkit-box-shadow: inset 0 1px 1px rgba(0,0,0,.075), 0 0 8px rgba(102, 175, 233, .6);
          box-shadow: inset 0 1px 1px rgba(0,0,0,.075), 0 0 8px rgba(102, 175, 233, .6);
}
.form-control:-moz-placeholder {
  color: #999;
}
.form-control::-moz-placeholder {
  color: #999;
  opacity: 1;
}
.form-control:-ms-input-placeholder {
  color: #999;
}
.form-control::-webkit-input-placeholder {
  color: #999;
}
.form-control[disabled],
.form-control[readonly],
fieldset[disabled] .form-control {
  cursor: not-allowed;
  background-color: #eee;
  opacity: 1;
}
textarea.form-control {
  height: auto;
}
input[type="date"] {
  line-height: 34px;
}
.form-group {
  margin-bottom: 15px;
}
.radio,
.checkbox {
  display: block;
  min-height: 20px;
  padding-left: 20px;
  margin-top: 10px;
  margin-bottom: 10px;
}
.radio label,
.checkbox label {
  display: inline;
  font-weight: normal;
  cursor: pointer;
}
.radio input[type="radio"],
.radio-inline input[type="radio"],
.checkbox input[type="checkbox"],
.checkbox-inline input[type="checkbox"] {
  float: left;
  margin-left: -20px;
}
.radio + .radio,
.checkbox + .checkbox {
  margin-top: -5px;
}
.radio-inline,
.checkbox-inline {
  display: inline-block;
  padding-left: 20px;
  margin-bottom: 0;
  font-weight: normal;
  vertical-align: middle;
  cursor: pointer;
}
.radio-inline + .radio-inline,
.checkbox-inline + .checkbox-inline {
  margin-top: 0;
  margin-left: 10px;
}
input[type="radio"][disabled],
input[type="checkbox"][disabled],
.radio[disabled],
.radio-inline[disabled],
.checkbox[disabled],
.checkbox-inline[disabled],
fieldset[disabled] input[type="radio"],
fieldset[disabled] input[type="checkbox"],
fieldset[disabled] .radio,
fieldset[disabled] .radio-inline,
fieldset[disabled] .checkbox,
fieldset[disabled] .checkbox-inline {
  cursor: not-allowed;
}
.input-sm {
  height: 30px;
  padding: 5px 10px;
  font-size: 12px;
  line-height: 1.5;
  border-radius: 3px;
}
select.input-sm {
  height: 30px;
  line-height: 30px;
}
textarea.input-sm,
select[multiple].input-sm {
  height: auto;
}
.input-lg {
  height: 46px;
  padding: 10px 16px;
  font-size: 18px;
  line-height: 1.33;
  border-radius: 6px;
}
select.input-lg {
  height: 46px;
  line-height: 46px;
}
textarea.input-lg,
select[multiple].input-lg {
  height: auto;
}
.has-feedback {
  position: relative;
}
.has-feedback .form-control {
  padding-right: 42.5px;
}
.has-feedback .form-control-feedback {
  position: absolute;
  top: 25px;
  right: 0;
  display: block;
  width: 34px;
  height: 34px;
  line-height: 34px;
  text-align: center;
}
.has-success .help-block,
.has-success .control-label,
.has-success .radio,
.has-success .checkbox,
.has-success .radio-inline,
.has-success .checkbox-inline {
  color: #3c763d;
}
.has-success .form-control {
  border-color: #3c763d;
  -webkit-box-shadow: inset 0 1px 1px rgba(0, 0, 0, .075);
          box-shadow: inset 0 1px 1px rgba(0, 0, 0, .075);
}
.has-success .form-control:focus {
  border-color: #2b542c;
  -webkit-box-shadow: inset 0 1px 1px rgba(0, 0, 0, .075), 0 0 6px #67b168;
          box-shadow: inset 0 1px 1px rgba(0, 0, 0, .075), 0 0 6px #67b168;
}
.has-success .input-group-addon {
  color: #3c763d;
  background-color: #dff0d8;
  border-color: #3c763d;
}
.has-success .form-control-feedback {
  color: #3c763d;
}
.has-warning .help-block,
.has-warning .control-label,
.has-warning .radio,
.has-warning .checkbox,
.has-warning .radio-inline,
.has-warning .checkbox-inline {
  color: #8a6d3b;
}
.has-warning .form-control {
  border-color: #8a6d3b;
  -webkit-box-shadow: inset 0 1px 1px rgba(0, 0, 0, .075);
          box-shadow: inset 0 1px 1px rgba(0, 0, 0, .075);
}
.has-warning .form-control:focus {
  border-color: #66512c;
  -webkit-box-shadow: inset 0 1px 1px rgba(0, 0, 0, .075), 0 0 6px #c0a16b;
          box-shadow: inset 0 1px 1px rgba(0, 0, 0, .075), 0 0 6px #c0a16b;
}
.has-warning .input-group-addon {
  color: #8a6d3b;
  background-color: #fcf8e3;
  border-color: #8a6d3b;
}
.has-warning .form-control-feedback {
  color: #8a6d3b;
}
.has-error .help-block,
.has-error .control-label,
.has-error .radio,
.has-error .checkbox,
.has-error .radio-inline,
.has-error .checkbox-inline {
  color: #a94442;
}
.has-error .form-control {
  border-color: #a94442;
  -webkit-box-shadow: inset 0 1px 1px rgba(0, 0, 0, .075);
          box-shadow: inset 0 1px 1px rgba(0, 0, 0, .075);
}
.has-error .form-control:focus {
  border-color: #843534;
  -webkit-box-shadow: inset 0 1px 1px rgba(0, 0, 0, .075), 0 0 6px #ce8483;
          box-shadow: inset 0 1px 1px rgba(0, 0, 0, .075), 0 0 6px #ce8483;
}
.has-error .input-group-addon {
  color: #a94442;
  background-color: #f2dede;
  border-color: #a94442;
}
.has-error .form-control-feedback {
  color: #a94442;
}
.form-control-static {
  margin-bottom: 0;
}
.help-block {
  display: block;
  margin-top: 5px;
  margin-bottom: 10px;
  color: #737373;
}
@media (min-width: 768px) {
  .form-inline .form-group {
    display: inline-block;
    margin-bottom: 0;
    vertical-align: middle;
  }
  .form-inline .form-control {
    display: inline-block;
    width: auto;
    vertical-align: middle;
  }
  .form-inline .control-label {
    margin-bottom: 0;
    vertical-align: middle;
  }
  .form-inline .radio,
  .form-inline .checkbox {
    display: inline-block;
    padding-left: 0;
    margin-top: 0;
    margin-bottom: 0;
    vertical-align: middle;
  }
  .form-inline .radio input[type="radio"],
  .form-inline .checkbox input[type="checkbox"] {
    float: none;
    margin-left: 0;
  }
  .form-inline .has-feedback .form-control-feedback {
    top: 0;
  }
}
.form-horizontal .control-label,
.form-horizontal .radio,
.form-horizontal .checkbox,
.form-horizontal .radio-inline,
.form-horizontal .checkbox-inline {
  padding-top: 7px;
  margin-top: 0;
  margin-bottom: 0;
}
.form-horizontal .radio,
.form-horizontal .checkbox {
  min-height: 27px;
}
.form-horizontal .form-group {
  margin-right: -15px;
  margin-left: -15px;
}
.form-horizontal .form-control-static {
  padding-top: 7px;
}
@media (min-width: 768px) {
  .form-horizontal .control-label {
    text-align: right;
  }
}
.form-horizontal .has-feedback .form-control-feedback {
  top: 0;
  right: 15px;
}
.btn {
  display: inline-block;
  padding: 6px 12px;
  margin-bottom: 0;
  font-size: 14px;
  font-weight: normal;
  line-height: 1.42857143;
  text-align: center;
  white-space: nowrap;
  vertical-align: middle;
  cursor: pointer;
  -webkit-user-select: none;
     -moz-user-select: none;
      -ms-user-select: none;
       -o-user-select: none;
          user-select: none;
  background-image: none;
  border: 1px solid transparent;
  border-radius: 4px;
}
.btn:focus {
  outline: thin dotted;
  outline: 5px auto -webkit-focus-ring-color;
  outline-offset: -2px;
}
.btn:hover,
.btn:focus {
  color: #333;
  text-decoration: none;
}
.btn:active,
.btn.active {
  background-image: none;
  outline: 0;
  -webkit-box-shadow: inset 0 3px 5px rgba(0, 0, 0, .125);
          box-shadow: inset 0 3px 5px rgba(0, 0, 0, .125);
}
.btn.disabled,
.btn[disabled],
fieldset[disabled] .btn {
  pointer-events: none;
  cursor: not-allowed;
  filter: alpha(opacity=65);
  -webkit-box-shadow: none;
          box-shadow: none;
  opacity: .65;
}
.btn-default {
  color: #333;
  background-color: #fff;
  border-color: #ccc;
}
.btn-default:hover,
.btn-default:focus,
.btn-default:active,
.btn-default.active,
.open .dropdown-toggle.btn-default {
  color: #333;
  background-color: #ebebeb;
  border-color: #adadad;
}
.btn-default:active,
.btn-default.active,
.open .dropdown-toggle.btn-default {
  background-image: none;
}
.btn-default.disabled,
.btn-default[disabled],
fieldset[disabled] .btn-default,
.btn-default.disabled:hover,
.btn-default[disabled]:hover,
fieldset[disabled] .btn-default:hover,
.btn-default.disabled:focus,
.btn-default[disabled]:focus,
fieldset[disabled] .btn-default:focus,
.btn-default.disabled:active,
.btn-default[disabled]:active,
fieldset[disabled] .btn-default:active,
.btn-default.disabled.active,
.btn-default[disabled].active,
fieldset[disabled] .btn-default.active {
  background-color: #fff;
  border-color: #ccc;
}
.btn-default .badge {
  color: #fff;
  background-color: #333;
}
.btn-primary {
  color: #fff;
  background-color: #428bca;
  border-color: #357ebd;
}
.btn-primary:hover,
.btn-primary:focus,
.btn-primary:active,
.btn-primary.active,
.open .dropdown-toggle.btn-primary {
  color: #fff;
  background-color: #3276b1;
  border-color: #285e8e;
}
.btn-primary:active,
.btn-primary.active,
.open .dropdown-toggle.btn-primary {
  background-image: none;
}
.btn-primary.disabled,
.btn-primary[disabled],
fieldset[disabled] .btn-primary,
.btn-primary.disabled:hover,
.btn-primary[disabled]:hover,
fieldset[disabled] .btn-primary:hover,
.btn-primary.disabled:focus,
.btn-primary[disabled]:focus,
fieldset[disabled] .btn-primary:focus,
.btn-primary.disabled:active,
.btn-primary[disabled]:active,
fieldset[disabled] .btn-primary:active,
.btn-primary.disabled.active,
.btn-primary[disabled].active,
fieldset[disabled] .btn-primary.active {
  background-color: #428bca;
  border-color: #357ebd;
}
.btn-primary .badge {
  color: #428bca;
  background-color: #fff;
}
.btn-success {
  color: #fff;
  background-color: #5cb85c;
  border-color: #4cae4c;
}
.btn-success:hover,
.btn-success:focus,
.btn-success:active,
.btn-success.active,
.open .dropdown-toggle.btn-success {
  color: #fff;
  background-color: #47a447;
  border-color: #398439;
}
.btn-success:active,
.btn-success.active,
.open .dropdown-toggle.btn-success {
  background-image: none;
}
.btn-success.disabled,
.btn-success[disabled],
fieldset[disabled] .btn-success,
.btn-success.disabled:hover,
.btn-success[disabled]:hover,
fieldset[disabled] .btn-success:hover,
.btn-success.disabled:focus,
.btn-success[disabled]:focus,
fieldset[disabled] .btn-success:focus,
.btn-success.disabled:active,
.btn-success[disabled]:active,
fieldset[disabled] .btn-success:active,
.btn-success.disabled.active,
.btn-success[disabled].active,
fieldset[disabled] .btn-success.active {
  background-color: #5cb85c;
  border-color: #4cae4c;
}
.btn-success .badge {
  color: #5cb85c;
  background-color: #fff;
}
.btn-info {
  color: #fff;
  background-color: #5bc0de;
  border-color: #46b8da;
}
.btn-info:hover,
.btn-info:focus,
.btn-info:active,
.btn-info.active,
.open .dropdown-toggle.btn-info {
  color: #fff;
  background-color: #39b3d7;
  border-color: #269abc;
}
.btn-info:active,
.btn-info.active,
.open .dropdown-toggle.btn-info {
  background-image: none;
}
.btn-info.disabled,
.btn-info[disabled],
fieldset[disabled] .btn-info,
.btn-info.disabled:hover,
.btn-info[disabled]:hover,
fieldset[disabled] .btn-info:hover,
.btn-info.disabled:focus,
.btn-info[disabled]:focus,
fieldset[disabled] .btn-info:focus,
.btn-info.disabled:active,
.btn-info[disabled]:active,
fieldset[disabled] .btn-info:active,
.btn-info.disabled.active,
.btn-info[disabled].active,
fieldset[disabled] .btn-info.active {
  background-color: #5bc0de;
  border-color: #46b8da;
}
.btn-info .badge {
  color: #5bc0de;
  background-color: #fff;
}
.btn-warning {
  color: #fff;
  background-color: #f0ad4e;
  border-color: #eea236;
}
.btn-warning:hover,
.btn-warning:focus,
.btn-warning:active,
.btn-warning.active,
.open .dropdown-toggle.btn-warning {
  color: #fff;
  background-color: #ed9c28;
  border-color: #d58512;
}
.btn-warning:active,
.btn-warning.active,
.open .dropdown-toggle.btn-warning {
  background-image: none;
}
.btn-warning.disabled,
.btn-warning[disabled],
fieldset[disabled] .btn-warning,
.btn-warning.disabled:hover,
.btn-warning[disabled]:hover,
fieldset[disabled] .btn-warning:hover,
.btn-warning.disabled:focus,
.btn-warning[disabled]:focus,
fieldset[disabled] .btn-warning:focus,
.btn-warning.disabled:active,
.btn-warning[disabled]:active,
fieldset[disabled] .btn-warning:active,
.btn-warning.disabled.active,
.btn-warning[disabled].active,
fieldset[disabled] .btn-warning.active {
  background-color: #f0ad4e;
  border-color: #eea236;
}
.btn-warning .badge {
  color: #f0ad4e;
  background-color: #fff;
}
.btn-danger {
  color: #fff;
  background-color: #d9534f;
  border-color: #d43f3a;
}
.btn-danger:hover,
.btn-danger:focus,
.btn-danger:active,
.btn-danger.active,
.open .dropdown-toggle.btn-danger {
  color: #fff;
  background-color: #d2322d;
  border-color: #ac2925;
}
.btn-danger:active,
.btn-danger.active,
.open .dropdown-toggle.btn-danger {
  background-image: none;
}
.btn-danger.disabled,
.btn-danger[disabled],
fieldset[disabled] .btn-danger,
.btn-danger.disabled:hover,
.btn-danger[disabled]:hover,
fieldset[disabled] .btn-danger:hover,
.btn-danger.disabled:focus,
.btn-danger[disabled]:focus,
fieldset[disabled] .btn-danger:focus,
.btn-danger.disabled:active,
.btn-danger[disabled]:active,
fieldset[disabled] .btn-danger:active,
.btn-danger.disabled.active,
.btn-danger[disabled].active,
fieldset[disabled] .btn-danger.active {
  background-color: #d9534f;
  border-color: #d43f3a;
}
.btn-danger .badge {
  color: #d9534f;
  background-color: #fff;
}
.btn-link {
  font-weight: normal;
  color: #428bca;
  cursor: pointer;
  border-radius: 0;
}
.btn-link,
.btn-link:active,
.btn-link[disabled],
fieldset[disabled] .btn-link {
  background-color: transparent;
  -webkit-box-shadow: none;
          box-shadow: none;
}
.btn-link,
.btn-link:hover,
.btn-link:focus,
.btn-link:active {
  border-color: transparent;
}
.btn-link:hover,
.btn-link:focus {
  color: #2a6496;
  text-decoration: underline;
  background-color: transparent;
}
.btn-link[disabled]:hover,
fieldset[disabled] .btn-link:hover,
.btn-link[disabled]:focus,
fieldset[disabled] .btn-link:focus {
  color: #999;
  text-decoration: none;
}
.btn-lg,
.btn-group-lg > .btn {
  padding: 10px 16px;
  font-size: 18px;
  line-height: 1.33;
  border-radius: 6px;
}
.btn-sm,
.btn-group-sm > .btn {
  padding: 5px 10px;
  font-size: 12px;
  line-height: 1.5;
  border-radius: 3px;
}
.btn-xs,
.btn-group-xs > .btn {
  padding: 1px 5px;
  font-size: 12px;
  line-height: 1.5;
  border-radius: 3px;
}
.btn-block {
  display: block;
  width: 100%;
  padding-right: 0;
  padding-left: 0;
}
.btn-block + .btn-block {
  margin-top: 5px;
}
input[type="submit"].btn-block,
input[type="reset"].btn-block,
input[type="button"].btn-block {
  width: 100%;
}
.fade {
  opacity: 0;
  -webkit-transition: opacity .15s linear;
          transition: opacity .15s linear;
}
.fade.in {
  opacity: 1;
}
.collapse {
  display: none;
}
.collapse.in {
  display: block;
}
.collapsing {
  position: relative;
  height: 0;
  overflow: hidden;
  -webkit-transition: height .35s ease;
          transition: height .35s ease;
}
@font-face {
  font-family: 'Glyphicons Halflings';

  src: url('../fonts/glyphicons-halflings-regular.eot');
  src: url('../fonts/glyphicons-halflings-regular.eot?#iefix') format('embedded-opentype'), url('../fonts/glyphicons-halflings-regular.woff') format('woff'), url('../fonts/glyphicons-halflings-regular.ttf') format('truetype'), url('../fonts/glyphicons-halflings-regular.svg#glyphicons_halflingsregular') format('svg');
}
.glyphicon {
  position: relative;
  top: 1px;
  display: inline-block;
  font-family: 'Glyphicons Halflings';
  font-style: normal;
  font-weight: normal;
  line-height: 1;

  -webkit-font-smoothing: antialiased;
  -moz-osx-font-smoothing: grayscale;
}
.glyphicon-asterisk:before {
  content: "\2a";
}
.glyphicon-plus:before {
  content: "\2b";
}
.glyphicon-euro:before {
  content: "\20ac";
}
.glyphicon-minus:before {
  content: "\2212";
}
.glyphicon-cloud:before {
  content: "\2601";
}
.glyphicon-envelope:before {
  content: "\2709";
}
.glyphicon-pencil:before {
  content: "\270f";
}
.glyphicon-glass:before {
  content: "\e001";
}
.glyphicon-music:before {
  content: "\e002";
}
.glyphicon-search:before {
  content: "\e003";
}
.glyphicon-heart:before {
  content: "\e005";
}
.glyphicon-star:before {
  content: "\e006";
}
.glyphicon-star-empty:before {
  content: "\e007";
}
.glyphicon-user:before {
  content: "\e008";
}
.glyphicon-film:before {
  content: "\e009";
}
.glyphicon-th-large:before {
  content: "\e010";
}
.glyphicon-th:before {
  content: "\e011";
}
.glyphicon-th-list:before {
  content: "\e012";
}
.glyphicon-ok:before {
  content: "\e013";
}
.glyphicon-remove:before {
  content: "\e014";
}
.glyphicon-zoom-in:before {
  content: "\e015";
}
.glyphicon-zoom-out:before {
  content: "\e016";
}
.glyphicon-off:before {
  content: "\e017";
}
.glyphicon-signal:before {
  content: "\e018";
}
.glyphicon-cog:before {
  content: "\e019";
}
.glyphicon-trash:before {
  content: "\e020";
}
.glyphicon-home:before {
  content: "\e021";
}
.glyphicon-file:before {
  content: "\e022";
}
.glyphicon-time:before {
  content: "\e023";
}
.glyphicon-road:before {
  content: "\e024";
}
.glyphicon-download-alt:before {
  content: "\e025";
}
.glyphicon-download:before {
  content: "\e026";
}
.glyphicon-upload:before {
  content: "\e027";
}
.glyphicon-inbox:before {
  content: "\e028";
}
.glyphicon-play-circle:before {
  content: "\e029";
}
.glyphicon-repeat:before {
  content: "\e030";
}
.glyphicon-refresh:before {
  content: "\e031";
}
.glyphicon-list-alt:before {
  content: "\e032";
}
.glyphicon-lock:before {
  content: "\e033";
}
.glyphicon-flag:before {
  content: "\e034";
}
.glyphicon-headphones:before {
  content: "\e035";
}
.glyphicon-volume-off:before {
  content: "\e036";
}
.glyphicon-volume-down:before {
  content: "\e037";
}
.glyphicon-volume-up:before {
  content: "\e038";
}
.glyphicon-qrcode:before {
  content: "\e039";
}
.glyphicon-barcode:before {
  content: "\e040";
}
.glyphicon-tag:before {
  content: "\e041";
}
.glyphicon-tags:before {
  content: "\e042";
}
.glyphicon-book:before {
  content: "\e043";
}
.glyphicon-bookmark:before {
  content: "\e044";
}
.glyphicon-print:before {
  content: "\e045";
}
.glyphicon-camera:before {
  content: "\e046";
}
.glyphicon-font:before {
  content: "\e047";
}
.glyphicon-bold:before {
  content: "\e048";
}
.glyphicon-italic:before {
  content: "\e049";
}
.glyphicon-text-height:before {
  content: "\e050";
}
.glyphicon-text-width:before {
  content: "\e051";
}
.glyphicon-align-left:before {
  content: "\e052";
}
.glyphicon-align-center:before {
  content: "\e053";
}
.glyphicon-align-right:before {
  content: "\e054";
}
.glyphicon-align-justify:before {
  content: "\e055";
}
.glyphicon-list:before {
  content: "\e056";
}
.glyphicon-indent-left:before {
  content: "\e057";
}
.glyphicon-indent-right:before {
  content: "\e058";
}
.glyphicon-facetime-video:before {
  content: "\e059";
}
.glyphicon-picture:before {
  content: "\e060";
}
.glyphicon-map-marker:before {
  content: "\e062";
}
.glyphicon-adjust:before {
  content: "\e063";
}
.glyphicon-tint:before {
  content: "\e064";
}
.glyphicon-edit:before {
  content: "\e065";
}
.glyphicon-share:before {
  content: "\e066";
}
.glyphicon-check:before {
  content: "\e067";
}
.glyphicon-move:before {
  content: "\e068";
}
.glyphicon-step-backward:before {
  content: "\e069";
}
.glyphicon-fast-backward:before {
  content: "\e070";
}
.glyphicon-backward:before {
  content: "\e071";
}
.glyphicon-play:before {
  content: "\e072";
}
.glyphicon-pause:before {
  content: "\e073";
}
.glyphicon-stop:before {
  content: "\e074";
}
.glyphicon-forward:before {
  content: "\e075";
}
.glyphicon-fast-forward:before {
  content: "\e076";
}
.glyphicon-step-forward:before {
  content: "\e077";
}
.glyphicon-eject:before {
  content: "\e078";
}
.glyphicon-chevron-left:before {
  content: "\e079";
}
.glyphicon-chevron-right:before {
  content: "\e080";
}
.glyphicon-plus-sign:before {
  content: "\e081";
}
.glyphicon-minus-sign:before {
  content: "\e082";
}
.glyphicon-remove-sign:before {
  content: "\e083";
}
.glyphicon-ok-sign:before {
  content: "\e084";
}
.glyphicon-question-sign:before {
  content: "\e085";
}
.glyphicon-info-sign:before {
  content: "\e086";
}
.glyphicon-screenshot:before {
  content: "\e087";
}
.glyphicon-remove-circle:before {
  content: "\e088";
}
.glyphicon-ok-circle:before {
  content: "\e089";
}
.glyphicon-ban-circle:before {
  content: "\e090";
}
.glyphicon-arrow-left:before {
  content: "\e091";
}
.glyphicon-arrow-right:before {
  content: "\e092";
}
.glyphicon-arrow-up:before {
  content: "\e093";
}
.glyphicon-arrow-down:before {
  content: "\e094";
}
.glyphicon-share-alt:before {
  content: "\e095";
}
.glyphicon-resize-full:before {
  content: "\e096";
}
.glyphicon-resize-small:before {
  content: "\e097";
}
.glyphicon-exclamation-sign:before {
  content: "\e101";
}
.glyphicon-gift:before {
  content: "\e102";
}
.glyphicon-leaf:before {
  content: "\e103";
}
.glyphicon-fire:before {
  content: "\e104";
}
.glyphicon-eye-open:before {
  content: "\e105";
}
.glyphicon-eye-close:before {
  content: "\e106";
}
.glyphicon-warning-sign:before {
  content: "\e107";
}
.glyphicon-plane:before {
  content: "\e108";
}
.glyphicon-calendar:before {
  content: "\e109";
}
.glyphicon-random:before {
  content: "\e110";
}
.glyphicon-comment:before {
  content: "\e111";
}
.glyphicon-magnet:before {
  content: "\e112";
}
.glyphicon-chevron-up:before {
  content: "\e113";
}
.glyphicon-chevron-down:before {
  content: "\e114";
}
.glyphicon-retweet:before {
  content: "\e115";
}
.glyphicon-shopping-cart:before {
  content: "\e116";
}
.glyphicon-folder-close:before {
  content: "\e117";
}
.glyphicon-folder-open:before {
  content: "\e118";
}
.glyphicon-resize-vertical:before {
  content: "\e119";
}
.glyphicon-resize-horizontal:before {
  content: "\e120";
}
.glyphicon-hdd:before {
  content: "\e121";
}
.glyphicon-bullhorn:before {
  content: "\e122";
}
.glyphicon-bell:before {
  content: "\e123";
}
.glyphicon-certificate:before {
  content: "\e124";
}
.glyphicon-thumbs-up:before {
  content: "\e125";
}
.glyphicon-thumbs-down:before {
  content: "\e126";
}
.glyphicon-hand-right:before {
  content: "\e127";
}
.glyphicon-hand-left:before {
  content: "\e128";
}
.glyphicon-hand-up:before {
  content: "\e129";
}
.glyphicon-hand-down:before {
  content: "\e130";
}
.glyphicon-circle-arrow-right:before {
  content: "\e131";
}
.glyphicon-circle-arrow-left:before {
  content: "\e132";
}
.glyphicon-circle-arrow-up:before {
  content: "\e133";
}
.glyphicon-circle-arrow-down:before {
  content: "\e134";
}
.glyphicon-globe:before {
  content: "\e135";
}
.glyphicon-wrench:before {
  content: "\e136";
}
.glyphicon-tasks:before {
  content: "\e137";
}
.glyphicon-filter:before {
  content: "\e138";
}
.glyphicon-briefcase:before {
  content: "\e139";
}
.glyphicon-fullscreen:before {
  content: "\e140";
}
.glyphicon-dashboard:before {
  content: "\e141";
}
.glyphicon-paperclip:before {
  content: "\e142";
}
.glyphicon-heart-empty:before {
  content: "\e143";
}
.glyphicon-link:before {
  content: "\e144";
}
.glyphicon-phone:before {
  content: "\e145";
}
.glyphicon-pushpin:before {
  content: "\e146";
}
.glyphicon-usd:before {
  content: "\e148";
}
.glyphicon-gbp:before {
  content: "\e149";
}
.glyphicon-sort:before {
  content: "\e150";
}
.glyphicon-sort-by-alphabet:before {
  content: "\e151";
}
.glyphicon-sort-by-alphabet-alt:before {
  content: "\e152";
}
.glyphicon-sort-by-order:before {
  content: "\e153";
}
.glyphicon-sort-by-order-alt:before {
  content: "\e154";
}
.glyphicon-sort-by-attributes:before {
  content: "\e155";
}
.glyphicon-sort-by-attributes-alt:before {
  content: "\e156";
}
.glyphicon-unchecked:before {
  content: "\e157";
}
.glyphicon-expand:before {
  content: "\e158";
}
.glyphicon-collapse-down:before {
  content: "\e159";
}
.glyphicon-collapse-up:before {
  content: "\e160";
}
.glyphicon-log-in:before {
  content: "\e161";
}
.glyphicon-flash:before {
  content: "\e162";
}
.glyphicon-log-out:before {
  content: "\e163";
}
.glyphicon-new-window:before {
  content: "\e164";
}
.glyphicon-record:before {
  content: "\e165";
}
.glyphicon-save:before {
  content: "\e166";
}
.glyphicon-open:before {
  content: "\e167";
}
.glyphicon-saved:before {
  content: "\e168";
}
.glyphicon-import:before {
  content: "\e169";
}
.glyphicon-export:before {
  content: "\e170";
}
.glyphicon-send:before {
  content: "\e171";
}
.glyphicon-floppy-disk:before {
  content: "\e172";
}
.glyphicon-floppy-saved:before {
  content: "\e173";
}
.glyphicon-floppy-remove:before {
  content: "\e174";
}
.glyphicon-floppy-save:before {
  content: "\e175";
}
.glyphicon-floppy-open:before {
  content: "\e176";
}
.glyphicon-credit-card:before {
  content: "\e177";
}
.glyphicon-transfer:before {
  content: "\e178";
}
.glyphicon-cutlery:before {
  content: "\e179";
}
.glyphicon-header:before {
  content: "\e180";
}
.glyphicon-compressed:before {
  content: "\e181";
}
.glyphicon-earphone:before {
  content: "\e182";
}
.glyphicon-phone-alt:before {
  content: "\e183";
}
.glyphicon-tower:before {
  content: "\e184";
}
.glyphicon-stats:before {
  content: "\e185";
}
.glyphicon-sd-video:before {
  content: "\e186";
}
.glyphicon-hd-video:before {
  content: "\e187";
}
.glyphicon-subtitles:before {
  content: "\e188";
}
.glyphicon-sound-stereo:before {
  content: "\e189";
}
.glyphicon-sound-dolby:before {
  content: "\e190";
}
.glyphicon-sound-5-1:before {
  content: "\e191";
}
.glyphicon-sound-6-1:before {
  content: "\e192";
}
.glyphicon-sound-7-1:before {
  content: "\e193";
}
.glyphicon-copyright-mark:before {
  content: "\e194";
}
.glyphicon-registration-mark:before {
  content: "\e195";
}
.glyphicon-cloud-download:before {
  content: "\e197";
}
.glyphicon-cloud-upload:before {
  content: "\e198";
}
.glyphicon-tree-conifer:before {
  content: "\e199";
}
.glyphicon-tree-deciduous:before {
  content: "\e200";
}
.caret {
  display: inline-block;
  width: 0;
  height: 0;
  margin-left: 2px;
  vertical-align: middle;
  border-top: 4px solid;
  border-right: 4px solid transparent;
  border-left: 4px solid transparent;
}
.dropdown {
  position: relative;
}
.dropdown-toggle:focus {
  outline: 0;
}
.dropdown-menu {
  position: absolute;
  top: 100%;
  left: 0;
  z-index: 1000;
  display: none;
  float: left;
  min-width: 160px;
  padding: 5px 0;
  margin: 2px 0 0;
  font-size: 14px;
  list-style: none;
  background-color: #fff;
  background-clip: padding-box;
  border: 1px solid #ccc;
  border: 1px solid rgba(0, 0, 0, .15);
  border-radius: 4px;
  -webkit-box-shadow: 0 6px 12px rgba(0, 0, 0, .175);
          box-shadow: 0 6px 12px rgba(0, 0, 0, .175);
}
.dropdown-menu.pull-right {
  right: 0;
  left: auto;
}
.dropdown-menu .divider {
  height: 1px;
  margin: 9px 0;
  overflow: hidden;
  background-color: #e5e5e5;
}
.dropdown-menu > li > a {
  display: block;
  padding: 3px 20px;
  clear: both;
  font-weight: normal;
  line-height: 1.42857143;
  color: #333;
  white-space: nowrap;
}
.dropdown-menu > li > a:hover,
.dropdown-menu > li > a:focus {
  color: #262626;
  text-decoration: none;
  background-color: #f5f5f5;
}
.dropdown-menu > .active > a,
.dropdown-menu > .active > a:hover,
.dropdown-menu > .active > a:focus {
  color: #fff;
  text-decoration: none;
  background-color: #428bca;
  outline: 0;
}
.dropdown-menu > .disabled > a,
.dropdown-menu > .disabled > a:hover,
.dropdown-menu > .disabled > a:focus {
  color: #999;
}
.dropdown-menu > .disabled > a:hover,
.dropdown-menu > .disabled > a:focus {
  text-decoration: none;
  cursor: not-allowed;
  background-color: transparent;
  background-image: none;
  filter: progid:DXImageTransform.Microsoft.gradient(enabled = false);
}
.open > .dropdown-menu {
  display: block;
}
.open > a {
  outline: 0;
}
.dropdown-menu-right {
  right: 0;
  left: auto;
}
.dropdown-menu-left {
  right: auto;
  left: 0;
}
.dropdown-header {
  display: block;
  padding: 3px 20px;
  font-size: 12px;
  line-height: 1.42857143;
  color: #999;
}
.dropdown-backdrop {
  position: fixed;
  top: 0;
  right: 0;
  bottom: 0;
  left: 0;
  z-index: 990;
}
.pull-right > .dropdown-menu {
  right: 0;
  left: auto;
}
.dropup .caret,
.navbar-fixed-bottom .dropdown .caret {
  content: "";
  border-top: 0;
  border-bottom: 4px solid;
}
.dropup .dropdown-menu,
.navbar-fixed-bottom .dropdown .dropdown-menu {
  top: auto;
  bottom: 100%;
  margin-bottom: 1px;
}
@media (min-width: 768px) {
  .navbar-right .dropdown-menu {
    right: 0;
    left: auto;
  }
  .navbar-right .dropdown-menu-left {
    right: auto;
    left: 0;
  }
}
.btn-group,
.btn-group-vertical {
  position: relative;
  display: inline-block;
  vertical-align: middle;
}
.btn-group > .btn,
.btn-group-vertical > .btn {
  position: relative;
  float: left;
}
.btn-group > .btn:hover,
.btn-group-vertical > .btn:hover,
.btn-group > .btn:focus,
.btn-group-vertical > .btn:focus,
.btn-group > .btn:active,
.btn-group-vertical > .btn:active,
.btn-group > .btn.active,
.btn-group-vertical > .btn.active {
  z-index: 2;
}
.btn-group > .btn:focus,
.btn-group-vertical > .btn:focus {
  outline: none;
}
.btn-group .btn + .btn,
.btn-group .btn + .btn-group,
.btn-group .btn-group + .btn,
.btn-group .btn-group + .btn-group {
  margin-left: -1px;
}
.btn-toolbar {
  margin-left: -5px;
}
.btn-toolbar .btn-group,
.btn-toolbar .input-group {
  float: left;
}
.btn-toolbar > .btn,
.btn-toolbar > .btn-group,
.btn-toolbar > .input-group {
  margin-left: 5px;
}
.btn-group > .btn:not(:first-child):not(:last-child):not(.dropdown-toggle) {
  border-radius: 0;
}
.btn-group > .btn:first-child {
  margin-left: 0;
}
.btn-group > .btn:first-child:not(:last-child):not(.dropdown-toggle) {
  border-top-right-radius: 0;
  border-bottom-right-radius: 0;
}
.btn-group > .btn:last-child:not(:first-child),
.btn-group > .dropdown-toggle:not(:first-child) {
  border-top-left-radius: 0;
  border-bottom-left-radius: 0;
}
.btn-group > .btn-group {
  float: left;
}
.btn-group > .btn-group:not(:first-child):not(:last-child) > .btn {
  border-radius: 0;
}
.btn-group > .btn-group:first-child > .btn:last-child,
.btn-group > .btn-group:first-child > .dropdown-toggle {
  border-top-right-radius: 0;
  border-bottom-right-radius: 0;
}
.btn-group > .btn-group:last-child > .btn:first-child {
  border-top-left-radius: 0;
  border-bottom-left-radius: 0;
}
.btn-group .dropdown-toggle:active,
.btn-group.open .dropdown-toggle {
  outline: 0;
}
.btn-group > .btn + .dropdown-toggle {
  padding-right: 8px;
  padding-left: 8px;
}
.btn-group > .btn-lg + .dropdown-toggle {
  padding-right: 12px;
  padding-left: 12px;
}
.btn-group.open .dropdown-toggle {
  -webkit-box-shadow: inset 0 3px 5px rgba(0, 0, 0, .125);
          box-shadow: inset 0 3px 5px rgba(0, 0, 0, .125);
}
.btn-group.open .dropdown-toggle.btn-link {
  -webkit-box-shadow: none;
          box-shadow: none;
}
.btn .caret {
  margin-left: 0;
}
.btn-lg .caret {
  border-width: 5px 5px 0;
  border-bottom-width: 0;
}
.dropup .btn-lg .caret {
  border-width: 0 5px 5px;
}
.btn-group-vertical > .btn,
.btn-group-vertical > .btn-group,
.btn-group-vertical > .btn-group > .btn {
  display: block;
  float: none;
  width: 100%;
  max-width: 100%;
}
.btn-group-vertical > .btn-group > .btn {
  float: none;
}
.btn-group-vertical > .btn + .btn,
.btn-group-vertical > .btn + .btn-group,
.btn-group-vertical > .btn-group + .btn,
.btn-group-vertical > .btn-group + .btn-group {
  margin-top: -1px;
  margin-left: 0;
}
.btn-group-vertical > .btn:not(:first-child):not(:last-child) {
  border-radius: 0;
}
.btn-group-vertical > .btn:first-child:not(:last-child) {
  border-top-right-radius: 4px;
  border-bottom-right-radius: 0;
  border-bottom-left-radius: 0;
}
.btn-group-vertical > .btn:last-child:not(:first-child) {
  border-top-left-radius: 0;
  border-top-right-radius: 0;
  border-bottom-left-radius: 4px;
}
.btn-group-vertical > .btn-group:not(:first-child):not(:last-child) > .btn {
  border-radius: 0;
}
.btn-group-vertical > .btn-group:first-child:not(:last-child) > .btn:last-child,
.btn-group-vertical > .btn-group:first-child:not(:last-child) > .dropdown-toggle {
  border-bottom-right-radius: 0;
  border-bottom-left-radius: 0;
}
.btn-group-vertical > .btn-group:last-child:not(:first-child) > .btn:first-child {
  border-top-left-radius: 0;
  border-top-right-radius: 0;
}
.btn-group-justified {
  display: table;
  width: 100%;
  table-layout: fixed;
  border-collapse: separate;
}
.btn-group-justified > .btn,
.btn-group-justified > .btn-group {
  display: table-cell;
  float: none;
  width: 1%;
}
.btn-group-justified > .btn-group .btn {
  width: 100%;
}
[data-toggle="buttons"] > .btn > input[type="radio"],
[data-toggle="buttons"] > .btn > input[type="checkbox"] {
  display: none;
}
.input-group {
  position: relative;
  display: table;
  border-collapse: separate;
}
.input-group[class*="col-"] {
  float: none;
  padding-right: 0;
  padding-left: 0;
}
.input-group .form-control {
  float: left;
  width: 100%;
  margin-bottom: 0;
}
.input-group-lg > .form-control,
.input-group-lg > .input-group-addon,
.input-group-lg > .input-group-btn > .btn {
  height: 46px;
  padding: 10px 16px;
  font-size: 18px;
  line-height: 1.33;
  border-radius: 6px;
}
select.input-group-lg > .form-control,
select.input-group-lg > .input-group-addon,
select.input-group-lg > .input-group-btn > .btn {
  height: 46px;
  line-height: 46px;
}
textarea.input-group-lg > .form-control,
textarea.input-group-lg > .input-group-addon,
textarea.input-group-lg > .input-group-btn > .btn,
select[multiple].input-group-lg > .form-control,
select[multiple].input-group-lg > .input-group-addon,
select[multiple].input-group-lg > .input-group-btn > .btn {
  height: auto;
}
.input-group-sm > .form-control,
.input-group-sm > .input-group-addon,
.input-group-sm > .input-group-btn > .btn {
  height: 30px;
  padding: 5px 10px;
  font-size: 12px;
  line-height: 1.5;
  border-radius: 3px;
}
select.input-group-sm > .form-control,
select.input-group-sm > .input-group-addon,
select.input-group-sm > .input-group-btn > .btn {
  height: 30px;
  line-height: 30px;
}
textarea.input-group-sm > .form-control,
textarea.input-group-sm > .input-group-addon,
textarea.input-group-sm > .input-group-btn > .btn,
select[multiple].input-group-sm > .form-control,
select[multiple].input-group-sm > .input-group-addon,
select[multiple].input-group-sm > .input-group-btn > .btn {
  height: auto;
}
.input-group-addon,
.input-group-btn,
.input-group .form-control {
  display: table-cell;
}
.input-group-addon:not(:first-child):not(:last-child),
.input-group-btn:not(:first-child):not(:last-child),
.input-group .form-control:not(:first-child):not(:last-child) {
  border-radius: 0;
}
.input-group-addon,
.input-group-btn {
  width: 1%;
  white-space: nowrap;
  vertical-align: middle;
}
.input-group-addon {
  padding: 6px 12px;
  font-size: 14px;
  font-weight: normal;
  line-height: 1;
  color: #555;
  text-align: center;
  background-color: #eee;
  border: 1px solid #ccc;
  border-radius: 4px;
}
.input-group-addon.input-sm {
  padding: 5px 10px;
  font-size: 12px;
  border-radius: 3px;
}
.input-group-addon.input-lg {
  padding: 10px 16px;
  font-size: 18px;
  border-radius: 6px;
}
.input-group-addon input[type="radio"],
.input-group-addon input[type="checkbox"] {
  margin-top: 0;
}
.input-group .form-control:first-child,
.input-group-addon:first-child,
.input-group-btn:first-child > .btn,
.input-group-btn:first-child > .btn-group > .btn,
.input-group-btn:first-child > .dropdown-toggle,
.input-group-btn:last-child > .btn:not(:last-child):not(.dropdown-toggle),
.input-group-btn:last-child > .btn-group:not(:last-child) > .btn {
  border-top-right-radius: 0;
  border-bottom-right-radius: 0;
}
.input-group-addon:first-child {
  border-right: 0;
}
.input-group .form-control:last-child,
.input-group-addon:last-child,
.input-group-btn:last-child > .btn,
.input-group-btn:last-child > .btn-group > .btn,
.input-group-btn:last-child > .dropdown-toggle,
.input-group-btn:first-child > .btn:not(:first-child),
.input-group-btn:first-child > .btn-group:not(:first-child) > .btn {
  border-top-left-radius: 0;
  border-bottom-left-radius: 0;
}
.input-group-addon:last-child {
  border-left: 0;
}
.input-group-btn {
  position: relative;
  font-size: 0;
  white-space: nowrap;
}
.input-group-btn > .btn {
  position: relative;
}
.input-group-btn > .btn + .btn {
  margin-left: -1px;
}
.input-group-btn > .btn:hover,
.input-group-btn > .btn:focus,
.input-group-btn > .btn:active {
  z-index: 2;
}
.input-group-btn:first-child > .btn,
.input-group-btn:first-child > .btn-group {
  margin-right: -1px;
}
.input-group-btn:last-child > .btn,
.input-group-btn:last-child > .btn-group {
  margin-left: -1px;
}
.nav {
  padding-left: 0;
  margin-bottom: 0;
  list-style: none;
}
.nav > li {
  position: relative;
  display: block;
}
.nav > li > a {
  position: relative;
  display: block;
  padding: 10px 15px;
}
.nav > li > a:hover,
.nav > li > a:focus {
  text-decoration: none;
  background-color: #eee;
}
.nav > li.disabled > a {
  color: #999;
}
.nav > li.disabled > a:hover,
.nav > li.disabled > a:focus {
  color: #999;
  text-decoration: none;
  cursor: not-allowed;
  background-color: transparent;
}
.nav .open > a,
.nav .open > a:hover,
.nav .open > a:focus {
  background-color: #eee;
  border-color: #428bca;
}
.nav .nav-divider {
  height: 1px;
  margin: 9px 0;
  overflow: hidden;
  background-color: #e5e5e5;
}
.nav > li > a > img {
  max-width: none;
}
.nav-tabs {
  border-bottom: 1px solid #ddd;
}
.nav-tabs > li {
  float: left;
  margin-bottom: -1px;
}
.nav-tabs > li > a {
  margin-right: 2px;
  line-height: 1.42857143;
  border: 1px solid transparent;
  border-radius: 4px 4px 0 0;
}
.nav-tabs > li > a:hover {
  border-color: #eee #eee #ddd;
}
.nav-tabs > li.active > a,
.nav-tabs > li.active > a:hover,
.nav-tabs > li.active > a:focus {
  color: #555;
  cursor: default;
  background-color: #fff;
  border: 1px solid #ddd;
  border-bottom-color: transparent;
}
.nav-tabs.nav-justified {
  width: 100%;
  border-bottom: 0;
}
.nav-tabs.nav-justified > li {
  float: none;
}
.nav-tabs.nav-justified > li > a {
  margin-bottom: 5px;
  text-align: center;
}
.nav-tabs.nav-justified > .dropdown .dropdown-menu {
  top: auto;
  left: auto;
}
@media (min-width: 768px) {
  .nav-tabs.nav-justified > li {
    display: table-cell;
    width: 1%;
  }
  .nav-tabs.nav-justified > li > a {
    margin-bottom: 0;
  }
}
.nav-tabs.nav-justified > li > a {
  margin-right: 0;
  border-radius: 4px;
}
.nav-tabs.nav-justified > .active > a,
.nav-tabs.nav-justified > .active > a:hover,
.nav-tabs.nav-justified > .active > a:focus {
  border: 1px solid #ddd;
}
@media (min-width: 768px) {
  .nav-tabs.nav-justified > li > a {
    border-bottom: 1px solid #ddd;
    border-radius: 4px 4px 0 0;
  }
  .nav-tabs.nav-justified > .active > a,
  .nav-tabs.nav-justified > .active > a:hover,
  .nav-tabs.nav-justified > .active > a:focus {
    border-bottom-color: #fff;
  }
}
.nav-pills > li {
  float: left;
}
.nav-pills > li > a {
  border-radius: 4px;
}
.nav-pills > li + li {
  margin-left: 2px;
}
.nav-pills > li.active > a,
.nav-pills > li.active > a:hover,
.nav-pills > li.active > a:focus {
  color: #fff;
  background-color: #428bca;
}
.nav-stacked > li {
  float: none;
}
.nav-stacked > li + li {
  margin-top: 2px;
  margin-left: 0;
}
.nav-justified {
  width: 100%;
}
.nav-justified > li {
  float: none;
}
.nav-justified > li > a {
  margin-bottom: 5px;
  text-align: center;
}
.nav-justified > .dropdown .dropdown-menu {
  top: auto;
  left: auto;
}
@media (min-width: 768px) {
  .nav-justified > li {
    display: table-cell;
    width: 1%;
  }
  .nav-justified > li > a {
    margin-bottom: 0;
  }
}
.nav-tabs-justified {
  border-bottom: 0;
}
.nav-tabs-justified > li > a {
  margin-right: 0;
  border-radius: 4px;
}
.nav-tabs-justified > .active > a,
.nav-tabs-justified > .active > a:hover,
.nav-tabs-justified > .active > a:focus {
  border: 1px solid #ddd;
}
@media (min-width: 768px) {
  .nav-tabs-justified > li > a {
    border-bottom: 1px solid #ddd;
    border-radius: 4px 4px 0 0;
  }
  .nav-tabs-justified > .active > a,
  .nav-tabs-justified > .active > a:hover,
  .nav-tabs-justified > .active > a:focus {
    border-bottom-color: #fff;
  }
}
.tab-content > .tab-pane {
  display: none;
}
.tab-content > .active {
  display: block;
}
.nav-tabs .dropdown-menu {
  margin-top: -1px;
  border-top-left-radius: 0;
  border-top-right-radius: 0;
}
.navbar {
  position: relative;
  min-height: 50px;
  margin-bottom: 20px;
  border: 1px solid transparent;
}
@media (min-width: 768px) {
  .navbar {
    border-radius: 4px;
  }
}
@media (min-width: 768px) {
  .navbar-header {
    float: left;
  }
}
.navbar-collapse {
  max-height: 340px;
  padding-right: 15px;
  padding-left: 15px;
  overflow-x: visible;
  -webkit-overflow-scrolling: touch;
  border-top: 1px solid transparent;
  box-shadow: inset 0 1px 0 rgba(255, 255, 255, .1);
}
.navbar-collapse.in {
  overflow-y: auto;
}
@media (min-width: 768px) {
  .navbar-collapse {
    width: auto;
    border-top: 0;
    box-shadow: none;
  }
  .navbar-collapse.collapse {
    display: block !important;
    height: auto !important;
    padding-bottom: 0;
    overflow: visible !important;
  }
  .navbar-collapse.in {
    overflow-y: visible;
  }
  .navbar-fixed-top .navbar-collapse,
  .navbar-static-top .navbar-collapse,
  .navbar-fixed-bottom .navbar-collapse {
    padding-right: 0;
    padding-left: 0;
  }
}
.container > .navbar-header,
.container-fluid > .navbar-header,
.container > .navbar-collapse,
.container-fluid > .navbar-collapse {
  margin-right: -15px;
  margin-left: -15px;
}
@media (min-width: 768px) {
  .container > .navbar-header,
  .container-fluid > .navbar-header,
  .container > .navbar-collapse,
  .container-fluid > .navbar-collapse {
    margin-right: 0;
    margin-left: 0;
  }
}
.navbar-static-top {
  z-index: 1000;
  border-width: 0 0 1px;
}
@media (min-width: 768px) {
  .navbar-static-top {
    border-radius: 0;
  }
}
.navbar-fixed-top,
.navbar-fixed-bottom {
  position: fixed;
  right: 0;
  left: 0;
  z-index: 1030;
}
@media (min-width: 768px) {
  .navbar-fixed-top,
  .navbar-fixed-bottom {
    border-radius: 0;
  }
}
.navbar-fixed-top {
  top: 0;
  border-width: 0 0 1px;
}
.navbar-fixed-bottom {
  bottom: 0;
  margin-bottom: 0;
  border-width: 1px 0 0;
}
.navbar-brand {
  float: left;
  height: 50px;
  padding: 15px 15px;
  font-size: 18px;
  line-height: 20px;
}
.navbar-brand:hover,
.navbar-brand:focus {
  text-decoration: none;
}
@media (min-width: 768px) {
  .navbar > .container .navbar-brand,
  .navbar > .container-fluid .navbar-brand {
    margin-left: -15px;
  }
}
.navbar-toggle {
  position: relative;
  float: right;
  padding: 9px 10px;
  margin-top: 8px;
  margin-right: 15px;
  margin-bottom: 8px;
  background-color: transparent;
  background-image: none;
  border: 1px solid transparent;
  border-radius: 4px;
}
.navbar-toggle:focus {
  outline: none;
}
.navbar-toggle .icon-bar {
  display: block;
  width: 22px;
  height: 2px;
  border-radius: 1px;
}
.navbar-toggle .icon-bar + .icon-bar {
  margin-top: 4px;
}
@media (min-width: 768px) {
  .navbar-toggle {
    display: none;
  }
}
.navbar-nav {
  margin: 7.5px -15px;
}
.navbar-nav > li > a {
  padding-top: 10px;
  padding-bottom: 10px;
  line-height: 20px;
}
@media (max-width: 767px) {
  .navbar-nav .open .dropdown-menu {
    position: static;
    float: none;
    width: auto;
    margin-top: 0;
    background-color: transparent;
    border: 0;
    box-shadow: none;
  }
  .navbar-nav .open .dropdown-menu > li > a,
  .navbar-nav .open .dropdown-menu .dropdown-header {
    padding: 5px 15px 5px 25px;
  }
  .navbar-nav .open .dropdown-menu > li > a {
    line-height: 20px;
  }
  .navbar-nav .open .dropdown-menu > li > a:hover,
  .navbar-nav .open .dropdown-menu > li > a:focus {
    background-image: none;
  }
}
@media (min-width: 768px) {
  .navbar-nav {
    float: left;
    margin: 0;
  }
  .navbar-nav > li {
    float: left;
  }
  .navbar-nav > li > a {
    padding-top: 15px;
    padding-bottom: 15px;
  }
  .navbar-nav.navbar-right:last-child {
    margin-right: -15px;
  }
}
@media (min-width: 768px) {
  .navbar-left {
    float: left !important;
  }
  .navbar-right {
    float: right !important;
  }
}
.navbar-form {
  padding: 10px 15px;
  margin-top: 8px;
  margin-right: -15px;
  margin-bottom: 8px;
  margin-left: -15px;
  border-top: 1px solid transparent;
  border-bottom: 1px solid transparent;
  -webkit-box-shadow: inset 0 1px 0 rgba(255, 255, 255, .1), 0 1px 0 rgba(255, 255, 255, .1);
          box-shadow: inset 0 1px 0 rgba(255, 255, 255, .1), 0 1px 0 rgba(255, 255, 255, .1);
}
@media (min-width: 768px) {
  .navbar-form .form-group {
    display: inline-block;
    margin-bottom: 0;
    vertical-align: middle;
  }
  .navbar-form .form-control {
    display: inline-block;
    width: auto;
    vertical-align: middle;
  }
  .navbar-form .control-label {
    margin-bottom: 0;
    vertical-align: middle;
  }
  .navbar-form .radio,
  .navbar-form .checkbox {
    display: inline-block;
    padding-left: 0;
    margin-top: 0;
    margin-bottom: 0;
    vertical-align: middle;
  }
  .navbar-form .radio input[type="radio"],
  .navbar-form .checkbox input[type="checkbox"] {
    float: none;
    margin-left: 0;
  }
  .navbar-form .has-feedback .form-control-feedback {
    top: 0;
  }
}
@media (max-width: 767px) {
  .navbar-form .form-group {
    margin-bottom: 5px;
  }
}
@media (min-width: 768px) {
  .navbar-form {
    width: auto;
    padding-top: 0;
    padding-bottom: 0;
    margin-right: 0;
    margin-left: 0;
    border: 0;
    -webkit-box-shadow: none;
            box-shadow: none;
  }
  .navbar-form.navbar-right:last-child {
    margin-right: -15px;
  }
}
.navbar-nav > li > .dropdown-menu {
  margin-top: 0;
  border-top-left-radius: 0;
  border-top-right-radius: 0;
}
.navbar-fixed-bottom .navbar-nav > li > .dropdown-menu {
  border-bottom-right-radius: 0;
  border-bottom-left-radius: 0;
}
.navbar-btn {
  margin-top: 8px;
  margin-bottom: 8px;
}
.navbar-btn.btn-sm {
  margin-top: 10px;
  margin-bottom: 10px;
}
.navbar-btn.btn-xs {
  margin-top: 14px;
  margin-bottom: 14px;
}
.navbar-text {
  margin-top: 15px;
  margin-bottom: 15px;
}
@media (min-width: 768px) {
  .navbar-text {
    float: left;
    margin-right: 15px;
    margin-left: 15px;
  }
  .navbar-text.navbar-right:last-child {
    margin-right: 0;
  }
}
.navbar-default {
  background-color: #f8f8f8;
  border-color: #e7e7e7;
}
.navbar-default .navbar-brand {
  color: #777;
}
.navbar-default .navbar-brand:hover,
.navbar-default .navbar-brand:focus {
  color: #5e5e5e;
  background-color: transparent;
}
.navbar-default .navbar-text {
  color: #777;
}
.navbar-default .navbar-nav > li > a {
  color: #777;
}
.navbar-default .navbar-nav > li > a:hover,
.navbar-default .navbar-nav > li > a:focus {
  color: #333;
  background-color: transparent;
}
.navbar-default .navbar-nav > .active > a,
.navbar-default .navbar-nav > .active > a:hover,
.navbar-default .navbar-nav > .active > a:focus {
  color: #555;
  background-color: #e7e7e7;
}
.navbar-default .navbar-nav > .disabled > a,
.navbar-default .navbar-nav > .disabled > a:hover,
.navbar-default .navbar-nav > .disabled > a:focus {
  color: #ccc;
  background-color: transparent;
}
.navbar-default .navbar-toggle {
  border-color: #ddd;
}
.navbar-default .navbar-toggle:hover,
.navbar-default .navbar-toggle:focus {
  background-color: #ddd;
}
.navbar-default .navbar-toggle .icon-bar {
  background-color: #888;
}
.navbar-default .navbar-collapse,
.navbar-default .navbar-form {
  border-color: #e7e7e7;
}
.navbar-default .navbar-nav > .open > a,
.navbar-default .navbar-nav > .open > a:hover,
.navbar-default .navbar-nav > .open > a:focus {
  color: #555;
  background-color: #e7e7e7;
}
@media (max-width: 767px) {
  .navbar-default .navbar-nav .open .dropdown-menu > li > a {
    color: #777;
  }
  .navbar-default .navbar-nav .open .dropdown-menu > li > a:hover,
  .navbar-default .navbar-nav .open .dropdown-menu > li > a:focus {
    color: #333;
    background-color: transparent;
  }
  .navbar-default .navbar-nav .open .dropdown-menu > .active > a,
  .navbar-default .navbar-nav .open .dropdown-menu > .active > a:hover,
  .navbar-default .navbar-nav .open .dropdown-menu > .active > a:focus {
    color: #555;
    background-color: #e7e7e7;
  }
  .navbar-default .navbar-nav .open .dropdown-menu > .disabled > a,
  .navbar-default .navbar-nav .open .dropdown-menu > .disabled > a:hover,
  .navbar-default .navbar-nav .open .dropdown-menu > .disabled > a:focus {
    color: #ccc;
    background-color: transparent;
  }
}
.navbar-default .navbar-link {
  color: #777;
}
.navbar-default .navbar-link:hover {
  color: #333;
}
.navbar-inverse {
  background-color: #222;
  border-color: #080808;
}
.navbar-inverse .navbar-brand {
  color: #999;
}
.navbar-inverse .navbar-brand:hover,
.navbar-inverse .navbar-brand:focus {
  color: #fff;
  background-color: transparent;
}
.navbar-inverse .navbar-text {
  color: #999;
}
.navbar-inverse .navbar-nav > li > a {
  color: #999;
}
.navbar-inverse .navbar-nav > li > a:hover,
.navbar-inverse .navbar-nav > li > a:focus {
  color: #fff;
  background-color: transparent;
}
.navbar-inverse .navbar-nav > .active > a,
.navbar-inverse .navbar-nav > .active > a:hover,
.navbar-inverse .navbar-nav > .active > a:focus {
  color: #fff;
  background-color: #080808;
}
.navbar-inverse .navbar-nav > .disabled > a,
.navbar-inverse .navbar-nav > .disabled > a:hover,
.navbar-inverse .navbar-nav > .disabled > a:focus {
  color: #444;
  background-color: transparent;
}
.navbar-inverse .navbar-toggle {
  border-color: #333;
}
.navbar-inverse .navbar-toggle:hover,
.navbar-inverse .navbar-toggle:focus {
  background-color: #333;
}
.navbar-inverse .navbar-toggle .icon-bar {
  background-color: #fff;
}
.navbar-inverse .navbar-collapse,
.navbar-inverse .navbar-form {
  border-color: #101010;
}
.navbar-inverse .navbar-nav > .open > a,
.navbar-inverse .navbar-nav > .open > a:hover,
.navbar-inverse .navbar-nav > .open > a:focus {
  color: #fff;
  background-color: #080808;
}
@media (max-width: 767px) {
  .navbar-inverse .navbar-nav .open .dropdown-menu > .dropdown-header {
    border-color: #080808;
  }
  .navbar-inverse .navbar-nav .open .dropdown-menu .divider {
    background-color: #080808;
  }
  .navbar-inverse .navbar-nav .open .dropdown-menu > li > a {
    color: #999;
  }
  .navbar-inverse .navbar-nav .open .dropdown-menu > li > a:hover,
  .navbar-inverse .navbar-nav .open .dropdown-menu > li > a:focus {
    color: #fff;
    background-color: transparent;
  }
  .navbar-inverse .navbar-nav .open .dropdown-menu > .active > a,
  .navbar-inverse .navbar-nav .open .dropdown-menu > .active > a:hover,
  .navbar-inverse .navbar-nav .open .dropdown-menu > .active > a:focus {
    color: #fff;
    background-color: #080808;
  }
  .navbar-inverse .navbar-nav .open .dropdown-menu > .disabled > a,
  .navbar-inverse .navbar-nav .open .dropdown-menu > .disabled > a:hover,
  .navbar-inverse .navbar-nav .open .dropdown-menu > .disabled > a:focus {
    color: #444;
    background-color: transparent;
  }
}
.navbar-inverse .navbar-link {
  color: #999;
}
.navbar-inverse .navbar-link:hover {
  color: #fff;
}
.breadcrumb {
  padding: 8px 15px;
  margin-bottom: 20px;
  list-style: none;
  background-color: #f5f5f5;
  border-radius: 4px;
}
.breadcrumb > li {
  display: inline-block;
}
.breadcrumb > li + li:before {
  padding: 0 5px;
  color: #ccc;
  content: "/\00a0";
}
.breadcrumb > .active {
  color: #999;
}
.pagination {
  display: inline-block;
  padding-left: 0;
  margin: 20px 0;
  border-radius: 4px;
}
.pagination > li {
  display: inline;
}
.pagination > li > a,
.pagination > li > span {
  position: relative;
  float: left;
  padding: 6px 12px;
  margin-left: -1px;
  line-height: 1.42857143;
  color: #428bca;
  text-decoration: none;
  background-color: #fff;
  border: 1px solid #ddd;
}
.pagination > li:first-child > a,
.pagination > li:first-child > span {
  margin-left: 0;
  border-top-left-radius: 4px;
  border-bottom-left-radius: 4px;
}
.pagination > li:last-child > a,
.pagination > li:last-child > span {
  border-top-right-radius: 4px;
  border-bottom-right-radius: 4px;
}
.pagination > li > a:hover,
.pagination > li > span:hover,
.pagination > li > a:focus,
.pagination > li > span:focus {
  color: #2a6496;
  background-color: #eee;
  border-color: #ddd;
}
.pagination > .active > a,
.pagination > .active > span,
.pagination > .active > a:hover,
.pagination > .active > span:hover,
.pagination > .active > a:focus,
.pagination > .active > span:focus {
  z-index: 2;
  color: #fff;
  cursor: default;
  background-color: #428bca;
  border-color: #428bca;
}
.pagination > .disabled > span,
.pagination > .disabled > span:hover,
.pagination > .disabled > span:focus,
.pagination > .disabled > a,
.pagination > .disabled > a:hover,
.pagination > .disabled > a:focus {
  color: #999;
  cursor: not-allowed;
  background-color: #fff;
  border-color: #ddd;
}
.pagination-lg > li > a,
.pagination-lg > li > span {
  padding: 10px 16px;
  font-size: 18px;
}
.pagination-lg > li:first-child > a,
.pagination-lg > li:first-child > span {
  border-top-left-radius: 6px;
  border-bottom-left-radius: 6px;
}
.pagination-lg > li:last-child > a,
.pagination-lg > li:last-child > span {
  border-top-right-radius: 6px;
  border-bottom-right-radius: 6px;
}
.pagination-sm > li > a,
.pagination-sm > li > span {
  padding: 5px 10px;
  font-size: 12px;
}
.pagination-sm > li:first-child > a,
.pagination-sm > li:first-child > span {
  border-top-left-radius: 3px;
  border-bottom-left-radius: 3px;
}
.pagination-sm > li:last-child > a,
.pagination-sm > li:last-child > span {
  border-top-right-radius: 3px;
  border-bottom-right-radius: 3px;
}
.pager {
  padding-left: 0;
  margin: 20px 0;
  text-align: center;
  list-style: none;
}
.pager li {
  display: inline;
}
.pager li > a,
.pager li > span {
  display: inline-block;
  padding: 5px 14px;
  background-color: #fff;
  border: 1px solid #ddd;
  border-radius: 15px;
}
.pager li > a:hover,
.pager li > a:focus {
  text-decoration: none;
  background-color: #eee;
}
.pager .next > a,
.pager .next > span {
  float: right;
}
.pager .previous > a,
.pager .previous > span {
  float: left;
}
.pager .disabled > a,
.pager .disabled > a:hover,
.pager .disabled > a:focus,
.pager .disabled > span {
  color: #999;
  cursor: not-allowed;
  background-color: #fff;
}
.label {
  display: inline;
  padding: .2em .6em .3em;
  font-size: 75%;
  font-weight: bold;
  line-height: 1;
  color: #fff;
  text-align: center;
  white-space: nowrap;
  vertical-align: baseline;
  border-radius: .25em;
}
.label[href]:hover,
.label[href]:focus {
  color: #fff;
  text-decoration: none;
  cursor: pointer;
}
.label:empty {
  display: none;
}
.btn .label {
  position: relative;
  top: -1px;
}
.label-default {
  background-color: #999;
}
.label-default[href]:hover,
.label-default[href]:focus {
  background-color: #808080;
}
.label-primary {
  background-color: #428bca;
}
.label-primary[href]:hover,
.label-primary[href]:focus {
  background-color: #3071a9;
}
.label-success {
  background-color: #5cb85c;
}
.label-success[href]:hover,
.label-success[href]:focus {
  background-color: #449d44;
}
.label-info {
  background-color: #5bc0de;
}
.label-info[href]:hover,
.label-info[href]:focus {
  background-color: #31b0d5;
}
.label-warning {
  background-color: #f0ad4e;
}
.label-warning[href]:hover,
.label-warning[href]:focus {
  background-color: #ec971f;
}
.label-danger {
  background-color: #d9534f;
}
.label-danger[href]:hover,
.label-danger[href]:focus {
  background-color: #c9302c;
}
.badge {
  display: inline-block;
  min-width: 10px;
  padding: 3px 7px;
  font-size: 12px;
  font-weight: bold;
  line-height: 1;
  color: #fff;
  text-align: center;
  white-space: nowrap;
  vertical-align: baseline;
  background-color: #999;
  border-radius: 10px;
}
.badge:empty {
  display: none;
}
.btn .badge {
  position: relative;
  top: -1px;
}
.btn-xs .badge {
  top: 0;
  padding: 1px 5px;
}
a.badge:hover,
a.badge:focus {
  color: #fff;
  text-decoration: none;
  cursor: pointer;
}
a.list-group-item.active > .badge,
.nav-pills > .active > a > .badge {
  color: #428bca;
  background-color: #fff;
}
.nav-pills > li > a > .badge {
  margin-left: 3px;
}
.jumbotron {
  padding: 30px;
  margin-bottom: 30px;
  color: inherit;
  background-color: #eee;
}
.jumbotron h1,
.jumbotron .h1 {
  color: inherit;
}
.jumbotron p {
  margin-bottom: 15px;
  font-size: 21px;
  font-weight: 200;
}
.container .jumbotron {
  border-radius: 6px;
}
.jumbotron .container {
  max-width: 100%;
}
@media screen and (min-width: 768px) {
  .jumbotron {
    padding-top: 48px;
    padding-bottom: 48px;
  }
  .container .jumbotron {
    padding-right: 60px;
    padding-left: 60px;
  }
  .jumbotron h1,
  .jumbotron .h1 {
    font-size: 63px;
  }
}
.thumbnail {
  display: block;
  padding: 4px;
  margin-bottom: 20px;
  line-height: 1.42857143;
  background-color: #fff;
  border: 1px solid #ddd;
  border-radius: 4px;
  -webkit-transition: all .2s ease-in-out;
          transition: all .2s ease-in-out;
}
.thumbnail > img,
.thumbnail a > img {
  margin-right: auto;
  margin-left: auto;
}
a.thumbnail:hover,
a.thumbnail:focus,
a.thumbnail.active {
  border-color: #428bca;
}
.thumbnail .caption {
  padding: 9px;
  color: #333;
}
.alert {
  padding: 15px;
  margin-bottom: 20px;
  border: 1px solid transparent;
  border-radius: 4px;
}
.alert h4 {
  margin-top: 0;
  color: inherit;
}
.alert .alert-link {
  font-weight: bold;
}
.alert > p,
.alert > ul {
  margin-bottom: 0;
}
.alert > p + p {
  margin-top: 5px;
}
.alert-dismissable {
  padding-right: 35px;
}
.alert-dismissable .close {
  position: relative;
  top: -2px;
  right: -21px;
  color: inherit;
}
.alert-success {
  color: #3c763d;
  background-color: #dff0d8;
  border-color: #d6e9c6;
}
.alert-success hr {
  border-top-color: #c9e2b3;
}
.alert-success .alert-link {
  color: #2b542c;
}
.alert-info {
  color: #31708f;
  background-color: #d9edf7;
  border-color: #bce8f1;
}
.alert-info hr {
  border-top-color: #a6e1ec;
}
.alert-info .alert-link {
  color: #245269;
}
.alert-warning {
  color: #8a6d3b;
  background-color: #fcf8e3;
  border-color: #faebcc;
}
.alert-warning hr {
  border-top-color: #f7e1b5;
}
.alert-warning .alert-link {
  color: #66512c;
}
.alert-danger {
  color: #a94442;
  background-color: #f2dede;
  border-color: #ebccd1;
}
.alert-danger hr {
  border-top-color: #e4b9c0;
}
.alert-danger .alert-link {
  color: #843534;
}
@-webkit-keyframes progress-bar-stripes {
  from {
    background-position: 40px 0;
  }
  to {
    background-position: 0 0;
  }
}
@keyframes progress-bar-stripes {
  from {
    background-position: 40px 0;
  }
  to {
    background-position: 0 0;
  }
}
.progress {
  height: 20px;
  margin-bottom: 20px;
  overflow: hidden;
  background-color: #f5f5f5;
  border-radius: 4px;
  -webkit-box-shadow: inset 0 1px 2px rgba(0, 0, 0, .1);
          box-shadow: inset 0 1px 2px rgba(0, 0, 0, .1);
}
.progress-bar {
  float: left;
  width: 0;
  height: 100%;
  font-size: 12px;
  line-height: 20px;
  color: #fff;
  text-align: center;
  background-color: #428bca;
  -webkit-box-shadow: inset 0 -1px 0 rgba(0, 0, 0, .15);
          box-shadow: inset 0 -1px 0 rgba(0, 0, 0, .15);
  -webkit-transition: width .6s ease;
          transition: width .6s ease;
}
.progress-striped .progress-bar {
  background-image: -webkit-linear-gradient(45deg, rgba(255, 255, 255, .15) 25%, transparent 25%, transparent 50%, rgba(255, 255, 255, .15) 50%, rgba(255, 255, 255, .15) 75%, transparent 75%, transparent);
  background-image:         linear-gradient(45deg, rgba(255, 255, 255, .15) 25%, transparent 25%, transparent 50%, rgba(255, 255, 255, .15) 50%, rgba(255, 255, 255, .15) 75%, transparent 75%, transparent);
  background-size: 40px 40px;
}
.progress.active .progress-bar {
  -webkit-animation: progress-bar-stripes 2s linear infinite;
          animation: progress-bar-stripes 2s linear infinite;
}
.progress-bar-success {
  background-color: #5cb85c;
}
.progress-striped .progress-bar-success {
  background-image: -webkit-linear-gradient(45deg, rgba(255, 255, 255, .15) 25%, transparent 25%, transparent 50%, rgba(255, 255, 255, .15) 50%, rgba(255, 255, 255, .15) 75%, transparent 75%, transparent);
  background-image:         linear-gradient(45deg, rgba(255, 255, 255, .15) 25%, transparent 25%, transparent 50%, rgba(255, 255, 255, .15) 50%, rgba(255, 255, 255, .15) 75%, transparent 75%, transparent);
}
.progress-bar-info {
  background-color: #5bc0de;
}
.progress-striped .progress-bar-info {
  background-image: -webkit-linear-gradient(45deg, rgba(255, 255, 255, .15) 25%, transparent 25%, transparent 50%, rgba(255, 255, 255, .15) 50%, rgba(255, 255, 255, .15) 75%, transparent 75%, transparent);
  background-image:         linear-gradient(45deg, rgba(255, 255, 255, .15) 25%, transparent 25%, transparent 50%, rgba(255, 255, 255, .15) 50%, rgba(255, 255, 255, .15) 75%, transparent 75%, transparent);
}
.progress-bar-warning {
  background-color: #f0ad4e;
}
.progress-striped .progress-bar-warning {
  background-image: -webkit-linear-gradient(45deg, rgba(255, 255, 255, .15) 25%, transparent 25%, transparent 50%, rgba(255, 255, 255, .15) 50%, rgba(255, 255, 255, .15) 75%, transparent 75%, transparent);
  background-image:         linear-gradient(45deg, rgba(255, 255, 255, .15) 25%, transparent 25%, transparent 50%, rgba(255, 255, 255, .15) 50%, rgba(255, 255, 255, .15) 75%, transparent 75%, transparent);
}
.progress-bar-danger {
  background-color: #d9534f;
}
.progress-striped .progress-bar-danger {
  background-image: -webkit-linear-gradient(45deg, rgba(255, 255, 255, .15) 25%, transparent 25%, transparent 50%, rgba(255, 255, 255, .15) 50%, rgba(255, 255, 255, .15) 75%, transparent 75%, transparent);
  background-image:         linear-gradient(45deg, rgba(255, 255, 255, .15) 25%, transparent 25%, transparent 50%, rgba(255, 255, 255, .15) 50%, rgba(255, 255, 255, .15) 75%, transparent 75%, transparent);
}
.media,
.media-body {
  overflow: hidden;
  zoom: 1;
}
.media,
.media .media {
  margin-top: 15px;
}
.media:first-child {
  margin-top: 0;
}
.media-object {
  display: block;
}
.media-heading {
  margin: 0 0 5px;
}
.media > .pull-left {
  margin-right: 10px;
}
.media > .pull-right {
  margin-left: 10px;
}
.media-list {
  padding-left: 0;
  list-style: none;
}
.list-group {
  padding-left: 0;
  margin-bottom: 20px;
}
.list-group-item {
  position: relative;
  display: block;
  padding: 10px 15px;
  margin-bottom: -1px;
  background-color: #fff;
  border: 1px solid #ddd;
}
.list-group-item:first-child {
  border-top-left-radius: 4px;
  border-top-right-radius: 4px;
}
.list-group-item:last-child {
  margin-bottom: 0;
  border-bottom-right-radius: 4px;
  border-bottom-left-radius: 4px;
}
.list-group-item > .badge {
  float: right;
}
.list-group-item > .badge + .badge {
  margin-right: 5px;
}
a.list-group-item {
  color: #555;
}
a.list-group-item .list-group-item-heading {
  color: #333;
}
a.list-group-item:hover,
a.list-group-item:focus {
  text-decoration: none;
  background-color: #f5f5f5;
}
a.list-group-item.active,
a.list-group-item.active:hover,
a.list-group-item.active:focus {
  z-index: 2;
  color: #fff;
  background-color: #428bca;
  border-color: #428bca;
}
a.list-group-item.active .list-group-item-heading,
a.list-group-item.active:hover .list-group-item-heading,
a.list-group-item.active:focus .list-group-item-heading {
  color: inherit;
}
a.list-group-item.active .list-group-item-text,
a.list-group-item.active:hover .list-group-item-text,
a.list-group-item.active:focus .list-group-item-text {
  color: #e1edf7;
}
.list-group-item-success {
  color: #3c763d;
  background-color: #dff0d8;
}
a.list-group-item-success {
  color: #3c763d;
}
a.list-group-item-success .list-group-item-heading {
  color: inherit;
}
a.list-group-item-success:hover,
a.list-group-item-success:focus {
  color: #3c763d;
  background-color: #d0e9c6;
}
a.list-group-item-success.active,
a.list-group-item-success.active:hover,
a.list-group-item-success.active:focus {
  color: #fff;
  background-color: #3c763d;
  border-color: #3c763d;
}
.list-group-item-info {
  color: #31708f;
  background-color: #d9edf7;
}
a.list-group-item-info {
  color: #31708f;
}
a.list-group-item-info .list-group-item-heading {
  color: inherit;
}
a.list-group-item-info:hover,
a.list-group-item-info:focus {
  color: #31708f;
  background-color: #c4e3f3;
}
a.list-group-item-info.active,
a.list-group-item-info.active:hover,
a.list-group-item-info.active:focus {
  color: #fff;
  background-color: #31708f;
  border-color: #31708f;
}
.list-group-item-warning {
  color: #8a6d3b;
  background-color: #fcf8e3;
}
a.list-group-item-warning {
  color: #8a6d3b;
}
a.list-group-item-warning .list-group-item-heading {
  color: inherit;
}
a.list-group-item-warning:hover,
a.list-group-item-warning:focus {
  color: #8a6d3b;
  background-color: #faf2cc;
}
a.list-group-item-warning.active,
a.list-group-item-warning.active:hover,
a.list-group-item-warning.active:focus {
  color: #fff;
  background-color: #8a6d3b;
  border-color: #8a6d3b;
}
.list-group-item-danger {
  color: #a94442;
  background-color: #f2dede;
}
a.list-group-item-danger {
  color: #a94442;
}
a.list-group-item-danger .list-group-item-heading {
  color: inherit;
}
a.list-group-item-danger:hover,
a.list-group-item-danger:focus {
  color: #a94442;
  background-color: #ebcccc;
}
a.list-group-item-danger.active,
a.list-group-item-danger.active:hover,
a.list-group-item-danger.active:focus {
  color: #fff;
  background-color: #a94442;
  border-color: #a94442;
}
.list-group-item-heading {
  margin-top: 0;
  margin-bottom: 5px;
}
.list-group-item-text {
  margin-bottom: 0;
  line-height: 1.3;
}
.panel {
  margin-bottom: 20px;
  background-color: #fff;
  border: 1px solid transparent;
  border-radius: 4px;
  -webkit-box-shadow: 0 1px 1px rgba(0, 0, 0, .05);
          box-shadow: 0 1px 1px rgba(0, 0, 0, .05);
}
.panel-body {
  padding: 15px;
}
.panel > .list-group {
  margin-bottom: 0;
}
.panel > .list-group .list-group-item {
  border-width: 1px 0;
  border-radius: 0;
}
.panel > .list-group .list-group-item:first-child {
  border-top: 0;
}
.panel > .list-group .list-group-item:last-child {
  border-bottom: 0;
}
.panel > .list-group:first-child .list-group-item:first-child {
  border-top-left-radius: 3px;
  border-top-right-radius: 3px;
}
.panel > .list-group:last-child .list-group-item:last-child {
  border-bottom-right-radius: 3px;
  border-bottom-left-radius: 3px;
}
.panel-heading + .list-group .list-group-item:first-child {
  border-top-width: 0;
}
.panel > .table,
.panel > .table-responsive > .table {
  margin-bottom: 0;
}
.panel > .table:first-child > thead:first-child > tr:first-child td:first-child,
.panel > .table-responsive:first-child > .table:first-child > thead:first-child > tr:first-child td:first-child,
.panel > .table:first-child > tbody:first-child > tr:first-child td:first-child,
.panel > .table-responsive:first-child > .table:first-child > tbody:first-child > tr:first-child td:first-child,
.panel > .table:first-child > thead:first-child > tr:first-child th:first-child,
.panel > .table-responsive:first-child > .table:first-child > thead:first-child > tr:first-child th:first-child,
.panel > .table:first-child > tbody:first-child > tr:first-child th:first-child,
.panel > .table-responsive:first-child > .table:first-child > tbody:first-child > tr:first-child th:first-child {
  border-top-left-radius: 3px;
}
.panel > .table:first-child > thead:first-child > tr:first-child td:last-child,
.panel > .table-responsive:first-child > .table:first-child > thead:first-child > tr:first-child td:last-child,
.panel > .table:first-child > tbody:first-child > tr:first-child td:last-child,
.panel > .table-responsive:first-child > .table:first-child > tbody:first-child > tr:first-child td:last-child,
.panel > .table:first-child > thead:first-child > tr:first-child th:last-child,
.panel > .table-responsive:first-child > .table:first-child > thead:first-child > tr:first-child th:last-child,
.panel > .table:first-child > tbody:first-child > tr:first-child th:last-child,
.panel > .table-responsive:first-child > .table:first-child > tbody:first-child > tr:first-child th:last-child {
  border-top-right-radius: 3px;
}
.panel > .table:last-child > tbody:last-child > tr:last-child td:first-child,
.panel > .table-responsive:last-child > .table:last-child > tbody:last-child > tr:last-child td:first-child,
.panel > .table:last-child > tfoot:last-child > tr:last-child td:first-child,
.panel > .table-responsive:last-child > .table:last-child > tfoot:last-child > tr:last-child td:first-child,
.panel > .table:last-child > tbody:last-child > tr:last-child th:first-child,
.panel > .table-responsive:last-child > .table:last-child > tbody:last-child > tr:last-child th:first-child,
.panel > .table:last-child > tfoot:last-child > tr:last-child th:first-child,
.panel > .table-responsive:last-child > .table:last-child > tfoot:last-child > tr:last-child th:first-child {
  border-bottom-left-radius: 3px;
}
.panel > .table:last-child > tbody:last-child > tr:last-child td:last-child,
.panel > .table-responsive:last-child > .table:last-child > tbody:last-child > tr:last-child td:last-child,
.panel > .table:last-child > tfoot:last-child > tr:last-child td:last-child,
.panel > .table-responsive:last-child > .table:last-child > tfoot:last-child > tr:last-child td:last-child,
.panel > .table:last-child > tbody:last-child > tr:last-child th:last-child,
.panel > .table-responsive:last-child > .table:last-child > tbody:last-child > tr:last-child th:last-child,
.panel > .table:last-child > tfoot:last-child > tr:last-child th:last-child,
.panel > .table-responsive:last-child > .table:last-child > tfoot:last-child > tr:last-child th:last-child {
  border-bottom-right-radius: 3px;
}
.panel > .panel-body + .table,
.panel > .panel-body + .table-responsive {
  border-top: 1px solid #ddd;
}
.panel > .table > tbody:first-child > tr:first-child th,
.panel > .table > tbody:first-child > tr:first-child td {
  border-top: 0;
}
.panel > .table-bordered,
.panel > .table-responsive > .table-bordered {
  border: 0;
}
.panel > .table-bordered > thead > tr > th:first-child,
.panel > .table-responsive > .table-bordered > thead > tr > th:first-child,
.panel > .table-bordered > tbody > tr > th:first-child,
.panel > .table-responsive > .table-bordered > tbody > tr > th:first-child,
.panel > .table-bordered > tfoot > tr > th:first-child,
.panel > .table-responsive > .table-bordered > tfoot > tr > th:first-child,
.panel > .table-bordered > thead > tr > td:first-child,
.panel > .table-responsive > .table-bordered > thead > tr > td:first-child,
.panel > .table-bordered > tbody > tr > td:first-child,
.panel > .table-responsive > .table-bordered > tbody > tr > td:first-child,
.panel > .table-bordered > tfoot > tr > td:first-child,
.panel > .table-responsive > .table-bordered > tfoot > tr > td:first-child {
  border-left: 0;
}
.panel > .table-bordered > thead > tr > th:last-child,
.panel > .table-responsive > .table-bordered > thead > tr > th:last-child,
.panel > .table-bordered > tbody > tr > th:last-child,
.panel > .table-responsive > .table-bordered > tbody > tr > th:last-child,
.panel > .table-bordered > tfoot > tr > th:last-child,
.panel > .table-responsive > .table-bordered > tfoot > tr > th:last-child,
.panel > .table-bordered > thead > tr > td:last-child,
.panel > .table-responsive > .table-bordered > thead > tr > td:last-child,
.panel > .table-bordered > tbody > tr > td:last-child,
.panel > .table-responsive > .table-bordered > tbody > tr > td:last-child,
.panel > .table-bordered > tfoot > tr > td:last-child,
.panel > .table-responsive > .table-bordered > tfoot > tr > td:last-child {
  border-right: 0;
}
.panel > .table-bordered > thead > tr:first-child > th,
.panel > .table-responsive > .table-bordered > thead > tr:first-child > th,
.panel > .table-bordered > tbody > tr:first-child > th,
.panel > .table-responsive > .table-bordered > tbody > tr:first-child > th,
.panel > .table-bordered > tfoot > tr:first-child > th,
.panel > .table-responsive > .table-bordered > tfoot > tr:first-child > th,
.panel > .table-bordered > thead > tr:first-child > td,
.panel > .table-responsive > .table-bordered > thead > tr:first-child > td,
.panel > .table-bordered > tbody > tr:first-child > td,
.panel > .table-responsive > .table-bordered > tbody > tr:first-child > td,
.panel > .table-bordered > tfoot > tr:first-child > td,
.panel > .table-responsive > .table-bordered > tfoot > tr:first-child > td {
  border-top: 0;
}
.panel > .table-bordered > thead > tr:last-child > th,
.panel > .table-responsive > .table-bordered > thead > tr:last-child > th,
.panel > .table-bordered > tbody > tr:last-child > th,
.panel > .table-responsive > .table-bordered > tbody > tr:last-child > th,
.panel > .table-bordered > tfoot > tr:last-child > th,
.panel > .table-responsive > .table-bordered > tfoot > tr:last-child > th,
.panel > .table-bordered > thead > tr:last-child > td,
.panel > .table-responsive > .table-bordered > thead > tr:last-child > td,
.panel > .table-bordered > tbody > tr:last-child > td,
.panel > .table-responsive > .table-bordered > tbody > tr:last-child > td,
.panel > .table-bordered > tfoot > tr:last-child > td,
.panel > .table-responsive > .table-bordered > tfoot > tr:last-child > td {
  border-bottom: 0;
}
.panel > .table-responsive {
  margin-bottom: 0;
  border: 0;
}
.panel-heading {
  padding: 10px 15px;
  border-bottom: 1px solid transparent;
  border-top-left-radius: 3px;
  border-top-right-radius: 3px;
}
.panel-heading > .dropdown .dropdown-toggle {
  color: inherit;
}
.panel-title {
  margin-top: 0;
  margin-bottom: 0;
  font-size: 16px;
  color: inherit;
}
.panel-title > a {
  color: inherit;
}
.panel-footer {
  padding: 10px 15px;
  background-color: #f5f5f5;
  border-top: 1px solid #ddd;
  border-bottom-right-radius: 3px;
  border-bottom-left-radius: 3px;
}
.panel-group {
  margin-bottom: 20px;
}
.panel-group .panel {
  margin-bottom: 0;
  overflow: hidden;
  border-radius: 4px;
}
.panel-group .panel + .panel {
  margin-top: 5px;
}
.panel-group .panel-heading {
  border-bottom: 0;
}
.panel-group .panel-heading + .panel-collapse .panel-body {
  border-top: 1px solid #ddd;
}
.panel-group .panel-footer {
  border-top: 0;
}
.panel-group .panel-footer + .panel-collapse .panel-body {
  border-bottom: 1px solid #ddd;
}
.panel-default {
  border-color: #ddd;
}
.panel-default > .panel-heading {
  color: #333;
  background-color: #f5f5f5;
  border-color: #ddd;
}
.panel-default > .panel-heading + .panel-collapse .panel-body {
  border-top-color: #ddd;
}
.panel-default > .panel-footer + .panel-collapse .panel-body {
  border-bottom-color: #ddd;
}
.panel-primary {
  border-color: #428bca;
}
.panel-primary > .panel-heading {
  color: #fff;
  background-color: #428bca;
  border-color: #428bca;
}
.panel-primary > .panel-heading + .panel-collapse .panel-body {
  border-top-color: #428bca;
}
.panel-primary > .panel-footer + .panel-collapse .panel-body {
  border-bottom-color: #428bca;
}
.panel-success {
  border-color: #d6e9c6;
}
.panel-success > .panel-heading {
  color: #3c763d;
  background-color: #dff0d8;
  border-color: #d6e9c6;
}
.panel-success > .panel-heading + .panel-collapse .panel-body {
  border-top-color: #d6e9c6;
}
.panel-success > .panel-footer + .panel-collapse .panel-body {
  border-bottom-color: #d6e9c6;
}
.panel-info {
  border-color: #bce8f1;
}
.panel-info > .panel-heading {
  color: #31708f;
  background-color: #d9edf7;
  border-color: #bce8f1;
}
.panel-info > .panel-heading + .panel-collapse .panel-body {
  border-top-color: #bce8f1;
}
.panel-info > .panel-footer + .panel-collapse .panel-body {
  border-bottom-color: #bce8f1;
}
.panel-warning {
  border-color: #faebcc;
}
.panel-warning > .panel-heading {
  color: #8a6d3b;
  background-color: #fcf8e3;
  border-color: #faebcc;
}
.panel-warning > .panel-heading + .panel-collapse .panel-body {
  border-top-color: #faebcc;
}
.panel-warning > .panel-footer + .panel-collapse .panel-body {
  border-bottom-color: #faebcc;
}
.panel-danger {
  border-color: #ebccd1;
}
.panel-danger > .panel-heading {
  color: #a94442;
  background-color: #f2dede;
  border-color: #ebccd1;
}
.panel-danger > .panel-heading + .panel-collapse .panel-body {
  border-top-color: #ebccd1;
}
.panel-danger > .panel-footer + .panel-collapse .panel-body {
  border-bottom-color: #ebccd1;
}
.well {
  min-height: 20px;
  padding: 19px;
  margin-bottom: 20px;
  background-color: #f5f5f5;
  border: 1px solid #e3e3e3;
  border-radius: 4px;
  -webkit-box-shadow: inset 0 1px 1px rgba(0, 0, 0, .05);
          box-shadow: inset 0 1px 1px rgba(0, 0, 0, .05);
}
.well blockquote {
  border-color: #ddd;
  border-color: rgba(0, 0, 0, .15);
}
.well-lg {
  padding: 24px;
  border-radius: 6px;
}
.well-sm {
  padding: 9px;
  border-radius: 3px;
}
.close {
  float: right;
  font-size: 21px;
  font-weight: bold;
  line-height: 1;
  color: #000;
  text-shadow: 0 1px 0 #fff;
  filter: alpha(opacity=20);
  opacity: .2;
}
.close:hover,
.close:focus {
  color: #000;
  text-decoration: none;
  cursor: pointer;
  filter: alpha(opacity=50);
  opacity: .5;
}
button.close {
  -webkit-appearance: none;
  padding: 0;
  cursor: pointer;
  background: transparent;
  border: 0;
}
.modal-open {
  overflow: hidden;
}
.modal {
  position: fixed;
  top: 0;
  right: 0;
  bottom: 0;
  left: 0;
  z-index: 1050;
  display: none;
  overflow: auto;
  overflow-y: scroll;
  -webkit-overflow-scrolling: touch;
  outline: 0;
}
.modal.fade .modal-dialog {
  -webkit-transition: -webkit-transform .3s ease-out;
     -moz-transition:    -moz-transform .3s ease-out;
       -o-transition:      -o-transform .3s ease-out;
          transition:         transform .3s ease-out;
  -webkit-transform: translate(0, -25%);
      -ms-transform: translate(0, -25%);
          transform: translate(0, -25%);
}
.modal.in .modal-dialog {
  -webkit-transform: translate(0, 0);
      -ms-transform: translate(0, 0);
          transform: translate(0, 0);
}
.modal-dialog {
  position: relative;
  width: auto;
  margin: 10px;
}
.modal-content {
  position: relative;
  background-color: #fff;
  background-clip: padding-box;
  border: 1px solid #999;
  border: 1px solid rgba(0, 0, 0, .2);
  border-radius: 6px;
  outline: none;
  -webkit-box-shadow: 0 3px 9px rgba(0, 0, 0, .5);
          box-shadow: 0 3px 9px rgba(0, 0, 0, .5);
}
.modal-backdrop {
  position: fixed;
  top: 0;
  right: 0;
  bottom: 0;
  left: 0;
  z-index: 1040;
  background-color: #000;
}
.modal-backdrop.fade {
  filter: alpha(opacity=0);
  opacity: 0;
}
.modal-backdrop.in {
  filter: alpha(opacity=50);
  opacity: .5;
}
.modal-header {
  min-height: 16.42857143px;
  padding: 15px;
  border-bottom: 1px solid #e5e5e5;
}
.modal-header .close {
  margin-top: -2px;
}
.modal-title {
  margin: 0;
  line-height: 1.42857143;
}
.modal-body {
  position: relative;
  padding: 20px;
}
.modal-footer {
  padding: 19px 20px 20px;
  margin-top: 15px;
  text-align: right;
  border-top: 1px solid #e5e5e5;
}
.modal-footer .btn + .btn {
  margin-bottom: 0;
  margin-left: 5px;
}
.modal-footer .btn-group .btn + .btn {
  margin-left: -1px;
}
.modal-footer .btn-block + .btn-block {
  margin-left: 0;
}
@media (min-width: 768px) {
  .modal-dialog {
    width: 600px;
    margin: 30px auto;
  }
  .modal-content {
    -webkit-box-shadow: 0 5px 15px rgba(0, 0, 0, .5);
            box-shadow: 0 5px 15px rgba(0, 0, 0, .5);
  }
  .modal-sm {
    width: 300px;
  }
}
@media (min-width: 992px) {
  .modal-lg {
    width: 900px;
  }
}
.tooltip {
  position: absolute;
  z-index: 1030;
  display: block;
  font-size: 12px;
  line-height: 1.4;
  visibility: visible;
  filter: alpha(opacity=0);
  opacity: 0;
}
.tooltip.in {
  filter: alpha(opacity=90);
  opacity: .9;
}
.tooltip.top {
  padding: 5px 0;
  margin-top: -3px;
}
.tooltip.right {
  padding: 0 5px;
  margin-left: 3px;
}
.tooltip.bottom {
  padding: 5px 0;
  margin-top: 3px;
}
.tooltip.left {
  padding: 0 5px;
  margin-left: -3px;
}
.tooltip-inner {
  max-width: 200px;
  padding: 3px 8px;
  color: #fff;
  text-align: center;
  text-decoration: none;
  background-color: #000;
  border-radius: 4px;
}
.tooltip-arrow {
  position: absolute;
  width: 0;
  height: 0;
  border-color: transparent;
  border-style: solid;
}
.tooltip.top .tooltip-arrow {
  bottom: 0;
  left: 50%;
  margin-left: -5px;
  border-width: 5px 5px 0;
  border-top-color: #000;
}
.tooltip.top-left .tooltip-arrow {
  bottom: 0;
  left: 5px;
  border-width: 5px 5px 0;
  border-top-color: #000;
}
.tooltip.top-right .tooltip-arrow {
  right: 5px;
  bottom: 0;
  border-width: 5px 5px 0;
  border-top-color: #000;
}
.tooltip.right .tooltip-arrow {
  top: 50%;
  left: 0;
  margin-top: -5px;
  border-width: 5px 5px 5px 0;
  border-right-color: #000;
}
.tooltip.left .tooltip-arrow {
  top: 50%;
  right: 0;
  margin-top: -5px;
  border-width: 5px 0 5px 5px;
  border-left-color: #000;
}
.tooltip.bottom .tooltip-arrow {
  top: 0;
  left: 50%;
  margin-left: -5px;
  border-width: 0 5px 5px;
  border-bottom-color: #000;
}
.tooltip.bottom-left .tooltip-arrow {
  top: 0;
  left: 5px;
  border-width: 0 5px 5px;
  border-bottom-color: #000;
}
.tooltip.bottom-right .tooltip-arrow {
  top: 0;
  right: 5px;
  border-width: 0 5px 5px;
  border-bottom-color: #000;
}
.popover {
  position: absolute;
  top: 0;
  left: 0;
  z-index: 1010;
  display: none;
  max-width: 276px;
  padding: 1px;
  text-align: left;
  white-space: normal;
  background-color: #fff;
  background-clip: padding-box;
  border: 1px solid #ccc;
  border: 1px solid rgba(0, 0, 0, .2);
  border-radius: 6px;
  -webkit-box-shadow: 0 5px 10px rgba(0, 0, 0, .2);
          box-shadow: 0 5px 10px rgba(0, 0, 0, .2);
}
.popover.top {
  margin-top: -10px;
}
.popover.right {
  margin-left: 10px;
}
.popover.bottom {
  margin-top: 10px;
}
.popover.left {
  margin-left: -10px;
}
.popover-title {
  padding: 8px 14px;
  margin: 0;
  font-size: 14px;
  font-weight: normal;
  line-height: 18px;
  background-color: #f7f7f7;
  border-bottom: 1px solid #ebebeb;
  border-radius: 5px 5px 0 0;
}
.popover-content {
  padding: 9px 14px;
}
.popover > .arrow,
.popover > .arrow:after {
  position: absolute;
  display: block;
  width: 0;
  height: 0;
  border-color: transparent;
  border-style: solid;
}
.popover > .arrow {
  border-width: 11px;
}
.popover > .arrow:after {
  content: "";
  border-width: 10px;
}
.popover.top > .arrow {
  bottom: -11px;
  left: 50%;
  margin-left: -11px;
  border-top-color: #999;
  border-top-color: rgba(0, 0, 0, .25);
  border-bottom-width: 0;
}
.popover.top > .arrow:after {
  bottom: 1px;
  margin-left: -10px;
  content: " ";
  border-top-color: #fff;
  border-bottom-width: 0;
}
.popover.right > .arrow {
  top: 50%;
  left: -11px;
  margin-top: -11px;
  border-right-color: #999;
  border-right-color: rgba(0, 0, 0, .25);
  border-left-width: 0;
}
.popover.right > .arrow:after {
  bottom: -10px;
  left: 1px;
  content: " ";
  border-right-color: #fff;
  border-left-width: 0;
}
.popover.bottom > .arrow {
  top: -11px;
  left: 50%;
  margin-left: -11px;
  border-top-width: 0;
  border-bottom-color: #999;
  border-bottom-color: rgba(0, 0, 0, .25);
}
.popover.bottom > .arrow:after {
  top: 1px;
  margin-left: -10px;
  content: " ";
  border-top-width: 0;
  border-bottom-color: #fff;
}
.popover.left > .arrow {
  top: 50%;
  right: -11px;
  margin-top: -11px;
  border-right-width: 0;
  border-left-color: #999;
  border-left-color: rgba(0, 0, 0, .25);
}
.popover.left > .arrow:after {
  right: 1px;
  bottom: -10px;
  content: " ";
  border-right-width: 0;
  border-left-color: #fff;
}
.carousel {
  position: relative;
}
.carousel-inner {
  position: relative;
  width: 100%;
  overflow: hidden;
}
.carousel-inner > .item {
  position: relative;
  display: none;
  -webkit-transition: .6s ease-in-out left;
          transition: .6s ease-in-out left;
}
.carousel-inner > .item > img,
.carousel-inner > .item > a > img {
  line-height: 1;
}
.carousel-inner > .active,
.carousel-inner > .next,
.carousel-inner > .prev {
  display: block;
}
.carousel-inner > .active {
  left: 0;
}
.carousel-inner > .next,
.carousel-inner > .prev {
  position: absolute;
  top: 0;
  width: 100%;
}
.carousel-inner > .next {
  left: 100%;
}
.carousel-inner > .prev {
  left: -100%;
}
.carousel-inner > .next.left,
.carousel-inner > .prev.right {
  left: 0;
}
.carousel-inner > .active.left {
  left: -100%;
}
.carousel-inner > .active.right {
  left: 100%;
}
.carousel-control {
  position: absolute;
  top: 0;
  bottom: 0;
  left: 0;
  width: 15%;
  font-size: 20px;
  color: #fff;
  text-align: center;
  text-shadow: 0 1px 2px rgba(0, 0, 0, .6);
  filter: alpha(opacity=50);
  opacity: .5;
}
.carousel-control.left {
  background-image: -webkit-linear-gradient(left, color-stop(rgba(0, 0, 0, .5) 0%), color-stop(rgba(0, 0, 0, .0001) 100%));
  background-image:         linear-gradient(to right, rgba(0, 0, 0, .5) 0%, rgba(0, 0, 0, .0001) 100%);
  filter: progid:DXImageTransform.Microsoft.gradient(startColorstr='#80000000', endColorstr='#00000000', GradientType=1);
  background-repeat: repeat-x;
}
.carousel-control.right {
  right: 0;
  left: auto;
  background-image: -webkit-linear-gradient(left, color-stop(rgba(0, 0, 0, .0001) 0%), color-stop(rgba(0, 0, 0, .5) 100%));
  background-image:         linear-gradient(to right, rgba(0, 0, 0, .0001) 0%, rgba(0, 0, 0, .5) 100%);
  filter: progid:DXImageTransform.Microsoft.gradient(startColorstr='#00000000', endColorstr='#80000000', GradientType=1);
  background-repeat: repeat-x;
}
.carousel-control:hover,
.carousel-control:focus {
  color: #fff;
  text-decoration: none;
  filter: alpha(opacity=90);
  outline: none;
  opacity: .9;
}
.carousel-control .icon-prev,
.carousel-control .icon-next,
.carousel-control .glyphicon-chevron-left,
.carousel-control .glyphicon-chevron-right {
  position: absolute;
  top: 50%;
  z-index: 5;
  display: inline-block;
}
.carousel-control .icon-prev,
.carousel-control .glyphicon-chevron-left {
  left: 50%;
}
.carousel-control .icon-next,
.carousel-control .glyphicon-chevron-right {
  right: 50%;
}
.carousel-control .icon-prev,
.carousel-control .icon-next {
  width: 20px;
  height: 20px;
  margin-top: -10px;
  margin-left: -10px;
  font-family: serif;
}
.carousel-control .icon-prev:before {
  content: '\2039';
}
.carousel-control .icon-next:before {
  content: '\203a';
}
.carousel-indicators {
  position: absolute;
  bottom: 10px;
  left: 50%;
  z-index: 15;
  width: 60%;
  padding-left: 0;
  margin-left: -30%;
  text-align: center;
  list-style: none;
}
.carousel-indicators li {
  display: inline-block;
  width: 10px;
  height: 10px;
  margin: 1px;
  text-indent: -999px;
  cursor: pointer;
  background-color: #000 \9;
  background-color: rgba(0, 0, 0, 0);
  border: 1px solid #fff;
  border-radius: 10px;
}
.carousel-indicators .active {
  width: 12px;
  height: 12px;
  margin: 0;
  background-color: #fff;
}
.carousel-caption {
  position: absolute;
  right: 15%;
  bottom: 20px;
  left: 15%;
  z-index: 10;
  padding-top: 20px;
  padding-bottom: 20px;
  color: #fff;
  text-align: center;
  text-shadow: 0 1px 2px rgba(0, 0, 0, .6);
}
.carousel-caption .btn {
  text-shadow: none;
}
@media screen and (min-width: 768px) {
  .carousel-control .glyphicons-chevron-left,
  .carousel-control .glyphicons-chevron-right,
  .carousel-control .icon-prev,
  .carousel-control .icon-next {
    width: 30px;
    height: 30px;
    margin-top: -15px;
    margin-left: -15px;
    font-size: 30px;
  }
  .carousel-caption {
    right: 20%;
    left: 20%;
    padding-bottom: 30px;
  }
  .carousel-indicators {
    bottom: 20px;
  }
}
.clearfix:before,
.clearfix:after,
.container:before,
.container:after,
.container-fluid:before,
.container-fluid:after,
.row:before,
.row:after,
.form-horizontal .form-group:before,
.form-horizontal .form-group:after,
.btn-toolbar:before,
.btn-toolbar:after,
.btn-group-vertical > .btn-group:before,
.btn-group-vertical > .btn-group:after,
.nav:before,
.nav:after,
.navbar:before,
.navbar:after,
.navbar-header:before,
.navbar-header:after,
.navbar-collapse:before,
.navbar-collapse:after,
.pager:before,
.pager:after,
.panel-body:before,
.panel-body:after,
.modal-footer:before,
.modal-footer:after {
  display: table;
  content: " ";
}
.clearfix:after,
.container:after,
.container-fluid:after,
.row:after,
.form-horizontal .form-group:after,
.btn-toolbar:after,
.btn-group-vertical > .btn-group:after,
.nav:after,
.navbar:after,
.navbar-header:after,
.navbar-collapse:after,
.pager:after,
.panel-body:after,
.modal-footer:after {
  clear: both;
}
.center-block {
  display: block;
  margin-right: auto;
  margin-left: auto;
}
.pull-right {
  float: right !important;
}
.pull-left {
  float: left !important;
}
.hide {
  display: none !important;
}
.show {
  display: block !important;
}
.invisible {
  visibility: hidden;
}
.text-hide {
  font: 0/0 a;
  color: transparent;
  text-shadow: none;
  background-color: transparent;
  border: 0;
}
.hidden {
  display: none !important;
  visibility: hidden !important;
}
.affix {
  position: fixed;
}
@-ms-viewport {
  width: device-width;
}
.visible-xs,
.visible-sm,
.visible-md,
.visible-lg {
  display: none !important;
}
@media (max-width: 767px) {
  .visible-xs {
    display: block !important;
  }
  table.visible-xs {
    display: table;
  }
  tr.visible-xs {
    display: table-row !important;
  }
  th.visible-xs,
  td.visible-xs {
    display: table-cell !important;
  }
}
@media (min-width: 768px) and (max-width: 991px) {
  .visible-sm {
    display: block !important;
  }
  table.visible-sm {
    display: table;
  }
  tr.visible-sm {
    display: table-row !important;
  }
  th.visible-sm,
  td.visible-sm {
    display: table-cell !important;
  }
}
@media (min-width: 992px) and (max-width: 1199px) {
  .visible-md {
    display: block !important;
  }
  table.visible-md {
    display: table;
  }
  tr.visible-md {
    display: table-row !important;
  }
  th.visible-md,
  td.visible-md {
    display: table-cell !important;
  }
}
@media (min-width: 1200px) {
  .visible-lg {
    display: block !important;
  }
  table.visible-lg {
    display: table;
  }
  tr.visible-lg {
    display: table-row !important;
  }
  th.visible-lg,
  td.visible-lg {
    display: table-cell !important;
  }
}
@media (max-width: 767px) {
  .hidden-xs {
    display: none !important;
  }
}
@media (min-width: 768px) and (max-width: 991px) {
  .hidden-sm {
    display: none !important;
  }
}
@media (min-width: 992px) and (max-width: 1199px) {
  .hidden-md {
    display: none !important;
  }
}
@media (min-width: 1200px) {
  .hidden-lg {
    display: none !important;
  }
}
.visible-print {
  display: none !important;
}
@media print {
  .visible-print {
    display: block !important;
  }
  table.visible-print {
    display: table;
  }
  tr.visible-print {
    display: table-row !important;
  }
  th.visible-print,
  td.visible-print {
    display: table-cell !important;
  }
}
@media print {
  .hidden-print {
    display: none !important;
  }
}
/*# sourceMappingURL=bootstrap.css.map */<|MERGE_RESOLUTION|>--- conflicted
+++ resolved
@@ -308,13 +308,10 @@
   vertical-align: middle;
 }
 .img-responsive,
-<<<<<<< HEAD
 .thumbnail > img,
-.thumbnail a > img {
-=======
+.thumbnail a > img,
 .carousel-inner > .item > img,
 .carousel-inner > .item > a > img {
->>>>>>> 596495c8
   display: block;
   max-width: 100%;
   height: auto;
