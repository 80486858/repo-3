--- conflicted
+++ resolved
@@ -1405,9 +1405,9 @@
   background-color: transparent;
 }
 caption {
-  padding-top: 8px;
-  padding-bottom: 8px;
-  color: #777;
+  padding-top: .6rem;
+  padding-bottom: .6rem;
+  color: #818a91;
   text-align: left;
 }
 th {
@@ -1722,27 +1722,16 @@
           box-shadow: inset 0 1px 1px rgba(0, 0, 0, .075), 0 0 8px rgba(102, 175, 233, .6);
 }
 .form-control::-webkit-input-placeholder {
-  color: #818a91;
+  color: #999;
 }
 .form-control::-moz-placeholder {
-<<<<<<< HEAD
-  color: #818a91;
-}
-.form-control:-ms-input-placeholder {
-  color: #818a91;
-}
-.form-control::placeholder {
-  color: #818a91;
-=======
   color: #999;
-  opacity: 1;
 }
 .form-control:-ms-input-placeholder {
   color: #999;
 }
-.form-control::-webkit-input-placeholder {
+.form-control::placeholder {
   color: #999;
->>>>>>> fe0ef388
 }
 .form-control[disabled],
 .form-control[readonly],
