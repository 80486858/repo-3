<!DOCTYPE html>
<html lang="en">
  <head>
    <meta charset="utf-8">
    <title>Sticky footer with navbar template &middot; Bootstrap</title>
    <meta name="viewport" content="width=device-width, initial-scale=1.0">
    <meta name="description" content="">
    <meta name="author" content="">

    <!-- Bootstrap core CSS -->
    <link href="../assets/css/bootstrap.css" rel="stylesheet">

    <!-- HTML5 shim and Respond.js IE8 support of HTML5 elements and media queries -->
    <!--[if lt IE 9]>
      <script src="../assets/js/html5shiv.js"></script>
      <script src="../assets/js/respond/respond.min.js"></script>
    <![endif]-->

    <!-- Fav and touch icons -->
    <link rel="apple-touch-icon-precomposed" sizes="144x144" href="../assets/ico/apple-touch-icon-144-precomposed.png">
    <link rel="apple-touch-icon-precomposed" sizes="114x114" href="../assets/ico/apple-touch-icon-114-precomposed.png">
      <link rel="apple-touch-icon-precomposed" sizes="72x72" href="../assets/ico/apple-touch-icon-72-precomposed.png">
                    <link rel="apple-touch-icon-precomposed" href="../assets/ico/apple-touch-icon-57-precomposed.png">
                                   <link rel="shortcut icon" href="../assets/ico/favicon.png">

    <!-- Custom styles for this template -->
    <style>

      /* Sticky footer styles
      -------------------------------------------------- */

      html,
      body {
        height: 100%;
        /* The html and body elements cannot have any padding or margin. */
      }

      /* Wrapper for page content to push down footer */
      #wrap {
        min-height: 100%;
        height: auto !important;
        height: 100%;
        /* Negative indent footer by it's height */
        margin: 0 auto -60px;
      }

      /* Set the fixed height of the footer here */
      #push,
      #footer {
        height: 60px;
      }
      #footer {
        background-color: #f5f5f5;
      }

      /* Lastly, apply responsive CSS fixes as necessary */
      @media (max-width: 767px) {
        #footer {
          margin-left: -20px;
          margin-right: -20px;
          padding-left: 20px;
          padding-right: 20px;
        }
      }



      /* Custom page CSS
      -------------------------------------------------- */
      /* Not required for template or sticky footer method. */

      #wrap > .container {
        padding-top: 60px;
      }
      .container .credit {
        margin: 20px 0;
      }

      code {
        font-size: 80%;
      }

    </style>
  </head>

  <body>



    <!-- Wrap all page content here -->
    <div id="wrap">

      <!-- Fixed navbar -->
      <div class="navbar navbar-fixed-top">
<<<<<<< HEAD
        <div class="container">
          <a class="btn btn-navbar" data-toggle="collapse" data-target=".nav-collapse">
            <span class="icon-bar"></span>
            <span class="icon-bar"></span>
            <span class="icon-bar"></span>
          </a>
          <a class="brand" href="#">Project name</a>
          <div class="nav-collapse collapse">
            <ul class="nav">
              <li class="active"><a href="#">Home</a></li>
              <li><a href="#about">About</a></li>
              <li><a href="#contact">Contact</a></li>
              <li class="dropdown">
                <a href="#" class="dropdown-toggle" data-toggle="dropdown">Dropdown <b class="caret"></b></a>
                <ul class="dropdown-menu">
                  <li><a href="#">Action</a></li>
                  <li><a href="#">Another action</a></li>
                  <li><a href="#">Something else here</a></li>
                  <li class="divider"></li>
                  <li class="nav-header">Nav header</li>
                  <li><a href="#">Separated link</a></li>
                  <li><a href="#">One more separated link</a></li>
                </ul>
              </li>
            </ul>
          </div><!--/.nav-collapse -->
=======
        <div class="navbar-inner">
          <div class="container">
            <button type="button" class="btn btn-navbar" data-toggle="collapse" data-target=".nav-collapse">
              <span class="icon-bar"></span>
              <span class="icon-bar"></span>
              <span class="icon-bar"></span>
            </button>
            <a class="brand" href="#">Project name</a>
            <div class="nav-collapse collapse">
              <ul class="nav">
                <li class="active"><a href="#">Home</a></li>
                <li><a href="#about">About</a></li>
                <li><a href="#contact">Contact</a></li>
                <li class="dropdown">
                  <a href="#" class="dropdown-toggle" data-toggle="dropdown">Dropdown <b class="caret"></b></a>
                  <ul class="dropdown-menu">
                    <li><a href="#">Action</a></li>
                    <li><a href="#">Another action</a></li>
                    <li><a href="#">Something else here</a></li>
                    <li class="divider"></li>
                    <li class="nav-header">Nav header</li>
                    <li><a href="#">Separated link</a></li>
                    <li><a href="#">One more separated link</a></li>
                  </ul>
                </li>
              </ul>
            </div><!--/.nav-collapse -->
          </div>
>>>>>>> cc58a65f
        </div>
      </div>

      <!-- Begin page content -->
      <div class="container">
        <div class="page-header">
          <h1>Sticky footer with fixed navbar</h1>
        </div>
        <p class="lead">Pin a fixed-height footer to the bottom of the viewport in desktop browsers with this custom HTML and CSS. A fixed navbar has been added within <code>#wrap</code> with <code>padding-top: 60px;</code> on the <code>.container</code>.</p>
        <p>Back to <a href="./sticky-footer.html">the default sticky footer</a> minus the navbar.</p>
      </div>

      <div id="push"></div>
    </div>

    <div id="footer">
      <div class="container">
        <p class="muted credit">Example courtesy <a href="http://martinbean.co.uk">Martin Bean</a> and <a href="http://ryanfait.com/sticky-footer/">Ryan Fait</a>.</p>
      </div>
    </div>



    <!-- Bootstrap core JavaScript
    ================================================== -->
    <!-- Placed at the end of the document so the pages load faster -->
    <script src="../assets/js/jquery.js"></script>
    <script src="../assets/js/bootstrap-transition.js"></script>
    <script src="../assets/js/bootstrap-alert.js"></script>
    <script src="../assets/js/bootstrap-modal.js"></script>
    <script src="../assets/js/bootstrap-dropdown.js"></script>
    <script src="../assets/js/bootstrap-scrollspy.js"></script>
    <script src="../assets/js/bootstrap-tab.js"></script>
    <script src="../assets/js/bootstrap-tooltip.js"></script>
    <script src="../assets/js/bootstrap-popover.js"></script>
    <script src="../assets/js/bootstrap-button.js"></script>
    <script src="../assets/js/bootstrap-collapse.js"></script>
    <script src="../assets/js/bootstrap-carousel.js"></script>
    <script src="../assets/js/bootstrap-typeahead.js"></script>

  </body>
</html><|MERGE_RESOLUTION|>--- conflicted
+++ resolved
@@ -92,13 +92,12 @@
 
       <!-- Fixed navbar -->
       <div class="navbar navbar-fixed-top">
-<<<<<<< HEAD
         <div class="container">
-          <a class="btn btn-navbar" data-toggle="collapse" data-target=".nav-collapse">
+          <button type="button" class="btn btn-navbar" data-toggle="collapse" data-target=".nav-collapse">
             <span class="icon-bar"></span>
             <span class="icon-bar"></span>
             <span class="icon-bar"></span>
-          </a>
+          </button>
           <a class="brand" href="#">Project name</a>
           <div class="nav-collapse collapse">
             <ul class="nav">
@@ -119,36 +118,6 @@
               </li>
             </ul>
           </div><!--/.nav-collapse -->
-=======
-        <div class="navbar-inner">
-          <div class="container">
-            <button type="button" class="btn btn-navbar" data-toggle="collapse" data-target=".nav-collapse">
-              <span class="icon-bar"></span>
-              <span class="icon-bar"></span>
-              <span class="icon-bar"></span>
-            </button>
-            <a class="brand" href="#">Project name</a>
-            <div class="nav-collapse collapse">
-              <ul class="nav">
-                <li class="active"><a href="#">Home</a></li>
-                <li><a href="#about">About</a></li>
-                <li><a href="#contact">Contact</a></li>
-                <li class="dropdown">
-                  <a href="#" class="dropdown-toggle" data-toggle="dropdown">Dropdown <b class="caret"></b></a>
-                  <ul class="dropdown-menu">
-                    <li><a href="#">Action</a></li>
-                    <li><a href="#">Another action</a></li>
-                    <li><a href="#">Something else here</a></li>
-                    <li class="divider"></li>
-                    <li class="nav-header">Nav header</li>
-                    <li><a href="#">Separated link</a></li>
-                    <li><a href="#">One more separated link</a></li>
-                  </ul>
-                </li>
-              </ul>
-            </div><!--/.nav-collapse -->
-          </div>
->>>>>>> cc58a65f
         </div>
       </div>
 
