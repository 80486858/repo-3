--- conflicted
+++ resolved
@@ -44,10 +44,6 @@
 			MaxOpenConns: 1,
 		})
 	)
-<<<<<<< HEAD
-
-=======
->>>>>>> b4453162
 	require.NoError(t, err)
 	if err := CheckMinServerVersion(conn, 21, 12, 0); err != nil {
 		t.Skip(err.Error())
