--- conflicted
+++ resolved
@@ -32,22 +32,13 @@
 
 	for name, dsn := range dsns {
 		t.Run(fmt.Sprintf("%s Protocol", name), func(t *testing.T) {
-<<<<<<< HEAD
 			conn, err := sql.Open("clickhouse", dsn)
 			require.NoError(t, err)
-			if err := checkMinServerVersion(conn, 20, 3, 0); err != nil {
+			if err := CheckMinServerVersion(conn, 20, 3, 0); err != nil {
 				t.Skip(err.Error())
 				return
 			}
 			const ddl = `
-=======
-			if conn, err := sql.Open("clickhouse", dsn); assert.NoError(t, err) {
-				if err := CheckMinServerVersion(conn, 20, 3, 0); err != nil {
-					t.Skip(err.Error())
-					return
-				}
-				const ddl = `
->>>>>>> b3b2f9c2
 			CREATE TABLE test_datetime64 (
 				  Col1 DateTime64(3)
 				, Col2 DateTime64(9, 'Europe/Moscow')
