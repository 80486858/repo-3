// Licensed to ClickHouse, Inc. under one or more contributor
// license agreements. See the NOTICE file distributed with
// this work for additional information regarding copyright
// ownership. ClickHouse, Inc. licenses this file to you under
// the Apache License, Version 2.0 (the "License"); you may
// not use this file except in compliance with the License.
// You may obtain a copy of the License at
//
//     http://www.apache.org/licenses/LICENSE-2.0
//
// Unless required by applicable law or agreed to in writing,
// software distributed under the License is distributed on an
// "AS IS" BASIS, WITHOUT WARRANTIES OR CONDITIONS OF ANY
// KIND, either express or implied.  See the License for the
// specific language governing permissions and limitations
// under the License.

package std

import (
	"database/sql"
	"fmt"
	"testing"

	"github.com/stretchr/testify/assert"
)

func TestStdBool(t *testing.T) {
<<<<<<< HEAD
	dsns := map[string]string{"Native": "clickhouse://127.0.0.1:9000", "Http": "http://127.0.0.1:8123"}

	for name, dsn := range dsns {
		t.Run(fmt.Sprintf("%s Interface", name), func(t *testing.T) {
			if conn, err := sql.Open("clickhouse", dsn); assert.NoError(t, err) {
				if err := checkMinServerVersion(conn, 21, 12); err != nil {
					t.Skip(err.Error())
					return
				}
				const ddl = `
=======
	if conn, err := sql.Open("clickhouse", "clickhouse://127.0.0.1:9000"); assert.NoError(t, err) {
		if err := checkMinServerVersion(conn, 21, 12, 0); err != nil {
			t.Skip(err.Error())
			return
		}
		const ddl = `
>>>>>>> a27ceead
			CREATE TABLE test_bool (
				    Col1 Bool
				  , Col2 Bool
				  , Col3 Array(Bool)
				  , Col4 Nullable(Bool)
				  , Col5 Array(Nullable(Bool))
			) Engine Memory
		`
				defer func() {
					conn.Exec("DROP TABLE test_bool")
				}()
				if _, err := conn.Exec(ddl); assert.NoError(t, err) {
					scope, err := conn.Begin()
					if !assert.NoError(t, err) {
						return
					}
					if batch, err := scope.Prepare("INSERT INTO test_bool"); assert.NoError(t, err) {
						var val bool
						if _, err := batch.Exec(true, false, []bool{true, false, true}, nil, []*bool{&val, nil, &val}); assert.NoError(t, err) {
							if err := scope.Commit(); assert.NoError(t, err) {
								var (
									col1 bool
									col2 bool
									col3 []bool
									col4 *bool
									col5 []*bool
								)
								if err := conn.QueryRow("SELECT * FROM test_bool").Scan(&col1, &col2, &col3, &col4, &col5); assert.NoError(t, err) {
									assert.Equal(t, true, col1)
									assert.Equal(t, false, col2)
									assert.Equal(t, []bool{true, false, true}, col3)
									if assert.Nil(t, col4) {
										assert.Equal(t, []*bool{&val, nil, &val}, col5)
									}
								}
							}
						}
					}
				}
			}
		})
	}
}<|MERGE_RESOLUTION|>--- conflicted
+++ resolved
@@ -26,25 +26,16 @@
 )
 
 func TestStdBool(t *testing.T) {
-<<<<<<< HEAD
 	dsns := map[string]string{"Native": "clickhouse://127.0.0.1:9000", "Http": "http://127.0.0.1:8123"}
 
 	for name, dsn := range dsns {
 		t.Run(fmt.Sprintf("%s Interface", name), func(t *testing.T) {
 			if conn, err := sql.Open("clickhouse", dsn); assert.NoError(t, err) {
-				if err := checkMinServerVersion(conn, 21, 12); err != nil {
+				if err := checkMinServerVersion(conn, 21, 12, 0); err != nil {
 					t.Skip(err.Error())
 					return
 				}
 				const ddl = `
-=======
-	if conn, err := sql.Open("clickhouse", "clickhouse://127.0.0.1:9000"); assert.NoError(t, err) {
-		if err := checkMinServerVersion(conn, 21, 12, 0); err != nil {
-			t.Skip(err.Error())
-			return
-		}
-		const ddl = `
->>>>>>> a27ceead
 			CREATE TABLE test_bool (
 				    Col1 Bool
 				  , Col2 Bool
