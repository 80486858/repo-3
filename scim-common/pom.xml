--- conflicted
+++ resolved
@@ -14,20 +14,12 @@
     <dependency>
       <groupId>edu.psu.swe.scim</groupId>
       <artifactId>scim-spec-protocol</artifactId>
-<<<<<<< HEAD
       <version>${project.version}</version>
-=======
-      <version>2.22-SNAPSHOT</version>
->>>>>>> ca9729da
     </dependency>
     <dependency>
       <groupId>edu.psu.swe.scim</groupId>
       <artifactId>scim-spec-schema</artifactId>
-<<<<<<< HEAD
       <version>${project.version}</version>
-=======
-      <version>2.22-SNAPSHOT</version>
->>>>>>> ca9729da
     </dependency>
   </dependencies>
 
