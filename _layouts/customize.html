<!DOCTYPE html>
<html lang="en">
  <head>
    <!-- Meta, title, CSS, favicons, etc. -->
    {% include header.html %}
    <!-- Place anything custom after this. -->
  </head>
  <body data-spy="scroll" data-target=".bs-sidebar">
    <a class="sr-only" href="#content">Skip navigation</a>

    <!-- Docs master nav -->
    {% include nav-main.html %}

    <!-- Docs page layout -->
    <div class="bs-header" id="content" role="banner">
      <div class="container">
        <h1>{{ page.title }}</h1>
        <p>{{ page.lead }}</p>
        {% include ads.html %}
      </div>
    </div>

    <!-- Callout for the old docs link -->
    {% include old-bs-docs.html %}

<<<<<<< HEAD
    <div class="container bs-docs-container">
      <div class="col-lg-12">
        {{ content }}
=======
    <div class="bs-customize-placeholder" role="main">
      <div class="container bs-docs-container">
        <p class="lead">Until RC2, the Bootstrap 3 customizer will be disabled. In the mean time, snag the <a href="{{ site.repo }}/releases">compiled CSS and JavaScript</a>. Hang tight!</p>
>>>>>>> f3104a3e
      </div>
    </div>

    <!-- Footer
    ================================================== -->
    <footer class="bs-footer">
      {% include social-buttons.html %}

      <p>Designed and built with all the love in the world by <a href="http://twitter.com/mdo" target="_blank">@mdo</a> and <a href="http://twitter.com/fat" target="_blank">@fat</a>.</p>
      <p>Code licensed under <a href="http://www.apache.org/licenses/LICENSE-2.0" target="_blank">Apache License v2.0</a>, documentation under <a href="http://creativecommons.org/licenses/by/3.0/">CC BY 3.0</a>.</p>
      <ul class="footer-links">
        <li><a href="{{ site.blog }}">Blog</a></li>
        <li class="muted">&middot;</li>
        <li><a href="{{ site.repo }}/issues?state=open">Issues</a></li>
        <li class="muted">&middot;</li>
        <li><a href="{{ site.repo }}/releases">Releases</a></li>
      </ul>
    </footer>

    <!-- JS and analytics only. -->
    {% include footer.html %}

  </body>
</html><|MERGE_RESOLUTION|>--- conflicted
+++ resolved
@@ -23,15 +23,9 @@
     <!-- Callout for the old docs link -->
     {% include old-bs-docs.html %}
 
-<<<<<<< HEAD
     <div class="container bs-docs-container">
       <div class="col-lg-12">
         {{ content }}
-=======
-    <div class="bs-customize-placeholder" role="main">
-      <div class="container bs-docs-container">
-        <p class="lead">Until RC2, the Bootstrap 3 customizer will be disabled. In the mean time, snag the <a href="{{ site.repo }}/releases">compiled CSS and JavaScript</a>. Hang tight!</p>
->>>>>>> f3104a3e
       </div>
     </div>
 
