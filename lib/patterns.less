--- conflicted
+++ resolved
@@ -459,11 +459,7 @@
     border: 1px solid #ddd;
     border: 1px solid rgba(0,0,0,.15);
     .border-radius(3px);
-<<<<<<< HEAD
-    .box-shadow(0 1px 2px rgba(0,0,0,.075));
-=======
     .box-shadow(0 1px 2px rgba(0,0,0,.05);
->>>>>>> 985ee645
     li {
       display: inline;
       a {
