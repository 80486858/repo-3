--- conflicted
+++ resolved
@@ -491,6 +491,9 @@
   height: 500px;
   margin: -310px 0 0 -250px;
   background-color: @white;
+  border: 1px solid rgba(0,0,0,.3);
+  .border-radius(6px);
+  .box-shadow(0 2px 6px rgba(0, 0, 0, 0.35))
   .modal-header {
     border-bottom:1px solid #eee;
     padding: 5px 20px;
@@ -507,10 +510,4 @@
       font-size: 18px;
     }
   }
-  .border-radius(6px);
-<<<<<<< HEAD
-  border: 1px solid rgba(0,0,0,.3);
-=======
-  .box-shadow(0 2px 6px rgba(0, 0, 0, 0.35))
->>>>>>> e3380844
 }