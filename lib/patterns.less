/* Patterns.less
 * Repeatable UI elements outside the base styles provided from the scaffolding
 * ---------------------------------------------------------------------------- */


// TOPBAR
// ------

// Topbar for Branding and Nav
<<<<<<< HEAD
.topbar {
  #gradient > .vertical(#333, #222);
=======
div.topbar {
>>>>>>> 842ad01f
  height: 40px;
  position: fixed;
  top: 0;
  left: 0;
  right: 0;
  z-index: 10000;
  overflow: visible;

  // gradient is applied to it's own element because overflow visible is not honored by ie when filter is present
  .fill {
    background:#222;
    #gradient > .vertical(#333, #222);
    @shadow: 0 1px 3px rgba(0,0,0,.25), inset 0 -1px 0 rgba(0,0,0,.1);
    .box-shadow(@shadow);
  }

  // Links get text shadow
  a {
    color: @grayLight;
    text-shadow: 0 -1px 0 rgba(0,0,0,.25);
  }

  // Hover and active states
  a:hover,
  ul li.active a {
    background-color: #333;
    background-color: rgba(255,255,255,.05);
    color: @white;
    text-decoration: none;
  }

  // Website name
  h3 {
    position:relative;
    a {
      float: left;
      display: block;
      padding: 8px 20px 12px;
      margin-left: -20px; // negative indent to left-align the text down the page
      color: @white;
      font-size: 20px;
      font-weight: 200;
      line-height: 1;
    }
  }

  // Search Form
  form {
    float: left;
    margin: 5px 0 0 0;
    position: relative;
    .opacity(100);
    input {
      background-color: #444;
      background-color: rgba(255,255,255,.3);
      #font > .sans-serif(13px, normal, 1);
      width: 220px;
      padding: 4px 9px;
      color: #fff;
      color: rgba(255,255,255,.75);
      border: 1px solid #111;
      .border-radius(4px);
      @shadow: inset 0 1px 2px rgba(0,0,0,.1), 0 1px 0px rgba(255,255,255,.25);
      .box-shadow(@shadow);
      .transition(none);

      // Placeholder text gets special styles; can't be bundled together though for some reason
      &:-moz-placeholder {
        color: @grayLighter;
      }
      &::-webkit-input-placeholder {
        color: @grayLighter;
      }
      // Hover states
      &:hover {
        background-color: @grayLight;
        background-color: rgba(255,255,255,.5);
        color: #fff;
      }
      // Focus states (we use .focused since IE8 and down doesn't support :focus)
      &:focus,
      &.focused {
        outline: none;
        background-color: #fff;
        color: @grayDark;
        text-shadow: 0 1px 0 #fff;
        border: 0;
        padding: 5px 10px;
        .box-shadow(0 0 3px rgba(0,0,0,.15));
      }
    }
  }

  // Navigation
  ul {
    display: block;
    float: left;
    margin: 0 10px 0 0;
    position: relative;
    &.secondary-nav {
      float: right;
      margin-left: 10px;
      margin-right: 0;
    }
    li {
      display: block;
      float: left;
      font-size: 13px;
      a {
        display: block;
        float: none;
        padding: 10px 10px 11px;
        line-height: 19px;
        text-decoration: none;
        &:hover {
          color: #fff;
          text-decoration: none;
        }
      }
      &.active a {
        background-color: #222;
        background-color: rgba(0,0,0,.5);
      }
    }

    // Dropdowns
    &.primary-nav li ul {
      left: 0;
    }
    &.secondary-nav li ul {
      right: 0;
    }
    li.menu {
      position: relative;
      a.menu {
        &:after {
          width: 0px;
          height: 0px;
          display: inline-block;
          content: "&darr;";
          text-indent: -99999px;
          vertical-align: top;
          margin-top: 8px;
          margin-left: 4px;
          border-left: 4px solid transparent;
          border-right: 4px solid transparent;
          border-top: 4px solid #fff;
          .opacity(50);
        }
      }
      &.open {
        a.menu,
        a:hover {
<<<<<<< HEAD
          background-color: #333;
=======
          background-color: #444;
>>>>>>> 842ad01f
          background-color: rgba(255,255,255,.1);
          color: #fff;
        }
        ul {
          display: block;
          li {
            a {
              background-color: transparent;
              font-weight: normal;
              &:hover {
                background-color: rgba(255,255,255,.1);
                color: #fff;
              }
            }
            &.active a {
              background-color: rgba(255,255,255,.1);
              font-weight: bold;
            }
          }
        }
      }
    }
    li ul {
      background-color: #333;
      float: left;
      display: none;
      position: absolute;
      top: 40px;
      min-width: 160px;
      max-width: 220px;
      _width: 160px;
      margin-left: 0;
      margin-right: 0;
      padding: 0;
      text-align: left;
      border: 0;
      zoom: 1;
      .border-radius(0 0 5px 5px);
      .box-shadow(0 1px 2px rgba(0,0,0,0.6));
      li {
        float: none;
        clear: both;
        display: block;
        background: none;
        font-size: 12px;
        a {
          display: block;
          padding: 6px 15px;
          clear: both;
          font-weight: normal;
          line-height: 19px;
          color: #bbb;
          &:hover {
            background-color: #333;
            background-color: rgba(255,255,255,.25);
            color: #fff;
          }
        }

        // Dividers (basically an hr)
        &.divider {
          height: 1px;
          overflow: hidden;
          background: #222;
          background: rgba(0,0,0,.2);
          border-bottom: 1px solid rgba(255,255,255,.1);
          margin: 5px 0;
        }

        // Section separaters
        span {
          clear: both;
          display: block;
          background: rgba(0,0,0,.2);
          padding: 6px 15px;
          cursor: default;
          color: @gray;
          border-top: 1px solid rgba(0,0,0,.2);
        }
      }
    }
  }
}


// PAGE HEADERS
// ------------

.hero-unit {
  background-color: #f5f5f5;
  margin-bottom: 30px;
  padding: 60px;
  .border-radius(6px);
  h1 {
    margin-bottom: 0;
    font-size: 60px;
    line-height: 1;
    letter-spacing: -1px;
  }
  p {
    font-size: 18px;
    font-weight: 200;
    line-height: @baseline * 1.5;
  }
}


// PAGE HEADERS
// ------------

.page-header {
  margin-bottom: @baseline - 1;
  border-bottom: 1px solid #ddd;
  .box-shadow(0 1px 0 rgba(255,255,255,.5));
  h1 {
    margin-bottom: (@baseline / 2) - 1px;
  }
}


// ERROR STYLES
// ------------

// One-liner alert bars
<<<<<<< HEAD
.alert-message {
=======
div.alert-message {

  // TODO: Ask cloudhead how to do this fancy filter elegantly. Less eval is returning strings with quotes ;_;
  #gradient > .vertical(transparent, rgba(0,0,0,0.15));
  -ms-filter: "progid:DXImageTransform.Microsoft.gradient(startColorstr='#00000000', endColorstr='#15000000')";
  filter: "progid:DXImageTransform.Microsoft.gradient(startColorstr='#00000000', endColorstr='#15000000')";
>>>>>>> 842ad01f
  background-color: @grayLighter;
  margin-bottom: @baseline;
  padding: 8px 15px;
  color: #fff;
  text-shadow: 0 -1px 0 rgba(0,0,0,.3);
  border-bottom: 1px solid rgba(0,0,0,.3);
  .border-radius(4px);
  p {
    color: #fff;
    margin-bottom: 0;
    + p {
      margin-top: 5px;
    }
  }
  &.error {
    #gradient > .vertical(lighten(@red, 30%), lighten(@red, 15%));
    border-bottom-color: lighten(@red, 5%);
  }
  &.warning {
    #gradient > .vertical(lighten(@yellow, 25%), lighten(@yellow, 10%));
    border-bottom-color: @yellow;
  }
  &.success {
    #gradient > .vertical(lighten(@green, 25%), lighten(@green, 10%));
    border-bottom-color: @green;
  }
  &.info {
    #gradient > .vertical(lighten(@blue, 25%), lighten(@blue, 5%));
    border-bottom-color: @blue;
  }
  .close {
    float: right;
    margin-top: -2px;
    color: #000;
    font-size: 20px;
    font-weight: bold;
    text-shadow: 0 1px 0 rgba(255,255,255,1);
    .opacity(20);
    &:hover {
      text-decoration: none;
      .opacity(40);
    }
  }
}

// Block-level Alerts
.block-message {
  margin-bottom: @baseline;
  padding: 14px;
  color: @grayDark;
  color: rgba(0,0,0,.8);
  *color: @grayDark; /* IE 6-7 */
  text-shadow: 0 1px 0 rgba(255,255,255,.25);
  .border-radius(6px);
  p {
    color: @grayDark;
    color: rgba(0,0,0,.8);
    *color: @grayDark; /* IE 6-7 */
    margin-right: 30px;
    margin-bottom: 0;
  }
  ul {
    margin-bottom: 0;
  }
  strong {
    display: block;
  }
  &.error {
    background: lighten(@red, 55%);
    border: 1px solid lighten(@red, 50%);
  }
  &.warning {
    background: lighten(@yellow, 35%);
    border: 1px solid lighten(@yellow, 25%)
  }
  &.success {
    background: lighten(@green, 45%);
    border: 1px solid lighten(@green, 35%)
  }
  &.info {
    background: lighten(@blue, 45%);
    border: 1px solid lighten(@blue, 40%);
  }
}


// NAVIGATION
// ----------

// Common tab and pill styles
.tabs,
.pills {
  margin: 0 0 20px;
  padding: 0;
  .clearfix();
  li {
    display: inline;
    a {
      float: left;
      width: auto;
    }
  }
}

// Basic Tabs
.tabs {
  width: 100%;
  border-bottom: 1px solid @grayLight;
  li {
    a {
      margin-bottom: -1px;
      margin-right: 2px;
      padding: 0 15px;
      line-height: (@baseline * 2) - 1;
      .border-radius(3px 3px 0 0);
      &:hover {
        background-color: @grayLighter;
        border-bottom: 1px solid @grayLight;
      }
    }
    &.active a {
      background-color: #fff;
      padding: 0 14px;
      border: 1px solid #ccc;
      border-bottom: 0;
      color: @gray;
    }
  }
}

// Basic pill nav
.pills {
  li {
    a {
      margin: 5px 3px 5px 0;
      padding: 0 15px;
      text-shadow: 0 1px 1px #fff;
      line-height: 30px;
      .border-radius(15px);
      &:hover {
        background: @linkColorHover;
        color: #fff;
        text-decoration: none;
        text-shadow: 0 1px 1px rgba(0,0,0,.25);
      }
    }
    &.active a {
      background: @linkColor;
      color: #fff;
      text-shadow: 0 1px 1px rgba(0,0,0,.25);
    }
  }
}


// PAGINATION
// ----------

.pagination {
  height: @baseline * 2;
  margin: @baseline 0;
  ul {
    float: left;
    margin: 0;
    border: 1px solid #ddd;
<<<<<<< HEAD
    border: 1px solid rgba(0,0,0,.15);
=======
    border-right: 0\9; /* IE8 and below don't support last child */
>>>>>>> 842ad01f
    .border-radius(3px);
    .box-shadow(0 1px 2px rgba(0,0,0,.05);
    li {
      display: inline;
      a {
        float: left;
        padding: 0 14px;
        line-height: (@baseline * 2) - 2;
<<<<<<< HEAD
        border-right: 1px solid #ddd;
        border-right: 1px solid rgba(0,0,0,.15);
=======
        border-right: 1px solid;
        border-right-color: #ddd;
        border-right-color: rgba(0,0,0,.15);
>>>>>>> 842ad01f
        text-decoration: none;
      }
      a:hover,
      &.active a {
        background-color: lighten(@blue, 45%);
      }
      &.disabled a,
      &.disabled a:hover {
        background-color: none;
        color: @grayLight;
      }
      &.next a,
      &:last-child a {
        border: 0;
      }
    }
  }
}


// WELLS
// -----

.well {
  background-color: #f5f5f5;
  margin-bottom: 20px;
  padding: 19px;
  min-height: 20px;
  border: 1px solid #eee;
  border: 1px solid rgba(0,0,0,.05);
  .border-radius(4px);
  .box-shadow(inset 0 1px 1px rgba(0,0,0,.05);
}


// MODALS
// ------

.modal-backdrop {
  background-color: rgba(0,0,0,.5);
  position: fixed;
  top: 0;
  left: 0;
  right: 0;
  bottom: 0;
  z-index: 1000;
}
.modal {
  position: fixed;
  top: 50%;
  left: 50%;
  z-index: 2000;
  width: 560px;
  margin: -280px 0 0 -250px;
  background-color: @white;
<<<<<<< HEAD
  border: 1px solid #999;
  border: 1px solid rgba(0,0,0,.3);
=======
  border: 1px solid #555;
>>>>>>> 842ad01f
  .border-radius(6px);
  .box-shadow(0 3px 7px rgba(0,0,0,0.3));
  .background-clip(padding-box);
  .modal-header {
    border-bottom: 1px solid #eee;
    padding: 5px 20px;
    a.close {
      position: absolute;
      right: 10px;
      top: 10px;
      color: #999;
      line-height:10px;
      font-size: 18px;
    }
  }
  .modal-body {
    padding: 20px;
  }
  .modal-footer {
    background-color: #f5f5f5;
    padding: 14px 20px 15px;
    border-top: 1px solid #ddd;
    .border-radius(0 0 6px 6px);
    .box-shadow(inset 0 1px 0 #fff);
    .clearfix();
    .btn {
      float: right;
      margin-left: 10px;
    }
  }
}


// POPOVER ARROWS
// --------------

#popoverArrow {
  .above(@arrowWidth: 5px) {
    bottom: 0;
    left: 50%;
    margin-left: -@arrowWidth;
    border-left: @arrowWidth solid transparent;
    border-right: @arrowWidth solid transparent;
    border-top: @arrowWidth solid #000;
  }
  .left(@arrowWidth: 5px) {
    top: 50%;
    right: 0;
    margin-top: -@arrowWidth;
    border-top: @arrowWidth solid transparent;
    border-bottom: @arrowWidth solid transparent;
    border-left: @arrowWidth solid #000;
  }
  .below(@arrowWidth: 5px) {
    top: 0;
    left: 50%;
    margin-left: -@arrowWidth;
    border-left: @arrowWidth solid transparent;
    border-right: @arrowWidth solid transparent;
    border-bottom: @arrowWidth solid #000;
  }
  .right(@arrowWidth: 5px) {
    top: 50%;
    left: 0;
    margin-top: -@arrowWidth;
    border-top: @arrowWidth solid transparent;
    border-bottom: @arrowWidth solid transparent;
    border-right: @arrowWidth solid #000;
  }
}

// TWIPSY
// ------

.twipsy {
  display: block;
  position: absolute;
  visibility: visible;
  padding: 5px;
  font-size: 11px;
  z-index: 1000;
  .opacity(80);
  &.above .twipsy-arrow   { #popoverArrow > .above(); }
  &.left .twipsy-arrow    { #popoverArrow > .left(); }
  &.below .twipsy-arrow   { #popoverArrow > .below(); }
  &.right .twipsy-arrow   { #popoverArrow > .right(); }
  .twipsy-inner {
    padding: 3px 8px;
    background-color: #000;
    color: white;
    text-align: center;
    max-width: 200px;
    text-decoration: none;
    .border-radius(4px);
  }
  .twipsy-arrow {
    position: absolute;
    width: 0;
    height: 0;
  }
}


// POPOVERS
// --------

.popover {
  position: absolute;
  top: 0;
  left: 0;
  z-index: 1000;
  padding: 5px;
  display: none;
  &.above .arrow { #popoverArrow > .above(); }
  &.right .arrow { #popoverArrow > .right(); }
  &.below .arrow { #popoverArrow > .below(); }
  &.left .arrow  { #popoverArrow > .left(); }
  .arrow {
    position: absolute;
    width: 0;
    height: 0;
  }
  .inner {
<<<<<<< HEAD
    background-color: #333;
    background-color: rgba(0,0,0,.8);
=======
    background: #333;
>>>>>>> 842ad01f
    padding: 3px;
    overflow: hidden;
    width: 280px;
    .border-radius(6px);
    .box-shadow(0 3px 7px rgba(0,0,0,0.3));
  }
  .title {
    background-color: #f5f5f5;
    padding: 9px 15px;
    line-height: 1;
    .border-radius(3px 3px 0 0);
    border-bottom:1px solid #eee;
  }
  .content {
    background-color: @white;
    padding: 14px;
    .border-radius(0 0 3px 3px);
    .background-clip(padding-box);
    p, ul, ol {
      margin-bottom: 0;
    }
  }
}<|MERGE_RESOLUTION|>--- conflicted
+++ resolved
@@ -7,12 +7,8 @@
 // ------
 
 // Topbar for Branding and Nav
-<<<<<<< HEAD
 .topbar {
   #gradient > .vertical(#333, #222);
-=======
-div.topbar {
->>>>>>> 842ad01f
   height: 40px;
   position: fixed;
   top: 0;
@@ -166,11 +162,7 @@
       &.open {
         a.menu,
         a:hover {
-<<<<<<< HEAD
-          background-color: #333;
-=======
           background-color: #444;
->>>>>>> 842ad01f
           background-color: rgba(255,255,255,.1);
           color: #fff;
         }
@@ -295,16 +287,11 @@
 // ------------
 
 // One-liner alert bars
-<<<<<<< HEAD
 .alert-message {
-=======
-div.alert-message {
-
   // TODO: Ask cloudhead how to do this fancy filter elegantly. Less eval is returning strings with quotes ;_;
   #gradient > .vertical(transparent, rgba(0,0,0,0.15));
   -ms-filter: "progid:DXImageTransform.Microsoft.gradient(startColorstr='#00000000', endColorstr='#15000000')";
   filter: "progid:DXImageTransform.Microsoft.gradient(startColorstr='#00000000', endColorstr='#15000000')";
->>>>>>> 842ad01f
   background-color: @grayLighter;
   margin-bottom: @baseline;
   padding: 8px 15px;
@@ -470,11 +457,8 @@
     float: left;
     margin: 0;
     border: 1px solid #ddd;
-<<<<<<< HEAD
     border: 1px solid rgba(0,0,0,.15);
-=======
-    border-right: 0\9; /* IE8 and below don't support last child */
->>>>>>> 842ad01f
+    border-right: 0\9; /* IE8 and below don't support last child. TODO: clean this up;  */
     .border-radius(3px);
     .box-shadow(0 1px 2px rgba(0,0,0,.05);
     li {
@@ -483,14 +467,9 @@
         float: left;
         padding: 0 14px;
         line-height: (@baseline * 2) - 2;
-<<<<<<< HEAD
-        border-right: 1px solid #ddd;
-        border-right: 1px solid rgba(0,0,0,.15);
-=======
         border-right: 1px solid;
         border-right-color: #ddd;
         border-right-color: rgba(0,0,0,.15);
->>>>>>> 842ad01f
         text-decoration: none;
       }
       a:hover,
@@ -546,12 +525,8 @@
   width: 560px;
   margin: -280px 0 0 -250px;
   background-color: @white;
-<<<<<<< HEAD
   border: 1px solid #999;
   border: 1px solid rgba(0,0,0,.3);
-=======
-  border: 1px solid #555;
->>>>>>> 842ad01f
   .border-radius(6px);
   .box-shadow(0 3px 7px rgba(0,0,0,0.3));
   .background-clip(padding-box);
@@ -675,12 +650,8 @@
     height: 0;
   }
   .inner {
-<<<<<<< HEAD
     background-color: #333;
     background-color: rgba(0,0,0,.8);
-=======
-    background: #333;
->>>>>>> 842ad01f
     padding: 3px;
     overflow: hidden;
     width: 280px;
