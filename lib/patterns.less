/* Patterns.less
 * Repeatable UI elements outside the base styles provided from the scaffolding
 * ---------------------------------------------------------------------------- */


// TOPBAR
// ------

// Topbar for Branding and Nav
.topbar {
  height: 40px;
  position: fixed;
  top: 0;
  left: 0;
  right: 0;
  z-index: 10000;
  overflow: visible;

  // Links get text shadow
  a {
    color: @grayLight;
    text-shadow: 0 -1px 0 rgba(0,0,0,.25);
  }

  // Hover and active states
  a:hover,
  ul .active a {
    background-color: #333;
    background-color: rgba(255,255,255,.05);
    color: @white;
    text-decoration: none;
  }

  // Website name
  h3 {
    position: relative;
    a {
      float: left;
      display: block;
      padding: 8px 20px 12px;
      margin-left: -20px; // negative indent to left-align the text down the page
      color: @white;
      font-size: 20px;
      font-weight: 200;
      line-height: 1;
    }
  }

  // Search Form
  form {
    float: left;
    margin: 5px 0 0 0;
    position: relative;
    .opacity(100);
  }
  input {
    background-color: #444;
    background-color: rgba(255,255,255,.3);
    #font > .sans-serif(13px, normal, 1);
<<<<<<< HEAD
    width: 220px;
=======
>>>>>>> a4dc2c89
    padding: 4px 9px;
    color: #fff;
    color: rgba(255,255,255,.75);
    border: 1px solid #111;
    .border-radius(4px);
    @shadow: inset 0 1px 2px rgba(0,0,0,.1), 0 1px 0px rgba(255,255,255,.25);
    .box-shadow(@shadow);
    .transition(none);

    // Placeholder text gets special styles; can't be bundled together though for some reason
    &:-moz-placeholder {
      color: @grayLighter;
    }
    &::-webkit-input-placeholder {
      color: @grayLighter;
    }
    // Hover states
    &:hover {
      background-color: @grayLight;
      background-color: rgba(255,255,255,.5);
      color: #fff;
    }
    // Focus states (we use .focused since IE8 and down doesn't support :focus)
    &:focus,
    &.focused {
      outline: none;
      background-color: #fff;
      color: @grayDark;
      text-shadow: 0 1px 0 #fff;
      border: 0;
      padding: 5px 10px;
      .box-shadow(0 0 3px rgba(0,0,0,.15));
    }
  }
}

// gradient is applied to it's own element because overflow visible is not honored by ie when filter is present
// For backwards compatability, include .topbar .fill
.topbar-inner,
.topbar .fill {
  background-color: #222;
  #gradient > .vertical(#333, #222);
  @shadow: 0 1px 3px rgba(0,0,0,.25), inset 0 -1px 0 rgba(0,0,0,.1);
  .box-shadow(@shadow);
}


// NAVIGATION
// ----------

// Topbar Nav
// ul.nav for all topbar based navigation to avoid inheritance issues and over-specificity
// For backwards compatibility, leave in .topbar div > ul
.topbar div > ul,
.nav {
  display: block;
  float: left;
  margin: 0 10px 0 0;
  position: relative;
  left: 0;
  > li {
    display: block;
    float: left;
  }
  a {
    display: block;
    float: none;
    padding: 10px 10px 11px;
    line-height: 19px;
    text-decoration: none;
    &:hover {
      color: #fff;
      text-decoration: none;
    }
  }
  .active a {
    background-color: #222;
    background-color: rgba(0,0,0,.5);
  }

  // Secondary (floated right) nav in topbar
  &.secondary-nav {
    float: right;
    margin-left: 10px;
    margin-right: 0;
<<<<<<< HEAD
=======
    // backwards compatibility
    .menu-dropdown,
>>>>>>> a4dc2c89
    .dropdown-menu {
      right: 0;
    }
  }
  // Dropdowns within the .nav
  // a.menu:hover and li.open .menu for backwards compatibility
  a.menu:hover,
  li.open .menu,
  .dropdown-toggle:hover,
  .dropdown.open .dropdown-toggle {
    background: #444;
    background: rgba(255,255,255,.05);
  }
  // .menu-dropdown for backwards compatibility
  .menu-dropdown,
  .dropdown-menu {
    background-color: #333;
    // a.menu for backwards compatibility
    a.menu,
    .dropdown-toggle {
      color: #fff;
      &.open {
        background: #444;
        background: rgba(255,255,255,.05);
      }
    }
    li a {
      color: #999;
      text-shadow: 0 1px 0 rgba(0,0,0,.5);
      &:hover {
        #gradient > .vertical(#292929,#191919);
        color: #fff;
      }
    }
    .divider {
      background-color: #222;
      border-color: #444;
    }
  }
}

// For backwards compatability with new dropdowns, redeclare dropdown link padding
.topbar ul .menu-dropdown li a,
.topbar ul .dropdown-menu li a {
  padding: 4px 15px;
}

// Dropdown Menus
// Use the .menu class on any <li> element within the topbar or ul.tabs and you'll get some superfancy dropdowns
// li.menu for backwards compatibility
li.menu,
.dropdown {
  position: relative;
}
// The link that is clicked to toggle the dropdown
// a.menu for backwards compatibility
a.menu:after,
.dropdown-toggle:after {
  width: 0;
  height: 0;
  display: inline-block;
  content: "&darr;";
  text-indent: -99999px;
  vertical-align: top;
  margin-top: 8px;
  margin-left: 4px;
  border-left: 4px solid transparent;
  border-right: 4px solid transparent;
  border-top: 4px solid #fff;
  .opacity(50);
}
// The dropdown menu (ul)
// .menu-dropdown for backwards compatibility
.menu-dropdown,
.dropdown-menu {
  background-color: #fff;
  float: left;
  display: none; // None by default, but block on "open" of the menu
  position: absolute;
  top: 40px;
  min-width: 160px;
  max-width: 220px;
  _width: 160px;
  margin-left: 0; // override default ul styles
  margin-right: 0;
  padding: 6px 0;
  zoom: 1; // do we need this?
  border-color: #999;
  border-color: rgba(0,0,0,.2);
  border-style: solid;
  border-width: 0 1px 1px;
  .border-radius(0 0 6px 6px);
  .box-shadow(0 2px 4px rgba(0,0,0,.2));
  .background-clip(padding-box);

  // Unfloat any li's to make them stack
  li {
    float: none;
    display: block;
    background-color: none;
  }
  // Dividers (basically an hr) within the dropdown
  .divider {
    height: 1px;
    margin: 5px 0;
    overflow: hidden;
    background-color: #eee;
    border-bottom: 1px solid #fff;
  }
}

.topbar .dropdown-menu, .dropdown-menu {
  // Links within the dropdown menu
  a {
    display: block;
    padding: 4px 15px;
    clear: both;
    font-weight: normal;
    line-height: 18px;
    color: @gray;
    text-shadow: 0 1px 0 #fff;
    // Hover state
    &:hover {
      #gradient > .vertical(#eeeeee, #dddddd);
      color: @grayDark;
      text-decoration: none;
      @shadow: inset 0 1px 0 rgba(0,0,0,.025), inset 0 -1px rgba(0,0,0,.025);
      .box-shadow(@shadow);
    }
  }
}

// Open state for the dropdown
// .open for backwards compatibility
.open,
.dropdown.open {
  // .menu for backwards compatibility
  .menu,
  .dropdown-toggle {
    color: #fff;
    background: #ccc;
    background: rgba(0,0,0,.3);
  }
  // .menu-dropdown for backwards compatibility
  .menu-dropdown,
  .dropdown-menu {
    display: block;
  }
}


// Tabs and Pills
.tabs,
.pills {
  margin: 0 0 20px;
  padding: 0;
  list-style: none;
  .clearfix();
  > li {
    float: left;
    > a {
      display: block;
    }
  }
}

// Basic Tabs
.tabs {
  width: 100%;
  border-bottom: 1px solid #ddd;
  > li {
    position: relative; // For the dropdowns mostly
    top: 1px;
    > a {
      margin-right: 2px;
      padding: 0 15px;
      line-height: (@baseline * 2) - 1;
      .border-radius(4px 4px 0 0);
      &:hover {
        background-color: #eee;
        border-bottom: 1px solid #ddd;
        text-decoration: none;
      }
    }
    &.active > a {
      background-color: #fff;
      padding: 0 14px;
      border: 1px solid #ddd;
      border-bottom: 0;
      color: @gray;
    }
  }
<<<<<<< HEAD
=======
  // first one for backwards compatibility
  .menu-dropdown,
>>>>>>> a4dc2c89
  .dropdown-menu {
    top: 35px;
    border-width: 1px;
    .border-radius(0 6px 6px 6px);
  }
<<<<<<< HEAD
=======
  // first one for backwards compatibility
  a.menu:after,
>>>>>>> a4dc2c89
  .dropdown-toggle:after {
    border-top-color: #999;
    margin-top: 15px;
    margin-left: 5px;
  }
<<<<<<< HEAD
=======
  // first one for backwards compatibility
  li.open a.menu:after,
>>>>>>> a4dc2c89
  .dropdown.open .dropdown-toggle:after {
    border-top-color: #555;
  }
}

// Basic pill nav
.pills {
  a {
      margin: 5px 3px 5px 0;
    padding: 0 15px;
    text-shadow: 0 1px 1px #fff;
    line-height: 30px;
    .border-radius(15px);
    &:hover {
      background: @linkColorHover;
      color: #fff;
      text-decoration: none;
      text-shadow: 0 1px 1px rgba(0,0,0,.25);
    }
  }
  .active a {
    background: @linkColor;
    color: #fff;
    text-shadow: 0 1px 1px rgba(0,0,0,.25);
  }
}


// PAGE HEADERS
// ------------

.hero-unit {
  background-color: #f5f5f5;
  margin-top: 60px;
  margin-bottom: 30px;
  padding: 60px;
  .border-radius(6px);
  h1 {
    margin-bottom: 0;
    font-size: 60px;
    line-height: 1;
    letter-spacing: -1px;
  }
  p {
    font-size: 18px;
    font-weight: 200;
    line-height: @baseline * 1.5;
  }
}
footer {
  margin-top: @baseline - 1;
  padding-top: @baseline - 1;
  border-top: 1px solid #eee;
}


// PAGE HEADERS
// ------------

.page-header {
  margin-bottom: @baseline - 1;
  border-bottom: 1px solid #ddd;
  .box-shadow(0 1px 0 rgba(255,255,255,.5));
  h1 {
    margin-bottom: (@baseline / 2) - 1px;
  }
}


// BUTTON STYLES
// -------------

// Base .btn styles
.btn {
  // Button Base
  cursor: pointer;
  display: inline-block;
  #gradient > .vertical-three-colors(#fff, #fff, 0.25, darken(#fff, 10%));
  padding: 5px 14px 6px;
  text-shadow: 0 1px 1px rgba(255,255,255,.75);
  color: #333;
  font-size: 13px;
  line-height: normal;
  border: 1px solid #ccc;
  border-bottom-color: #bbb;
  .border-radius(4px);
  @shadow: inset 0 1px 0 rgba(255,255,255,.2), 0 1px 2px rgba(0,0,0,.05);
  .box-shadow(@shadow);

  &:hover {
    background-position: 0 -15px;
    color: #333;
    text-decoration: none;
  }

  // Primary Button Type
  &.primary {
    color:#fff;
    .gradientBar(@blue, @blueDark)
  }

   // Transitions
  .transition(.1s linear all);

  // Active and Disabled states
  &:active {
    @shadow: inset 0 2px 4px rgba(0,0,0,.25), 0 1px 2px rgba(0,0,0,.05);
    .box-shadow(@shadow);
  }
  &.disabled {
    cursor: default;
    background-image: none;
    .opacity(65);
    .box-shadow(none);
  }
  &:disabled {
    // disabled pseudo can't be included with .disabled
    // def because IE8 and below will drop it ;_;
    cursor: default;
    background-image: none;
    .opacity(65);
    .box-shadow(none);
<<<<<<< HEAD
  }
  &:active {
    @shadow: inset 0 2px 4px rgba(0,0,0,.25), 0 1px 2px rgba(0,0,0,.05);
    .box-shadow(@shadow);
=======
>>>>>>> a4dc2c89
  }

  // Button Sizes
  &.large {
    font-size: 16px;
    line-height: normal;
    padding: 9px 14px 9px;
    .border-radius(6px);
  }
  &.small {
    padding: 7px 9px 7px;
    font-size: 11px;
  }
}

// Help Firefox not be a jerk about adding extra padding to buttons
button.btn,
input[type=submit].btn {
  &::-moz-focus-inner {
  	padding: 0;
  	border: 0;
  }
}


// ERROR STYLES
// ------------

// Base alert styles
.alert-message {
  .gradientBar(#fceec1, #eedc94); // warning by default
  margin-bottom: @baseline;
  padding: 7px 14px;
  color: @grayDark;
  text-shadow: 0 1px 0 rgba(255,255,255,.5);
  border-width: 1px;
  border-style: solid;
  .border-radius(4px);
  .box-shadow(inset 0 1px 0 rgba(255,255,255,.25));

  // Remove extra margin from content
  h5 {
    line-height: @baseline;
  }
  p {
    margin-bottom: 0;
  }
  div {
    margin-top: 5px;
    margin-bottom: 2px;
    line-height: 28px;
  }
  .btn {
    // Provide actions with buttons
    .box-shadow(0 1px 0 rgba(255,255,255,.25));
  }
  .close {
    float: right;
    margin-top: -2px;
    color: @black;
    font-size: 20px;
    font-weight: bold;
    text-shadow: 0 1px 0 rgba(255,255,255,1);
    .opacity(20);
    &:hover {
      color: @black;
      text-decoration: none;
      .opacity(40);
    }
  }

  &.block-message {
    background-image: none;
    background-color: lighten(#fceec1, 5%);
    padding: 14px;
    border-color: #fceec1;
    .box-shadow(none);

    p {
      margin-right: 30px;
    }
    .alert-actions {
      margin-top: 5px;
    }
    &.error,
    &.success,
    &.info {
      color: @grayDark;
      text-shadow: 0 1px 0 rgba(255,255,255,.5);
    }
    &.error {
      background-color: lighten(#f56a66, 25%);
      border-color: lighten(#f56a66, 20%);
    }
    &.success {
      background-color: lighten(#62c462, 30%);
      border-color: lighten(#62c462, 25%);
    }
    &.info {
      background-color: lighten(#6bd0ee, 25%);
      border-color: lighten(#6bd0ee, 20%);
    }
  }
}


// PAGINATION
// ----------

.pagination {
  height: @baseline * 2;
  margin: @baseline 0;
  ul {
    float: left;
    margin: 0;
    border: 1px solid #ddd;
    border: 1px solid rgba(0,0,0,.15);
    .border-radius(3px);
    .box-shadow(0 1px 2px rgba(0,0,0,.05));
  }
  li {
    display: inline;
  }
  a {
    float: left;
    padding: 0 14px;
    line-height: (@baseline * 2) - 2;
    border-right: 1px solid;
    border-right-color: #ddd;
    border-right-color: rgba(0,0,0,.15);
    *border-right-color: #ddd; /* IE6-7 */
    text-decoration: none;
  }
  a:hover,
  .active a {
    background-color: lighten(@blue, 45%);
  }
  .disabled a,
  .disabled a:hover {
    background-color: transparent;
    color: @grayLight;
  }
  .next a {
    border: 0;
  }
}


// WELLS
// -----

.well {
  background-color: #f5f5f5;
  margin-bottom: 20px;
  padding: 19px;
  min-height: 20px;
  border: 1px solid #eee;
  border: 1px solid rgba(0,0,0,.05);
  .border-radius(4px);
  .box-shadow(inset 0 1px 1px rgba(0,0,0,.05));
}


// MODALS
// ------

.modal-backdrop {
  background-color: rgba(0,0,0,.5);
  position: fixed;
  top: 0;
  left: 0;
  right: 0;
  bottom: 0;
  z-index: 1000;
}
.modal {
  position: fixed;
  top: 50%;
  left: 50%;
  z-index: 2000;
  width: 560px;
  margin: -280px 0 0 -250px;
  background-color: @white;
  border: 1px solid #999;
  border: 1px solid rgba(0,0,0,.3);
  *border: 1px solid #999; /* IE6-7 */
  .border-radius(6px);
  .box-shadow(0 3px 7px rgba(0,0,0,0.3));
  .background-clip(padding-box);
}
.modal-header {
  border-bottom: 1px solid #eee;
  padding: 5px 20px;
  .close {
    position: absolute;
    right: 10px;
    top: 10px;
    color: #999;
    line-height:10px;
    font-size: 18px;
  }
}
.modal-body {
  padding: 20px;
}
.modal-footer {
  background-color: #f5f5f5;
  padding: 14px 20px 15px;
  border-top: 1px solid #ddd;
  .border-radius(0 0 6px 6px);
  .box-shadow(inset 0 1px 0 #fff);
  .clearfix();
  margin-bottom: 0;
  .btn {
    float: right;
    margin-left: 10px;
  }
}


// POPOVER ARROWS
// --------------

#popoverArrow {
  .above(@arrowWidth: 5px) {
    bottom: 0;
    left: 50%;
    margin-left: -@arrowWidth;
    border-left: @arrowWidth solid transparent;
    border-right: @arrowWidth solid transparent;
    border-top: @arrowWidth solid #000;
  }
  .left(@arrowWidth: 5px) {
    top: 50%;
    right: 0;
    margin-top: -@arrowWidth;
    border-top: @arrowWidth solid transparent;
    border-bottom: @arrowWidth solid transparent;
    border-left: @arrowWidth solid #000;
  }
  .below(@arrowWidth: 5px) {
    top: 0;
    left: 50%;
    margin-left: -@arrowWidth;
    border-left: @arrowWidth solid transparent;
    border-right: @arrowWidth solid transparent;
    border-bottom: @arrowWidth solid #000;
  }
  .right(@arrowWidth: 5px) {
    top: 50%;
    left: 0;
    margin-top: -@arrowWidth;
    border-top: @arrowWidth solid transparent;
    border-bottom: @arrowWidth solid transparent;
    border-right: @arrowWidth solid #000;
  }
}

// TWIPSY
// ------

.twipsy {
  display: block;
  position: absolute;
  visibility: visible;
  padding: 5px;
  font-size: 11px;
  z-index: 1000;
  .opacity(80);
  &.above .twipsy-arrow   { #popoverArrow > .above(); }
  &.left .twipsy-arrow    { #popoverArrow > .left(); }
  &.below .twipsy-arrow   { #popoverArrow > .below(); }
  &.right .twipsy-arrow   { #popoverArrow > .right(); }
}
.twipsy-inner {
  padding: 3px 8px;
  background-color: #000;
  color: white;
  text-align: center;
  max-width: 200px;
  text-decoration: none;
  .border-radius(4px);
}
.twipsy-arrow {
  position: absolute;
  width: 0;
  height: 0;
}


// POPOVERS
// --------

.popover {
  position: absolute;
  top: 0;
  left: 0;
  z-index: 1000;
  padding: 5px;
  display: none;
  &.above .arrow { #popoverArrow > .above(); }
  &.right .arrow { #popoverArrow > .right(); }
  &.below .arrow { #popoverArrow > .below(); }
  &.left .arrow  { #popoverArrow > .left(); }
  .arrow {
    position: absolute;
    width: 0;
    height: 0;
  }
  .inner {
    background: #333;
    background: rgba(0,0,0,.8);
    padding: 3px;
    overflow: hidden;
    width: 280px;
    .border-radius(6px);
    .box-shadow(0 3px 7px rgba(0,0,0,0.3));
  }
  .title {
    background-color: #f5f5f5;
    padding: 9px 15px;
    line-height: 1;
    .border-radius(3px 3px 0 0);
    border-bottom:1px solid #eee;
  }
  .content {
    background-color: @white;
    padding: 14px;
    .border-radius(0 0 3px 3px);
    .background-clip(padding-box);
    p, ul, ol {
      margin-bottom: 0;
    }
  }
}<|MERGE_RESOLUTION|>--- conflicted
+++ resolved
@@ -57,10 +57,6 @@
     background-color: #444;
     background-color: rgba(255,255,255,.3);
     #font > .sans-serif(13px, normal, 1);
-<<<<<<< HEAD
-    width: 220px;
-=======
->>>>>>> a4dc2c89
     padding: 4px 9px;
     color: #fff;
     color: rgba(255,255,255,.75);
@@ -146,11 +142,8 @@
     float: right;
     margin-left: 10px;
     margin-right: 0;
-<<<<<<< HEAD
-=======
     // backwards compatibility
     .menu-dropdown,
->>>>>>> a4dc2c89
     .dropdown-menu {
       right: 0;
     }
@@ -343,31 +336,22 @@
       color: @gray;
     }
   }
-<<<<<<< HEAD
-=======
   // first one for backwards compatibility
   .menu-dropdown,
->>>>>>> a4dc2c89
   .dropdown-menu {
     top: 35px;
     border-width: 1px;
     .border-radius(0 6px 6px 6px);
   }
-<<<<<<< HEAD
-=======
   // first one for backwards compatibility
   a.menu:after,
->>>>>>> a4dc2c89
   .dropdown-toggle:after {
     border-top-color: #999;
     margin-top: 15px;
     margin-left: 5px;
   }
-<<<<<<< HEAD
-=======
   // first one for backwards compatibility
   li.open a.menu:after,
->>>>>>> a4dc2c89
   .dropdown.open .dropdown-toggle:after {
     border-top-color: #555;
   }
@@ -490,13 +474,6 @@
     background-image: none;
     .opacity(65);
     .box-shadow(none);
-<<<<<<< HEAD
-  }
-  &:active {
-    @shadow: inset 0 2px 4px rgba(0,0,0,.25), 0 1px 2px rgba(0,0,0,.05);
-    .box-shadow(@shadow);
-=======
->>>>>>> a4dc2c89
   }
 
   // Button Sizes
