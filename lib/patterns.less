/* Patterns.less
 * Repeatable UI elements outside the base styles provided from the scaffolding
 * ---------------------------------------------------------------------------- */


// TOPBAR
// ------

// Topbar for Branding and Nav
.topbar {
  height: 40px;
  position: fixed;
  top: 0;
  left: 0;
  right: 0;
  z-index: 10000;
  overflow: visible;

  // Links get text shadow
  a {
    color: @grayLight;
    text-shadow: 0 -1px 0 rgba(0,0,0,.25);
  }

  // Hover and active states
  a:hover,
  ul .active a {
    background-color: #333;
    background-color: rgba(255,255,255,.05);
    color: @white;
    text-decoration: none;
  }

  // Website name
  h3 {
    position: relative;
    a {
      float: left;
      display: block;
      padding: 8px 20px 12px;
      margin-left: -20px; // negative indent to left-align the text down the page
      color: @white;
      font-size: 20px;
      font-weight: 200;
      line-height: 1;
    }
  }

  // Search Form
  form {
    float: left;
    margin: 5px 0 0 0;
    position: relative;
    .opacity(100);
  }
  input {
    background-color: #444;
    background-color: rgba(255,255,255,.3);
    #font > .sans-serif(13px, normal, 1);
    width: 220px;
    padding: 4px 9px;
    color: #fff;
    color: rgba(255,255,255,.75);
    border: 1px solid #111;
    .border-radius(4px);
    @shadow: inset 0 1px 2px rgba(0,0,0,.1), 0 1px 0px rgba(255,255,255,.25);
    .box-shadow(@shadow);
    .transition(none);

    // Placeholder text gets special styles; can't be bundled together though for some reason
    &:-moz-placeholder {
      color: @grayLighter;
    }
    &::-webkit-input-placeholder {
      color: @grayLighter;
    }
    // Hover states
    &:hover {
      background-color: @grayLight;
      background-color: rgba(255,255,255,.5);
      color: #fff;
    }
    // Focus states (we use .focused since IE8 and down doesn't support :focus)
    &:focus,
    &.focused {
      outline: none;
      background-color: #fff;
      color: @grayDark;
      text-shadow: 0 1px 0 #fff;
      border: 0;
      padding: 5px 10px;
      .box-shadow(0 0 3px rgba(0,0,0,.15));
    }
  }
}

// gradient is applied to it's own element because overflow visible is not honored by ie when filter is present
<<<<<<< HEAD
.topbar-inner, 
.topbar .fill { // For backwards compatibility
=======
.topbar-inner,
.topbar .fill { // For backwards compatability
>>>>>>> 2a5d829c
  background-color: #222;
  #gradient > .vertical(#333, #222);
  @shadow: 0 1px 3px rgba(0,0,0,.25), inset 0 -1px 0 rgba(0,0,0,.1);
  .box-shadow(@shadow);
}


// NAVIGATION
// ----------

// Topbar Nav
// ul.nav for all topbar based navigation to avoid inheritance issues and over-specificity
<<<<<<< HEAD
// For backwards compatibility, leave in .topbar div > ul
=======
// For backwards compatability, leave in .topbar div > .ul
>>>>>>> 2a5d829c
.topbar div > ul,
.nav {
  display: block;
  float: left;
  margin: 0 10px 0 0;
  position: relative;
  left: 0;
  > li {
    display: block;
    float: left;
  }
  a {
    display: block;
    float: none;
    padding: 10px 10px 11px;
    line-height: 19px;
    text-decoration: none;
    &:hover {
      color: #fff;
      text-decoration: none;
    }
  }
  .active a {
    background-color: #222;
    background-color: rgba(0,0,0,.5);
  }

  // Secondary (floated right) nav in topbar
  &.secondary-nav {
    float: right;
    margin-left: 10px;
    margin-right: 0;
    .dropdown-menu {
      right: 0;
    }
  }
  // Dropdowns within the .nav
  // a.menu:hover and li.open .menu for backwards compatibility
  a.menu:hover,
  li.open .menu,
  .dropdown-toggle:hover,
  .dropdown.open .dropdown-toggle {
    background: #444;
    background: rgba(255,255,255,.05);
  }
  // .menu-dropdown for backwards compatibility
  .menu-dropdown,
  .dropdown-menu {
    background-color: #333;
    // a.menu for backwards compatibility
    a.menu,
    .dropdown-toggle {
      color: #fff;
      &.open {
        background: #444;
        background: rgba(255,255,255,.05);
      }
    }
    li a {
      color: #999;
      text-shadow: 0 1px 0 rgba(0,0,0,.5);
      &:hover {
        #gradient > .vertical(#292929,#191919);
        color: #fff;
      }
    }
    .divider {
      background-color: #222;
      border-color: #444;
    }
  }
}

// For backwards compatability with new dropdowns, redeclare dropdown link padding
.topbar ul .menu-dropdown li a,
.topbar ul .dropdown-menu li a {
  padding: 4px 15px;
}

// Dropdown Menus
// Use the .menu class on any <li> element within the topbar or ul.tabs and you'll get some superfancy dropdowns
// li.menu for backwards compatibility
li.menu,
.dropdown {
  position: relative;
}
// The link that is clicked to toggle the dropdown
// a.menu for backwards compatibility
a.menu:after,
.dropdown-toggle:after {
  width: 0;
  height: 0;
  display: inline-block;
  content: "&darr;";
  text-indent: -99999px;
  vertical-align: top;
  margin-top: 8px;
  margin-left: 4px;
  border-left: 4px solid transparent;
  border-right: 4px solid transparent;
  border-top: 4px solid #fff;
  .opacity(50);
}
// The dropdown menu (ul)
// .menu-dropdown for backwards compatibility
.menu-dropdown,
.dropdown-menu {
  background-color: #fff;
  float: left;
  display: none; // None by default, but block on "open" of the menu
  position: absolute;
  top: 40px;
  min-width: 160px;
  max-width: 220px;
  _width: 160px;
  margin-left: 0; // override default ul styles
  margin-right: 0;
  padding: 6px 0;
  zoom: 1; // do we need this?
  border-color: #999;
  border-color: rgba(0,0,0,.2);
  border-style: solid;
  border-width: 0 1px 1px;
  .border-radius(0 0 6px 6px);
  .box-shadow(0 2px 4px rgba(0,0,0,.2));
  .background-clip(padding-box);

  // Unfloat any li's to make them stack
  li {
    float: none;
    display: block;
    background-color: none;
  }
  // Dividers (basically an hr) within the dropdown
  .divider {
    height: 1px;
    margin: 5px 0;
    overflow: hidden;
    background-color: #eee;
    border-bottom: 1px solid #fff;
  }
}

.topbar .dropdown-menu, .dropdown-menu {
  // Links within the dropdown menu
  a {
    display: block;
    padding: 4px 15px;
    clear: both;
    font-weight: normal;
    line-height: 18px;
    color: @gray;
    text-shadow: 0 1px 0 #fff;
    // Hover state
    &:hover {
      #gradient > .vertical(#eeeeee, #dddddd);
      color: @grayDark;
      text-decoration: none;
      @shadow: inset 0 1px 0 rgba(0,0,0,.025), inset 0 -1px rgba(0,0,0,.025);
      .box-shadow(@shadow);
    }
  }
}

// Open state for the dropdown
// .open for backwards compatibility
.open,
.dropdown.open {
  // .menu for backwards compatibility
  .menu,
  .dropdown-toggle {
    color: #fff;
    background: #ccc;
    background: rgba(0,0,0,.3);
  }
  // .menu-dropdown for backwards compatibility
  .menu-dropdown,
  .dropdown-menu {
    display: block;
  }
}


// Tabs and Pills
.tabs,
.pills {
  margin: 0 0 20px;
  padding: 0;
  list-style: none;
  .clearfix();
  > li {
    float: left;
    > a {
      display: block;
    }
  }
}

// Basic Tabs
.tabs {
  width: 100%;
  border-bottom: 1px solid #ddd;
  > li {
    position: relative; // For the dropdowns mostly
    top: 1px;
    > a {
      margin-right: 2px;
      padding: 0 15px;
      line-height: (@baseline * 2) - 1;
      .border-radius(4px 4px 0 0);
      &:hover {
        background-color: #eee;
        border-bottom: 1px solid #ddd;
        text-decoration: none;
      }
    }
    &.active > a {
      background-color: #fff;
      padding: 0 14px;
      border: 1px solid #ddd;
      border-bottom: 0;
      color: @gray;
    }
  }
  .dropdown-menu {
    top: 35px;
    border-width: 1px;
    .border-radius(0 6px 6px 6px);
  }
  .dropdown-toggle:after {
    border-top-color: #999;
    margin-top: 15px;
    margin-left: 5px;
  }
  .dropdown.open .dropdown-toggle:after {
    border-top-color: #555;
  }
}

// Basic pill nav
.pills {
  a {
      margin: 5px 3px 5px 0;
    padding: 0 15px;
    text-shadow: 0 1px 1px #fff;
    line-height: 30px;
    .border-radius(15px);
    &:hover {
      background: @linkColorHover;
      color: #fff;
      text-decoration: none;
      text-shadow: 0 1px 1px rgba(0,0,0,.25);
    }
  }
  .active a {
    background: @linkColor;
    color: #fff;
    text-shadow: 0 1px 1px rgba(0,0,0,.25);
  }
}


// PAGE HEADERS
// ------------

.hero-unit {
  background-color: #f5f5f5;
  margin-top: 60px;
  margin-bottom: 30px;
  padding: 60px;
  .border-radius(6px);
  h1 {
    margin-bottom: 0;
    font-size: 60px;
    line-height: 1;
    letter-spacing: -1px;
  }
  p {
    font-size: 18px;
    font-weight: 200;
    line-height: @baseline * 1.5;
  }
}
footer {
  margin-top: @baseline - 1;
  padding-top: @baseline - 1;
  border-top: 1px solid #eee;
}


// PAGE HEADERS
// ------------

.page-header {
  margin-bottom: @baseline - 1;
  border-bottom: 1px solid #ddd;
  .box-shadow(0 1px 0 rgba(255,255,255,.5));
  h1 {
    margin-bottom: (@baseline / 2) - 1px;
  }
}


// BUTTON STYLES
// -------------

// Base .btn styles
.btn {
  // Button Base
  cursor: pointer;
  display: inline-block;
  #gradient > .vertical-three-colors(#fff, #fff, 0.25, darken(#fff, 10%));
  padding: 5px 14px 6px;
  text-shadow: 0 1px 1px rgba(255,255,255,.75);
  color: #333;
  font-size: 13px;
  line-height: normal;
  border: 1px solid #ccc;
  border-bottom-color: #bbb;
  .border-radius(4px);
  @shadow: inset 0 1px 0 rgba(255,255,255,.2), 0 1px 2px rgba(0,0,0,.05);
  .box-shadow(@shadow);

  &:hover {
    background-position: 0 -15px;
    color: #333;
    text-decoration: none;
  }

  // Primary Button Type
  &.primary {
    color:#fff;
    .gradientBar(@blue, @blueDark)
  }

   // Transitions
  .transition(.1s linear all);

  // Active and Disabled states
  &.disabled {
    cursor: default;
    background-image: none;
    .opacity(65);
    .box-shadow(none);
  }
  &:disabled {
    // disabled pseudo can't be included with .disabled
    // def because IE8 and below will drop it ;_;
    cursor: default;
    background-image: none;
    .opacity(65);
    .box-shadow(none);
  }
  &:active {
    @shadow: inset 0 2px 4px rgba(0,0,0,.25), 0 1px 2px rgba(0,0,0,.05);
    .box-shadow(@shadow);
  }

  // Button Sizes
  &.large {
    font-size: 16px;
    line-height: normal;
    padding: 9px 14px 9px;
    .border-radius(6px);
  }
  &.small {
    padding: 7px 9px 7px;
    font-size: 11px;
  }
}

// Help Firefox not be a jerk about adding extra padding to buttons
button.btn,
input[type=submit].btn {
  &::-moz-focus-inner {
  	padding: 0;
  	border: 0;
  }
}


// ERROR STYLES
// ------------

// Base alert styles
.alert-message {
  .gradientBar(#fceec1, #eedc94); // warning by default
  margin-bottom: @baseline;
  padding: 7px 14px;
  color: @grayDark;
  text-shadow: 0 1px 0 rgba(255,255,255,.5);
  border-width: 1px;
  border-style: solid;
  .border-radius(4px);
  .box-shadow(inset 0 1px 0 rgba(255,255,255,.25));

  // Remove extra margin from content
  h5 {
    line-height: @baseline;
  }
  p {
    margin-bottom: 0;
  }
  div {
    margin-top: 5px;
    margin-bottom: 2px;
    line-height: 28px;
  }
  .btn {
    // Provide actions with buttons
    .box-shadow(0 1px 0 rgba(255,255,255,.25));
  }
  .close {
    float: right;
    margin-top: -2px;
    color: @black;
    font-size: 20px;
    font-weight: bold;
    text-shadow: 0 1px 0 rgba(255,255,255,1);
    .opacity(20);
    &:hover {
      color: @black;
      text-decoration: none;
      .opacity(40);
    }
  }

  &.block-message {
    background-image: none;
    background-color: lighten(#fceec1, 5%);
    padding: 14px;
    border-color: #fceec1;
    .box-shadow(none);

    p {
      margin-right: 30px;
    }
    .alert-actions {
      margin-top: 5px;
    }
    &.error,
    &.success,
    &.info {
      color: @grayDark;
      text-shadow: 0 1px 0 rgba(255,255,255,.5);
    }
    &.error {
      background-color: lighten(#f56a66, 25%);
      border-color: lighten(#f56a66, 20%);
    }
    &.success {
      background-color: lighten(#62c462, 30%);
      border-color: lighten(#62c462, 25%);
    }
    &.info {
      background-color: lighten(#6bd0ee, 25%);
      border-color: lighten(#6bd0ee, 20%);
    }
  }
}


// PAGINATION
// ----------

.pagination {
  height: @baseline * 2;
  margin: @baseline 0;
  ul {
    float: left;
    margin: 0;
    border: 1px solid #ddd;
    border: 1px solid rgba(0,0,0,.15);
    .border-radius(3px);
    .box-shadow(0 1px 2px rgba(0,0,0,.05));
  }
  li {
    display: inline;
  }
  a {
    float: left;
    padding: 0 14px;
    line-height: (@baseline * 2) - 2;
    border-right: 1px solid;
    border-right-color: #ddd;
    border-right-color: rgba(0,0,0,.15);
    *border-right-color: #ddd; /* IE6-7 */
    text-decoration: none;
  }
  a:hover,
  .active a {
    background-color: lighten(@blue, 45%);
  }
  .disabled a,
  .disabled a:hover {
    background-color: transparent;
    color: @grayLight;
  }
  .next a {
    border: 0;
  }
}


// WELLS
// -----

.well {
  background-color: #f5f5f5;
  margin-bottom: 20px;
  padding: 19px;
  min-height: 20px;
  border: 1px solid #eee;
  border: 1px solid rgba(0,0,0,.05);
  .border-radius(4px);
  .box-shadow(inset 0 1px 1px rgba(0,0,0,.05));
}


// MODALS
// ------

.modal-backdrop {
  background-color: rgba(0,0,0,.5);
  position: fixed;
  top: 0;
  left: 0;
  right: 0;
  bottom: 0;
  z-index: 1000;
}
.modal {
  position: fixed;
  top: 50%;
  left: 50%;
  z-index: 2000;
  width: 560px;
  margin: -280px 0 0 -250px;
  background-color: @white;
  border: 1px solid #999;
  border: 1px solid rgba(0,0,0,.3);
  *border: 1px solid #999; /* IE6-7 */
  .border-radius(6px);
  .box-shadow(0 3px 7px rgba(0,0,0,0.3));
  .background-clip(padding-box);
}
.modal-header {
  border-bottom: 1px solid #eee;
  padding: 5px 20px;
  .close {
    position: absolute;
    right: 10px;
    top: 10px;
    color: #999;
    line-height:10px;
    font-size: 18px;
  }
}
.modal-body {
  padding: 20px;
}
.modal-footer {
  background-color: #f5f5f5;
  padding: 14px 20px 15px;
  border-top: 1px solid #ddd;
  .border-radius(0 0 6px 6px);
  .box-shadow(inset 0 1px 0 #fff);
  .clearfix();
  margin-bottom: 0;
  .btn {
    float: right;
    margin-left: 10px;
  }
}


// POPOVER ARROWS
// --------------

#popoverArrow {
  .above(@arrowWidth: 5px) {
    bottom: 0;
    left: 50%;
    margin-left: -@arrowWidth;
    border-left: @arrowWidth solid transparent;
    border-right: @arrowWidth solid transparent;
    border-top: @arrowWidth solid #000;
  }
  .left(@arrowWidth: 5px) {
    top: 50%;
    right: 0;
    margin-top: -@arrowWidth;
    border-top: @arrowWidth solid transparent;
    border-bottom: @arrowWidth solid transparent;
    border-left: @arrowWidth solid #000;
  }
  .below(@arrowWidth: 5px) {
    top: 0;
    left: 50%;
    margin-left: -@arrowWidth;
    border-left: @arrowWidth solid transparent;
    border-right: @arrowWidth solid transparent;
    border-bottom: @arrowWidth solid #000;
  }
  .right(@arrowWidth: 5px) {
    top: 50%;
    left: 0;
    margin-top: -@arrowWidth;
    border-top: @arrowWidth solid transparent;
    border-bottom: @arrowWidth solid transparent;
    border-right: @arrowWidth solid #000;
  }
}

// TWIPSY
// ------

.twipsy {
  display: block;
  position: absolute;
  visibility: visible;
  padding: 5px;
  font-size: 11px;
  z-index: 1000;
  .opacity(80);
  &.above .twipsy-arrow   { #popoverArrow > .above(); }
  &.left .twipsy-arrow    { #popoverArrow > .left(); }
  &.below .twipsy-arrow   { #popoverArrow > .below(); }
  &.right .twipsy-arrow   { #popoverArrow > .right(); }
}
.twipsy-inner {
  padding: 3px 8px;
  background-color: #000;
  color: white;
  text-align: center;
  max-width: 200px;
  text-decoration: none;
  .border-radius(4px);
}
.twipsy-arrow {
  position: absolute;
  width: 0;
  height: 0;
}


// POPOVERS
// --------

.popover {
  position: absolute;
  top: 0;
  left: 0;
  z-index: 1000;
  padding: 5px;
  display: none;
  &.above .arrow { #popoverArrow > .above(); }
  &.right .arrow { #popoverArrow > .right(); }
  &.below .arrow { #popoverArrow > .below(); }
  &.left .arrow  { #popoverArrow > .left(); }
  .arrow {
    position: absolute;
    width: 0;
    height: 0;
  }
  .inner {
    background: #333;
    background: rgba(0,0,0,.8);
    padding: 3px;
    overflow: hidden;
    width: 280px;
    .border-radius(6px);
    .box-shadow(0 3px 7px rgba(0,0,0,0.3));
  }
  .title {
    background-color: #f5f5f5;
    padding: 9px 15px;
    line-height: 1;
    .border-radius(3px 3px 0 0);
    border-bottom:1px solid #eee;
  }
  .content {
    background-color: @white;
    padding: 14px;
    .border-radius(0 0 3px 3px);
    .background-clip(padding-box);
    p, ul, ol {
      margin-bottom: 0;
    }
  }
}<|MERGE_RESOLUTION|>--- conflicted
+++ resolved
@@ -95,13 +95,9 @@
 }
 
 // gradient is applied to it's own element because overflow visible is not honored by ie when filter is present
-<<<<<<< HEAD
-.topbar-inner, 
-.topbar .fill { // For backwards compatibility
-=======
+// For backwards compatability, include .topbar .fill
 .topbar-inner,
-.topbar .fill { // For backwards compatability
->>>>>>> 2a5d829c
+.topbar .fill {
   background-color: #222;
   #gradient > .vertical(#333, #222);
   @shadow: 0 1px 3px rgba(0,0,0,.25), inset 0 -1px 0 rgba(0,0,0,.1);
@@ -114,11 +110,7 @@
 
 // Topbar Nav
 // ul.nav for all topbar based navigation to avoid inheritance issues and over-specificity
-<<<<<<< HEAD
 // For backwards compatibility, leave in .topbar div > ul
-=======
-// For backwards compatability, leave in .topbar div > .ul
->>>>>>> 2a5d829c
 .topbar div > ul,
 .nav {
   display: block;
