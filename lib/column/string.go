--- conflicted
+++ resolved
@@ -60,13 +60,9 @@
 		*d = v.data[row]
 	case **string:
 		*d = new(string)
-<<<<<<< HEAD
 		**d = v.data[row]
-=======
-		**d = v[row]
 	case encoding.BinaryUnmarshaler:
-		return d.UnmarshalBinary(binary.Str2Bytes(v[row]))
->>>>>>> e5c7b5ce
+		return d.UnmarshalBinary(binary.Str2Bytes(v.data[row]))
 	default:
 		return &ColumnConverterError{
 			Op:   "ScanRow",
