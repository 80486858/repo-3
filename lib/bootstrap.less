--- conflicted
+++ resolved
@@ -1,16 +1,4 @@
-<<<<<<< HEAD
- /*!
-  * Bootstrap v0.0.1
-  *
-  * Copyright 2011 Twitter, Inc
-  * Licensed under the Apache License v2.0
-  * http://www.apache.org/licenses/LICENSE-2.0
-  *
-  * Made with love by two broheims, @mdo and @fat
-  * Date: {{ date }}
-  */
-=======
-/*
+/*!
  * Bootstrap v1.0.0
  *
  * Copyright 2011 Twitter, Inc
@@ -18,9 +6,8 @@
  * http://www.apache.org/licenses/LICENSE-2.0
  *
  * Designed and built with all the love in the world @twitter by @mdo and @fat.
+ * Date: {{ date }}
  */
->>>>>>> 588b2da9
-
 
 // CSS Reset
 @import "reset.less";
