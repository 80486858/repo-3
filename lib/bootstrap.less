/*!
<<<<<<< HEAD
 * Bootstrap v1.3.0
=======
 * Bootstrap @VERSION
>>>>>>> 427a001c
 *
 * Copyright 2011 Twitter, Inc
 * Licensed under the Apache License v2.0
 * http://www.apache.org/licenses/LICENSE-2.0
 *
 * Designed and built with all the love in the world @twitter by @mdo and @fat.
 * Date: @DATE
 */

// CSS Reset
@import "reset.less";

// Core variables and mixins
@import "variables.less"; // Modify this for custom colors, font-sizes, etc
@import "mixins.less";

// Grid system and page structure
@import "scaffolding.less";

// Styled patterns and elements
@import "type.less";
@import "forms.less";
@import "tables.less";
@import "patterns.less";<|MERGE_RESOLUTION|>--- conflicted
+++ resolved
@@ -1,9 +1,5 @@
 /*!
-<<<<<<< HEAD
- * Bootstrap v1.3.0
-=======
  * Bootstrap @VERSION
->>>>>>> 427a001c
  *
  * Copyright 2011 Twitter, Inc
  * Licensed under the Apache License v2.0
