--- conflicted
+++ resolved
@@ -115,8 +115,6 @@
     color: @linkColorHover;
     text-decoration: underline;
   }
-<<<<<<< HEAD
-=======
 }
 
 // Buttons
@@ -203,5 +201,4 @@
   	padding: 0;
   	border: 0;
   }
->>>>>>> 2d99e3f8
 }