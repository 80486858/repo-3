// ACCORDION
// ---------

.accordion {
  padding: 0;
}
<<<<<<< HEAD
.accordion-group {
  margin-bottom: @baseLineHeight / 2;
  background-color: #eee;
  .border-radius(4px);
}
.accordion-heading {
  display: block;
  padding: 9px 15px;
=======

.accordion-heading {
  padding: 5px 10px;
  border: 1px solid #ddd;
  border-bottom: 0;
>>>>>>> 7ec4e913
}

.accordion-body {
<<<<<<< HEAD
  display: none;
  padding: 15px;
  margin-left: 0;
  border-top: 1px solid #ddd;
  .box-shadow(inset 0 1px 0 rgba(255,255,255,.25));
=======
  margin: 0 0 1px 0;
  border-bottom: 1px solid #ddd;
}

.accordion-inner {
  padding: 10px;
  margin-bottom: 0;
  border: 1px solid #ddd;
  border-bottom: 0;
>>>>>>> 7ec4e913
}

.accordion .in {
  margin-bottom: @baseLineHeight / 2;
}<|MERGE_RESOLUTION|>--- conflicted
+++ resolved
@@ -2,44 +2,25 @@
 // ---------
 
 .accordion {
-  padding: 0;
+  margin-bottom: @baseLineHeight;
 }
-<<<<<<< HEAD
+
 .accordion-group {
-  margin-bottom: @baseLineHeight / 2;
-  background-color: #eee;
+  background-color: #f5f5f5;
   .border-radius(4px);
 }
 .accordion-heading {
-  display: block;
-  padding: 9px 15px;
-=======
-
-.accordion-heading {
-  padding: 5px 10px;
-  border: 1px solid #ddd;
+  padding: 8px 15px;
   border-bottom: 0;
->>>>>>> 7ec4e913
 }
 
 .accordion-body {
-<<<<<<< HEAD
-  display: none;
-  padding: 15px;
-  margin-left: 0;
-  border-top: 1px solid #ddd;
-  .box-shadow(inset 0 1px 0 rgba(255,255,255,.25));
-=======
-  margin: 0 0 1px 0;
-  border-bottom: 1px solid #ddd;
+  margin: 0 0 2px;
 }
 
 .accordion-inner {
-  padding: 10px;
-  margin-bottom: 0;
-  border: 1px solid #ddd;
-  border-bottom: 0;
->>>>>>> 7ec4e913
+  padding: 9px 15px;
+  border-top: 1px solid #e5e5e5;
 }
 
 .accordion .in {
