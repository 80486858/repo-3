--- conflicted
+++ resolved
@@ -63,25 +63,18 @@
 $ npm install
 ```
 
-<<<<<<< HEAD
 When completed, you'll be able to run the various make commands provided:
 
-#### build - `make`
-Runs the recess compiler to rebuild the `/less` files and compiles the docs. Requires recess and uglify-js.
-=======
-+ **build**
-  + `make` - Runs the recess compiler to rebuild the `/less` files and compiles the docs pages. Requires recess and uglify-js. 
-  + `make bootstrap` - Creates  `/bootstrap` folder with deployment only files in it.
-  + <a href="http://twitter.github.com/bootstrap/extend.html#compiling">Read more in our docs &raquo;</a>  
->>>>>>> ba8ba1fe
+#### build - `make` or `make bootstrap`
+`make` runs the Recess compiler to rebuild the `/less` files and compile the docs. `make bootstrap` creates the `/bootstrap` directory with compiled files. **Requires recess and uglify-js.**
 
 #### test - `make test`
-Runs jshint and qunit tests headlessly in [phantomjs](http://code.google.com/p/phantomjs/) (used for ci). Depends on having phantomjs installed.
+Runs jshint and qunit tests headlessly in [phantomjs](http://code.google.com/p/phantomjs/) (used for ci). **Requires phantomjs.**
 
 #### watch - `make watch`
-This is a convenience method for watching just Less files and automatically building them whenever you save. Requires the Watchr gem.
+This is a convenience method for watching just Less files and automatically building them whenever you save. **Requires the Watchr gem.**
 
-Should you encounter problems with installing dependencies or running the makefile commands, be sure to first uninstall any previous versions (global and local) you may have installed, and then rerun `npm install`.
+Should you encounter problems with installing dependencies or running the makefile commands, uninstall any previous versions (global and local) you may have installed, and then rerun `npm install`.
 
 
 
