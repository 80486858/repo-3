--- conflicted
+++ resolved
@@ -31,19 +31,12 @@
 expo:             http://expo.getbootstrap.com
 
 cdn:
-<<<<<<< HEAD
-  css:            https://maxcdn.bootstrapcdn.com/bootstrap/3.2.0/css/bootstrap.min.css
-  css_theme:      https://maxcdn.bootstrapcdn.com/bootstrap/3.2.0/css/bootstrap-theme.min.css
-  js:             https://maxcdn.bootstrapcdn.com/bootstrap/3.2.0/js/bootstrap.min.js
+  css:            https://maxcdn.bootstrapcdn.com/bootstrap/3.3.0/css/bootstrap.min.css
+  js:             https://maxcdn.bootstrapcdn.com/bootstrap/3.3.0/js/bootstrap.min.js
   jquery:         //code.jquery.com/jquery-2.1.1.min.js
 
 bug:
   firefox:        https://bugzilla.mozilla.org/show_bug.cgi?id=
   webkit:         https://bugs.webkit.org/show_bug.cgi?id=
   chrome:         https://code.google.com/p/chromium/issues/detail?id=
-  github:         https://github.com/twbs/bootstrap/issues/
-=======
-  css:            https://maxcdn.bootstrapcdn.com/bootstrap/3.3.0/css/bootstrap.min.css
-  css_theme:      https://maxcdn.bootstrapcdn.com/bootstrap/3.3.0/css/bootstrap-theme.min.css
-  js:             https://maxcdn.bootstrapcdn.com/bootstrap/3.3.0/js/bootstrap.min.js
->>>>>>> d1278efc
+  github:         https://github.com/twbs/bootstrap/issues/