# Dependencies
markdown:         rdiscount
pygments:         true

# Permalinks
permalink:        pretty

# Server
source:           ./docs
destination:      ./_gh_pages
host:             0.0.0.0
port:             9001
baseurl:          /
url:              http://localhost:9001

# Custom vars
current_version:  3.0.3
repo:             https://github.com/twbs/bootstrap

<<<<<<< HEAD
download_source:  https://github.com/twbs/bootstrap/archive/v3.0.3.zip
download_dist:    https://github.com/twbs/bootstrap/releases/download/v3.0.3/bootstrap-3.0.3-dist.zip
download_sass:    https://github.com/twbs/bootstrap-sass/archive/v3.0.3.0.tar.gz
=======
download:
  source:         https://github.com/twbs/bootstrap/archive/v3.0.3.zip
  dist:           https://github.com/twbs/bootstrap/releases/download/v3.0.3/bootstrap-3.0.3-dist.zip
>>>>>>> 8812856d

blog:             http://blog.getbootstrap.com
expo:             http://expo.getbootstrap.com
sass_repo:        https://github.com/twbs/bootstrap-sass

cdn:
  css:            //netdna.bootstrapcdn.com/bootstrap/3.0.3/css/bootstrap.min.css
  css_theme:      //netdna.bootstrapcdn.com/bootstrap/3.0.3/css/bootstrap-theme.min.css
  js:             //netdna.bootstrapcdn.com/bootstrap/3.0.3/js/bootstrap.min.js<|MERGE_RESOLUTION|>--- conflicted
+++ resolved
@@ -17,15 +17,10 @@
 current_version:  3.0.3
 repo:             https://github.com/twbs/bootstrap
 
-<<<<<<< HEAD
-download_source:  https://github.com/twbs/bootstrap/archive/v3.0.3.zip
-download_dist:    https://github.com/twbs/bootstrap/releases/download/v3.0.3/bootstrap-3.0.3-dist.zip
-download_sass:    https://github.com/twbs/bootstrap-sass/archive/v3.0.3.0.tar.gz
-=======
 download:
   source:         https://github.com/twbs/bootstrap/archive/v3.0.3.zip
   dist:           https://github.com/twbs/bootstrap/releases/download/v3.0.3/bootstrap-3.0.3-dist.zip
->>>>>>> 8812856d
+  sass:           https://github.com/twbs/bootstrap-sass/archive/v3.0.3.0.tar.gz
 
 blog:             http://blog.getbootstrap.com
 expo:             http://expo.getbootstrap.com
