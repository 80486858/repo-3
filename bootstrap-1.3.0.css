--- conflicted
+++ resolved
@@ -6,11 +6,7 @@
  * http://www.apache.org/licenses/LICENSE-2.0
  *
  * Designed and built with all the love in the world @twitter by @mdo and @fat.
-<<<<<<< HEAD
- * Date: Thu Sep  8 22:56:41 PDT 2011
-=======
- * Date: Thu Sep  8 20:00:20 PDT 2011
->>>>>>> 5960711d
+ * Date: Thu Sep  8 23:02:03 PDT 2011
  */
 /* Reset.less
  * Props to Eric Meyer (meyerweb.com) for his CSS reset file. We're using an adapted version here	that cuts out some of the reset HTML elements we will never need here (i.e., dfn, samp, etc).
