/*!
 * Bootstrap v1.3.0
 *
 * Copyright 2011 Twitter, Inc
 * Licensed under the Apache License v2.0
 * http://www.apache.org/licenses/LICENSE-2.0
 *
 * Designed and built with all the love in the world @twitter by @mdo and @fat.
<<<<<<< HEAD
 * Date: Sat Sep 10 15:24:30 PDT 2011
=======
 * Date: Sat Sep 10 14:46:06 PDT 2011
>>>>>>> a8d44758
 */
/* Reset.less
 * Props to Eric Meyer (meyerweb.com) for his CSS reset file. We're using an adapted version here	that cuts out some of the reset HTML elements we will never need here (i.e., dfn, samp, etc).
 * ------------------------------------------------------------------------------------------------------------------------------------------------------------------------------------------- */
html, body {
  margin: 0;
  padding: 0;
}
h1,
h2,
h3,
h4,
h5,
h6,
p,
blockquote,
pre,
a,
abbr,
acronym,
address,
cite,
code,
del,
dfn,
em,
img,
q,
s,
samp,
small,
strike,
strong,
sub,
sup,
tt,
var,
dd,
dl,
dt,
li,
ol,
ul,
fieldset,
form,
label,
legend,
button,
table,
caption,
tbody,
tfoot,
thead,
tr,
th,
td {
  margin: 0;
  padding: 0;
  border: 0;
  font-weight: normal;
  font-style: normal;
  font-size: 100%;
  line-height: 1;
  font-family: inherit;
}
table {
  border-collapse: collapse;
  border-spacing: 0;
}
ol, ul {
  list-style: none;
}
q:before,
q:after,
blockquote:before,
blockquote:after {
  content: "";
}
html {
  overflow-y: scroll;
  font-size: 100%;
  -webkit-text-size-adjust: 100%;
  -ms-text-size-adjust: 100%;
}
a:focus {
  outline: thin dotted;
}
article,
aside,
details,
figcaption,
figure,
footer,
header,
hgroup,
nav,
section {
  display: block;
}
audio, canvas, video {
  display: inline-block;
  *display: inline;
  *zoom: 1;
}
audio:not([controls]) {
  display: none;
}
sub, sup {
  font-size: 75%;
  line-height: 0;
  position: relative;
  vertical-align: baseline;
}
sup {
  top: -0.5em;
}
sub {
  bottom: -0.25em;
}
img {
  border: 0;
  -ms-interpolation-mode: bicubic;
}
button,
input,
select,
textarea {
  font-size: 100%;
  margin: 0;
  vertical-align: baseline;
  *vertical-align: middle;
}
button, input {
  line-height: normal;
  *overflow: visible;
}
button::-moz-focus-inner, input::-moz-focus-inner {
  border: 0;
  padding: 0;
}
button,
input[type="button"],
input[type="reset"],
input[type="submit"] {
  cursor: pointer;
  -webkit-appearance: button;
}
input[type="search"] {
  -webkit-appearance: textfield;
  -webkit-box-sizing: content-box;
  -moz-box-sizing: content-box;
  box-sizing: content-box;
}
input[type="search"]::-webkit-search-decoration {
  -webkit-appearance: none;
}
textarea {
  overflow: auto;
  vertical-align: top;
}
/* Preboot.less
 * Variables and mixins to pre-ignite any new web development project
 * ------------------------------------------------------------------ */
.clearfix {
  zoom: 1;
}
.clearfix:before, .clearfix:after {
  display: table;
  content: "";
  zoom: 1;
  *display: inline;
}
.clearfix:after {
  clear: both;
}
.center-block {
  display: block;
  margin-left: auto;
  margin-right: auto;
}
.btn.danger,
.alert-message.danger,
.btn.danger:hover,
.alert-message.danger:hover,
.btn.error,
.alert-message.error,
.btn.error:hover,
.alert-message.error:hover,
.btn.success,
.alert-message.success,
.btn.success:hover,
.alert-message.success:hover,
.btn.info,
.alert-message.info,
.btn.info:hover,
.alert-message.info:hover {
  color: #ffffff;
}
.btn.danger,
.alert-message.danger,
.btn.error,
.alert-message.error {
  background-color: #c43c35;
  background-repeat: repeat-x;
  background-image: -khtml-gradient(linear, left top, left bottom, from(#ee5f5b), to(#c43c35));
  background-image: -moz-linear-gradient(top, #ee5f5b, #c43c35);
  background-image: -ms-linear-gradient(top, #ee5f5b, #c43c35);
  background-image: -webkit-gradient(linear, left top, left bottom, color-stop(0%, #ee5f5b), color-stop(100%, #c43c35));
  background-image: -webkit-linear-gradient(top, #ee5f5b, #c43c35);
  background-image: -o-linear-gradient(top, #ee5f5b, #c43c35);
  background-image: linear-gradient(top, #ee5f5b, #c43c35);
  filter: progid:DXImageTransform.Microsoft.gradient(startColorstr='#ee5f5b', endColorstr='#c43c35', GradientType=0);
  text-shadow: 0 -1px 0 rgba(0, 0, 0, 0.25);
  border-color: #c43c35 #c43c35 #882a25;
  border-color: rgba(0, 0, 0, 0.1) rgba(0, 0, 0, 0.1) rgba(0, 0, 0, 0.25);
}
.btn.success, .alert-message.success {
  background-color: #57a957;
  background-repeat: repeat-x;
  background-image: -khtml-gradient(linear, left top, left bottom, from(#62c462), to(#57a957));
  background-image: -moz-linear-gradient(top, #62c462, #57a957);
  background-image: -ms-linear-gradient(top, #62c462, #57a957);
  background-image: -webkit-gradient(linear, left top, left bottom, color-stop(0%, #62c462), color-stop(100%, #57a957));
  background-image: -webkit-linear-gradient(top, #62c462, #57a957);
  background-image: -o-linear-gradient(top, #62c462, #57a957);
  background-image: linear-gradient(top, #62c462, #57a957);
  filter: progid:DXImageTransform.Microsoft.gradient(startColorstr='#62c462', endColorstr='#57a957', GradientType=0);
  text-shadow: 0 -1px 0 rgba(0, 0, 0, 0.25);
  border-color: #57a957 #57a957 #3d773d;
  border-color: rgba(0, 0, 0, 0.1) rgba(0, 0, 0, 0.1) rgba(0, 0, 0, 0.25);
}
.btn.info, .alert-message.info {
  background-color: #339bb9;
  background-repeat: repeat-x;
  background-image: -khtml-gradient(linear, left top, left bottom, from(#5bc0de), to(#339bb9));
  background-image: -moz-linear-gradient(top, #5bc0de, #339bb9);
  background-image: -ms-linear-gradient(top, #5bc0de, #339bb9);
  background-image: -webkit-gradient(linear, left top, left bottom, color-stop(0%, #5bc0de), color-stop(100%, #339bb9));
  background-image: -webkit-linear-gradient(top, #5bc0de, #339bb9);
  background-image: -o-linear-gradient(top, #5bc0de, #339bb9);
  background-image: linear-gradient(top, #5bc0de, #339bb9);
  filter: progid:DXImageTransform.Microsoft.gradient(startColorstr='#5bc0de', endColorstr='#339bb9', GradientType=0);
  text-shadow: 0 -1px 0 rgba(0, 0, 0, 0.25);
  border-color: #339bb9 #339bb9 #22697d;
  border-color: rgba(0, 0, 0, 0.1) rgba(0, 0, 0, 0.1) rgba(0, 0, 0, 0.25);
}
/* Theme.less
 * Customizable set of settings and tweaks for Bootstrap development
 * ----------------------------------------------------------------- */
/*
  Why Theme.less?
  ---------------
  Theme is a layer that has been added to Bootstrap to simplify the customization process for developers and designers. The goal of Theme is to provide a single point of customization within Bootstrap so you don't have to modify the core files.

  How to use it
  -------------
  We repeat the default variables' values here for easy replacement. Simply modify any of these values and recompile Bootstrap for a more customize look and feel.

  Extending it
  ------------
  Feel free to create and add new variables and mixins here. The goal is to make this your playground and keep the core files intact.
*/
/*
TODO:
- add ability to set app/site-wide base font-face (need better variables: @baseFontSize, @baseFontFace, @baseLineHeight, etc)
- make form inputs and tables apply the new global type changes (currently statically set)
- add new docs section for examples
- add new docs section for Theme.less
*//*
 * Scaffolding
 * Basic and global styles for generating a grid system, structural layout, and page templates
 * ------------------------------------------------------------------------------------------- */
.row {
  zoom: 1;
  margin-left: -20px;
}
.row:before, .row:after {
  display: table;
  content: "";
  zoom: 1;
  *display: inline;
}
.row:after {
  clear: both;
}
.row [class*="span"] {
  display: inline;
  float: left;
  margin-left: 20px;
}
.row .span1 {
  width: 40px;
}
.row .span2 {
  width: 100px;
}
.row .span3 {
  width: 160px;
}
.row .span4 {
  width: 220px;
}
.row .span5 {
  width: 280px;
}
.row .span6 {
  width: 340px;
}
.row .span7 {
  width: 400px;
}
.row .span8 {
  width: 460px;
}
.row .span9 {
  width: 520px;
}
.row .span10 {
  width: 580px;
}
.row .span11 {
  width: 640px;
}
.row .span12 {
  width: 700px;
}
.row .span13 {
  width: 760px;
}
.row .span14 {
  width: 820px;
}
.row .span15 {
  width: 880px;
}
.row .span16 {
  width: 940px;
}
.row .span17 {
  width: 1000px;
}
.row .span18 {
  width: 1060px;
}
.row .span19 {
  width: 1120px;
}
.row .span20 {
  width: 1180px;
}
.row .span21 {
  width: 1240px;
}
.row .span22 {
  width: 1300px;
}
.row .span23 {
  width: 1360px;
}
.row .span24 {
  width: 1420px;
}
.row .offset1 {
  margin-left: 80px;
}
.row .offset2 {
  margin-left: 140px;
}
.row .offset3 {
  margin-left: 200px;
}
.row .offset4 {
  margin-left: 260px;
}
.row .offset5 {
  margin-left: 320px;
}
.row .offset6 {
  margin-left: 380px;
}
.row .offset7 {
  margin-left: 440px;
}
.row .offset8 {
  margin-left: 500px;
}
.row .offset9 {
  margin-left: 560px;
}
.row .offset10 {
  margin-left: 620px;
}
.row .offset11 {
  margin-left: 680px;
}
.row .offset12 {
  margin-left: 740px;
}
.row .span-one-third {
  width: 300px;
}
.row .span-two-thirds {
  width: 620px;
}
.row .offset-one-third {
  margin-left: 340px;
}
.row .offset-two-thirds {
  margin-left: 660px;
}
html, body {
  background-color: #fff;
}
body {
  margin: 0;
  font-family: "Helvetica Neue", Helvetica, Arial, sans-serif;
  font-size: 13px;
  font-weight: normal;
  line-height: 18px;
  color: #808080;
}
.container {
  width: 940px;
  margin-left: auto;
  margin-right: auto;
  zoom: 1;
}
.container:before, .container:after {
  display: table;
  content: "";
  zoom: 1;
  *display: inline;
}
.container:after {
  clear: both;
}
.container-fluid {
  position: relative;
  padding-left: 20px;
  padding-right: 20px;
  zoom: 1;
}
.container-fluid:before, .container-fluid:after {
  display: table;
  content: "";
  zoom: 1;
  *display: inline;
}
.container-fluid:after {
  clear: both;
}
.container-fluid > .sidebar {
  float: left;
  width: 220px;
}
.container-fluid > .content {
  min-width: 700px;
  max-width: 1180px;
  margin-left: 240px;
  zoom: 1;
}
.container-fluid > .content:before, .container-fluid > .content:after {
  display: table;
  content: "";
  zoom: 1;
  *display: inline;
}
.container-fluid > .content:after {
  clear: both;
}
.hide {
  display: none;
}
.show {
  display: block;
}
a {
  color: #0069d6;
  text-decoration: none;
  line-height: inherit;
  font-weight: inherit;
}
a:hover {
  color: #0050a3;
  text-decoration: underline;
}
.pull-right {
  float: right;
}
.pull-left {
  float: left;
}
/* Typography.less
 * Headings, body text, lists, code, and more for a versatile and durable typography system
 * ---------------------------------------------------------------------------------------- */
p {
  font-size: 13px;
  font-weight: normal;
  line-height: 18px;
  margin-bottom: 9px;
}
p small {
  font-size: 11px;
  color: #bfbfbf;
}
h1,
h2,
h3,
h4,
h5,
h6 {
  font-weight: bold;
  color: #404040;
}
h1 small,
h2 small,
h3 small,
h4 small,
h5 small,
h6 small {
  color: #bfbfbf;
}
h1 {
  margin-bottom: 18px;
  font-size: 30px;
  line-height: 36px;
}
h1 small {
  font-size: 18px;
}
h2 {
  font-size: 24px;
  line-height: 36px;
}
h2 small {
  font-size: 14px;
}
h3,
h4,
h5,
h6 {
  line-height: 36px;
}
h3 {
  font-size: 18px;
}
h3 small {
  font-size: 14px;
}
h4 {
  font-size: 16px;
}
h4 small {
  font-size: 12px;
}
h5 {
  font-size: 14px;
}
h6 {
  font-size: 13px;
  color: #bfbfbf;
  text-transform: uppercase;
}
ul, ol {
  margin: 0 0 18px 25px;
}
ul ul,
ul ol,
ol ol,
ol ul {
  margin-bottom: 0;
}
ul {
  list-style: disc;
}
ol {
  list-style: decimal;
}
li {
  line-height: 18px;
  color: #808080;
}
ul.unstyled {
  list-style: none;
  margin-left: 0;
}
dl {
  margin-bottom: 18px;
}
dl dt, dl dd {
  line-height: 18px;
}
dl dt {
  font-weight: bold;
}
dl dd {
  margin-left: 9px;
}
hr {
  margin: 0 0 19px;
  border: 0;
  border-bottom: 1px solid #eee;
}
strong {
  font-style: inherit;
  font-weight: bold;
}
em {
  font-style: italic;
  font-weight: inherit;
  line-height: inherit;
}
.muted {
  color: #bfbfbf;
}
blockquote {
  margin-bottom: 18px;
  border-left: 5px solid #eee;
  padding-left: 15px;
}
blockquote p {
  font-size: 14px;
  font-weight: 300;
  line-height: 18px;
  margin-bottom: 0;
}
blockquote small {
  display: block;
  font-size: 12px;
  font-weight: 300;
  line-height: 18px;
  color: #bfbfbf;
}
blockquote small:before {
  content: '\2014 \00A0';
}
address {
  display: block;
  line-height: 18px;
  margin-bottom: 18px;
}
code, pre {
  padding: 0 3px 2px;
  font-family: Monaco, Andale Mono, Courier New, monospace;
  font-size: 12px;
  -webkit-border-radius: 3px;
  -moz-border-radius: 3px;
  border-radius: 3px;
}
code {
  background-color: #fee9cc;
  color: rgba(0, 0, 0, 0.75);
  padding: 1px 3px;
}
pre {
  background-color: #f5f5f5;
  display: block;
  padding: 8.5px;
  margin: 0 0 18px;
  line-height: 18px;
  font-size: 12px;
  border: 1px solid #ccc;
  border: 1px solid rgba(0, 0, 0, 0.15);
  -webkit-border-radius: 3px;
  -moz-border-radius: 3px;
  border-radius: 3px;
  white-space: pre;
  white-space: pre-wrap;
  word-wrap: break-word;
}
/* Forms.less
 * Base styles for various input types, form layouts, and states
 * ------------------------------------------------------------- */
form {
  margin-bottom: 18px;
}
fieldset {
  margin-bottom: 18px;
  padding-top: 18px;
}
fieldset legend {
  display: block;
  padding-left: 150px;
  font-size: 19.5px;
  line-height: 1;
  *margin: 0 0 5px 145px;
  /* IE6-7 */

  *line-height: 1.5;
  /* IE6-7 */

  color: #404040;
}
form .clearfix {
  margin-bottom: 18px;
}
label,
input,
select,
textarea {
  font-family: "Helvetica Neue", Helvetica, Arial, sans-serif;
  font-size: 13px;
  font-weight: normal;
  line-height: normal;
}
label {
  padding-top: 6px;
  font-size: 13px;
  line-height: 18px;
  float: left;
  width: 130px;
  text-align: right;
  color: #404040;
}
form .input {
  margin-left: 150px;
}
input[type=checkbox], input[type=radio] {
  cursor: pointer;
}
input,
textarea,
select,
.uneditable-input {
  display: inline-block;
  width: 210px;
  height: 18px;
  padding: 4px;
  font-size: 13px;
  line-height: 18px;
  color: #808080;
  border: 1px solid #ccc;
  -webkit-border-radius: 3px;
  -moz-border-radius: 3px;
  border-radius: 3px;
}
/* mini reset for non-html5 file types */
input[type=checkbox], input[type=radio] {
  width: auto;
  height: auto;
  padding: 0;
  margin: 3px 0;
  *margin-top: 0;
  /* IE6-7 */

  line-height: normal;
  border: none;
}
input[type=file] {
  background-color: #fff;
  padding: initial;
  border: initial;
  line-height: initial;
  -webkit-box-shadow: none;
  -moz-box-shadow: none;
  box-shadow: none;
}
input[type=button], input[type=reset], input[type=submit] {
  width: auto;
  height: auto;
}
select, input[type=file] {
  height: 27px;
  line-height: 27px;
}
textarea {
  height: auto;
}
.uneditable-input {
  background-color: #fff;
  display: block;
  border-color: #eee;
  -webkit-box-shadow: inset 0 1px 2px rgba(0, 0, 0, 0.025);
  -moz-box-shadow: inset 0 1px 2px rgba(0, 0, 0, 0.025);
  box-shadow: inset 0 1px 2px rgba(0, 0, 0, 0.025);
  cursor: not-allowed;
}
:-moz-placeholder {
  color: #bfbfbf;
}
::-webkit-input-placeholder {
  color: #bfbfbf;
}
input, textarea {
  -webkit-transition: border linear 0.2s, box-shadow linear 0.2s;
  -moz-transition: border linear 0.2s, box-shadow linear 0.2s;
  -ms-transition: border linear 0.2s, box-shadow linear 0.2s;
  -o-transition: border linear 0.2s, box-shadow linear 0.2s;
  transition: border linear 0.2s, box-shadow linear 0.2s;
  -webkit-box-shadow: inset 0 1px 3px rgba(0, 0, 0, 0.1);
  -moz-box-shadow: inset 0 1px 3px rgba(0, 0, 0, 0.1);
  box-shadow: inset 0 1px 3px rgba(0, 0, 0, 0.1);
}
input:focus, textarea:focus {
  outline: none;
  border-color: rgba(82, 168, 236, 0.8);
  -webkit-box-shadow: inset 0 1px 3px rgba(0, 0, 0, 0.1), 0 0 8px rgba(82, 168, 236, 0.6);
  -moz-box-shadow: inset 0 1px 3px rgba(0, 0, 0, 0.1), 0 0 8px rgba(82, 168, 236, 0.6);
  box-shadow: inset 0 1px 3px rgba(0, 0, 0, 0.1), 0 0 8px rgba(82, 168, 236, 0.6);
}
input[type=file]:focus, input[type=checkbox]:focus, select:focus {
  -webkit-box-shadow: none;
  -moz-box-shadow: none;
  box-shadow: none;
  outline: 1px dotted #666;
}
form div.error {
  background: #fae5e3;
  padding: 10px 0;
  margin: -10px 0 10px;
  -webkit-border-radius: 4px;
  -moz-border-radius: 4px;
  border-radius: 4px;
}
form div.error > label, form div.error span.help-inline, form div.error span.help-block {
  color: #9d261d;
}
form div.error input, form div.error textarea {
  border-color: #c87872;
  -webkit-box-shadow: 0 0 3px rgba(171, 41, 32, 0.25);
  -moz-box-shadow: 0 0 3px rgba(171, 41, 32, 0.25);
  box-shadow: 0 0 3px rgba(171, 41, 32, 0.25);
}
form div.error input:focus, form div.error textarea:focus {
  border-color: #b9554d;
  -webkit-box-shadow: 0 0 6px rgba(171, 41, 32, 0.5);
  -moz-box-shadow: 0 0 6px rgba(171, 41, 32, 0.5);
  box-shadow: 0 0 6px rgba(171, 41, 32, 0.5);
}
form div.error .input-prepend span.add-on, form div.error .input-append span.add-on {
  background: #f4c8c5;
  border-color: #c87872;
  color: #b9554d;
}
.input-mini,
input.mini,
textarea.mini,
select.mini {
  width: 60px;
}
.input-small,
input.small,
textarea.small,
select.small {
  width: 90px;
}
.input-medium,
input.medium,
textarea.medium,
select.medium {
  width: 150px;
}
.input-large,
input.large,
textarea.large,
select.large {
  width: 210px;
}
.input-xlarge,
input.xlarge,
textarea.xlarge,
select.xlarge {
  width: 270px;
}
.input-xxlarge,
input.xxlarge,
textarea.xxlarge,
select.xxlarge {
  width: 530px;
}
textarea.xxlarge {
  overflow-y: auto;
}
input[disabled],
select[disabled],
textarea[disabled],
input[readonly],
select[readonly],
textarea[readonly] {
  background-color: #f5f5f5;
  border-color: #ddd;
  cursor: not-allowed;
}
.actions {
  background: #f5f5f5;
  margin-top: 18px;
  margin-bottom: 18px;
  padding: 17px 20px 18px 150px;
  border-top: 1px solid #ddd;
  -webkit-border-radius: 0 0 3px 3px;
  -moz-border-radius: 0 0 3px 3px;
  border-radius: 0 0 3px 3px;
}
.actions .secondary-action {
  float: right;
}
.actions .secondary-action a {
  line-height: 30px;
}
.actions .secondary-action a:hover {
  text-decoration: underline;
}
.help-inline, .help-block {
  font-size: 11px;
  line-height: 18px;
  color: #bfbfbf;
}
.help-inline {
  padding-left: 5px;
  *position: relative;
  /* IE6-7 */

  *top: -5px;
  /* IE6-7 */

}
.help-block {
  display: block;
  max-width: 600px;
}
.inline-inputs {
  color: #808080;
}
.inline-inputs span, .inline-inputs input {
  display: inline-block;
}
.inline-inputs input.mini {
  width: 60px;
}
.inline-inputs input.small {
  width: 90px;
}
.inline-inputs span {
  padding: 0 2px 0 1px;
}
.input-prepend input, .input-append input {
  -webkit-border-radius: 0 3px 3px 0;
  -moz-border-radius: 0 3px 3px 0;
  border-radius: 0 3px 3px 0;
}
.input-prepend .add-on, .input-append .add-on {
  background: #f5f5f5;
  float: left;
  display: block;
  width: auto;
  min-width: 16px;
  padding: 4px 4px 4px 5px;
  color: #bfbfbf;
  font-weight: normal;
  line-height: 18px;
  height: 18px;
  text-align: center;
  text-shadow: 0 1px 0 #fff;
  border: 1px solid #ccc;
  border-right-width: 0;
  -webkit-border-radius: 3px 0 0 3px;
  -moz-border-radius: 3px 0 0 3px;
  border-radius: 3px 0 0 3px;
}
.input-prepend .active, .input-append .active {
  background: #a9dba9;
  border-color: #46a546;
}
.input-prepend .add-on {
  *margin-top: 1px;
  /* IE6-7 */

}
.input-append input {
  float: left;
  -webkit-border-radius: 3px 0 0 3px;
  -moz-border-radius: 3px 0 0 3px;
  border-radius: 3px 0 0 3px;
}
.input-append .add-on {
  -webkit-border-radius: 0 3px 3px 0;
  -moz-border-radius: 0 3px 3px 0;
  border-radius: 0 3px 3px 0;
  border-right-width: 1px;
  border-left-width: 0;
}
.inputs-list {
  margin: 0 0 5px;
  width: 100%;
}
.inputs-list li {
  display: block;
  padding: 0;
  width: 100%;
}
.inputs-list li label {
  display: block;
  float: none;
  width: auto;
  padding: 0;
  line-height: 18px;
  text-align: left;
  white-space: normal;
}
.inputs-list li label strong {
  color: #808080;
}
.inputs-list li label small {
  font-size: 11px;
  font-weight: normal;
}
.inputs-list li ul.inputs-list {
  margin-left: 25px;
  margin-bottom: 10px;
  padding-top: 0;
}
.inputs-list li:first-child {
  padding-top: 5px;
}
.inputs-list input[type=radio], .inputs-list input[type=checkbox] {
  margin-bottom: 0;
}
.form-stacked {
  padding-left: 20px;
}
.form-stacked fieldset {
  padding-top: 9px;
}
.form-stacked legend {
  padding-left: 0;
}
.form-stacked label {
  display: block;
  float: none;
  width: auto;
  font-weight: bold;
  text-align: left;
  line-height: 20px;
  padding-top: 0;
}
.form-stacked .clearfix {
  margin-bottom: 9px;
}
.form-stacked .clearfix div.input {
  margin-left: 0;
}
.form-stacked .inputs-list {
  margin-bottom: 0;
}
.form-stacked .inputs-list li {
  padding-top: 0;
}
.form-stacked .inputs-list li label {
  font-weight: normal;
  padding-top: 0;
}
.form-stacked div.error {
  padding-top: 10px;
  padding-bottom: 10px;
  padding-left: 10px;
  margin-top: 0;
  margin-left: -10px;
}
.form-stacked .actions {
  margin-left: -20px;
  padding-left: 20px;
}
/*
 * Tables.less
 * Tables for, you guessed it, tabular data
 * ---------------------------------------- */
table {
  width: 100%;
  margin-bottom: 18px;
  padding: 0;
  border-collapse: separate;
  font-size: 13px;
  border: 1px solid #ddd;
  -webkit-border-radius: 4px;
  -moz-border-radius: 4px;
  border-radius: 4px;
}
table th, table td {
  padding: 10px 10px 9px;
  line-height: 18px;
  text-align: left;
}
table th {
  padding-top: 9px;
  font-weight: bold;
  vertical-align: middle;
  border-bottom: 1px solid #ddd;
}
table td {
  vertical-align: top;
}
table th + th, table td + td {
  border-left: 1px solid #ddd;
}
table tr + tr td {
  border-top: 1px solid #ddd;
}
table tbody tr:first-child td:first-child {
  -webkit-border-radius: 4px 0 0 0;
  -moz-border-radius: 4px 0 0 0;
  border-radius: 4px 0 0 0;
}
table tbody tr:first-child td:last-child {
  -webkit-border-radius: 0 4px 0 0;
  -moz-border-radius: 0 4px 0 0;
  border-radius: 0 4px 0 0;
}
table tbody tr:last-child td:first-child {
  -webkit-border-radius: 0 0 0 4px;
  -moz-border-radius: 0 0 0 4px;
  border-radius: 0 0 0 4px;
}
table tbody tr:last-child td:last-child {
  -webkit-border-radius: 0 0 4px 0;
  -moz-border-radius: 0 0 4px 0;
  border-radius: 0 0 4px 0;
}
.zebra-striped tbody tr:nth-child(odd) td {
  background-color: #f9f9f9;
}
.zebra-striped tbody tr:hover td {
  background-color: #f5f5f5;
}
.zebra-striped .header {
  cursor: pointer;
}
.zebra-striped .header:after {
  content: "";
  float: right;
  margin-top: 7px;
  border-width: 0 4px 4px;
  border-style: solid;
  border-color: #000 transparent;
  visibility: hidden;
}
.zebra-striped .headerSortUp, .zebra-striped .headerSortDown {
  background-color: rgba(141, 192, 219, 0.25);
  text-shadow: 0 1px 1px rgba(255, 255, 255, 0.75);
}
.zebra-striped .header:hover:after {
  visibility: visible;
}
.zebra-striped .headerSortDown:after, .zebra-striped .headerSortDown:hover:after {
  visibility: visible;
  filter: alpha(opacity=60);
  -khtml-opacity: 0.6;
  -moz-opacity: 0.6;
  opacity: 0.6;
}
.zebra-striped .headerSortUp:after {
  border-bottom: none;
  border-left: 4px solid transparent;
  border-right: 4px solid transparent;
  border-top: 4px solid #000;
  visibility: visible;
  -webkit-box-shadow: none;
  -moz-box-shadow: none;
  box-shadow: none;
  filter: alpha(opacity=60);
  -khtml-opacity: 0.6;
  -moz-opacity: 0.6;
  opacity: 0.6;
}
table .blue {
  color: #049cdb;
  border-bottom-color: #049cdb;
}
table .headerSortUp.blue, table .headerSortDown.blue {
  background-color: #ade6fe;
}
table .green {
  color: #46a546;
  border-bottom-color: #46a546;
}
table .headerSortUp.green, table .headerSortDown.green {
  background-color: #cdeacd;
}
table .red {
  color: #9d261d;
  border-bottom-color: #9d261d;
}
table .headerSortUp.red, table .headerSortDown.red {
  background-color: #f4c8c5;
}
table .yellow {
  color: #ffc40d;
  border-bottom-color: #ffc40d;
}
table .headerSortUp.yellow, table .headerSortDown.yellow {
  background-color: #fff6d9;
}
table .orange {
  color: #f89406;
  border-bottom-color: #f89406;
}
table .headerSortUp.orange, table .headerSortDown.orange {
  background-color: #fee9cc;
}
table .purple {
  color: #7a43b6;
  border-bottom-color: #7a43b6;
}
table .headerSortUp.purple, table .headerSortDown.purple {
  background-color: #e2d5f0;
}
/* Patterns.less
 * Repeatable UI elements outside the base styles provided from the scaffolding
 * ---------------------------------------------------------------------------- */
.topbar {
  height: 40px;
  position: fixed;
  top: 0;
  left: 0;
  right: 0;
  z-index: 10000;
  overflow: visible;
}
.topbar a {
  color: #bfbfbf;
  text-shadow: 0 -1px 0 rgba(0, 0, 0, 0.25);
}
.topbar a:hover, .topbar ul .active > a {
  background-color: #333;
  background-color: rgba(255, 255, 255, 0.05);
  color: #ffffff;
  text-decoration: none;
}
.topbar .brand, .topbar h3 {
  position: relative;
}
.topbar .brand a, .topbar h3 a {
  float: left;
  display: block;
  padding: 8px 20px 12px;
  margin-left: -20px;
  color: #ffffff;
  font-size: 20px;
  font-weight: 200;
  line-height: 1;
}
.topbar p {
  margin: 0;
  line-height: 40px;
}
.topbar p a:hover {
  background-color: transparent;
}
.topbar form {
  float: left;
  margin: 5px 0 0 0;
  position: relative;
  filter: alpha(opacity=100);
  -khtml-opacity: 1;
  -moz-opacity: 1;
  opacity: 1;
}
.topbar form.pull-right {
  float: right;
}
.topbar input {
  background-color: #444;
  background-color: rgba(255, 255, 255, 0.3);
  font-family: "Helvetica Neue", Helvetica, Arial, sans-serif;
  font-size: normal;
  font-weight: 13px;
  line-height: 1;
  padding: 4px 9px;
  color: #fff;
  color: rgba(255, 255, 255, 0.75);
  border: 1px solid #111;
  -webkit-border-radius: 4px;
  -moz-border-radius: 4px;
  border-radius: 4px;
  -webkit-box-shadow: inset 0 1px 2px rgba(0, 0, 0, 0.1), 0 1px 0px rgba(255, 255, 255, 0.25);
  -moz-box-shadow: inset 0 1px 2px rgba(0, 0, 0, 0.1), 0 1px 0px rgba(255, 255, 255, 0.25);
  box-shadow: inset 0 1px 2px rgba(0, 0, 0, 0.1), 0 1px 0px rgba(255, 255, 255, 0.25);
  -webkit-transition: none;
  -moz-transition: none;
  -ms-transition: none;
  -o-transition: none;
  transition: none;
}
.topbar input:-moz-placeholder {
  color: #e6e6e6;
}
.topbar input::-webkit-input-placeholder {
  color: #e6e6e6;
}
.topbar input:hover {
  background-color: #bfbfbf;
  background-color: rgba(255, 255, 255, 0.5);
  color: #fff;
}
.topbar input:focus, .topbar input.focused {
  outline: none;
  background-color: #fff;
  color: #404040;
  text-shadow: 0 1px 0 #fff;
  border: 0;
  padding: 5px 10px;
  -webkit-box-shadow: 0 0 3px rgba(0, 0, 0, 0.15);
  -moz-box-shadow: 0 0 3px rgba(0, 0, 0, 0.15);
  box-shadow: 0 0 3px rgba(0, 0, 0, 0.15);
}
.topbar-inner, .topbar .fill {
  background-color: #222;
  background-color: #222222;
  background-repeat: repeat-x;
  background-image: -khtml-gradient(linear, left top, left bottom, from(#333333), to(#222222));
  background-image: -moz-linear-gradient(top, #333333, #222222);
  background-image: -ms-linear-gradient(top, #333333, #222222);
  background-image: -webkit-gradient(linear, left top, left bottom, color-stop(0%, #333333), color-stop(100%, #222222));
  background-image: -webkit-linear-gradient(top, #333333, #222222);
  background-image: -o-linear-gradient(top, #333333, #222222);
  background-image: linear-gradient(top, #333333, #222222);
  filter: progid:DXImageTransform.Microsoft.gradient(startColorstr='#333333', endColorstr='#222222', GradientType=0);
  -webkit-box-shadow: 0 1px 3px rgba(0, 0, 0, 0.25), inset 0 -1px 0 rgba(0, 0, 0, 0.1);
  -moz-box-shadow: 0 1px 3px rgba(0, 0, 0, 0.25), inset 0 -1px 0 rgba(0, 0, 0, 0.1);
  box-shadow: 0 1px 3px rgba(0, 0, 0, 0.25), inset 0 -1px 0 rgba(0, 0, 0, 0.1);
}
.topbar div > ul, .nav {
  display: block;
  float: left;
  margin: 0 10px 0 0;
  position: relative;
  left: 0;
}
.topbar div > ul > li, .nav > li {
  display: block;
  float: left;
}
.topbar div > ul a, .nav a {
  display: block;
  float: none;
  padding: 10px 10px 11px;
  line-height: 19px;
  text-decoration: none;
}
.topbar div > ul a:hover, .nav a:hover {
  color: #fff;
  text-decoration: none;
}
.topbar div > ul .active > a, .nav .active > a {
  background-color: #222;
  background-color: rgba(0, 0, 0, 0.5);
}
.topbar div > ul.secondary-nav, .nav.secondary-nav {
  float: right;
  margin-left: 10px;
  margin-right: 0;
}
.topbar div > ul.secondary-nav .menu-dropdown,
.nav.secondary-nav .menu-dropdown,
.topbar div > ul.secondary-nav .dropdown-menu,
.nav.secondary-nav .dropdown-menu {
  right: 0;
}
.topbar div > ul a.menu:hover,
.nav a.menu:hover,
.topbar div > ul li.open .menu,
.nav li.open .menu,
.topbar div > ul .dropdown-toggle:hover,
.nav .dropdown-toggle:hover,
.topbar div > ul .dropdown.open .dropdown-toggle,
.nav .dropdown.open .dropdown-toggle {
  background: #444;
  background: rgba(255, 255, 255, 0.05);
}
.topbar div > ul .menu-dropdown,
.nav .menu-dropdown,
.topbar div > ul .dropdown-menu,
.nav .dropdown-menu {
  background-color: #333;
}
.topbar div > ul .menu-dropdown a.menu,
.nav .menu-dropdown a.menu,
.topbar div > ul .dropdown-menu a.menu,
.nav .dropdown-menu a.menu,
.topbar div > ul .menu-dropdown .dropdown-toggle,
.nav .menu-dropdown .dropdown-toggle,
.topbar div > ul .dropdown-menu .dropdown-toggle,
.nav .dropdown-menu .dropdown-toggle {
  color: #fff;
}
.topbar div > ul .menu-dropdown a.menu.open,
.nav .menu-dropdown a.menu.open,
.topbar div > ul .dropdown-menu a.menu.open,
.nav .dropdown-menu a.menu.open,
.topbar div > ul .menu-dropdown .dropdown-toggle.open,
.nav .menu-dropdown .dropdown-toggle.open,
.topbar div > ul .dropdown-menu .dropdown-toggle.open,
.nav .dropdown-menu .dropdown-toggle.open {
  background: #444;
  background: rgba(255, 255, 255, 0.05);
}
.topbar div > ul .menu-dropdown li a,
.nav .menu-dropdown li a,
.topbar div > ul .dropdown-menu li a,
.nav .dropdown-menu li a {
  color: #999;
  text-shadow: 0 1px 0 rgba(0, 0, 0, 0.5);
}
.topbar div > ul .menu-dropdown li a:hover,
.nav .menu-dropdown li a:hover,
.topbar div > ul .dropdown-menu li a:hover,
.nav .dropdown-menu li a:hover {
  background-color: #191919;
  background-repeat: repeat-x;
  background-image: -khtml-gradient(linear, left top, left bottom, from(#292929), to(#191919));
  background-image: -moz-linear-gradient(top, #292929, #191919);
  background-image: -ms-linear-gradient(top, #292929, #191919);
  background-image: -webkit-gradient(linear, left top, left bottom, color-stop(0%, #292929), color-stop(100%, #191919));
  background-image: -webkit-linear-gradient(top, #292929, #191919);
  background-image: -o-linear-gradient(top, #292929, #191919);
  background-image: linear-gradient(top, #292929, #191919);
  filter: progid:DXImageTransform.Microsoft.gradient(startColorstr='#292929', endColorstr='#191919', GradientType=0);
  color: #fff;
}
.topbar div > ul .menu-dropdown .active a,
.nav .menu-dropdown .active a,
.topbar div > ul .dropdown-menu .active a,
.nav .dropdown-menu .active a {
  color: #fff;
}
.topbar div > ul .menu-dropdown .divider,
.nav .menu-dropdown .divider,
.topbar div > ul .dropdown-menu .divider,
.nav .dropdown-menu .divider {
  background-color: #222;
  border-color: #444;
}
.topbar ul .menu-dropdown li a, .topbar ul .dropdown-menu li a {
  padding: 4px 15px;
}
li.menu, .dropdown {
  position: relative;
}
a.menu:after, .dropdown-toggle:after {
  width: 0;
  height: 0;
  display: inline-block;
  content: "&darr;";
  text-indent: -99999px;
  vertical-align: top;
  margin-top: 8px;
  margin-left: 4px;
  border-left: 4px solid transparent;
  border-right: 4px solid transparent;
  border-top: 4px solid #fff;
  filter: alpha(opacity=50);
  -khtml-opacity: 0.5;
  -moz-opacity: 0.5;
  opacity: 0.5;
}
.menu-dropdown, .dropdown-menu {
  background-color: #fff;
  float: left;
  display: none;
  position: absolute;
  top: 40px;
  z-index: 900;
  min-width: 160px;
  max-width: 220px;
  _width: 160px;
  margin-left: 0;
  margin-right: 0;
  padding: 6px 0;
  zoom: 1;
  border-color: #999;
  border-color: rgba(0, 0, 0, 0.2);
  border-style: solid;
  border-width: 0 1px 1px;
  -webkit-border-radius: 0 0 6px 6px;
  -moz-border-radius: 0 0 6px 6px;
  border-radius: 0 0 6px 6px;
  -webkit-box-shadow: 0 2px 4px rgba(0, 0, 0, 0.2);
  -moz-box-shadow: 0 2px 4px rgba(0, 0, 0, 0.2);
  box-shadow: 0 2px 4px rgba(0, 0, 0, 0.2);
  -webkit-background-clip: padding-box;
  -moz-background-clip: padding-box;
  background-clip: padding-box;
}
.menu-dropdown li, .dropdown-menu li {
  float: none;
  display: block;
  background-color: none;
}
.menu-dropdown .divider, .dropdown-menu .divider {
  height: 1px;
  margin: 5px 0;
  overflow: hidden;
  background-color: #eee;
  border-bottom: 1px solid #fff;
}
.topbar .dropdown-menu a, .dropdown-menu a {
  display: block;
  padding: 4px 15px;
  clear: both;
  font-weight: normal;
  line-height: 18px;
  color: #808080;
  text-shadow: 0 1px 0 #fff;
}
.topbar .dropdown-menu a:hover, .dropdown-menu a:hover {
  background-color: #dddddd;
  background-repeat: repeat-x;
  background-image: -khtml-gradient(linear, left top, left bottom, from(#eeeeee), to(#dddddd));
  background-image: -moz-linear-gradient(top, #eeeeee, #dddddd);
  background-image: -ms-linear-gradient(top, #eeeeee, #dddddd);
  background-image: -webkit-gradient(linear, left top, left bottom, color-stop(0%, #eeeeee), color-stop(100%, #dddddd));
  background-image: -webkit-linear-gradient(top, #eeeeee, #dddddd);
  background-image: -o-linear-gradient(top, #eeeeee, #dddddd);
  background-image: linear-gradient(top, #eeeeee, #dddddd);
  filter: progid:DXImageTransform.Microsoft.gradient(startColorstr='#eeeeee', endColorstr='#dddddd', GradientType=0);
  color: #404040;
  text-decoration: none;
  -webkit-box-shadow: inset 0 1px 0 rgba(0, 0, 0, 0.025), inset 0 -1px rgba(0, 0, 0, 0.025);
  -moz-box-shadow: inset 0 1px 0 rgba(0, 0, 0, 0.025), inset 0 -1px rgba(0, 0, 0, 0.025);
  box-shadow: inset 0 1px 0 rgba(0, 0, 0, 0.025), inset 0 -1px rgba(0, 0, 0, 0.025);
}
.open .menu,
.dropdown.open .menu,
.open .dropdown-toggle,
.dropdown.open .dropdown-toggle {
  color: #fff;
  background: #ccc;
  background: rgba(0, 0, 0, 0.3);
}
.open .menu-dropdown,
.dropdown.open .menu-dropdown,
.open .dropdown-menu,
.dropdown.open .dropdown-menu {
  display: block;
}
.tabs, .pills {
  margin: 0 0 20px;
  padding: 0;
  list-style: none;
  zoom: 1;
}
.tabs:before,
.pills:before,
.tabs:after,
.pills:after {
  display: table;
  content: "";
  zoom: 1;
  *display: inline;
}
.tabs:after, .pills:after {
  clear: both;
}
.tabs > li, .pills > li {
  float: left;
}
.tabs > li > a, .pills > li > a {
  display: block;
}
.tabs {
  float: left;
  width: 100%;
  border-bottom: 1px solid #ddd;
}
.tabs > li {
  position: relative;
  top: 1px;
}
.tabs > li > a {
  margin-right: 2px;
  padding: 0 15px;
  line-height: 35px;
  -webkit-border-radius: 4px 4px 0 0;
  -moz-border-radius: 4px 4px 0 0;
  border-radius: 4px 4px 0 0;
}
.tabs > li > a:hover {
  background-color: #eee;
  border-bottom: 1px solid #ddd;
  text-decoration: none;
}
.tabs > li.active > a {
  background-color: #fff;
  padding: 0 14px;
  border: 1px solid #ddd;
  border-bottom: 0;
  color: #808080;
}
.tabs .menu-dropdown, .tabs .dropdown-menu {
  top: 35px;
  border-width: 1px;
  -webkit-border-radius: 0 6px 6px 6px;
  -moz-border-radius: 0 6px 6px 6px;
  border-radius: 0 6px 6px 6px;
}
.tabs a.menu:after, .tabs .dropdown-toggle:after {
  border-top-color: #999;
  margin-top: 15px;
  margin-left: 5px;
}
.tabs li.open.menu .menu, .tabs .open.dropdown .dropdown-toggle {
  border-color: #999;
}
.tabs li.open a.menu:after, .tabs .dropdown.open .dropdown-toggle:after {
  border-top-color: #555;
}
.pills a {
  margin: 5px 3px 5px 0;
  padding: 0 15px;
  text-shadow: 0 1px 1px #fff;
  line-height: 30px;
  -webkit-border-radius: 15px;
  -moz-border-radius: 15px;
  border-radius: 15px;
}
.pills a:hover {
  background: #0050a3;
  color: #fff;
  text-decoration: none;
  text-shadow: 0 1px 1px rgba(0, 0, 0, 0.25);
}
.pills .active a {
  background: #0069d6;
  color: #fff;
  text-shadow: 0 1px 1px rgba(0, 0, 0, 0.25);
}
.tab-content > *, .pill-content > * {
  display: none;
}
.tab-content > .active, .pill-content > .active {
  display: block;
}
.breadcrumb {
  margin: 0 0 18px;
  padding: 7px 14px;
  background-color: #f5f5f5;
  background-repeat: repeat-x;
  background-image: -khtml-gradient(linear, left top, left bottom, from(#ffffff), to(#f5f5f5));
  background-image: -moz-linear-gradient(top, #ffffff, #f5f5f5);
  background-image: -ms-linear-gradient(top, #ffffff, #f5f5f5);
  background-image: -webkit-gradient(linear, left top, left bottom, color-stop(0%, #ffffff), color-stop(100%, #f5f5f5));
  background-image: -webkit-linear-gradient(top, #ffffff, #f5f5f5);
  background-image: -o-linear-gradient(top, #ffffff, #f5f5f5);
  background-image: linear-gradient(top, #ffffff, #f5f5f5);
  filter: progid:DXImageTransform.Microsoft.gradient(startColorstr='#ffffff', endColorstr='#f5f5f5', GradientType=0);
  border: 1px solid #ddd;
  -webkit-border-radius: 3px;
  -moz-border-radius: 3px;
  border-radius: 3px;
  -webkit-box-shadow: inset 0 1px 0 #ffffff;
  -moz-box-shadow: inset 0 1px 0 #ffffff;
  box-shadow: inset 0 1px 0 #ffffff;
}
.breadcrumb li {
  display: inline;
  text-shadow: 0 1px 0 #fff;
}
.breadcrumb .divider {
  padding: 0 5px;
  color: #bfbfbf;
}
.breadcrumb .active a {
  color: #404040;
}
.hero-unit {
  background-color: #f5f5f5;
  margin-bottom: 30px;
  padding: 60px;
  -webkit-border-radius: 6px;
  -moz-border-radius: 6px;
  border-radius: 6px;
}
.hero-unit h1 {
  margin-bottom: 0;
  font-size: 60px;
  line-height: 1;
  letter-spacing: -1px;
}
.hero-unit p {
  font-size: 18px;
  font-weight: 200;
  line-height: 27px;
}
footer {
  margin-top: 17px;
  padding-top: 17px;
  border-top: 1px solid #eee;
}
.page-header {
  margin-bottom: 17px;
  border-bottom: 1px solid #ddd;
  -webkit-box-shadow: 0 1px 0 rgba(255, 255, 255, 0.5);
  -moz-box-shadow: 0 1px 0 rgba(255, 255, 255, 0.5);
  box-shadow: 0 1px 0 rgba(255, 255, 255, 0.5);
}
.page-header h1 {
  margin-bottom: 8px;
}
.btn {
  cursor: pointer;
  display: inline-block;
  background-color: #e6e6e6;
  background-repeat: no-repeat;
  background-image: -webkit-gradient(linear, 0 0, 0 100%, from(#ffffff), color-stop(25%, #ffffff), to(#e6e6e6));
  background-image: -webkit-linear-gradient(#ffffff, #ffffff 25%, #e6e6e6);
  background-image: -moz-linear-gradient(top, #ffffff, #ffffff 25%, #e6e6e6);
  background-image: -ms-linear-gradient(#ffffff, #ffffff 25%, #e6e6e6);
  background-image: -o-linear-gradient(#ffffff, #ffffff 25%, #e6e6e6);
  background-image: linear-gradient(#ffffff, #ffffff 25%, #e6e6e6);
  filter: progid:DXImageTransform.Microsoft.gradient(startColorstr='#ffffff', endColorstr='#e6e6e6', GradientType=0);
  padding: 5px 14px 6px;
  text-shadow: 0 1px 1px rgba(255, 255, 255, 0.75);
  color: #333;
  font-size: 13px;
  line-height: normal;
  border: 1px solid #ccc;
  border-bottom-color: #bbb;
  -webkit-border-radius: 4px;
  -moz-border-radius: 4px;
  border-radius: 4px;
  -webkit-box-shadow: inset 0 1px 0 rgba(255, 255, 255, 0.2), 0 1px 2px rgba(0, 0, 0, 0.05);
  -moz-box-shadow: inset 0 1px 0 rgba(255, 255, 255, 0.2), 0 1px 2px rgba(0, 0, 0, 0.05);
  box-shadow: inset 0 1px 0 rgba(255, 255, 255, 0.2), 0 1px 2px rgba(0, 0, 0, 0.05);
  -webkit-transition: 0.1s linear all;
  -moz-transition: 0.1s linear all;
  -ms-transition: 0.1s linear all;
  -o-transition: 0.1s linear all;
  transition: 0.1s linear all;
}
.btn:hover {
  background-position: 0 -15px;
  color: #333;
  text-decoration: none;
}
.btn:focus {
  outline: 1px dotted #666;
}
.btn.primary {
  color: #fff;
  background-color: #0064cd;
  background-repeat: repeat-x;
  background-image: -khtml-gradient(linear, left top, left bottom, from(#049cdb), to(#0064cd));
  background-image: -moz-linear-gradient(top, #049cdb, #0064cd);
  background-image: -ms-linear-gradient(top, #049cdb, #0064cd);
  background-image: -webkit-gradient(linear, left top, left bottom, color-stop(0%, #049cdb), color-stop(100%, #0064cd));
  background-image: -webkit-linear-gradient(top, #049cdb, #0064cd);
  background-image: -o-linear-gradient(top, #049cdb, #0064cd);
  background-image: linear-gradient(top, #049cdb, #0064cd);
  filter: progid:DXImageTransform.Microsoft.gradient(startColorstr='#049cdb', endColorstr='#0064cd', GradientType=0);
  text-shadow: 0 -1px 0 rgba(0, 0, 0, 0.25);
  border-color: #0064cd #0064cd #003f81;
  border-color: rgba(0, 0, 0, 0.1) rgba(0, 0, 0, 0.1) rgba(0, 0, 0, 0.25);
}
.btn:active {
  -webkit-box-shadow: inset 0 2px 4px rgba(0, 0, 0, 0.25), 0 1px 2px rgba(0, 0, 0, 0.05);
  -moz-box-shadow: inset 0 2px 4px rgba(0, 0, 0, 0.25), 0 1px 2px rgba(0, 0, 0, 0.05);
  box-shadow: inset 0 2px 4px rgba(0, 0, 0, 0.25), 0 1px 2px rgba(0, 0, 0, 0.05);
}
.btn.disabled {
  cursor: default;
  background-image: none;
  filter: progid:DXImageTransform.Microsoft.gradient(enabled = false);
  filter: alpha(opacity=65);
  -khtml-opacity: 0.65;
  -moz-opacity: 0.65;
  opacity: 0.65;
  -webkit-box-shadow: none;
  -moz-box-shadow: none;
  box-shadow: none;
}
.btn[disabled] {
  cursor: default;
  background-image: none;
  filter: progid:DXImageTransform.Microsoft.gradient(enabled = false);
  filter: alpha(opacity=65);
  -khtml-opacity: 0.65;
  -moz-opacity: 0.65;
  opacity: 0.65;
  -webkit-box-shadow: none;
  -moz-box-shadow: none;
  box-shadow: none;
}
.btn.large {
  font-size: 15px;
  line-height: normal;
  padding: 9px 14px 9px;
  -webkit-border-radius: 6px;
  -moz-border-radius: 6px;
  border-radius: 6px;
}
.btn.small {
  padding: 7px 9px 7px;
  font-size: 11px;
}
:root .alert-message, :root .btn {
  border-radius: 0 \0;
}
button.btn::-moz-focus-inner, input[type=submit].btn::-moz-focus-inner {
  padding: 0;
  border: 0;
}
.close {
  float: right;
  color: #000000;
  font-size: 20px;
  font-weight: bold;
  line-height: 13.5px;
  text-shadow: 0 1px 0 #ffffff;
  filter: alpha(opacity=20);
  -khtml-opacity: 0.2;
  -moz-opacity: 0.2;
  opacity: 0.2;
}
.close:hover {
  color: #000000;
  text-decoration: none;
  filter: alpha(opacity=40);
  -khtml-opacity: 0.4;
  -moz-opacity: 0.4;
  opacity: 0.4;
}
.alert-message {
  position: relative;
  padding: 7px 15px;
  margin-bottom: 18px;
  color: #404040;
  background-color: #eedc94;
  background-repeat: repeat-x;
  background-image: -khtml-gradient(linear, left top, left bottom, from(#fceec1), to(#eedc94));
  background-image: -moz-linear-gradient(top, #fceec1, #eedc94);
  background-image: -ms-linear-gradient(top, #fceec1, #eedc94);
  background-image: -webkit-gradient(linear, left top, left bottom, color-stop(0%, #fceec1), color-stop(100%, #eedc94));
  background-image: -webkit-linear-gradient(top, #fceec1, #eedc94);
  background-image: -o-linear-gradient(top, #fceec1, #eedc94);
  background-image: linear-gradient(top, #fceec1, #eedc94);
  filter: progid:DXImageTransform.Microsoft.gradient(startColorstr='#fceec1', endColorstr='#eedc94', GradientType=0);
  text-shadow: 0 -1px 0 rgba(0, 0, 0, 0.25);
  border-color: #eedc94 #eedc94 #e4c652;
  border-color: rgba(0, 0, 0, 0.1) rgba(0, 0, 0, 0.1) rgba(0, 0, 0, 0.25);
  text-shadow: 0 1px 0 rgba(255, 255, 255, 0.5);
  border-width: 1px;
  border-style: solid;
  -webkit-border-radius: 4px;
  -moz-border-radius: 4px;
  border-radius: 4px;
  -webkit-box-shadow: inset 0 1px 0 rgba(255, 255, 255, 0.25);
  -moz-box-shadow: inset 0 1px 0 rgba(255, 255, 255, 0.25);
  box-shadow: inset 0 1px 0 rgba(255, 255, 255, 0.25);
}
.alert-message h5 {
  line-height: 18px;
}
.alert-message p {
  margin-bottom: 0;
}
.alert-message div {
  margin-top: 5px;
  margin-bottom: 2px;
  line-height: 28px;
}
.alert-message .btn {
  -webkit-box-shadow: 0 1px 0 rgba(255, 255, 255, 0.25);
  -moz-box-shadow: 0 1px 0 rgba(255, 255, 255, 0.25);
  box-shadow: 0 1px 0 rgba(255, 255, 255, 0.25);
}
.alert-message.block-message {
  background-image: none;
  background-color: #fdf5d9;
  filter: progid:DXImageTransform.Microsoft.gradient(enabled = false);
  padding: 14px;
  border-color: #fceec1;
  -webkit-box-shadow: none;
  -moz-box-shadow: none;
  box-shadow: none;
}
.alert-message.block-message ul, .alert-message.block-message p {
  margin-right: 30px;
}
.alert-message.block-message ul {
  margin-bottom: 0;
}
.alert-message.block-message li {
  color: #404040;
}
.alert-message.block-message .alert-actions {
  margin-top: 5px;
}
.alert-message.block-message.error, .alert-message.block-message.success, .alert-message.block-message.info {
  color: #404040;
  text-shadow: 0 1px 0 rgba(255, 255, 255, 0.5);
}
.alert-message.block-message.error {
  background-color: #fddfde;
  border-color: #fbc7c6;
}
.alert-message.block-message.success {
  background-color: #d1eed1;
  border-color: #bfe7bf;
}
.alert-message.block-message.info {
  background-color: #ddf4fb;
  border-color: #c6edf9;
}
.pagination {
  height: 36px;
  margin: 18px 0;
}
.pagination ul {
  float: left;
  margin: 0;
  border: 1px solid #ddd;
  border: 1px solid rgba(0, 0, 0, 0.15);
  -webkit-border-radius: 3px;
  -moz-border-radius: 3px;
  border-radius: 3px;
  -webkit-box-shadow: 0 1px 2px rgba(0, 0, 0, 0.05);
  -moz-box-shadow: 0 1px 2px rgba(0, 0, 0, 0.05);
  box-shadow: 0 1px 2px rgba(0, 0, 0, 0.05);
}
.pagination li {
  display: inline;
}
.pagination a {
  float: left;
  padding: 0 14px;
  line-height: 34px;
  border-right: 1px solid;
  border-right-color: #ddd;
  border-right-color: rgba(0, 0, 0, 0.15);
  *border-right-color: #ddd;
  /* IE6-7 */

  text-decoration: none;
}
.pagination a:hover, .pagination .active a {
  background-color: #c7eefe;
}
.pagination .disabled a, .pagination .disabled a:hover {
  background-color: transparent;
  color: #bfbfbf;
}
.pagination .next a {
  border: 0;
}
.well {
  background-color: #f5f5f5;
  margin-bottom: 20px;
  padding: 19px;
  min-height: 20px;
  border: 1px solid #eee;
  border: 1px solid rgba(0, 0, 0, 0.05);
  -webkit-border-radius: 4px;
  -moz-border-radius: 4px;
  border-radius: 4px;
  -webkit-box-shadow: inset 0 1px 1px rgba(0, 0, 0, 0.05);
  -moz-box-shadow: inset 0 1px 1px rgba(0, 0, 0, 0.05);
  box-shadow: inset 0 1px 1px rgba(0, 0, 0, 0.05);
}
.modal-backdrop {
  background-color: #000;
  position: fixed;
  top: 0;
  left: 0;
  right: 0;
  bottom: 0;
  z-index: 1000;
}
.modal-backdrop.fade {
  opacity: 0;
}
.modal-backdrop, .modal-backdrop.fade.in {
  filter: alpha(opacity=50);
  -khtml-opacity: 0.5;
  -moz-opacity: 0.5;
  opacity: 0.5;
}
.modal {
  position: fixed;
  top: 50%;
  left: 50%;
  z-index: 2000;
  width: 560px;
  margin: -250px 0 0 -250px;
  background-color: #ffffff;
  border: 1px solid #999;
  border: 1px solid rgba(0, 0, 0, 0.3);
  *border: 1px solid #999;
  /* IE6-7 */

  -webkit-border-radius: 6px;
  -moz-border-radius: 6px;
  border-radius: 6px;
  -webkit-box-shadow: 0 3px 7px rgba(0, 0, 0, 0.3);
  -moz-box-shadow: 0 3px 7px rgba(0, 0, 0, 0.3);
  box-shadow: 0 3px 7px rgba(0, 0, 0, 0.3);
  -webkit-background-clip: padding-box;
  -moz-background-clip: padding-box;
  background-clip: padding-box;
}
.modal .close {
  margin-top: 7px;
}
.modal-header {
  border-bottom: 1px solid #eee;
  padding: 5px 15px;
}
.modal-body {
  padding: 15px;
}
.modal-footer {
  background-color: #f5f5f5;
  padding: 14px 15px 15px;
  border-top: 1px solid #ddd;
  -webkit-border-radius: 0 0 6px 6px;
  -moz-border-radius: 0 0 6px 6px;
  border-radius: 0 0 6px 6px;
  -webkit-box-shadow: inset 0 1px 0 #ffffff;
  -moz-box-shadow: inset 0 1px 0 #ffffff;
  box-shadow: inset 0 1px 0 #ffffff;
  zoom: 1;
  margin-bottom: 0;
  text-align: right;
}
.modal-footer:before, .modal-footer:after {
  display: table;
  content: "";
  zoom: 1;
  *display: inline;
}
.modal-footer:after {
  clear: both;
}
.modal-footer .btn {
  margin-left: 5px;
}
.twipsy {
  display: block;
  position: absolute;
  visibility: visible;
  padding: 5px;
  font-size: 11px;
  z-index: 1000;
  filter: alpha(opacity=80);
  -khtml-opacity: 0.8;
  -moz-opacity: 0.8;
  opacity: 0.8;
}
.twipsy.fade.in {
  filter: alpha(opacity=80);
  -khtml-opacity: 0.8;
  -moz-opacity: 0.8;
  opacity: 0.8;
}
.twipsy.above .twipsy-arrow {
  bottom: 0;
  left: 50%;
  margin-left: -5px;
  border-left: 5px solid transparent;
  border-right: 5px solid transparent;
  border-top: 5px solid #000000;
}
.twipsy.left .twipsy-arrow {
  top: 50%;
  right: 0;
  margin-top: -5px;
  border-top: 5px solid transparent;
  border-bottom: 5px solid transparent;
  border-left: 5px solid #000000;
}
.twipsy.below .twipsy-arrow {
  top: 0;
  left: 50%;
  margin-left: -5px;
  border-left: 5px solid transparent;
  border-right: 5px solid transparent;
  border-bottom: 5px solid #000000;
}
.twipsy.right .twipsy-arrow {
  top: 50%;
  left: 0;
  margin-top: -5px;
  border-top: 5px solid transparent;
  border-bottom: 5px solid transparent;
  border-right: 5px solid #000000;
}
.twipsy-inner {
  padding: 3px 8px;
  background-color: #000;
  color: white;
  text-align: center;
  max-width: 200px;
  text-decoration: none;
  -webkit-border-radius: 4px;
  -moz-border-radius: 4px;
  border-radius: 4px;
}
.twipsy-arrow {
  position: absolute;
  width: 0;
  height: 0;
}
.popover {
  position: absolute;
  top: 0;
  left: 0;
  z-index: 1000;
  padding: 5px;
  display: none;
}
.popover.above .arrow {
  bottom: 0;
  left: 50%;
  margin-left: -5px;
  border-left: 5px solid transparent;
  border-right: 5px solid transparent;
  border-top: 5px solid #000000;
}
.popover.right .arrow {
  top: 50%;
  left: 0;
  margin-top: -5px;
  border-top: 5px solid transparent;
  border-bottom: 5px solid transparent;
  border-right: 5px solid #000000;
}
.popover.below .arrow {
  top: 0;
  left: 50%;
  margin-left: -5px;
  border-left: 5px solid transparent;
  border-right: 5px solid transparent;
  border-bottom: 5px solid #000000;
}
.popover.left .arrow {
  top: 50%;
  right: 0;
  margin-top: -5px;
  border-top: 5px solid transparent;
  border-bottom: 5px solid transparent;
  border-left: 5px solid #000000;
}
.popover .arrow {
  position: absolute;
  width: 0;
  height: 0;
}
.popover .inner {
  background: #333;
  background: rgba(0, 0, 0, 0.8);
  padding: 3px;
  overflow: hidden;
  width: 280px;
  -webkit-border-radius: 6px;
  -moz-border-radius: 6px;
  border-radius: 6px;
  -webkit-box-shadow: 0 3px 7px rgba(0, 0, 0, 0.3);
  -moz-box-shadow: 0 3px 7px rgba(0, 0, 0, 0.3);
  box-shadow: 0 3px 7px rgba(0, 0, 0, 0.3);
}
.popover .title {
  background-color: #f5f5f5;
  padding: 9px 15px;
  line-height: 1;
  -webkit-border-radius: 3px 3px 0 0;
  -moz-border-radius: 3px 3px 0 0;
  border-radius: 3px 3px 0 0;
  border-bottom: 1px solid #eee;
}
.popover .content {
  background-color: #ffffff;
  padding: 14px;
  -webkit-border-radius: 0 0 3px 3px;
  -moz-border-radius: 0 0 3px 3px;
  border-radius: 0 0 3px 3px;
  -webkit-background-clip: padding-box;
  -moz-background-clip: padding-box;
  background-clip: padding-box;
}
.popover .content p, .popover .content ul, .popover .content ol {
  margin-bottom: 0;
}
.fade {
  -webkit-transition: opacity 0.15s linear;
  -moz-transition: opacity 0.15s linear;
  -ms-transition: opacity 0.15s linear;
  -o-transition: opacity 0.15s linear;
  transition: opacity 0.15s linear;
  opacity: 0;
}
.fade.in {
  opacity: 1;
}
.label {
  padding: 1px 3px 2px;
  background-color: #bfbfbf;
  font-size: 9.75px;
  font-weight: bold;
  color: #ffffff;
  text-transform: uppercase;
  -webkit-border-radius: 3px;
  -moz-border-radius: 3px;
  border-radius: 3px;
}
.label.important {
  background-color: #c43c35;
}
.label.warning {
  background-color: #f89406;
}
.label.success {
  background-color: #46a546;
}
.label.notice {
  background-color: #62cffc;
}<|MERGE_RESOLUTION|>--- conflicted
+++ resolved
@@ -6,11 +6,7 @@
  * http://www.apache.org/licenses/LICENSE-2.0
  *
  * Designed and built with all the love in the world @twitter by @mdo and @fat.
-<<<<<<< HEAD
- * Date: Sat Sep 10 15:24:30 PDT 2011
-=======
- * Date: Sat Sep 10 14:46:06 PDT 2011
->>>>>>> a8d44758
+ * Date: Sat Sep 10 15:29:50 PDT 2011
  */
 /* Reset.less
  * Props to Eric Meyer (meyerweb.com) for his CSS reset file. We're using an adapted version here	that cuts out some of the reset HTML elements we will never need here (i.e., dfn, samp, etc).
