---
layout: default
title: Customize and download
slug: customize
lead: Customize Bootstrap's components, LESS variables, and jQuery plugins to get your very own version.
base_url: "../"
---

<!-- Customizer form -->
<form class="bs-customizer" role="form">
  <div class="bs-docs-section" id="less-section">
    <div class="page-header">
      <button class="btn btn-default toggle" type="button">Toggle all</button>
      <h1 id="less">LESS files</h1>
    </div>
    <p class="lead">Choose which LESS files to compile into your custom build of Bootstrap. Not sure which files to use? Read through the <a href="../css/">CSS</a> and <a href="../components/">Components</a> pages in the docs</p>

    <h3>Basics</h3>
    <div class="row">
      <div class="col-xs-6 col-sm-4">
        <h4>Layout</h4>
        <div class="checkbox">
          <label>
            <input type="checkbox" checked value="normalize.less">
            Normalize (CSS reset)
          </label>
        </div>
        <div class="checkbox">
          <label>
            <input type="checkbox" checked value="scaffolding.less">
            Scaffolding
          </label>
        </div>
        <div class="checkbox">
          <label>
            <input type="checkbox" checked value="grid.less">
            Grid system
          </label>
        </div>
        <div class="checkbox">
          <label>
            <input type="checkbox" checked value="print.less">
            Print media styles
          </label>
        </div>
      </div>
      <div class="col-xs-6 col-sm-4">
        <h4>Global CSS</h4>
        <div class="checkbox">
          <label>
            <input type="checkbox" checked value="type.less">
            Typography
          </label>
        </div>
        <div class="checkbox">
          <label>
            <input type="checkbox" checked value="code.less">
            Code
          </label>
        </div>
        <div class="checkbox">
          <label>
            <input type="checkbox" checked value="tables.less">
            Tables
          </label>
        </div>
        <div class="checkbox">
          <label>
            <input type="checkbox" checked value="forms.less">
            Forms
          </label>
        </div>
        <div class="checkbox">
          <label>
            <input type="checkbox" checked value="buttons.less">
            Buttons
          </label>
        </div>
      </div>
      <div class="col-xs-6 col-sm-4">
        <h4>Utility classes</h4>
        <div class="checkbox">
          <label>
            <input type="checkbox" checked value="utilities.less" data-dependents="navbar.less">
            Basic utilities
          </label>
        </div>
        <div class="checkbox">
          <label>
            <input type="checkbox" checked value="responsive-utilities.less">
            Responsive utilities
          </label>
        </div>
        <div class="checkbox">
          <label>
            <input type="checkbox" checked value="component-animations.less">
            Component animations (for JS)
          </label>
        </div>
      </div>
    </div>

    <h3>Components</h3>
    <div class="row">
      <div class="col-xs-6 col-sm-4">
        <h4>Navigation</h4>
        <div class="checkbox">
          <label>
            <input type="checkbox" checked value="navs.less">
            Navs
          </label>
        </div>
        <div class="checkbox">
          <label>
<<<<<<< HEAD
            <input type="checkbox" checked value="navbar.less" data-dependency="forms.less">
=======
            <input type="checkbox" checked value="navbar.less" data-dependencies="forms.less,utilities.less">
>>>>>>> 5bd2d7ed
            Navbar
          </label>
        </div>
        <div class="checkbox">
          <label>
            <input type="checkbox" checked value="pagination.less">
            Pagination
          </label>
        </div>
        <div class="checkbox">
          <label>
            <input type="checkbox" checked value="pager.less">
            Pager
          </label>
        </div>
        <div class="checkbox">
          <label>
            <input type="checkbox" checked value="breadcrumbs.less">
            Breadcrumbs
          </label>
        </div>
      </div>
      <div class="col-xs-6 col-sm-4">
        <h4>Content blocks</h4>
        <div class="checkbox">
          <label>
            <input type="checkbox" checked value="jumbotron.less">
            Jumbotron
          </label>
        </div>
        <div class="checkbox">
          <label>
            <input type="checkbox" checked value="panels.less">
            Panels
          </label>
        </div>
        <div class="checkbox">
          <label>
            <input type="checkbox" checked value="wells.less">
            Wells
          </label>
        </div>
      </div>
      <div class="col-xs-6 col-sm-4">
        <h4>Behavioral (requires JS)</h4>
        <div class="checkbox">
          <label>
            <input type="checkbox" checked value="alerts.less">
            Alerts
          </label>
        </div>
        <div class="checkbox">
          <label>
            <input type="checkbox" checked value="dropdowns.less">
            Dropdowns
          </label>
        </div>
        <div class="checkbox">
          <label>
            <input type="checkbox" checked value="tooltip.less">
            Tooltips
          </label>
        </div>
        <div class="checkbox">
          <label>
            <input type="checkbox" checked value="popovers.less">
            Popovers
          </label>
        </div>
        <div class="checkbox">
          <label>
            <input type="checkbox" checked value="modals.less">
            Modals
          </label>
        </div>
        <div class="checkbox">
          <label>
            <input type="checkbox" checked value="carousel.less">
            Carousel
          </label>
        </div>
      </div>
    </div>

    <div class="row">
      <div class="col-xs-6 col-sm-4">
        <h4>Media</h4>
        <div class="checkbox">
          <label>
            <input type="checkbox" checked value="thumbnails.less">
            Thumbnails
          </label>
        </div>
        <div class="checkbox">
          <label>
            <input type="checkbox" checked value="list-group.less">
            List groups
          </label>
        </div>
        <div class="checkbox">
          <label>
            <input type="checkbox" checked value="media.less">
            Media items
          </label>
        </div>
      </div>
      <div class="col-xs-6 col-sm-4">
        <h4>Miscellaneous</h4>
        <div class="checkbox">
          <label>
            <input type="checkbox" checked value="input-groups.less" data-dependency="forms.less">
            Input groups
          </label>
        </div>
        <div class="checkbox">
          <label>
            <input type="checkbox" checked value="button-groups.less" data-dependency="buttons.less">
            Button groups
          </label>
        </div>
        <div class="checkbox">
          <label>
            <input type="checkbox" checked value="progress-bars.less">
            Progress bars
          </label>
        </div>
        <div class="checkbox">
          <label>
            <input type="checkbox" checked value="badges.less">
            Badges
          </label>
        </div>
        <div class="checkbox">
          <label>
            <input type="checkbox" checked value="labels.less">
            Labels
          </label>
        </div>
        <div class="checkbox">
          <label>
            <input type="checkbox" checked value="close.less">
            Close icon
          </label>
        </div>
      </div>
    </div>
  </div>



  <div class="bs-docs-section" id="plugin-section">
    <div class="page-header">
      <button class="btn btn-default toggle" type="button">Toggle all</button>
      <h1 id="plugins">jQuery plugins</h1>
    </div>
    <p class="lead">Choose which jQuery plugins should be included in your custom JavaScript files. Unsure what to include? Read the <a href="../javascript/">JavaScript</a> page in the docs.</p>
    <div class="row">
      <div class="col-lg-6">
        <h4>Linked to components</h4>
        <div class="checkbox">
          <label>
            <input type="checkbox" checked value="alert.js">
            Alert dismissal
          </label>
        </div>
        <div class="checkbox">
          <label>
            <input type="checkbox" checked value="button.js">
            Advanced buttons
          </label>
        </div>
        <div class="checkbox">
          <label>
            <input type="checkbox" checked value="carousel.js">
            Carousel functionality
          </label>
        </div>
        <div class="checkbox">
          <label>
            <input type="checkbox" checked value="dropdown.js">
            Dropdowns
          </label>
        </div>
        <div class="checkbox">
          <label>
            <input type="checkbox" checked value="modal.js">
            Modals
          </label>
        </div>
        <div class="checkbox">
          <label>
            <input type="checkbox" checked value="tooltip.js">
            Tooltips
          </label>
        </div>
        <div class="checkbox">
          <label>
            <input type="checkbox" checked value="popover.js" data-dependency="tooltip.js">
            Popovers <small>(requires Tooltips)</small>
          </label>
        </div>
        <div class="checkbox">
          <label>
            <input type="checkbox" checked value="tab.js">
            Toggable tabs
          </label>
        </div>
      </div>
      <div class="col-lg-6">
        <h4>Magic</h4>
        <div class="checkbox">
          <label>
            <input type="checkbox" checked value="affix.js">
            Affix
          </label>
        </div>
        <div class="checkbox">
          <label>
            <input type="checkbox" checked value="collapse.js">
            Collapse
          </label>
        </div>
        <div class="checkbox">
          <label>
            <input type="checkbox" checked value="scrollspy.js">
            Scrollspy
          </label>
        </div>
        <div class="checkbox">
          <label>
            <input type="checkbox" checked value="transition.js">
            Transitions <small>(required for any kind of animation)</small>
          </label>
        </div>
      </div>
    </div>

    <div class="bs-callout bs-callout-info">
      <h4>Produces two files</h4>
      <p>All checked plugins will be compiled into a readable <code>bootstrap.js</code> and a minified <code>bootstrap.min.js</code>. We recommend you use the minified version in production.</p>
    </div>

    <div class="bs-callout bs-callout-danger">
      <h4>jQuery required</h4>
      <p>All plugins require the latest version of <a href="http://jquery.com/" target="_blank">jQuery</a> to be included.</p>
    </div>
  </div>



  <div class="bs-docs-section" id="less-variables-section">
    <div class="page-header">
      <button class="btn btn-default toggle" type="button">Reset to defaults</button>
      <h1 id="less-variables">LESS variables</h1>
    </div>
    <p class="lead">Customize LESS variables to define colors, sizes and more inside your custom CSS stylesheets.</p>

    <h2 id="variables-basics">Basics</h2>

    <h3>Body background</h3>
    <div class="row">
      <div class="col-lg-6">
        <label>@body-bg</label>
        <input type="text" class="form-control" placeholder="#fff" data-var="@body-bg">
        <p class="help-block">Background color applied to <code>&lt;body&gt;</code>.</p>
      </div>
    </div>

    <h3>Typography</h3>
    <div class="row">
      <div class="col-lg-6">
        <label>@font-family-sans-serif</label>
        <input type="text" class="form-control" placeholder="'Helvetica Neue', Helvetica, Arial, sans-serif" data-var="@font-family-sans-serif">
        <p class="help-block">Default sans-serif fonts.</p>
        <label>@font-family-serif</label>
        <input type="text" class="form-control" placeholder="Georgia, 'Times New Roman', Times, serif" data-var="@font-family-serif">
        <p class="help-block">Default serif fonts.</p>
        <label>@font-family-monospace</label>
        <input type="text" class="form-control" placeholder="Monaco, Menlo, Consolas, 'Courier New', monospace" data-var="@font-family-monospace">
        <p class="help-block">Default monospace fonts for <code>&lt;code&gt;</code> and <code>&lt;pre&gt;</code>.</p>
      </div>
      <div class="col-lg-6">
        <label>@font-family-base</label>
        <input type="text" class="form-control" placeholder="@font-family-sans-serif" data-var="@font-family-base">
        <p class="help-block">Used to globally set font-family in Bootstrap.</p>
        <label>@font-size-base</label>
        <input type="text" class="form-control" placeholder="14px" data-var="@font-size-base">
        <p class="help-block">Used to calculate font-size throughout Bootstrap.</p>
        <label>@line-height-base</label>
        <input type="text" class="form-control" placeholder="1.428571429" data-var="@line-height-base">
        <p class="help-block">Used to calculate line-height throughout Bootstrap.</p>
      </div>
    </div>

    <h3>Code blocks</h3>
    <div class="row">
      <div class="col-lg-6">
        <label>@code-color</label>
        <input type="text" class="form-control" placeholder="#c7254e" data-var="@code-color">
        <label>@code-bg</label>
        <input type="text" class="form-control" placeholder="#f9f2f4" data-var="@code-bg">
      </div>
      <div class="col-lg-6">
        <label>@pre-color</label>
        <input type="text" class="form-control" placeholder="@gray-dark" data-var="@pre-color">
        <label>@pre-bg</label>
        <input type="text" class="form-control" placeholder="#f5f5f5" data-var="@pre-bg">
        <label>@pre-border-color</label>
        <input type="text" class="form-control" placeholder="#ccc" data-var="@pre-border-color">
      </div>
    </div>

    <h4>Headings</h4>
    <div class="row">
      <div class="col-lg-6">
        <label>@headings-font-family</label>
        <input type="text" class="form-control" placeholder="@font-family-base" data-var="@headings-font-family">
        <p class="help-block">Choose a separate font-family for headings.</p>
        <label>@headings-font-weight</label>
        <input type="text" class="form-control" placeholder="500" data-var="@headings-font-weight">
        <p class="help-block">Choose a separate font-weight for headings.</p>
      </div>
      <div class="col-lg-6">
        <label>@headings-line-height</label>
        <input type="text" class="form-control" placeholder="1.1" data-var="@headings-line-height">
        <p class="help-block">Choose a separate line-height for headings.</p>
      </div>
    </div>

    <h3>Colors</h3>
    <div class="row">
      <div class="col-lg-6">
        <p>Define custom colors used in several contexts.</p>
        <label>@brand-primary</label>
        <input type="text" class="form-control" placeholder="#428bca" data-var="@brand-primary">
        <p class="help-block">Used for primary buttons, panels and more.</p>
        <label>@brand-success</label>
        <input type="text" class="form-control" placeholder="#5cb85c" data-var="@brand-success">
        <p class="help-block">Used to indicate success.</p>
        <label>@brand-warning</label>
        <input type="text" class="form-control" placeholder="#f0ad4e" data-var="@brand-warning">
        <p class="help-block">Used to indicate a warning.</p>
        <label>@brand-danger</label>
        <input type="text" class="form-control" placeholder="#d9534f" data-var="@brand-danger">
        <p class="help-block">Used to indicate danger.</p>
        <label>@brand-info</label>
        <input type="text" class="form-control" placeholder="#5bc0de" data-var="@brand-info">
        <p class="help-block">Used to indicate informational content.</p>
      </div>
      <div class="col-lg-6">
        <p>Define your preferred colors for standard text and links.</p>
        <label>@text-color</label>
        <input type="text" class="form-control" placeholder="@gray-dark" data-var="@text-color">
        <p class="help-block">Global color set on the body.</p>
        <label>@link-color</label>
        <input type="text" class="form-control" placeholder="@brand-primary" data-var="@link-color">
        <p class="help-block">Global link color for text.</p>
        <label>@link-color-hover</label>
        <input type="text" class="form-control" placeholder="darken(@link-color, 15%)" data-var="@link-color-hover">
        <p class="help-block">Automatically darken links on hover via color function.</p>
      </div>
    </div>

    <h3>Media queries breakpoints</h3>
    <p>Define the breakpoints at which your layout will change, adapting to different screen sizes.</p>
    <div class="row">
      <div class="col-xs-6">
        <label>@screen-xs</label>
        <input type="text" class="form-control" placeholder="480px" data-var="@screen-xs">
        <label>@screen-sm</label>
        <input type="text" class="form-control" placeholder="768px" data-var="@screen-sm">
      </div>
      <div class="col-xs-6">
        <label>@screen-md</label>
        <input type="text" class="form-control" placeholder="992px" data-var="@screen-md">
        <label>@screen-lg</label>
        <input type="text" class="form-control" placeholder="1200px" data-var="@screen-lg">
      </div>
    </div>

    <h3>Container sizes</h3>
    <p>Define the maximum width of <code>.container</code> for different screen sizes.</p>
    <div class="row">
      <div class="col-xs-6 col-sm-4">
        <label>@container-tablet</label>
        <input type="text" class="form-control" placeholder="728px" data-var="@container-tablet">
        <p class="help-block">For <code>@screen-sm</code> and up.</p>
      </div>
      <div class="col-xs-6 col-sm-4">
        <label>@container-desktop</label>
        <input type="text" class="form-control" placeholder="940px" data-var="@container-desktop">
        <p class="help-block">For <code>@screen-md</code> and up.</p>
      </div>
      <div class="clearfix visible-xs"></div>
      <div class="col-xs-6 col-sm-4">
        <label>@container-lg-desktop</label>
        <input type="text" class="form-control" placeholder="1170px" data-var="@container-lg-desktop">
        <p class="help-block">For <code>@screen-lg</code> and up.</p>
      </div>
    </div>

    <h3>Grid system</h3>
    <p>Define your custom responsive grid.</p>
    <div class="row">
      <div class="col-xs-6 col-sm-4">
        <label>@grid-columns</label>
        <input type="text" class="form-control" placeholder="12" data-var="@grid-columns">
        <p class="help-block">Number of columns in the grid.</p>
      </div>
      <div class="col-xs-6 col-sm-4">
        <label>@grid-gutter-width</label>
        <input type="text" class="form-control" placeholder="30px" data-var="@grid-gutter-width">
        <p class="help-block">Padding between columns.</p>
      </div>
      <div class="clearfix visible-xs"></div>
      <div class="col-xs-6 col-sm-4">
        <label>@grid-float-breakpoint</label>
        <input type="text" class="form-control" placeholder="@screen-sm" data-var="@grid-float-breakpoint">
        <p class="help-block">Point at which the navbar stops collapsing.</p>
      </div>
    </div>

    <h3>Components</h3>
    <p>Define common padding and border radius sizes and more.</p>
    <div class="row">
      <div class="col-lg-6">
        <h4>Padding</h4>
        <label>@padding-base-vertical</label>
        <input type="text" class="form-control" placeholder="8px" data-var="@padding-base-vertical">
        <label>@padding-base-horizontal</label>
        <input type="text" class="form-control" placeholder="12px" data-var="@padding-base-horizontal">
        <label>@padding-large-vertical</label>
        <input type="text" class="form-control" placeholder="14px" data-var="@padding-large-vertical">
        <label>@padding-large-horizontal</label>
        <input type="text" class="form-control" placeholder="16px" data-var="@padding-large-horizontal">
        <label>@padding-small-vertical</label>
        <input type="text" class="form-control" placeholder="5px" data-var="@padding-small-vertical">
        <label>@padding-small-horizontal</label>
        <input type="text" class="form-control" placeholder="10px" data-var="@padding-small-horizontal">
      </div>
      <div class="col-lg-6">
        <h4>Border radius sizes</h4>
        <label>@border-radius-base</label>
        <input type="text" class="form-control" placeholder="4px" data-var="@border-radius-base">
        <label>@border-radius-large</label>
        <input type="text" class="form-control" placeholder="6px" data-var="@border-radius-large">
        <label>@border-radius-small</label>
        <input type="text" class="form-control" placeholder="3px" data-var="@border-radius-small">
        <h4>Active background color</h4>
        <label>@component-active-bg</label>
        <input type="text" class="form-control" placeholder="@brand-primary" data-var="@component-active-bg">
        <p class="help-block">Used for active or hovered items in places like navs or dropdowns.</p>
      </div>
    </div>

    <h2 id="variables-buttons">Buttons</h2>
    <p>For each of Bootstrap's buttons, define text, background and border color.</p>
    <div class="row">
      <div class="col-lg-6">
        <h4>Default</h4>
        <label>@btn-default-color</label>
        <input type="text" class="form-control" placeholder="#fff" data-var="@btn-default-color">
        <label>@btn-default-bg</label>
        <input type="text" class="form-control" placeholder="#474949" data-var="@btn-default-bg">
        <label>@btn-default-border</label>
        <input type="text" class="form-control" placeholder="@btn-default-bg" data-var="@btn-default-border">
        <h4>Primary</h4>
        <label>@btn-primary-color</label>
        <input type="text" class="form-control" placeholder="@btn-default-color" data-var="@btn-primary-color">
        <label>@btn-primary-bg</label>
        <input type="text" class="form-control" placeholder="@brand-primary" data-var="@btn-primary-bg">
        <label>@btn-primary-border</label>
        <input type="text" class="form-control" placeholder="@btn-primary-bg" data-var="@btn-primary-border">
        <h4>Info</h4>
        <label>@btn-info-color</label>
        <input type="text" class="form-control" placeholder="@btn-default-color" data-var="@btn-info-color">
        <label>@btn-info-bg</label>
        <input type="text" class="form-control" placeholder="@brand-info" data-var="@btn-info-bg">
        <label>@btn-info-border</label>
        <input type="text" class="form-control" placeholder="@btn-info-bg" data-var="@btn-info-border">
        <h4>Button hover</h4>
        <label>@btn-hover-color</label>
        <input type="text" class="form-control" placeholder="@btn-default-color" data-var="@btn-hover-color">
      </div>
      <div class="col-lg-6">
        <h4>Success</h4>
        <label>@btn-success-color</label>
        <input type="text" class="form-control" placeholder="@btn-default-color" data-var="@btn-success-color">
        <label>@btn-success-bg</label>
        <input type="text" class="form-control" placeholder="@brand-success" data-var="@btn-success-bg">
        <label>@btn-success-border</label>
        <input type="text" class="form-control" placeholder="@btn-success-bg" data-var="@btn-success-border">
        <h4>Warning</h4>
        <label>@btn-warning-color</label>
        <input type="text" class="form-control" placeholder="@btn-default-color" data-var="@btn-warning-color">
        <label>@btn-warning-bg</label>
        <input type="text" class="form-control" placeholder="@brand-warning" data-var="@btn-warning-bg">
        <label>@btn-warning-border</label>
        <input type="text" class="form-control" placeholder="@btn-warning-bg" data-var="@btn-warning-border">
        <h4>Danger</h4>
        <label>@btn-danger-color</label>
        <input type="text" class="form-control" placeholder="@btn-default-color" data-var="@btn-danger-color">
        <label>@btn-danger-bg</label>
        <input type="text" class="form-control" placeholder="@brand-danger" data-var="@btn-danger-bg">
        <label>@btn-danger-border</label>
        <input type="text" class="form-control" placeholder="@btn-danger-bg" data-var="@btn-danger-border">
      </div>
    </div>

    <h2 id="variables-form-states">Form states and alerts</h2>
    <p>Define colors for form feedback states and, by default, alerts.</p>
    <div class="row">
      <div class="col-lg-6">
        <h4>Success</h4>
        <label>@state-success-text</label>
        <input type="text" class="form-control" placeholder="#468847" data-var="@state-success-text">
        <label>@state-success-bg</label>
        <input type="text" class="form-control" placeholder="#dff0d8" data-var="@state-success-bg">
        <label>@state-success-border</label>
        <input type="text" class="form-control" placeholder="darken(spin(@state-success-bg, -10), 5%)" data-var="@state-success-border">
        <h4>Warning</h4>
        <label>@state-warning-text</label>
        <input type="text" class="form-control" placeholder="#c09853" data-var="@state-warning-text">
        <label>@state-warning-bg</label>
        <input type="text" class="form-control" placeholder="#fcf8e3" data-var="@state-warning-bg">
        <label>@state-warning-border</label>
        <input type="text" class="form-control" placeholder="darken(spin(@state-warning-bg, -10), 3%)" data-var="@state-warning-border">
      </div>
      <div class="col-lg-6">
        <h4>Danger</h4>
        <label>@state-danger-text</label>
        <input type="text" class="form-control" placeholder="#b94a48" data-var="@state-danger-text">
        <label>@state-danger-bg</label>
        <input type="text" class="form-control" placeholder="#f2dede" data-var="@state-danger-bg">
        <label>@state-danger-border</label>
        <input type="text" class="form-control" placeholder="darken(spin(@state-danger-bg, -10), 3%)" data-var="@state-danger-border">
        <h4>Info</h4>
        <label>@state-info-text</label>
        <input type="text" class="form-control" placeholder="#3a87ad" data-var="@state-info-text">
        <label>@state-info-bg</label>
        <input type="text" class="form-control" placeholder="#d9edf7" data-var="@state-info-bg">
        <label>@state-info-border</label>
        <input type="text" class="form-control" placeholder="darken(spin(@state-info-bg, -10), 7%)" data-var="@state-info-border">
      </div>
    </div>

    <h2 id="variables-alerts">Alerts</h2>
    <p>Define alert colors, border radius, and padding.</p>
    <h4>Border radius</h4>
    <label>@alert-padding</label>
    <input type="text" class="form-control" placeholder="15px">
    <label>@alert-border-radius</label>
    <input type="text" class="form-control" placeholder="@border-radius-base">
    <div class="row">
      <div class="col-lg-6">
        <h4>Default (Warning)</h4>
        <label>@alert-text</label>
        <input type="text" class="form-control" placeholder="@state-warning-text" data-var="@alert-text">
        <label>@alert-bg</label>
        <input type="text" class="form-control" placeholder="@state-warning-bg" data-var="@alert-bg">
        <label>@alert-border</label>
        <input type="text" class="form-control" placeholder="@state-warning-border" data-var="@alert-border">
        <h4>Success</h4>
        <label>@alert-success-text</label>
        <input type="text" class="form-control" placeholder="@state-success-text" data-var="@alert-success-text">
        <label>@alert-success-bg</label>
        <input type="text" class="form-control" placeholder="@state-success-bg" data-var="@alert-success-bg">
        <label>@alert-success-border</label>
        <input type="text" class="form-control" placeholder="@state-success-border" data-var="@alert-success-border">
      </div>
      <div class="col-lg-6">
        <h4>Danger</h4>
        <label>@alert-danger-text</label>
        <input type="text" class="form-control" placeholder="@state-danger-text" data-var="@alert-danger-text">
        <label>@alert-danger-bg</label>
        <input type="text" class="form-control" placeholder="@state-danger-bg" data-var="@alert-danger-bg">
        <label>@alert-danger-border</label>
        <input type="text" class="form-control" placeholder="@state-danger-border" data-var="@alert-danger-border">
        <h4>Info</h4>
        <label>@alert-info-text</label>
        <input type="text" class="form-control" placeholder="@state-info-text" data-var="@alert-info-text">
        <label>@alert-info-bg</label>
        <input type="text" class="form-control" placeholder="@state-info-bg" data-var="@alert-info-bg">
        <label>@alert-info-border</label>
        <input type="text" class="form-control" placeholder="@state-info-border" data-var="@alert-info-border">
      </div>
    </div>

    <h2 id="variables-navbar">Navbar</h2>
    <div class="row">
      <div class="col-lg-6">
        <h3>Default navbar</h3>
        <h4>Basics</h4>
        <label>@navbar-height</label>
        <input type="text" class="form-control" placeholder="50px" data-var="@navbar-height">
        <label>@navbar-margin-bottom</label>
        <input type="text" class="form-control" placeholder="@line-height-computed" data-var="@navbar-margin-bottom">
        <label>@navbar-default-color</label>
        <input type="text" class="form-control" placeholder="#777" data-var="@navbar-default-color">
        <label>@navbar-default-bg</label>
        <input type="text" class="form-control" placeholder="#eee" data-var="@navbar-default-bg">
        <label>@navbar-border-radius</label>
        <input type="text" class="form-control" placeholder="@border-radius-base" data-var="@navbar-border-radius">
        <h4>Links</h4>
        <label>@navbar-default-link-color</label>
        <input type="text" class="form-control" placeholder="#777" data-var="@navbar-default-link-color">
        <label>@navbar-default-link-hover-color</label>
        <input type="text" class="form-control" placeholder="#333" data-var="@navbar-default-link-hover-color">
        <label>@navbar-default-link-hover-bg</label>
        <input type="text" class="form-control" placeholder="transparent" data-var="@navbar-default-link-hover-bg">
        <label>@navbar-default-link-active-color</label>
        <input type="text" class="form-control" placeholder="#555" data-var="@navbar-default-link-active-color">
        <label>@navbar-default-link-active-bg</label>
        <input type="text" class="form-control" placeholder="darken(@navbar-bg, 10%)" data-var="@navbar-default-link-active-bg">
        <label>@navbar-default-link-disabled-color</label>
        <input type="text" class="form-control" placeholder="#ccc" data-var="@navbar-default-link-disabled-color">
        <label>@navbar-default-link-disabled-bg</label>
        <input type="text" class="form-control" placeholder="transparent" data-var="@navbar-default-link-disabled-bg">
        <h4>Brand</h4>
        <label>@navbar-default-brand-color</label>
        <input type="text" class="form-control" placeholder="@navbar-link-color" data-var="@navbar-default-brand-color">
        <label>@navbar-default-brand-hover-color</label>
        <input type="text" class="form-control" placeholder="darken(@navbar-link-color, 10%)" data-var="@navbar-default-brand-hover-color">
        <label>@navbar-default-brand-hover-bg</label>
        <input type="text" class="form-control" placeholder="transparent" data-var="@navbar-default-brand-hover-bg">
        <h4>Toggle</h4>
        <label>@navbar-default-toggle-hover-bg</label>
        <input type="text" class="form-control" placeholder="#ddd" data-var="@navbar-default-toggle-hover-bg">
        <label>@navbar-default-toggle-icon-bar-bg</label>
        <input type="text" class="form-control" placeholder="#ccc" data-var="@navbar-default-toggle-icon-bar-bg">
        <label>@navbar-default-toggle-border-color</label>
        <input type="text" class="form-control" placeholder="#ddd" data-var="@navbar-default-toggle-border-color">
      </div>
      <div class="col-lg-6">
        <h3>Inverted navbar</h3>
        <h4>Basics</h4>
        <label>@navbar-inverse-color</label>
        <input type="text" class="form-control" placeholder="@gray-light" data-var="@navbar-inverse-color">
        <label>@navbar-inverse-bg</label>
        <input type="text" class="form-control" placeholder="#222" data-var="@navbar-inverse-bg">
        <h4>Links</h4>
        <label>@navbar-inverse-link-color</label>
        <input type="text" class="form-control" placeholder="@gray-light" data-var="@navbar-inverse-link-color">
        <label>@navbar-inverse-link-hover-color</label>
        <input type="text" class="form-control" placeholder="#fff" data-var="@navbar-inverse-link-hover-color">
        <label>@navbar-inverse-link-hover-bg</label>
        <input type="text" class="form-control" placeholder="transparent" data-var="@navbar-inverse-link-hover-bg">
        <label>@navbar-inverse-link-active-color</label>
        <input type="text" class="form-control" placeholder="@navbar-inverse-link-hover-color" data-var="@navbar-inverse-link-active-color">
        <label>@navbar-inverse-link-active-bg</label>
        <input type="text" class="form-control" placeholder="darken(@navbar-inverse-bg, 10%)" data-var="@navbar-inverse-link-active-bg">
        <label>@navbar-inverse-link-disabled-color</label>
        <input type="text" class="form-control" placeholder="#444" data-var="@navbar-inverse-link-disabled-color">
        <label>@navbar-inverse-link-disabled-bg</label>
        <input type="text" class="form-control" placeholder="transparent" data-var="@navbar-inverse-link-disabled-bg">
        <h4>Brand</h4>
        <label>@navbar-inverse-brand-color</label>
        <input type="text" class="form-control" placeholder="@navbar-inverse-link-color" data-var="@navbar-inverse-brand-color">
        <label>@navbar-inverse-brand-hover-color</label>
        <input type="text" class="form-control" placeholder="#fff" data-var="@navbar-inverse-brand-hover-color">
        <label>@navbar-inverse-brand-hover-bg</label>
        <input type="text" class="form-control" placeholder="transparent" data-var="@navbar-inverse-brand-hover-bg">
        <h4>Toggle</h4>
        <label>@navbar-inverse-toggle-hover-bg</label>
        <input type="text" class="form-control" placeholder="#333" data-var="@navbar-inverse-toggle-hover-bg">
        <label>@navbar-inverse-toggle-icon-bar-bg</label>
        <input type="text" class="form-control" placeholder="#fff" data-var="@navbar-inverse-toggle-icon-bar-bg">
        <label>@navbar-inverse-toggle-border-color</label>
        <input type="text" class="form-control" placeholder="#333" data-var="@navbar-inverse-toggle-border-color">
      </div>
    </div>


    <h2 id="variables-nav">Nav</h2>

    <h3>Default nav</h3>
    <div class="row">
      <div class="col-lg-6">
        <h4>Common values</h4>
        <label>@nav-link-padding</label>
        <input type="text" class="form-control" placeholder="10px 15px" data-var="@nav-link-padding">
        <label>@nav-link-hover-bg</label>
        <input type="text" class="form-control" placeholder="@gray-lighter" data-var="@nav-link-hover-bg">
        <label>@nav-disabled-link-color</label>
        <input type="text" class="form-control" placeholder="@gray-light" data-var="@nav-disabled-link-color">
        <label>@nav-disabled-link-hover-color</label>
        <input type="text" class="form-control" placeholder="@gray-light" data-var="@nav-disabled-link-hover-color">
        <label>@nav-open-link-hover-color</label>
        <input type="text" class="form-control" placeholder="#fff" data-var="@nav-open-link-hover-color">
        <label>@nav-open-caret-border-color</label>
        <input type="text" class="form-control" placeholder="@fff" data-var="@nav-open-caret-border-color">

        <h4>Pills</h4>
        <label>@nav-pills-active-link-hover-color</label>
        <input type="text" class="form-control" placeholder="@fff" data-var="@nav-pills-active-link-hover-color">
        <label>@nav-pills-active-link-hover-bg</label>
        <input type="text" class="form-control" placeholder="@component-active-bg" data-var="@nav-pills-active-link-hover-bg">
      </div>
      <div class="col-lg-6">
        <h4>Tabs</h4>
        <label>@nav-tabs-border-color</label>
        <input type="text" class="form-control" placeholder="@ddd" data-var="@nav-tabs-border-color">
        <label>@nav-tabs-link-hover-border-color</label>
        <input type="text" class="form-control" placeholder="@gray-lighter" data-var="@nav-tabs-link-hover-border-color">
        <label>@nav-tabs-active-link-hover-color</label>
        <input type="text" class="form-control" placeholder="@gray" data-var="@nav-tabs-active-link-hover-color">
        <label>@nav-tabs-active-link-hover-bg</label>
        <input type="text" class="form-control" placeholder="@body-bg" data-var="@nav-tabs-active-link-hover-bg">
        <label>@nav-tabs-active-link-hover-border-color</label>
        <input type="text" class="form-control" placeholder="#ddd" data-var="@nav-tabs-active-link-hover-border-color">
        <label>@nav-tabs-justified-link-border-color</label>
        <input type="text" class="form-control" placeholder="#ddd" data-var="@nav-tabs-justified-link-border-color">
        <label>@nav-tabs-justified-active-link-border-color</label>
        <input type="text" class="form-control" placeholder="@body-bg" data-var="@nav-tabs-justified-active-link-border-color">
      </div>
    </div>


    <h2 id="variables-tables">Tables</h2>
    <div class="row">
      <div class="col-lg-6">
        <label>@table-bg</label>
        <input type="text" class="form-control" placeholder="transparent" data-var="@table-bg">
        <p class="help-block">Default background color used for all tables.</p>
        <label>@table-bg-accent</label>
        <input type="text" class="form-control" placeholder="#f9f9f9" data-var="@table-bg-accent">
        <p class="help-block">Background color used for <code>.table-striped</code>.</p>
      </div>
      <div class="col-lg-6">
        <label>@table-bg-hover</label>
        <input type="text" class="form-control" placeholder="#f5f5f5" data-var="@table-bg-hover">
        <p class="help-block">Background color used for <code>.table-hover</code>.</p>
        <label>@table-border-color</label>
        <input type="text" class="form-control" placeholder="#ddd" data-var="@table-border-color">
        <p class="help-block">Border color for table and cell borders.</p>
      </div>
    </div>

    <h2 id="variables-forms">Forms</h2>
    <div class="row">
      <div class="col-lg-6">
        <h3>Inputs</h3>
        <label>@input-color</label>
        <input type="text" class="form-control" placeholder="@gray" data-var="@input-color">
        <p class="help-block">Text color for <code>&lt;input&gt;</code>s</p>
        <label>@input-bg</label>
        <input type="text" class="form-control" placeholder="#fff" data-var="@input-bg">
        <p class="help-block"><code>&lt;input&gt;</code> background color</p>
        <label>@input-border</label>
        <input type="text" class="form-control" placeholder="#ccc" data-var="@input-border">
        <p class="help-block"><code>&lt;input&gt;</code> border color</p>
        <label>@input-border-radius</label>
        <input type="text" class="form-control" placeholder="@border-radius-base" data-var="@input-border-radius">
        <p class="help-block"><code>&lt;input&gt;</code> border radius</p>
        <label>@input-bg-disabled</label>
        <input type="text" class="form-control" placeholder="@gray-lighter" data-var="@input-bg-disabled">
        <p class="help-block"><code>&lt;input disabled&gt;</code> background color</p>
      </div>
      <div class="col-lg-6">
        <h3>Placeholder</h3>
        <label>@input-color-placeholder</label>
        <input type="text" class="form-control" placeholder="@gray-light" data-var="@input-color-placeholder">
        <p class="help-block">Placeholder text color</p>

        <h3>Legend</h3>
        <label>@legend-color</label>
        <input type="text" class="form-control" placeholder="@gray" data-var="@legend-color">
        <label>@legend-border-color</label>
        <input type="text" class="form-control" placeholder="#e5e5e5" data-var="@legend-border-color">

        <h3>Input groups</h3>
        <label>@input-group-addon-bg</label>
        <input type="text" class="form-control" placeholder="@gray-lighter" data-var="@input-group-addon-bg">
        <p class="help-block">Background color for textual input addons</p>
        <label>@input-group-addon-border-color</label>
        <input type="text" class="form-control" placeholder="@input-border" data-var="@input-group-addon-border-color">
        <p class="help-block">Border color for textual input addons</p>
      </div>
    </div>

    <h2 id="variables-dropdowns">Dropdowns</h2>
    <div class="row">
      <div class="col-lg-6">
        <h3>Dropdown menu</h3>
        <label>@dropdown-bg</label>
        <input type="text" class="form-control" placeholder="#fff" data-var="@dropdown-bg">
        <p class="help-block">Dropdown menu background color</p>
        <label>@dropdown-border</label>
        <input type="text" class="form-control" placeholder="rgba(0,0,0,.15)" data-var="@dropdown-border">
        <p class="help-block">Dropdown menu border color</p>
        <label>@dropdown-fallback-border</label>
        <input type="text" class="form-control" placeholder="#ccc" data-var="@dropdown-fallback-border">
        <p class="help-block">Dropdown menu border color <strong>for IE8</strong></p>
        <label>@dropdown-caret-color</label>
        <input type="text" class="form-control" placeholder="@dropdown-caret-color" data-var="@dropdown-caret-color">
        <p class="help-block">Indicator arrow for showing an element has a dropdown</p>
        <label>@dropdown-divider-bg</label>
        <input type="text" class="form-control" placeholder="#e5e5e5" data-var="@dropdown-divider-bg">
        <p class="help-block">Dropdown divider top border color</p>
        <label>@dropdown-header-color</label>
        <input type="text" class="form-control" placeholder="@gray-light" data-var="@dropdown-header-color">
        <p class="help-block">Text color for headers within dropdown menus</p>
      </div>
      <div class="col-lg-6">
        <h3>Dropdown items</h3>
        <label>@dropdown-link-color</label>
        <input type="text" class="form-control" placeholder="@gray-dark" data-var="@dropdown-link-color">
        <p class="help-block">Dropdown text color</p>

        <label>@dropdown-link-hover-color</label>
        <input type="text" class="form-control" placeholder="#fff" data-var="@dropdown-link-hover-color">
        <p class="help-block">Hovered dropdown menu entry text color</p>
        <label>@dropdown-link-hover-bg</label>
        <input type="text" class="form-control" placeholder="#fff" data-var="@dropdown-link-hover-bg">
        <p class="help-block">Hovered dropdown menu entry text color</p>

        <label>@dropdown-link-active-color</label>
        <input type="text" class="form-control" placeholder="#fff" data-var="@dropdown-link-active-color">
        <p class="help-block">Active dropdown menu entry text color</p>
        <label>@dropdown-link-active-bg</label>
        <input type="text" class="form-control" placeholder="@component-active-bg" data-var="@dropdown-link-active-bg">
        <p class="help-block">Active dropdown menu entry background color</p>

        <label>@dropdown-link-disabled-color</label>
        <input type="text" class="form-control" placeholder="@dropdown-link-disabled-color" data-var="@dropdown-link-disabled-color">
        <p class="help-block">Disabled dropdown menu entry background color</p>
      </div>
    </div>

    <h2 id="variables-panels-wells">Panels and wells</h2>
    <h3>Default panel styles</h3>
    <div class="row">
      <div class="col-lg-6">
        <label>@panel-bg</label>
        <input type="text" class="form-control" placeholder="#fff" data-var="@panel-bg">
        <p class="help-block">Panel body background color</p>
        <label>@panel-heading-bg</label>
        <input type="text" class="form-control" placeholder="#f5f5f5" data-var="@panel-heading-bg">
        <p class="help-block">Panel heading background color</p>
        <label>@panel-footer-bg</label>
        <input type="text" class="form-control" placeholder="#f5f5f5" data-var="@panel-footer-bg">
        <p class="help-block">Panel footer background color</p>
      </div>
      <div class="col-lg-6">
        <label>@panel-border</label>
        <input type="text" class="form-control" placeholder="#ddd" data-var="@panel-border">
        <p class="help-block">Panel border color</p>
        <label>@panel-border-radius</label>
        <input type="text" class="form-control" placeholder="@border-radius-base" data-var="@panel-border-radius">
        <p class="help-block">Panel border radius</p>
      </div>
    </div>
    <h3>Contextual panel colors</h3>
    <div class="row">
      <div class="col-lg-6">
        <h4>Primary</h4>
        <label>@panel-primary-text</label>
        <input type="text" class="form-control" placeholder="#fff" data-var="@panel-primary-text">
        <p class="help-block">Primary text color</p>
        <label>@panel-primary-border</label>
        <input type="text" class="form-control" placeholder="@brand-primary" data-var="@panel-primary-border">
        <p class="help-block">Primary border color</p>
        <label>@panel-primary-heading-bg</label>
        <input type="text" class="form-control" placeholder="@brand-primary" data-var="@panel-primary-heading-bg">
        <p class="help-block">Primary heading background color</p>
        <h4>Success</h4>
        <label>@panel-success-text</label>
        <input type="text" class="form-control" placeholder="@state-success-text" data-var="@panel-success-text">
        <p class="help-block">Success text color</p>
        <label>@panel-success-border</label>
        <input type="text" class="form-control" placeholder="@state-success-border" data-var="@panel-success-border">
        <p class="help-block">Success border color</p>
        <label>@panel-success-heading-bg</label>
        <input type="text" class="form-control" placeholder="@state-success-bg" data-var="@panel-success-heading-bg">
        <p class="help-block">Success heading background color</p>
        <h4>Info</h4>
        <label>@panel-info-text</label>
        <input type="text" class="form-control" placeholder="@state-info-text" data-var="@panel-info-text">
        <p class="help-block">Info text color</p>
        <label>@panel-info-border</label>
        <input type="text" class="form-control" placeholder="@state-info-border" data-var="@panel-info-border">
        <p class="help-block">Info border color</p>
        <label>@panel-info-heading-bg</label>
        <input type="text" class="form-control" placeholder="@state-info-bg" data-var="@panel-info-heading-bg">
        <p class="help-block">Info heading background color</p>
      </div>
      <div class="col-lg-6">
        <h4>Warning</h4>
        <label>@panel-warning-text</label>
        <input type="text" class="form-control" placeholder="@state-warning-text" data-var="@panel-warning-text">
        <p class="help-block">Warning text color</p>
        <label>@panel-warning-border</label>
        <input type="text" class="form-control" placeholder="@state-warning-border" data-var="@panel-warning-border">
        <p class="help-block">Warning border color</p>
        <label>@panel-warning-heading-bg</label>
        <input type="text" class="form-control" placeholder="@state-warning-bg" data-var="@panel-warning-heading-bg">
        <p class="help-block">Warning heading background color</p>
        <h4>Danger</h4>
        <label>@panel-danger-text</label>
        <input type="text" class="form-control" placeholder="@state-danger-text" data-var="@panel-danger-text">
        <p class="help-block">Danger text color</p>
        <label>@panel-danger-border</label>
        <input type="text" class="form-control" placeholder="@state-danger-border" data-var="@panel-danger-border">
        <p class="help-block">Danger border color</p>
        <label>@panel-danger-heading-bg</label>
        <input type="text" class="form-control" placeholder="@state-danger-bg" data-var="@panel-danger-heading-bg">
        <p class="help-block">Danger heading background color</p>
      </div>
    </div>

    <h3>Wells</h3>
    <label>@well-bg</label>
    <input type="text" class="form-control" placeholder="#f5f5f5">

    <h2 id="variables-accordion">Accordion</h2>
    <label>@accordion-border-bg</label>
    <input type="text" class="form-control" placeholder="#e5e5e5" data-var="@accordion-border-bg">

    <h2 id="variables-badges">Badges</h2>
    <div class="row">
      <div class="col-lg-6">
        <label>@badge-color</label>
        <input type="text" class="form-control" placeholder="#fff" data-var="@badge-color">
        <p>Badge text color</p>
        <label>@badge-bg</label>
        <input type="text" class="form-control" placeholder="@gray-light" data-var="@badge-bg">
        <p>Badge background color</p>
        <label>@badge-link-hover-color</label>
        <input type="text" class="form-control" placeholder="#fff" data-var="@badge-link-hover-color">
        <p>Linked badge text color on hover</p>
      </div>
      <div class="col-lg-6">
        <label>@badge-active-color</label>
        <input type="text" class="form-control" placeholder="@link-color" data-var="@badge-active-color">
        <p>Badge text color in active nav link</p>
        <label>@badge-active-bg</label>
        <input type="text" class="form-control" placeholder="#fff" data-var="@badge-active-bg">
        <p>Badge text color in active nav link</p>
      </div>
    </div>

    <h2 id="variables-breadcrumbs">Breadcrumbs</h2>
    <div class="row">
      <div class="col-lg-4">
        <label>@breadcrumb-color</label>
        <input type="text" class="form-control" placeholder="#ccc" data-var="@breadcrumb-color">
        <p>Breadcrumb text color</p>
      </div>
      <div class="col-lg-4">
        <label>@breadcrumb-bg</label>
        <input type="text" class="form-control" placeholder="#f5f5f5" data-var="@breadcrumb-bg">
        <p>Breadcrumb background color</p>
      </div>
      <div class="col-lg-4">
        <label>@breadcrumb-active-color</label>
        <input type="text" class="form-control" placeholder="@gray-light" data-var="@breadcrumb-active-color">
        <p>Text color of current page in the breadcrumb</p>
      </div>
    </div>

    <h2 id="variables-jumbotron">Jumbotron</h2>
    <div class="row">
      <div class="col-lg-4">
        <label>@jumbotron-bg</label>
        <input type="text" class="form-control" placeholder="@gray-lighter" data-var="@jumbotron-bg">
        <p class="help-block">Jumbotron background color</p>
      </div>
      <div class="col-lg-4">
        <label>@jumbotron-heading-color</label>
        <input type="text" class="form-control" placeholder="inherit" data-var="@jumbotron-heading-color">
        <p class="help-block">Jumbotron heading color</p>
      </div>
      <div class="col-lg-4">
        <label>@jumbotron-lead-color</label>
        <input type="text" class="form-control" placeholder="inherit" data-var="@jumbotron-lead-color">
        <p class="help-block">Jumbotron lead paragraph color</p>
      </div>
    </div>

    <h2 id="variables-modals">Modals</h2>
    <div class="row">
      <div class="col-lg-4">
        <label>@modal-inner-padding</label>
        <input type="text" class="form-control" placeholder="20px" data-var="@modal-inner-padding">
        <p class="help-block">Padding applied to the modal body</p>
      </div>
      <div class="col-lg-4">
        <label>@modal-title-padding</label>
        <input type="text" class="form-control" placeholder="15px" data-var="@modal-title-padding">
        <p class="help-block">Padding applied to the modal title</p>
      </div>
      <div class="col-lg-4">
        <label>@modal-title-line-height</label>
        <input type="text" class="form-control" placeholder="@line-height-base" data-var="@modal-title-line-height">
        <p class="help-block">Modal title line-height</p>
      </div>
      <div class="col-lg-4">
        <label>@modal-content-bg</label>
        <input type="text" class="form-control" placeholder="#fff" data-var="@modal-content-bg">
        <p class="help-block">Background color of modal content area</p>
      </div>
      <div class="col-lg-4">
        <label>@modal-content-border-color</label>
        <input type="text" class="form-control" placeholder="rgba(0,0,0,.2)" data-var="@modal-content-border-color">
        <p class="help-block">Modal content border color</p>
      </div>
      <div class="col-lg-4">
        <label>@modal-content-fallback-border-color</label>
        <input type="text" class="form-control" placeholder="#999" data-var="@modal-content-fallback-border-color">
        <p class="help-block">Modal content border color <strong>for IE8</strong></p>
      </div>
      <div class="col-lg-4">
        <label>@modal-backdrop-bg</label>
        <input type="text" class="form-control" placeholder="#000" data-var="@modal-backdrop-bg">
        <p class="help-block">Modal backdrop background color</p>
      </div>
      <div class="col-lg-4">
        <label>@modal-header-border-color</label>
        <input type="text" class="form-control" placeholder="#e5e5e5" data-var="@modal-header-border-color">
        <p class="help-block">Modal header border color</p>
      </div>
      <div class="col-lg-4">
        <label>@modal-footer-border-color</label>
        <input type="text" class="form-control" placeholder="@modal-header-border-color" data-var="@modal-footer-border-color">
        <p class="help-block">Modal footer border color</p>
      </div>
    </div>

    <h2 id="variables-carousel">Carousel</h2>
    <label>@carousel-text-shadow</label>
    <input type="text" class="form-control" placeholder="0 1px 2px rgba(0,0,0,.6)" data-var="@carousel-text-shadow">
    <label>@carousel-control-color</label>
    <input type="text" class="form-control" placeholder="#fff" data-var="@carousel-control-color">
    <label>@carousel-indicator-border-color</label>
    <input type="text" class="form-control" placeholder="#fff" data-var="@carousel-indicator-border-color">
    <label>@carousel-indicator-active-bg</label>
    <input type="text" class="form-control" placeholder="#fff" data-var="@carousel-indicator-active-bg">
    <label>@carousel-caption-color</label>
    <input type="text" class="form-control" placeholder="#fff" data-var="@carousel-caption-color">

    <h2 id="variables-list-group">List group</h2>
    <h3>Background</h3>
    <div class="row">
      <div class="col-lg-4">
        <label>@list-group-bg</label>
        <input type="text" class="form-control" placeholder="#fff" data-var="@list-group-bg">
        <p class="help-block">Default background color</p>
      </div>
      <div class="col-lg-4">
        <label>@list-group-hover-bg</label>
        <input type="text" class="form-control" placeholder="#f5f5f5" data-var="@list-group-hover-bg">
        <p class="help-block">Background color of single list elements on hover</p>
      </div>
      <div class="col-lg-4">
        <label>@list-group-active-bg</label>
        <input type="text" class="form-control" placeholder="@component-active-bg" data-var="@list-group-active-bg">
        <p class="help-block">Background color of active list elements</p>
      </div>
    </div>
    <h3>Borders</h3>
    <div class="row">
      <div class="col-lg-4">
        <label>@list-group-border</label>
        <input type="text" class="form-control" placeholder="#ddd" data-var="@list-group-border">
        <p class="help-block">Default border color</p>
      </div>
      <div class="col-lg-4">
        <label>@list-group-border-radius</label>
        <input type="text" class="form-control" placeholder="@border-radius-base" data-var="@list-group-border-radius">
        <p class="help-block">List group border radius</p>
      </div>
      <div class="col-lg-4">
        <label>@list-group-active-border</label>
        <input type="text" class="form-control" placeholder="@list-group-active-bg" data-var="@list-group-active-border">
        <p class="help-block">Border color of active list elements</p>
      </div>
    </div>
    <label>@list-group-active-color</label>
    <input type="text" class="form-control" placeholder="#fff" data-var="@list-group-active-color">
    <p class="help-block">Text color of active list elements</p>
    <h2 id="variables-thumbnails">Thumbnails</h2>
    <div class="row">
      <div class="col-lg-6">
        <label>@thumbnail-padding</label>
        <input type="text" class="form-control" placeholder="4px" data-var="@thumbnail-padding">
        <p class="help-block">Padding around the thumbnail image</p>
        <label>@thumbnail-bg</label>
        <input type="text" class="form-control" placeholder="@body-bg" data-var="@thumbnail-bg">
        <p class="help-block">Thumbnail background color</p>
        <label>@thumbnail-border</label>
        <input type="text" class="form-control" placeholder="#ddd" data-var="@thumbnail-border">
        <p class="help-block">Thumbnail border color</p>
        <label>@thumbnail-border-radius</label>
        <input type="text" class="form-control" placeholder="@border-radius-base" data-var="@thumbnail-border-radius">
        <p class="help-block">Thumbnail border radius</p>
      </div>
      <div class="col-lg-6">
        <label>@thumbnail-caption-padding</label>
        <input type="text" class="form-control" placeholder="@text-color" data-var="@thumbnail-caption-padding">
        <p class="help-block">Padding around the thumbnail caption</p>
        <label>@thumbnail-caption-color</label>
        <input type="text" class="form-control" placeholder="@text-color" data-var="@thumbnail-caption-color">
        <p class="help-block">Custom text color for thumbnail captions</p>
      </div>
    </div>
    <h2 id="variables-progress">Progress bars</h2>
    <div class="row">
      <div class="col-lg-4">
        <label>@progress-bg</label>
        <input type="text" class="form-control" placeholder="#f5f5f5" data-var="@progress-bg">
        <p class="help-block">Background color of the whole progress component</p>
      </div>
      <div class="col-lg-4">
        <label>@progress-bar-bg</label>
        <input type="text" class="form-control" placeholder="@brand-primary" data-var="@progress-bar-bg">
        <p class="help-block">Default progress bar color</p>
      </div>
      <div class="col-lg-4">
        <label>@progress-bar-success-bg</label>
        <input type="text" class="form-control" placeholder="@brand-success" data-var="@progress-bar-success-bg">
        <p class="help-block">Success progress bar color</p>
      </div>
    </div>
    <div class="row">
      <div class="col-lg-4">
        <label>@progress-bar-warning-bg</label>
        <input type="text" class="form-control" placeholder="@brand-warning" data-var="@progress-bar-warning-bg">
        <p class="help-block">Warning progress bar color</p>
      </div>
      <div class="col-lg-4">
        <label>@progress-bar-danger-bg</label>
        <input type="text" class="form-control" placeholder="@brand-danger" data-var="@progress-bar-danger-bg">
        <p class="help-block">Danger progress bar color</p>
      </div>
      <div class="col-lg-4">
        <label>@progress-bar-info-bg</label>
        <input type="text" class="form-control" placeholder="@brand-info" data-var="@progress-bar-info-bg">
        <p class="help-block">Info progress bar color</p>
      </div>
      <div class="col-lg-4">
        <label>@progress-bar-color</label>
        <input type="text" class="form-control" placeholder="#fff" data-var="@progress-bar-color">
        <p class="help-block">Info progress bar text color</p>
      </div>
      <div class="col-lg-4">
        <label>@progress-bar-text-shadow</label>
        <input type="text" class="form-control" placeholder="0 -1px 0 rgba(0,0,0,.25)" data-var="@progress-bar-text-shadow">
        <p class="help-block">Info progress bar text shadow</p>
      </div>
    </div>
    <h2 id="variables-pagination">Pagination</h2>
    <div class="row">
      <div class="col-lg-4">
        <label>@pagination-bg</label>
        <input type="text" class="form-control" placeholder="#fff" data-var="@pagination-bg">
        <p class="help-block">Background color</p>
      </div>
      <div class="col-lg-4">
        <label>@pagination-border</label>
        <input type="text" class="form-control" placeholder="#ddd" data-var="@pagination-border">
        <p class="help-block">Border color</p>
      </div>
      <div class="col-lg-4">
        <label>@pagination-active-bg</label>
        <input type="text" class="form-control" placeholder="@brand-primary" data-var="@pagination-active-bg">
        <p class="help-block">Active background color</p>
      </div>
      <div class="col-lg-4">
        <label>@pagination-active-color</label>
        <input type="text" class="form-control" placeholder="#fff" data-var="@pagination-active-color">
        <p class="help-block">Active text color</p>
      </div>
      <div class="col-lg-4">
        <label>@pagination-disabled-color</label>
        <input type="text" class="form-control" placeholder="@gray-light" data-var="@pagination-disabled-color">
        <p class="help-block">Disabled text color</p>
      </div>
    </div>
    <h2 id="variables-pager">Pager</h2>
    <div class="row">
      <div class="col-lg-4">
        <label>@pager-border-radius</label>
        <input type="text" class="form-control" placeholder="15px" data-var="@pager-border-radius">
        <p class="help-block">Pager border radius</p>
      </div>
      <div class="col-lg-4">
        <label>@pager-disabled-color</label>
        <input type="text" class="form-control" placeholder="@gray-light" data-var="@pager-disabled-color">
        <p class="help-block">Pager disabled state color</p>
      </div>
    </div>

    <h2 id="variables-labels">Labels</h2>
    <div class="row">
      <div class="col-lg-6">
        <label>@label-default-bg</label>
        <input type="text" class="form-control" placeholder="@gray-light" data-var="@label-default-bg">
        <p class="help-block">Default label background color</p>
        <label>@label-primary-bg</label>
        <input type="text" class="form-control" placeholder="@brand-primary" data-var="@label-primary-bg">
        <p class="help-block">Primary label background color</p>
        <label>@label-success-bg</label>
        <input type="text" class="form-control" placeholder="@brand-success" data-var="@label-success-bg">
        <p class="help-block">Success label background color</p>
      </div>
      <div class="col-lg-6">
        <label>@label-info-bg</label>
        <input type="text" class="form-control" placeholder="@brand-info" data-var="@label-info-bg">
        <p class="help-block">Info label background color</p>
        <label>@label-warning-bg</label>
        <input type="text" class="form-control" placeholder="@brand-warning" data-var="@label-warning-bg">
        <p class="help-block">Warning label background color</p>
        <label>@label-danger-bg</label>
        <input type="text" class="form-control" placeholder="@brand-danger" data-var="@label-danger-bg">
        <p class="help-block">Danger label background color</p>
      </div>
    </div>
    <h2 id="variables-tooltips-popovers">Tooltips and popovers</h2>
    <h3>Tooltip styles</h3>
    <div class="row">
      <div class="col-lg-6">
        <label>@tooltip-color</label>
        <input type="text" class="form-control" placeholder="#fff" data-var="@tooltip-color">
        <p class="help-block">Tooltip text color</p>
        <label>@tooltip-bg</label>
        <input type="text" class="form-control" placeholder="rgba(0,0,0,.9)" data-var="@tooltip-bg">
        <p class="help-block">Tooltip background color</p>
      </div>
      <div class="col-lg-6">
        <label>@tooltip-arrow-width</label>
        <input type="text" class="form-control" placeholder="5px" data-var="@tooltip-arrow-width">
        <p class="help-block">Tooltip arrow width</p>
        <label>@tooltip-arrow-color</label>
        <input type="text" class="form-control" placeholder="@tooltip-bg" data-var="@tooltip-arrow-color">
        <p class="help-block">Tooltip arrow color</p>
      </div>
      <div class="col-lg-6">
        <label>@tooltip-max-width</label>
        <input type="text" class="form-control" placeholder="200px" data-var="@tooltip-max-width">
        <p class="help-block">Tooltip max width</p>
      </div>
    </div>
    <h3>Popover styles</h3>
    <div class="row">
      <div class="col-lg-6">
        <label>@popover-bg</label>
        <input type="text" class="form-control" placeholder="#fff" data-var="@popover-bg">
        <p class="help-block">Popover body background color</p>
        <label>@popover-title-bg</label>
        <input type="text" class="form-control" placeholder="darken(@popover-bg, 3%)" data-var="@popover-title-bg">
        <p class="help-block">Popover title background color</p>
      </div>
      <div class="col-lg-6">
        <label>@popover-arrow-width</label>
        <input type="text" class="form-control" placeholder="10px" data-var="@popover-arrow-width">
        <p class="help-block">Popover arrow width</p>
        <label>@popover-arrow-color</label>
        <input type="text" class="form-control" placeholder="#fff" data-var="@popover-arrow-color">
        <p class="help-block">Popover arrow color</p>
      </div>
    </div>
    <div class="row">
      <div class="col-lg-6">
        <label>@popover-arrow-outer-width</label>
        <input type="text" class="form-control" placeholder="(@popover-arrow-width 1)" data-var="@popover-arrow-outer-width">
        <p class="help-block">Popover outer arrow width</p>
      </div>
      <div class="col-lg-6">
        <label>@popover-arrow-outer-color</label>
        <input type="text" class="form-control" placeholder="rgba(0,0,0,.25)" data-var="@popover-arrow-outer-color">
        <p class="help-block">Popover outer arrow color</p>
      </div>
      <div class="col-lg-6">
        <label>@popover-arrow-outer-fallback-color</label>
        <input type="text" class="form-control" placeholder="#999" data-var="@popover-arrow-outer-fallback-color">
        <p class="help-block">Popover outer arrow fallback color</p>
      </div>
    </div>
    <div class="row">
      <div class="col-lg-6">
        <label>@popover-max-width</label>
        <input type="text" class="form-control" placeholder="276px" data-var="@popover-max-width">
        <p class="help-block">Popover maximum width</p>
      </div>
      <div class="col-lg-6">
        <label>@popover-border-color</label>
        <input type="text" class="form-control" placeholder="rgba(0,0,0,.2)" data-var="@popover-border-color">
        <p class="help-block">Popover border color</p>
      </div>
      <div class="col-lg-6">
        <label>@popover-fallback-border-color</label>
        <input type="text" class="form-control" placeholder="#ccc" data-var="@popover-fallback-border-color">
        <p class="help-block">Popover fallback border color</p>
      </div>
    </div>

    <h2 id="variables-close">Close button</h2>
    <div class="row">
      <div class="col-lg-6">
        <label>@close-color</label>
        <input type="text" class="form-control" placeholder="#000" data-var="@close-color">
      </div>
      <div class="col-lg-6">
      <label>@close-text-shadow</label>
      <input type="text" class="form-control" placeholder="0 1px 0 #fff" data-var="@close-text-shadow">
      </div>
    </div>

    <h2 id="variables-type">Type</h2>
    <div class="row">
      <div class="col-lg-6">
        <label>@text-muted</label>
        <input type="text" class="form-control" placeholder="@gray-light" data-var="@text-muted">
        <p class="help-block">Text muted color</p>
      </div>
      <div class="col-lg-6">
        <label>@abbr-border-color</label>
        <input type="text" class="form-control" placeholder="@gray-light" data-var="@abbr-border-color">
        <p class="help-block">Abbreviations and acronyms border color</p>
      </div>
      <div class="col-lg-6">
        <label>@headings-small-color</label>
        <input type="text" class="form-control" placeholder="@gray-light" data-var="@headings-small-color">
        <p class="help-block">Headings small color</p>
      </div>
      <div class="col-lg-6">
        <label>@blockquote-small-color</label>
        <input type="text" class="form-control" placeholder="@gray-light" data-var="@blockquote-small-color">
        <p class="help-block">Blockquote small color</p>
      </div>
      <div class="col-lg-6">
        <label>@blockquote-border-color</label>
        <input type="text" class="form-control" placeholder="@gray-lighter" data-var="@blockquote-border-color">
        <p class="help-block">Blockquote border color</p>
      </div>
      <div class="col-lg-6">
        <label>@page-header-border-color</label>
        <input type="text" class="form-control" placeholder="@gray-lighter" data-var="@page-header-border-color">
        <p class="help-block">Pag header border color</p>
      </div>
    </div>
    <h2 id="variables-other">Other</h2>
    <div class="row">
      <div class="col-lg-6">
        <label>@hr-border</label>
        <input type="text" class="form-control" placeholder="@gray-lighter" data-var="@hr-border">
        <p class="help-block">Horizontal line color</p>
      </div>
      <div class="col-lg-6">
        <label>@component-offset-horizontal</label>
        <input type="text" class="form-control" placeholder="180px" data-var="@component-offset-horizontal">
        <p class="help-block">Horizontal offset for forms and lists</p>
      </div>
    </div>
  </div>

  <div class="bs-docs-section">
    <div class="page-header">
      <h1 id="download">Download</h1>
    </div>
    <p class="lead">Hooray! Your custom version of Bootstrap is now ready to be compiled. Just click the button below to finish the process.</p>
    <div class="bs-customize-download">
      <button id="btn-compile" class="btn btn-block btn-lg btn-bs" onclick="_gaq.push(['_trackEvent', 'Customize', 'Download', 'Customize and Download']);">Compile and Download</button>
    </div>
  </div><!-- /download -->
</form>

<!-- generated -->
<script id="files">
var __js = {"affix.js":"/* ========================================================================\n * Bootstrap: affix.js v3.0.0\n * http://twbs.github.com/bootstrap/javascript.html#affix\n * ========================================================================\n * Copyright 2012 Twitter, Inc.\n *\n * Licensed under the Apache License, Version 2.0 (the \"License\");\n * you may not use this file except in compliance with the License.\n * You may obtain a copy of the License at\n *\n * http://www.apache.org/licenses/LICENSE-2.0\n *\n * Unless required by applicable law or agreed to in writing, software\n * distributed under the License is distributed on an \"AS IS\" BASIS,\n * WITHOUT WARRANTIES OR CONDITIONS OF ANY KIND, either express or implied.\n * See the License for the specific language governing permissions and\n * limitations under the License.\n * ======================================================================== */\n\n\n+function ($) { \"use strict\";\n\n  // AFFIX CLASS DEFINITION\n  // ======================\n\n  var Affix = function (element, options) {\n    this.options = $.extend({}, Affix.DEFAULTS, options)\n    this.$window = $(window)\n      .on('scroll.bs.affix.data-api', $.proxy(this.checkPosition, this))\n      .on('click.bs.affix.data-api',  $.proxy(this.checkPositionWithEventLoop, this))\n\n    this.$element = $(element)\n    this.affixed  =\n    this.unpin    = null\n\n    this.checkPosition()\n  }\n\n  Affix.RESET = 'affix affix-top affix-bottom'\n\n  Affix.DEFAULTS = {\n    offset: 0\n  }\n\n  Affix.prototype.checkPositionWithEventLoop = function () {\n    setTimeout($.proxy(this.checkPosition, this), 1)\n  }\n\n  Affix.prototype.checkPosition = function () {\n    if (!this.$element.is(':visible')) return\n\n    var scrollHeight = $(document).height()\n    var scrollTop    = this.$window.scrollTop()\n    var position     = this.$element.offset()\n    var offset       = this.options.offset\n    var offsetTop    = offset.top\n    var offsetBottom = offset.bottom\n\n    if (typeof offset != 'object')         offsetBottom = offsetTop = offset\n    if (typeof offsetTop == 'function')    offsetTop    = offset.top()\n    if (typeof offsetBottom == 'function') offsetBottom = offset.bottom()\n\n    var affix = this.unpin   != null && (scrollTop + this.unpin <= position.top) ? false :\n                offsetBottom != null && (position.top + this.$element.height() >= scrollHeight - offsetBottom) ? 'bottom' :\n                offsetTop    != null && (scrollTop <= offsetTop) ? 'top' : false\n\n    if (this.affixed === affix) return\n    if (this.unpin) this.$element.css('top', '')\n\n    this.affixed = affix\n    this.unpin   = affix == 'bottom' ? position.top - scrollTop : null\n\n    this.$element.removeClass(Affix.RESET).addClass('affix' + (affix ? '-' + affix : ''))\n\n    if (affix == 'bottom') {\n      this.$element.offset({ top: document.body.offsetHeight - offsetBottom - this.$element.height() })\n    }\n  }\n\n\n  // AFFIX PLUGIN DEFINITION\n  // =======================\n\n  var old = $.fn.affix\n\n  $.fn.affix = function (option) {\n    return this.each(function () {\n      var $this   = $(this)\n      var data    = $this.data('bs.affix')\n      var options = typeof option == 'object' && option\n\n      if (!data) $this.data('bs.affix', (data = new Affix(this, options)))\n      if (typeof option == 'string') data[option]()\n    })\n  }\n\n  $.fn.affix.Constructor = Affix\n\n\n  // AFFIX NO CONFLICT\n  // =================\n\n  $.fn.affix.noConflict = function () {\n    $.fn.affix = old\n    return this\n  }\n\n\n  // AFFIX DATA-API\n  // ==============\n\n  $(window).on('load', function () {\n    $('[data-spy=\"affix\"]').each(function () {\n      var $spy = $(this)\n      var data = $spy.data()\n\n      data.offset = data.offset || {}\n\n      if (data.offsetBottom) data.offset.bottom = data.offsetBottom\n      if (data.offsetTop)    data.offset.top    = data.offsetTop\n\n      $spy.affix(data)\n    })\n  })\n\n}(window.jQuery);\n","alert.js":"/* ========================================================================\n * Bootstrap: alert.js v3.0.0\n * http://twbs.github.com/bootstrap/javascript.html#alerts\n * ========================================================================\n * Copyright 2013 Twitter, Inc.\n *\n * Licensed under the Apache License, Version 2.0 (the \"License\");\n * you may not use this file except in compliance with the License.\n * You may obtain a copy of the License at\n *\n * http://www.apache.org/licenses/LICENSE-2.0\n *\n * Unless required by applicable law or agreed to in writing, software\n * distributed under the License is distributed on an \"AS IS\" BASIS,\n * WITHOUT WARRANTIES OR CONDITIONS OF ANY KIND, either express or implied.\n * See the License for the specific language governing permissions and\n * limitations under the License.\n * ======================================================================== */\n\n\n+function ($) { \"use strict\";\n\n  // ALERT CLASS DEFINITION\n  // ======================\n\n  var dismiss = '[data-dismiss=\"alert\"]'\n  var Alert   = function (el) {\n    $(el).on('click', dismiss, this.close)\n  }\n\n  Alert.prototype.close = function (e) {\n    var $this    = $(this)\n    var selector = $this.attr('data-target')\n\n    if (!selector) {\n      selector = $this.attr('href')\n      selector = selector && selector.replace(/.*(?=#[^\\s]*$)/, '') // strip for ie7\n    }\n\n    var $parent = $(selector)\n\n    if (e) e.preventDefault()\n\n    if (!$parent.length) {\n      $parent = $this.hasClass('alert') ? $this : $this.parent()\n    }\n\n    $parent.trigger(e = $.Event('close.bs.alert'))\n\n    if (e.isDefaultPrevented()) return\n\n    $parent.removeClass('in')\n\n    function removeElement() {\n      $parent.trigger('closed.bs.alert').remove()\n    }\n\n    $.support.transition && $parent.hasClass('fade') ?\n      $parent\n        .one($.support.transition.end, removeElement)\n        .emulateTransitionEnd(150) :\n      removeElement()\n  }\n\n\n  // ALERT PLUGIN DEFINITION\n  // =======================\n\n  var old = $.fn.alert\n\n  $.fn.alert = function (option) {\n    return this.each(function () {\n      var $this = $(this)\n      var data  = $this.data('bs.alert')\n\n      if (!data) $this.data('bs.alert', (data = new Alert(this)))\n      if (typeof option == 'string') data[option].call($this)\n    })\n  }\n\n  $.fn.alert.Constructor = Alert\n\n\n  // ALERT NO CONFLICT\n  // =================\n\n  $.fn.alert.noConflict = function () {\n    $.fn.alert = old\n    return this\n  }\n\n\n  // ALERT DATA-API\n  // ==============\n\n  $(document).on('click.bs.alert.data-api', dismiss, Alert.prototype.close)\n\n}(window.jQuery);\n","button.js":"/* ========================================================================\n * Bootstrap: button.js v3.0.0\n * http://twbs.github.com/bootstrap/javascript.html#buttons\n * ========================================================================\n * Copyright 2013 Twitter, Inc.\n *\n * Licensed under the Apache License, Version 2.0 (the \"License\");\n * you may not use this file except in compliance with the License.\n * You may obtain a copy of the License at\n *\n * http://www.apache.org/licenses/LICENSE-2.0\n *\n * Unless required by applicable law or agreed to in writing, software\n * distributed under the License is distributed on an \"AS IS\" BASIS,\n * WITHOUT WARRANTIES OR CONDITIONS OF ANY KIND, either express or implied.\n * See the License for the specific language governing permissions and\n * limitations under the License.\n * ======================================================================== */\n\n\n+function ($) { \"use strict\";\n\n  // BUTTON PUBLIC CLASS DEFINITION\n  // ==============================\n\n  var Button = function (element, options) {\n    this.$element = $(element)\n    this.options  = $.extend({}, Button.DEFAULTS, options)\n  }\n\n  Button.DEFAULTS = {\n    loadingText: 'loading...'\n  }\n\n  Button.prototype.setState = function (state) {\n    var d    = 'disabled'\n    var $el  = this.$element\n    var val  = $el.is('input') ? 'val' : 'html'\n    var data = $el.data()\n\n    state = state + 'Text'\n\n    if (!data.resetText) $el.data('resetText', $el[val]())\n\n    $el[val](data[state] || this.options[state])\n\n    // push to event loop to allow forms to submit\n    setTimeout(function () {\n      state == 'loadingText' ?\n        $el.addClass(d).attr(d, d) :\n        $el.removeClass(d).removeAttr(d);\n    }, 0)\n  }\n\n  Button.prototype.toggle = function () {\n    var $parent = this.$element.closest('[data-toggle=\"buttons\"]')\n\n    if ($parent.length) {\n      var $input = this.$element.find('input')\n        .prop('checked', !this.$element.hasClass('active'))\n        .trigger('change')\n      if ($input.prop('type') === 'radio') $parent.find('.active').removeClass('active')\n    }\n\n    this.$element.toggleClass('active')\n  }\n\n\n  // BUTTON PLUGIN DEFINITION\n  // ========================\n\n  var old = $.fn.button\n\n  $.fn.button = function (option) {\n    return this.each(function () {\n      var $this   = $(this)\n      var data    = $this.data('bs.button')\n      var options = typeof option == 'object' && option\n\n      if (!data) $this.data('bs.button', (data = new Button(this, options)))\n\n      if (option == 'toggle') data.toggle()\n      else if (option) data.setState(option)\n    })\n  }\n\n  $.fn.button.Constructor = Button\n\n\n  // BUTTON NO CONFLICT\n  // ==================\n\n  $.fn.button.noConflict = function () {\n    $.fn.button = old\n    return this\n  }\n\n\n  // BUTTON DATA-API\n  // ===============\n\n  $(document).on('click.bs.button.data-api', '[data-toggle^=button]', function (e) {\n    var $btn = $(e.target)\n    if (!$btn.hasClass('btn')) $btn = $btn.closest('.btn')\n    $btn.button('toggle')\n    e.preventDefault()\n  })\n\n}(window.jQuery);\n","carousel.js":"/* ========================================================================\n * Bootstrap: carousel.js v3.0.0\n * http://twbs.github.com/bootstrap/javascript.html#carousel\n * ========================================================================\n * Copyright 2012 Twitter, Inc.\n *\n * Licensed under the Apache License, Version 2.0 (the \"License\");\n * you may not use this file except in compliance with the License.\n * You may obtain a copy of the License at\n *\n * http://www.apache.org/licenses/LICENSE-2.0\n *\n * Unless required by applicable law or agreed to in writing, software\n * distributed under the License is distributed on an \"AS IS\" BASIS,\n * WITHOUT WARRANTIES OR CONDITIONS OF ANY KIND, either express or implied.\n * See the License for the specific language governing permissions and\n * limitations under the License.\n * ======================================================================== */\n\n\n+function ($) { \"use strict\";\n\n  // CAROUSEL CLASS DEFINITION\n  // =========================\n\n  var Carousel = function (element, options) {\n    this.$element    = $(element)\n    this.$indicators = this.$element.find('.carousel-indicators')\n    this.options     = options\n    this.paused      =\n    this.sliding     =\n    this.interval    =\n    this.$active     =\n    this.$items      = null\n\n    this.options.pause == 'hover' && this.$element\n      .on('mouseenter', $.proxy(this.pause, this))\n      .on('mouseleave', $.proxy(this.cycle, this))\n  }\n\n  Carousel.DEFAULTS = {\n    interval: 5000\n  , pause: 'hover'\n  , wrap: true\n  }\n\n  Carousel.prototype.cycle =  function (e) {\n    e || (this.paused = false)\n\n    this.interval && clearInterval(this.interval)\n\n    this.options.interval\n      && !this.paused\n      && (this.interval = setInterval($.proxy(this.next, this), this.options.interval))\n\n    return this\n  }\n\n  Carousel.prototype.getActiveIndex = function () {\n    this.$active = this.$element.find('.item.active')\n    this.$items  = this.$active.parent().children()\n\n    return this.$items.index(this.$active)\n  }\n\n  Carousel.prototype.to = function (pos) {\n    var that        = this\n    var activeIndex = this.getActiveIndex()\n\n    if (pos > (this.$items.length - 1) || pos < 0) return\n\n    if (this.sliding)       return this.$element.one('slid', function () { that.to(pos) })\n    if (activeIndex == pos) return this.pause().cycle()\n\n    return this.slide(pos > activeIndex ? 'next' : 'prev', $(this.$items[pos]))\n  }\n\n  Carousel.prototype.pause = function (e) {\n    e || (this.paused = true)\n\n    if (this.$element.find('.next, .prev').length && $.support.transition.end) {\n      this.$element.trigger($.support.transition.end)\n      this.cycle(true)\n    }\n\n    this.interval = clearInterval(this.interval)\n\n    return this\n  }\n\n  Carousel.prototype.next = function () {\n    if (this.sliding) return\n    return this.slide('next')\n  }\n\n  Carousel.prototype.prev = function () {\n    if (this.sliding) return\n    return this.slide('prev')\n  }\n\n  Carousel.prototype.slide = function (type, next) {\n    var $active   = this.$element.find('.item.active')\n    var $next     = next || $active[type]()\n    var isCycling = this.interval\n    var direction = type == 'next' ? 'left' : 'right'\n    var fallback  = type == 'next' ? 'first' : 'last'\n    var that      = this\n\n    if (!$next.length) {\n      if (!this.options.wrap) return\n      $next = this.$element.find('.item')[fallback]()\n    }\n\n    this.sliding = true\n\n    isCycling && this.pause()\n\n    var e = $.Event('slide.bs.carousel', { relatedTarget: $next[0], direction: direction })\n\n    if ($next.hasClass('active')) return\n\n    if (this.$indicators.length) {\n      this.$indicators.find('.active').removeClass('active')\n      this.$element.one('slid', function () {\n        var $nextIndicator = $(that.$indicators.children()[that.getActiveIndex()])\n        $nextIndicator && $nextIndicator.addClass('active')\n      })\n    }\n\n    if ($.support.transition && this.$element.hasClass('slide')) {\n      this.$element.trigger(e)\n      if (e.isDefaultPrevented()) return\n      $next.addClass(type)\n      $next[0].offsetWidth // force reflow\n      $active.addClass(direction)\n      $next.addClass(direction)\n      $active\n        .one($.support.transition.end, function () {\n          $next.removeClass([type, direction].join(' ')).addClass('active')\n          $active.removeClass(['active', direction].join(' '))\n          that.sliding = false\n          setTimeout(function () { that.$element.trigger('slid') }, 0)\n        })\n        .emulateTransitionEnd(600)\n    } else {\n      this.$element.trigger(e)\n      if (e.isDefaultPrevented()) return\n      $active.removeClass('active')\n      $next.addClass('active')\n      this.sliding = false\n      this.$element.trigger('slid')\n    }\n\n    isCycling && this.cycle()\n\n    return this\n  }\n\n\n  // CAROUSEL PLUGIN DEFINITION\n  // ==========================\n\n  var old = $.fn.carousel\n\n  $.fn.carousel = function (option) {\n    return this.each(function () {\n      var $this   = $(this)\n      var data    = $this.data('bs.carousel')\n      var options = $.extend({}, Carousel.DEFAULTS, $this.data(), typeof option == 'object' && option)\n      var action  = typeof option == 'string' ? option : options.slide\n\n      if (!data) $this.data('bs.carousel', (data = new Carousel(this, options)))\n      if (typeof option == 'number') data.to(option)\n      else if (action) data[action]()\n      else if (options.interval) data.pause().cycle()\n    })\n  }\n\n  $.fn.carousel.Constructor = Carousel\n\n\n  // CAROUSEL NO CONFLICT\n  // ====================\n\n  $.fn.carousel.noConflict = function () {\n    $.fn.carousel = old\n    return this\n  }\n\n\n  // CAROUSEL DATA-API\n  // =================\n\n  $(document).on('click.bs.carousel.data-api', '[data-slide], [data-slide-to]', function (e) {\n    var $this   = $(this), href\n    var $target = $($this.attr('data-target') || (href = $this.attr('href')) && href.replace(/.*(?=#[^\\s]+$)/, '')) //strip for ie7\n    var options = $.extend({}, $target.data(), $this.data())\n    var slideIndex = $this.attr('data-slide-to')\n    if (slideIndex) options.interval = false\n\n    $target.carousel(options)\n\n    if (slideIndex = $this.attr('data-slide-to')) {\n      $target.data('bs.carousel').to(slideIndex)\n    }\n\n    e.preventDefault()\n  })\n\n  $(window).on('load', function () {\n    $('[data-ride=\"carousel\"]').each(function () {\n      var $carousel = $(this)\n      $carousel.carousel($carousel.data())\n    })\n  })\n\n}(window.jQuery);\n","collapse.js":"/* ========================================================================\n * Bootstrap: collapse.js v3.0.0\n * http://twbs.github.com/bootstrap/javascript.html#collapse\n * ========================================================================\n * Copyright 2012 Twitter, Inc.\n *\n * Licensed under the Apache License, Version 2.0 (the \"License\");\n * you may not use this file except in compliance with the License.\n * You may obtain a copy of the License at\n *\n * http://www.apache.org/licenses/LICENSE-2.0\n *\n * Unless required by applicable law or agreed to in writing, software\n * distributed under the License is distributed on an \"AS IS\" BASIS,\n * WITHOUT WARRANTIES OR CONDITIONS OF ANY KIND, either express or implied.\n * See the License for the specific language governing permissions and\n * limitations under the License.\n * ======================================================================== */\n\n\n+function ($) { \"use strict\";\n\n  // COLLAPSE PUBLIC CLASS DEFINITION\n  // ================================\n\n  var Collapse = function (element, options) {\n    this.$element      = $(element)\n    this.options       = $.extend({}, Collapse.DEFAULTS, options)\n    this.transitioning = null\n\n    if (this.options.parent) this.$parent = $(this.options.parent)\n    if (this.options.toggle) this.toggle()\n  }\n\n  Collapse.DEFAULTS = {\n    toggle: true\n  }\n\n  Collapse.prototype.dimension = function () {\n    var hasWidth = this.$element.hasClass('width')\n    return hasWidth ? 'width' : 'height'\n  }\n\n  Collapse.prototype.show = function () {\n    if (this.transitioning || this.$element.hasClass('in')) return\n\n    var startEvent = $.Event('show.bs.collapse')\n    this.$element.trigger(startEvent)\n    if (startEvent.isDefaultPrevented()) return\n\n    var actives = this.$parent && this.$parent.find('> .panel > .in')\n\n    if (actives && actives.length) {\n      var hasData = actives.data('bs.collapse')\n      if (hasData && hasData.transitioning) return\n      actives.collapse('hide')\n      hasData || actives.data('bs.collapse', null)\n    }\n\n    var dimension = this.dimension()\n\n    this.$element\n      .removeClass('collapse')\n      .addClass('collapsing')\n      [dimension](0)\n\n    this.transitioning = 1\n\n    var complete = function () {\n      this.$element\n        .removeClass('collapsing')\n        .addClass('in')\n        [dimension]('auto')\n      this.transitioning = 0\n      this.$element.trigger('shown.bs.collapse')\n    }\n\n    if (!$.support.transition) return complete.call(this)\n\n    var scrollSize = $.camelCase(['scroll', dimension].join('-'))\n\n    this.$element\n      .one($.support.transition.end, $.proxy(complete, this))\n      .emulateTransitionEnd(350)\n      [dimension](this.$element[0][scrollSize])\n  }\n\n  Collapse.prototype.hide = function () {\n    if (this.transitioning || !this.$element.hasClass('in')) return\n\n    var startEvent = $.Event('hide.bs.collapse')\n    this.$element.trigger(startEvent)\n    if (startEvent.isDefaultPrevented()) return\n\n    var dimension = this.dimension()\n\n    this.$element\n      [dimension](this.$element[dimension]())\n      [0].offsetHeight\n\n    this.$element\n      .addClass('collapsing')\n      .removeClass('collapse')\n      .removeClass('in')\n\n    this.transitioning = 1\n\n    var complete = function () {\n      this.transitioning = 0\n      this.$element\n        .trigger('hidden.bs.collapse')\n        .removeClass('collapsing')\n        .addClass('collapse')\n    }\n\n    if (!$.support.transition) return complete.call(this)\n\n    this.$element\n      [dimension](0)\n      .one($.support.transition.end, $.proxy(complete, this))\n      .emulateTransitionEnd(350)\n  }\n\n  Collapse.prototype.toggle = function () {\n    this[this.$element.hasClass('in') ? 'hide' : 'show']()\n  }\n\n\n  // COLLAPSE PLUGIN DEFINITION\n  // ==========================\n\n  var old = $.fn.collapse\n\n  $.fn.collapse = function (option) {\n    return this.each(function () {\n      var $this   = $(this)\n      var data    = $this.data('bs.collapse')\n      var options = $.extend({}, Collapse.DEFAULTS, $this.data(), typeof option == 'object' && option)\n\n      if (!data) $this.data('bs.collapse', (data = new Collapse(this, options)))\n      if (typeof option == 'string') data[option]()\n    })\n  }\n\n  $.fn.collapse.Constructor = Collapse\n\n\n  // COLLAPSE NO CONFLICT\n  // ====================\n\n  $.fn.collapse.noConflict = function () {\n    $.fn.collapse = old\n    return this\n  }\n\n\n  // COLLAPSE DATA-API\n  // =================\n\n  $(document).on('click.bs.collapse.data-api', '[data-toggle=collapse]', function (e) {\n    var $this   = $(this), href\n    var target  = $this.attr('data-target')\n        || e.preventDefault()\n        || (href = $this.attr('href')) && href.replace(/.*(?=#[^\\s]+$)/, '') //strip for ie7\n    var $target = $(target)\n    var data    = $target.data('bs.collapse')\n    var option  = data ? 'toggle' : $this.data()\n    var parent  = $this.attr('data-parent')\n    var $parent = parent && $(parent)\n\n    if (!data || !data.transitioning) {\n      if ($parent) $parent.find('[data-toggle=collapse][data-parent=\"' + parent + '\"]').not($this).addClass('collapsed')\n      $this[$target.hasClass('in') ? 'addClass' : 'removeClass']('collapsed')\n    }\n\n    $target.collapse(option)\n  })\n\n}(window.jQuery);\n","dropdown.js":"/* ========================================================================\n * Bootstrap: dropdown.js v3.0.0\n * http://twbs.github.com/bootstrap/javascript.html#dropdowns\n * ========================================================================\n * Copyright 2012 Twitter, Inc.\n *\n * Licensed under the Apache License, Version 2.0 (the \"License\");\n * you may not use this file except in compliance with the License.\n * You may obtain a copy of the License at\n *\n * http://www.apache.org/licenses/LICENSE-2.0\n *\n * Unless required by applicable law or agreed to in writing, software\n * distributed under the License is distributed on an \"AS IS\" BASIS,\n * WITHOUT WARRANTIES OR CONDITIONS OF ANY KIND, either express or implied.\n * See the License for the specific language governing permissions and\n * limitations under the License.\n * ======================================================================== */\n\n\n+function ($) { \"use strict\";\n\n  // DROPDOWN CLASS DEFINITION\n  // =========================\n\n  var backdrop = '.dropdown-backdrop'\n  var toggle   = '[data-toggle=dropdown]'\n  var Dropdown = function (element) {\n    var $el = $(element).on('click.bs.dropdown', this.toggle)\n  }\n\n  Dropdown.prototype.toggle = function (e) {\n    var $this = $(this)\n\n    if ($this.is('.disabled, :disabled')) return\n\n    var $parent  = getParent($this)\n    var isActive = $parent.hasClass('open')\n\n    clearMenus()\n\n    if (!isActive) {\n      if ('ontouchstart' in document.documentElement && !$parent.closest('.navbar-nav').length) {\n        // if mobile we we use a backdrop because click events don't delegate\n        $('<div class=\"dropdown-backdrop\"/>').insertAfter($(this)).on('click', clearMenus)\n      }\n\n      $parent.trigger(e = $.Event('show.bs.dropdown'))\n\n      if (e.isDefaultPrevented()) return\n\n      $parent\n        .toggleClass('open')\n        .trigger('shown.bs.dropdown')\n\n      $this.focus()\n    }\n\n    return false\n  }\n\n  Dropdown.prototype.keydown = function (e) {\n    if (!/(38|40|27)/.test(e.keyCode)) return\n\n    var $this = $(this)\n\n    e.preventDefault()\n    e.stopPropagation()\n\n    if ($this.is('.disabled, :disabled')) return\n\n    var $parent  = getParent($this)\n    var isActive = $parent.hasClass('open')\n\n    if (!isActive || (isActive && e.keyCode == 27)) {\n      if (e.which == 27) $parent.find(toggle).focus()\n      return $this.click()\n    }\n\n    var $items = $('[role=menu] li:not(.divider):visible a', $parent)\n\n    if (!$items.length) return\n\n    var index = $items.index($items.filter(':focus'))\n\n    if (e.keyCode == 38 && index > 0)                 index--                        // up\n    if (e.keyCode == 40 && index < $items.length - 1) index++                        // down\n    if (!~index)                                      index=0\n\n    $items.eq(index).focus()\n  }\n\n  function clearMenus() {\n    $(backdrop).remove()\n    $(toggle).each(function (e) {\n      var $parent = getParent($(this))\n      if (!$parent.hasClass('open')) return\n      $parent.trigger(e = $.Event('hide.bs.dropdown'))\n      if (e.isDefaultPrevented()) return\n      $parent.removeClass('open').trigger('hidden.bs.dropdown')\n    })\n  }\n\n  function getParent($this) {\n    var selector = $this.attr('data-target')\n\n    if (!selector) {\n      selector = $this.attr('href')\n      selector = selector && /#/.test(selector) && selector.replace(/.*(?=#[^\\s]*$)/, '') //strip for ie7\n    }\n\n    var $parent = selector && $(selector)\n\n    return $parent && $parent.length ? $parent : $this.parent()\n  }\n\n\n  // DROPDOWN PLUGIN DEFINITION\n  // ==========================\n\n  var old = $.fn.dropdown\n\n  $.fn.dropdown = function (option) {\n    return this.each(function () {\n      var $this = $(this)\n      var data  = $this.data('dropdown')\n\n      if (!data) $this.data('dropdown', (data = new Dropdown(this)))\n      if (typeof option == 'string') data[option].call($this)\n    })\n  }\n\n  $.fn.dropdown.Constructor = Dropdown\n\n\n  // DROPDOWN NO CONFLICT\n  // ====================\n\n  $.fn.dropdown.noConflict = function () {\n    $.fn.dropdown = old\n    return this\n  }\n\n\n  // APPLY TO STANDARD DROPDOWN ELEMENTS\n  // ===================================\n\n  $(document)\n    .on('click.bs.dropdown.data-api', clearMenus)\n    .on('click.bs.dropdown.data-api', '.dropdown form', function (e) { e.stopPropagation() })\n    .on('click.bs.dropdown.data-api'  , toggle, Dropdown.prototype.toggle)\n    .on('keydown.bs.dropdown.data-api', toggle + ', [role=menu]' , Dropdown.prototype.keydown)\n\n}(window.jQuery);\n","modal.js":"/* ========================================================================\n * Bootstrap: modal.js v3.0.0\n * http://twbs.github.com/bootstrap/javascript.html#modals\n * ========================================================================\n * Copyright 2012 Twitter, Inc.\n *\n * Licensed under the Apache License, Version 2.0 (the \"License\");\n * you may not use this file except in compliance with the License.\n * You may obtain a copy of the License at\n *\n * http://www.apache.org/licenses/LICENSE-2.0\n *\n * Unless required by applicable law or agreed to in writing, software\n * distributed under the License is distributed on an \"AS IS\" BASIS,\n * WITHOUT WARRANTIES OR CONDITIONS OF ANY KIND, either express or implied.\n * See the License for the specific language governing permissions and\n * limitations under the License.\n * ======================================================================== */\n\n\n+function ($) { \"use strict\";\n\n  // MODAL CLASS DEFINITION\n  // ======================\n\n  var Modal = function (element, options) {\n    this.options   = options\n    this.$element  = $(element)\n    this.$backdrop =\n    this.isShown   = null\n\n    if (this.options.remote) this.$element.load(this.options.remote)\n  }\n\n  Modal.DEFAULTS = {\n      backdrop: true\n    , keyboard: true\n    , show: true\n  }\n\n  Modal.prototype.toggle = function (_relatedTarget) {\n    return this[!this.isShown ? 'show' : 'hide'](_relatedTarget)\n  }\n\n  Modal.prototype.show = function (_relatedTarget) {\n    var that = this\n    var e    = $.Event('show.bs.modal', { relatedTarget: _relatedTarget })\n\n    this.$element.trigger(e)\n\n    if (this.isShown || e.isDefaultPrevented()) return\n\n    this.isShown = true\n\n    this.escape()\n\n    this.$element.on('click.dismiss.modal', '[data-dismiss=\"modal\"]', $.proxy(this.hide, this))\n\n    this.backdrop(function () {\n      var transition = $.support.transition && that.$element.hasClass('fade')\n\n      if (!that.$element.parent().length) {\n        that.$element.appendTo(document.body) // don't move modals dom position\n      }\n\n      that.$element.show()\n\n      if (transition) {\n        that.$element[0].offsetWidth // force reflow\n      }\n\n      that.$element\n        .addClass('in')\n        .attr('aria-hidden', false)\n\n      that.enforceFocus()\n\n      var e = $.Event('shown.bs.modal', { relatedTarget: _relatedTarget })\n\n      transition ?\n        that.$element.find('.modal-dialog') // wait for modal to slide in\n          .one($.support.transition.end, function () {\n            that.$element.focus().trigger(e)\n          })\n          .emulateTransitionEnd(300) :\n        that.$element.focus().trigger(e)\n    })\n  }\n\n  Modal.prototype.hide = function (e) {\n    if (e) e.preventDefault()\n\n    e = $.Event('hide.bs.modal')\n\n    this.$element.trigger(e)\n\n    if (!this.isShown || e.isDefaultPrevented()) return\n\n    this.isShown = false\n\n    this.escape()\n\n    $(document).off('focusin.bs.modal')\n\n    this.$element\n      .removeClass('in')\n      .attr('aria-hidden', true)\n      .off('click.dismiss.modal')\n\n    $.support.transition && this.$element.hasClass('fade') ?\n      this.$element\n        .one($.support.transition.end, $.proxy(this.hideModal, this))\n        .emulateTransitionEnd(300) :\n      this.hideModal()\n  }\n\n  Modal.prototype.enforceFocus = function () {\n    $(document)\n      .off('focusin.bs.modal') // guard against infinite focus loop\n      .on('focusin.bs.modal', $.proxy(function (e) {\n        if (this.$element[0] !== e.target && !this.$element.has(e.target).length) {\n          this.$element.focus()\n        }\n      }, this))\n  }\n\n  Modal.prototype.escape = function () {\n    if (this.isShown && this.options.keyboard) {\n      this.$element.on('keyup.dismiss.bs.modal', $.proxy(function (e) {\n        e.which == 27 && this.hide()\n      }, this))\n    } else if (!this.isShown) {\n      this.$element.off('keyup.dismiss.bs.modal')\n    }\n  }\n\n  Modal.prototype.hideModal = function () {\n    var that = this\n    this.$element.hide()\n    this.backdrop(function () {\n      that.removeBackdrop()\n      that.$element.trigger('hidden.bs.modal')\n    })\n  }\n\n  Modal.prototype.removeBackdrop = function () {\n    this.$backdrop && this.$backdrop.remove()\n    this.$backdrop = null\n  }\n\n  Modal.prototype.backdrop = function (callback) {\n    var that    = this\n    var animate = this.$element.hasClass('fade') ? 'fade' : ''\n\n    if (this.isShown && this.options.backdrop) {\n      var doAnimate = $.support.transition && animate\n\n      this.$backdrop = $('<div class=\"modal-backdrop ' + animate + '\" />')\n        .appendTo(document.body)\n\n      this.$element.on('click.dismiss.modal', $.proxy(function (e) {\n        if (e.target !== e.currentTarget) return\n        this.options.backdrop == 'static'\n          ? this.$element[0].focus.call(this.$element[0])\n          : this.hide.call(this)\n      }, this))\n\n      if (doAnimate) this.$backdrop[0].offsetWidth // force reflow\n\n      this.$backdrop.addClass('in')\n\n      if (!callback) return\n\n      doAnimate ?\n        this.$backdrop\n          .one($.support.transition.end, callback)\n          .emulateTransitionEnd(150) :\n        callback()\n\n    } else if (!this.isShown && this.$backdrop) {\n      this.$backdrop.removeClass('in')\n\n      $.support.transition && this.$element.hasClass('fade')?\n        this.$backdrop\n          .one($.support.transition.end, callback)\n          .emulateTransitionEnd(150) :\n        callback()\n\n    } else if (callback) {\n      callback()\n    }\n  }\n\n\n  // MODAL PLUGIN DEFINITION\n  // =======================\n\n  var old = $.fn.modal\n\n  $.fn.modal = function (option, _relatedTarget) {\n    return this.each(function () {\n      var $this   = $(this)\n      var data    = $this.data('bs.modal')\n      var options = $.extend({}, Modal.DEFAULTS, $this.data(), typeof option == 'object' && option)\n\n      if (!data) $this.data('bs.modal', (data = new Modal(this, options)))\n      if (typeof option == 'string') data[option](_relatedTarget)\n      else if (options.show) data.show(_relatedTarget)\n    })\n  }\n\n  $.fn.modal.Constructor = Modal\n\n\n  // MODAL NO CONFLICT\n  // =================\n\n  $.fn.modal.noConflict = function () {\n    $.fn.modal = old\n    return this\n  }\n\n\n  // MODAL DATA-API\n  // ==============\n\n  $(document).on('click.bs.modal.data-api', '[data-toggle=\"modal\"]', function (e) {\n    var $this   = $(this)\n    var href    = $this.attr('href')\n    var $target = $($this.attr('data-target') || (href && href.replace(/.*(?=#[^\\s]+$)/, ''))) //strip for ie7\n    var option  = $target.data('modal') ? 'toggle' : $.extend({ remote: !/#/.test(href) && href }, $target.data(), $this.data())\n\n    e.preventDefault()\n\n    $target\n      .modal(option, this)\n      .one('hide', function () {\n        $this.is(':visible') && $this.focus()\n      })\n  })\n\n  $(document)\n    .on('show.bs.modal',  '.modal', function () { $(document.body).addClass('modal-open') })\n    .on('hidden.bs.modal', '.modal', function () { $(document.body).removeClass('modal-open') })\n\n}(window.jQuery);\n","popover.js":"/* ========================================================================\n * Bootstrap: popover.js v3.0.0\n * http://twbs.github.com/bootstrap/javascript.html#popovers\n * ========================================================================\n * Copyright 2012 Twitter, Inc.\n *\n * Licensed under the Apache License, Version 2.0 (the \"License\");\n * you may not use this file except in compliance with the License.\n * You may obtain a copy of the License at\n *\n * http://www.apache.org/licenses/LICENSE-2.0\n *\n * Unless required by applicable law or agreed to in writing, software\n * distributed under the License is distributed on an \"AS IS\" BASIS,\n * WITHOUT WARRANTIES OR CONDITIONS OF ANY KIND, either express or implied.\n * See the License for the specific language governing permissions and\n * limitations under the License.\n * ======================================================================== */\n\n\n+function ($) { \"use strict\";\n\n  // POPOVER PUBLIC CLASS DEFINITION\n  // ===============================\n\n  var Popover = function (element, options) {\n    this.init('popover', element, options)\n  }\n\n  if (!$.fn.tooltip) throw new Error('Popover requires tooltip.js')\n\n  Popover.DEFAULTS = $.extend({} , $.fn.tooltip.Constructor.DEFAULTS, {\n    placement: 'right'\n  , trigger: 'click'\n  , content: ''\n  , template: '<div class=\"popover\"><div class=\"arrow\"></div><h3 class=\"popover-title\"></h3><div class=\"popover-content\"></div></div>'\n  })\n\n\n  // NOTE: POPOVER EXTENDS tooltip.js\n  // ================================\n\n  Popover.prototype = $.extend({}, $.fn.tooltip.Constructor.prototype)\n\n  Popover.prototype.constructor = Popover\n\n  Popover.prototype.getDefaults = function () {\n    return Popover.DEFAULTS\n  }\n\n  Popover.prototype.setContent = function () {\n    var $tip    = this.tip()\n    var title   = this.getTitle()\n    var content = this.getContent()\n\n    $tip.find('.popover-title')[this.options.html ? 'html' : 'text'](title)\n    $tip.find('.popover-content')[this.options.html ? 'html' : 'text'](content)\n\n    $tip.removeClass('fade top bottom left right in')\n\n    // IE8 doesn't accept hiding via the `:empty` pseudo selector, we have to do\n    // this manually by checking the contents.\n    if (!$tip.find('.popover-title').html()) $tip.find('.popover-title').hide()\n  }\n\n  Popover.prototype.hasContent = function () {\n    return this.getTitle() || this.getContent()\n  }\n\n  Popover.prototype.getContent = function () {\n    var $e = this.$element\n    var o  = this.options\n\n    return $e.attr('data-content')\n      || (typeof o.content == 'function' ?\n            o.content.call($e[0]) :\n            o.content)\n  }\n\n  Popover.prototype.arrow = function () {\n    return this.$arrow = this.$arrow || this.tip().find('.arrow')\n  }\n\n  Popover.prototype.tip = function () {\n    if (!this.$tip) this.$tip = $(this.options.template)\n    return this.$tip\n  }\n\n\n  // POPOVER PLUGIN DEFINITION\n  // =========================\n\n  var old = $.fn.popover\n\n  $.fn.popover = function (option) {\n    return this.each(function () {\n      var $this   = $(this)\n      var data    = $this.data('bs.popover')\n      var options = typeof option == 'object' && option\n\n      if (!data) $this.data('bs.popover', (data = new Popover(this, options)))\n      if (typeof option == 'string') data[option]()\n    })\n  }\n\n  $.fn.popover.Constructor = Popover\n\n\n  // POPOVER NO CONFLICT\n  // ===================\n\n  $.fn.popover.noConflict = function () {\n    $.fn.popover = old\n    return this\n  }\n\n}(window.jQuery);\n","scrollspy.js":"/* ========================================================================\n * Bootstrap: scrollspy.js v3.0.0\n * http://twbs.github.com/bootstrap/javascript.html#scrollspy\n * ========================================================================\n * Copyright 2012 Twitter, Inc.\n *\n * Licensed under the Apache License, Version 2.0 (the \"License\");\n * you may not use this file except in compliance with the License.\n * You may obtain a copy of the License at\n *\n * http://www.apache.org/licenses/LICENSE-2.0\n *\n * Unless required by applicable law or agreed to in writing, software\n * distributed under the License is distributed on an \"AS IS\" BASIS,\n * WITHOUT WARRANTIES OR CONDITIONS OF ANY KIND, either express or implied.\n * See the License for the specific language governing permissions and\n * limitations under the License.\n * ======================================================================== */\n\n\n+function ($) { \"use strict\";\n\n  // SCROLLSPY CLASS DEFINITION\n  // ==========================\n\n  function ScrollSpy(element, options) {\n    var href\n    var process  = $.proxy(this.process, this)\n\n    this.$element       = $(element).is('body') ? $(window) : $(element)\n    this.$body          = $('body')\n    this.$scrollElement = this.$element.on('scroll.bs.scroll-spy.data-api', process)\n    this.options        = $.extend({}, ScrollSpy.DEFAULTS, options)\n    this.selector       = (this.options.target\n      || ((href = $(element).attr('href')) && href.replace(/.*(?=#[^\\s]+$)/, '')) //strip for ie7\n      || '') + ' .nav li > a'\n    this.offsets        = $([])\n    this.targets        = $([])\n    this.activeTarget   = null\n\n    this.refresh()\n    this.process()\n  }\n\n  ScrollSpy.DEFAULTS = {\n    offset: 10\n  }\n\n  ScrollSpy.prototype.refresh = function () {\n    var offsetMethod = this.$element[0] == window ? 'offset' : 'position'\n\n    this.offsets = $([])\n    this.targets = $([])\n\n    var self     = this\n    var $targets = this.$body\n      .find(this.selector)\n      .map(function () {\n        var $el   = $(this)\n        var href  = $el.data('target') || $el.attr('href')\n        var $href = /^#\\w/.test(href) && $(href)\n\n        return ($href\n          && $href.length\n          && [[ $href[offsetMethod]().top + (!$.isWindow(self.$scrollElement.get(0)) && self.$scrollElement.scrollTop()), href ]]) || null\n      })\n      .sort(function (a, b) { return a[0] - b[0] })\n      .each(function () {\n        self.offsets.push(this[0])\n        self.targets.push(this[1])\n      })\n  }\n\n  ScrollSpy.prototype.process = function () {\n    var scrollTop    = this.$scrollElement.scrollTop() + this.options.offset\n    var scrollHeight = this.$scrollElement[0].scrollHeight || this.$body[0].scrollHeight\n    var maxScroll    = scrollHeight - this.$scrollElement.height()\n    var offsets      = this.offsets\n    var targets      = this.targets\n    var activeTarget = this.activeTarget\n    var i\n\n    if (scrollTop >= maxScroll) {\n      return activeTarget != (i = targets.last()[0]) && this.activate(i)\n    }\n\n    for (i = offsets.length; i--;) {\n      activeTarget != targets[i]\n        && scrollTop >= offsets[i]\n        && (!offsets[i + 1] || scrollTop <= offsets[i + 1])\n        && this.activate( targets[i] )\n    }\n  }\n\n  ScrollSpy.prototype.activate = function (target) {\n    this.activeTarget = target\n\n    $(this.selector)\n      .parents('.active')\n      .removeClass('active')\n\n    var selector = this.selector\n      + '[data-target=\"' + target + '\"],'\n      + this.selector + '[href=\"' + target + '\"]'\n\n    var active = $(selector)\n      .parents('li')\n      .addClass('active')\n\n    if (active.parent('.dropdown-menu').length)  {\n      active = active\n        .closest('li.dropdown')\n        .addClass('active')\n    }\n\n    active.trigger('activate')\n  }\n\n\n  // SCROLLSPY PLUGIN DEFINITION\n  // ===========================\n\n  var old = $.fn.scrollspy\n\n  $.fn.scrollspy = function (option) {\n    return this.each(function () {\n      var $this   = $(this)\n      var data    = $this.data('bs.scrollspy')\n      var options = typeof option == 'object' && option\n\n      if (!data) $this.data('bs.scrollspy', (data = new ScrollSpy(this, options)))\n      if (typeof option == 'string') data[option]()\n    })\n  }\n\n  $.fn.scrollspy.Constructor = ScrollSpy\n\n\n  // SCROLLSPY NO CONFLICT\n  // =====================\n\n  $.fn.scrollspy.noConflict = function () {\n    $.fn.scrollspy = old\n    return this\n  }\n\n\n  // SCROLLSPY DATA-API\n  // ==================\n\n  $(window).on('load', function () {\n    $('[data-spy=\"scroll\"]').each(function () {\n      var $spy = $(this)\n      $spy.scrollspy($spy.data())\n    })\n  })\n\n}(window.jQuery);\n","tab.js":"/* ========================================================================\n * Bootstrap: tab.js v3.0.0\n * http://twbs.github.com/bootstrap/javascript.html#tabs\n * ========================================================================\n * Copyright 2012 Twitter, Inc.\n *\n * Licensed under the Apache License, Version 2.0 (the \"License\");\n * you may not use this file except in compliance with the License.\n * You may obtain a copy of the License at\n *\n * http://www.apache.org/licenses/LICENSE-2.0\n *\n * Unless required by applicable law or agreed to in writing, software\n * distributed under the License is distributed on an \"AS IS\" BASIS,\n * WITHOUT WARRANTIES OR CONDITIONS OF ANY KIND, either express or implied.\n * See the License for the specific language governing permissions and\n * limitations under the License.\n * ======================================================================== */\n\n\n+function ($) { \"use strict\";\n\n  // TAB CLASS DEFINITION\n  // ====================\n\n  var Tab = function (element) {\n    this.element = $(element)\n  }\n\n  Tab.prototype.show = function () {\n    var $this    = this.element\n    var $ul      = $this.closest('ul:not(.dropdown-menu)')\n    var selector = $this.attr('data-target')\n\n    if (!selector) {\n      selector = $this.attr('href')\n      selector = selector && selector.replace(/.*(?=#[^\\s]*$)/, '') //strip for ie7\n    }\n\n    if ($this.parent('li').hasClass('active')) return\n\n    var previous = $ul.find('.active:last a')[0]\n    var e        = $.Event('show.bs.tab', {\n      relatedTarget: previous\n    })\n\n    $this.trigger(e)\n\n    if (e.isDefaultPrevented()) return\n\n    var $target = $(selector)\n\n    this.activate($this.parent('li'), $ul)\n    this.activate($target, $target.parent(), function () {\n      $this.trigger({\n        type: 'shown.bs.tab'\n      , relatedTarget: previous\n      })\n    })\n  }\n\n  Tab.prototype.activate = function (element, container, callback) {\n    var $active    = container.find('> .active')\n    var transition = callback\n      && $.support.transition\n      && $active.hasClass('fade')\n\n    function next() {\n      $active\n        .removeClass('active')\n        .find('> .dropdown-menu > .active')\n        .removeClass('active')\n\n      element.addClass('active')\n\n      if (transition) {\n        element[0].offsetWidth // reflow for transition\n        element.addClass('in')\n      } else {\n        element.removeClass('fade')\n      }\n\n      if (element.parent('.dropdown-menu')) {\n        element.closest('li.dropdown').addClass('active')\n      }\n\n      callback && callback()\n    }\n\n    transition ?\n      $active\n        .one($.support.transition.end, next)\n        .emulateTransitionEnd(150) :\n      next()\n\n    $active.removeClass('in')\n  }\n\n\n  // TAB PLUGIN DEFINITION\n  // =====================\n\n  var old = $.fn.tab\n\n  $.fn.tab = function ( option ) {\n    return this.each(function () {\n      var $this = $(this)\n      var data  = $this.data('bs.tab')\n\n      if (!data) $this.data('bs.tab', (data = new Tab(this)))\n      if (typeof option == 'string') data[option]()\n    })\n  }\n\n  $.fn.tab.Constructor = Tab\n\n\n  // TAB NO CONFLICT\n  // ===============\n\n  $.fn.tab.noConflict = function () {\n    $.fn.tab = old\n    return this\n  }\n\n\n  // TAB DATA-API\n  // ============\n\n  $(document).on('click.bs.tab.data-api', '[data-toggle=\"tab\"], [data-toggle=\"pill\"]', function (e) {\n    e.preventDefault()\n    $(this).tab('show')\n  })\n\n}(window.jQuery);\n","tooltip.js":"/* ========================================================================\n * Bootstrap: tooltip.js v3.0.0\n * http://twbs.github.com/bootstrap/javascript.html#tooltip\n * Inspired by the original jQuery.tipsy by Jason Frame\n * ========================================================================\n * Copyright 2012 Twitter, Inc.\n *\n * Licensed under the Apache License, Version 2.0 (the \"License\");\n * you may not use this file except in compliance with the License.\n * You may obtain a copy of the License at\n *\n * http://www.apache.org/licenses/LICENSE-2.0\n *\n * Unless required by applicable law or agreed to in writing, software\n * distributed under the License is distributed on an \"AS IS\" BASIS,\n * WITHOUT WARRANTIES OR CONDITIONS OF ANY KIND, either express or implied.\n * See the License for the specific language governing permissions and\n * limitations under the License.\n * ======================================================================== */\n\n\n+function ($) { \"use strict\";\n\n  // TOOLTIP PUBLIC CLASS DEFINITION\n  // ===============================\n\n  var Tooltip = function (element, options) {\n    this.type       =\n    this.options    =\n    this.enabled    =\n    this.timeout    =\n    this.hoverState =\n    this.$element   = null\n\n    this.init('tooltip', element, options)\n  }\n\n  Tooltip.DEFAULTS = {\n    animation: true\n  , placement: 'top'\n  , selector: false\n  , template: '<div class=\"tooltip\"><div class=\"tooltip-arrow\"></div><div class=\"tooltip-inner\"></div></div>'\n  , trigger: 'hover focus'\n  , title: ''\n  , delay: 0\n  , html: false\n  , container: false\n  }\n\n  Tooltip.prototype.init = function (type, element, options) {\n    this.enabled  = true\n    this.type     = type\n    this.$element = $(element)\n    this.options  = this.getOptions(options)\n\n    var triggers = this.options.trigger.split(' ')\n\n    for (var i = triggers.length; i--;) {\n      var trigger = triggers[i]\n\n      if (trigger == 'click') {\n        this.$element.on('click.' + this.type, this.options.selector, $.proxy(this.toggle, this))\n      } else if (trigger != 'manual') {\n        var eventIn  = trigger == 'hover' ? 'mouseenter' : 'focus'\n        var eventOut = trigger == 'hover' ? 'mouseleave' : 'blur'\n\n        this.$element.on(eventIn  + '.' + this.type, this.options.selector, $.proxy(this.enter, this))\n        this.$element.on(eventOut + '.' + this.type, this.options.selector, $.proxy(this.leave, this))\n      }\n    }\n\n    this.options.selector ?\n      (this._options = $.extend({}, this.options, { trigger: 'manual', selector: '' })) :\n      this.fixTitle()\n  }\n\n  Tooltip.prototype.getDefaults = function () {\n    return Tooltip.DEFAULTS\n  }\n\n  Tooltip.prototype.getOptions = function (options) {\n    options = $.extend({}, this.getDefaults(), this.$element.data(), options)\n\n    if (options.delay && typeof options.delay == 'number') {\n      options.delay = {\n        show: options.delay\n      , hide: options.delay\n      }\n    }\n\n    return options\n  }\n\n  Tooltip.prototype.getDelegateOptions = function () {\n    var options  = {}\n    var defaults = this.getDefaults()\n\n    this._options && $.each(this._options, function (key, value) {\n      if (defaults[key] != value) options[key] = value\n    })\n\n    return options\n  }\n\n  Tooltip.prototype.enter = function (obj) {\n    var self = obj instanceof this.constructor ?\n      obj : $(obj.currentTarget)[this.type](this.getDelegateOptions()).data('bs.' + this.type)\n\n    clearTimeout(self.timeout)\n\n    self.hoverState = 'in'\n\n    if (!self.options.delay || !self.options.delay.show) return self.show()\n\n    self.timeout = setTimeout(function () {\n      if (self.hoverState == 'in') self.show()\n    }, self.options.delay.show)\n  }\n\n  Tooltip.prototype.leave = function (obj) {\n    var self = obj instanceof this.constructor ?\n      obj : $(obj.currentTarget)[this.type](this.getDelegateOptions()).data('bs.' + this.type)\n\n    clearTimeout(self.timeout)\n\n    self.hoverState = 'out'\n\n    if (!self.options.delay || !self.options.delay.hide) return self.hide()\n\n    self.timeout = setTimeout(function () {\n      if (self.hoverState == 'out') self.hide()\n    }, self.options.delay.hide)\n  }\n\n  Tooltip.prototype.show = function () {\n    var e = $.Event('show.bs.'+ this.type)\n\n    if (this.hasContent() && this.enabled) {\n      this.$element.trigger(e)\n\n      if (e.isDefaultPrevented()) return\n\n      var $tip = this.tip()\n\n      this.setContent()\n\n      if (this.options.animation) $tip.addClass('fade')\n\n      var placement = typeof this.options.placement == 'function' ?\n        this.options.placement.call(this, $tip[0], this.$element[0]) :\n        this.options.placement\n\n      var autoToken = /\\s?auto?\\s?/i\n      var autoPlace = autoToken.test(placement)\n      if (autoPlace) placement = placement.replace(autoToken, '') || 'top'\n\n      $tip\n        .detach()\n        .css({ top: 0, left: 0, display: 'block' })\n        .addClass(placement)\n\n      this.options.container ? $tip.appendTo(this.options.container) : $tip.insertAfter(this.$element)\n\n      var pos          = this.getPosition()\n      var actualWidth  = $tip[0].offsetWidth\n      var actualHeight = $tip[0].offsetHeight\n\n      if (autoPlace) {\n        var $parent = this.$element.parent()\n\n        var orgPlacement = placement\n        var docScroll    = document.documentElement.scrollTop || document.body.scrollTop\n        var parentWidth  = this.options.container == 'body' ? window.innerWidth  : $parent.outerWidth()\n        var parentHeight = this.options.container == 'body' ? window.innerHeight : $parent.outerHeight()\n        var parentLeft   = this.options.container == 'body' ? 0 : $parent.offset().left\n\n        placement = placement == 'bottom' && pos.top   + pos.height  + actualHeight - docScroll > parentHeight  ? 'top'    :\n                    placement == 'top'    && pos.top   - docScroll   - actualHeight < 0                         ? 'bottom' :\n                    placement == 'right'  && pos.right + actualWidth > parentWidth                              ? 'left'   :\n                    placement == 'left'   && pos.left  - actualWidth < parentLeft                               ? 'right'  :\n                    placement\n\n        $tip\n          .removeClass(orgPlacement)\n          .addClass(placement)\n      }\n\n      var calculatedOffset = this.getCalculatedOffset(placement, pos, actualWidth, actualHeight)\n\n      this.applyPlacement(calculatedOffset, placement)\n      this.$element.trigger('shown.bs.' + this.type)\n    }\n  }\n\n  Tooltip.prototype.applyPlacement = function(offset, placement) {\n    var replace\n    var $tip   = this.tip()\n    var width  = $tip[0].offsetWidth\n    var height = $tip[0].offsetHeight\n\n    // manually read margins because getBoundingClientRect includes difference\n    var marginTop = parseInt($tip.css('margin-top'), 10)\n    var marginLeft = parseInt($tip.css('margin-left'), 10)\n\n    // we must check for NaN for ie 8/9\n    if (isNaN(marginTop))  marginTop  = 0\n    if (isNaN(marginLeft)) marginLeft = 0\n\n    offset.top  = offset.top  + marginTop\n    offset.left = offset.left + marginLeft\n\n    $tip\n      .offset(offset)\n      .addClass('in')\n\n    // check to see if placing tip in new offset caused the tip to resize itself\n    var actualWidth  = $tip[0].offsetWidth\n    var actualHeight = $tip[0].offsetHeight\n\n    if (placement == 'top' && actualHeight != height) {\n      replace = true\n      offset.top = offset.top + height - actualHeight\n    }\n\n    if (/bottom|top/.test(placement)) {\n      var delta = 0\n\n      if (offset.left < 0) {\n        delta       = offset.left * -2\n        offset.left = 0\n\n        $tip.offset(offset)\n\n        actualWidth  = $tip[0].offsetWidth\n        actualHeight = $tip[0].offsetHeight\n      }\n\n      this.replaceArrow(delta - width + actualWidth, actualWidth, 'left')\n    } else {\n      this.replaceArrow(actualHeight - height, actualHeight, 'top')\n    }\n\n    if (replace) $tip.offset(offset)\n  }\n\n  Tooltip.prototype.replaceArrow = function(delta, dimension, position) {\n    this.arrow().css(position, delta ? (50 * (1 - delta / dimension) + \"%\") : '')\n  }\n\n  Tooltip.prototype.setContent = function () {\n    var $tip  = this.tip()\n    var title = this.getTitle()\n\n    $tip.find('.tooltip-inner')[this.options.html ? 'html' : 'text'](title)\n    $tip.removeClass('fade in top bottom left right')\n  }\n\n  Tooltip.prototype.hide = function () {\n    var that = this\n    var $tip = this.tip()\n    var e    = $.Event('hide.bs.' + this.type)\n\n    function complete() {\n      if (that.hoverState != 'in') $tip.detach()\n    }\n\n    this.$element.trigger(e)\n\n    if (e.isDefaultPrevented()) return\n\n    $tip.removeClass('in')\n\n    $.support.transition && this.$tip.hasClass('fade') ?\n      $tip\n        .one($.support.transition.end, complete)\n        .emulateTransitionEnd(150) :\n      complete()\n\n    this.$element.trigger('hidden.bs.' + this.type)\n\n    return this\n  }\n\n  Tooltip.prototype.fixTitle = function () {\n    var $e = this.$element\n    if ($e.attr('title') || typeof($e.attr('data-original-title')) != 'string') {\n      $e.attr('data-original-title', $e.attr('title') || '').attr('title', '')\n    }\n  }\n\n  Tooltip.prototype.hasContent = function () {\n    return this.getTitle()\n  }\n\n  Tooltip.prototype.getPosition = function () {\n    var el = this.$element[0]\n    return $.extend({}, (typeof el.getBoundingClientRect == 'function') ? el.getBoundingClientRect() : {\n      width: el.offsetWidth\n    , height: el.offsetHeight\n    }, this.$element.offset())\n  }\n\n  Tooltip.prototype.getCalculatedOffset = function (placement, pos, actualWidth, actualHeight) {\n    return placement == 'bottom' ? { top: pos.top + pos.height,   left: pos.left + pos.width / 2 - actualWidth / 2  } :\n           placement == 'top'    ? { top: pos.top - actualHeight, left: pos.left + pos.width / 2 - actualWidth / 2  } :\n           placement == 'left'   ? { top: pos.top + pos.height / 2 - actualHeight / 2, left: pos.left - actualWidth } :\n        /* placement == 'right' */ { top: pos.top + pos.height / 2 - actualHeight / 2, left: pos.left + pos.width   }\n  }\n\n  Tooltip.prototype.getTitle = function () {\n    var title\n    var $e = this.$element\n    var o  = this.options\n\n    title = $e.attr('data-original-title')\n      || (typeof o.title == 'function' ? o.title.call($e[0]) :  o.title)\n\n    return title\n  }\n\n  Tooltip.prototype.tip = function () {\n    return this.$tip = this.$tip || $(this.options.template)\n  }\n\n  Tooltip.prototype.arrow = function () {\n    return this.$arrow = this.$arrow || this.tip().find('.tooltip-arrow')\n  }\n\n  Tooltip.prototype.validate = function () {\n    if (!this.$element[0].parentNode) {\n      this.hide()\n      this.$element = null\n      this.options  = null\n    }\n  }\n\n  Tooltip.prototype.enable = function () {\n    this.enabled = true\n  }\n\n  Tooltip.prototype.disable = function () {\n    this.enabled = false\n  }\n\n  Tooltip.prototype.toggleEnabled = function () {\n    this.enabled = !this.enabled\n  }\n\n  Tooltip.prototype.toggle = function (e) {\n    var self = e ? $(e.currentTarget)[this.type](this.getDelegateOptions()).data('bs.' + this.type) : this\n    self.tip().hasClass('in') ? self.leave(self) : self.enter(self)\n  }\n\n  Tooltip.prototype.destroy = function () {\n    this.hide().$element.off('.' + this.type).removeData('bs.' + this.type)\n  }\n\n\n  // TOOLTIP PLUGIN DEFINITION\n  // =========================\n\n  var old = $.fn.tooltip\n\n  $.fn.tooltip = function (option) {\n    return this.each(function () {\n      var $this   = $(this)\n      var data    = $this.data('bs.tooltip')\n      var options = typeof option == 'object' && option\n\n      if (!data) $this.data('bs.tooltip', (data = new Tooltip(this, options)))\n      if (typeof option == 'string') data[option]()\n    })\n  }\n\n  $.fn.tooltip.Constructor = Tooltip\n\n\n  // TOOLTIP NO CONFLICT\n  // ===================\n\n  $.fn.tooltip.noConflict = function () {\n    $.fn.tooltip = old\n    return this\n  }\n\n}(window.jQuery);\n","transition.js":"/* ========================================================================\n * Bootstrap: transition.js v3.0.0\n * http://twbs.github.com/bootstrap/javascript.html#transitions\n * ========================================================================\n * Copyright 2013 Twitter, Inc.\n *\n * Licensed under the Apache License, Version 2.0 (the \"License\");\n * you may not use this file except in compliance with the License.\n * You may obtain a copy of the License at\n *\n * http://www.apache.org/licenses/LICENSE-2.0\n *\n * Unless required by applicable law or agreed to in writing, software\n * distributed under the License is distributed on an \"AS IS\" BASIS,\n * WITHOUT WARRANTIES OR CONDITIONS OF ANY KIND, either express or implied.\n * See the License for the specific language governing permissions and\n * limitations under the License.\n * ======================================================================== */\n\n\n+function ($) { \"use strict\";\n\n  // CSS TRANSITION SUPPORT (Shoutout: http://www.modernizr.com/)\n  // ============================================================\n\n  function transitionEnd() {\n    var el = document.createElement('bootstrap')\n\n    var transEndEventNames = {\n      'WebkitTransition' : 'webkitTransitionEnd'\n    , 'MozTransition'    : 'transitionend'\n    , 'OTransition'      : 'oTransitionEnd otransitionend'\n    , 'transition'       : 'transitionend'\n    }\n\n    for (var name in transEndEventNames) {\n      if (el.style[name] !== undefined) {\n        return { end: transEndEventNames[name] }\n      }\n    }\n  }\n\n  // http://blog.alexmaccaw.com/css-transitions\n  $.fn.emulateTransitionEnd = function (duration) {\n    var called = false, $el = this\n    $(this).one($.support.transition.end, function () { called = true })\n    var callback = function () { if (!called) $($el).trigger($.support.transition.end) }\n    setTimeout(callback, duration)\n    return this\n  }\n\n  $(function () {\n    $.support.transition = transitionEnd()\n  })\n\n}(window.jQuery);\n"}
var __less = {"alerts.less":"//\n// Alerts\n// --------------------------------------------------\n\n\n// Base styles\n// -------------------------\n\n.alert {\n  padding: @alert-padding;\n  margin-bottom: @line-height-computed;\n  color: @alert-text;\n  background-color: @alert-bg;\n  border: 1px solid @alert-border;\n  border-radius: @alert-border-radius;\n\n  // Headings for larger alerts\n  h4 {\n    margin-top: 0;\n    // Specified for the h4 to prevent conflicts of changing @headingsColor\n    color: inherit;\n  }\n  // Match the hr to the border of the alert\n  hr {\n    border-top-color: darken(@alert-border, 5%);\n  }\n  // Provide class for links that match alerts\n  .alert-link {\n    font-weight: @alert-link-font-weight;\n    color: darken(@alert-text, 10%);\n  }\n\n  // Improve alignment and spacing of inner content\n  > p,\n  > ul {\n    margin-bottom: 0;\n  }\n  > p + p {\n    margin-top: 5px;\n  }\n}\n\n// Dismissable alerts\n//\n// Expand the right padding and account for the close button's positioning.\n\n.alert-dismissable {\n padding-right: (@alert-padding + 20);\n\n  // Adjust close link position\n  .close {\n    position: relative;\n    top: -2px;\n    right: -21px;\n    color: inherit;\n  }\n}\n\n// Alternate styles\n//\n// Generate contextual modifier classes for colorizing the alert.\n\n.alert-success {\n  .alert-variant(@alert-success-bg; @alert-success-border; @alert-success-text);\n}\n.alert-danger {\n  .alert-variant(@alert-danger-bg; @alert-danger-border; @alert-danger-text);\n}\n.alert-info {\n  .alert-variant(@alert-info-bg; @alert-info-border; @alert-info-text);\n}\n","badges.less":"//\n// Badges\n// --------------------------------------------------\n\n\n// Base classes\n.badge {\n  display: inline-block;\n  min-width: 10px;\n  padding: 3px 7px;\n  font-size: @font-size-small;\n  font-weight: @badge-font-weight;\n  color: @badge-color;\n  line-height: @badge-line-height;\n  vertical-align: baseline;\n  white-space: nowrap;\n  text-align: center;\n  background-color: @badge-bg;\n  border-radius: @badge-border-radius;\n\n  // Empty badges collapse automatically (not available in IE8)\n  &:empty {\n    display: none;\n  }\n}\n\n// Hover state, but only for links\na.badge {\n  &:hover,\n  &:focus {\n    color: @badge-link-hover-color;\n    text-decoration: none;\n    cursor: pointer;\n  }\n}\n\n// Quick fix for labels/badges in buttons\n.btn .badge {\n  position: relative;\n  top: -1px;\n}\n\n// Account for counters in navs\na.list-group-item.active > .badge,\n.nav-pills > .active > a > .badge {\n  color: @badge-active-color;\n  background-color: @badge-active-bg;\n}\n.nav-pills > li > a > .badge {\n  margin-left: 3px;\n}\n","bootstrap.less":"/*!\n * Bootstrap v3.0.0\n *\n * Copyright 2013 Twitter, Inc\n * Licensed under the Apache License v2.0\n * http://www.apache.org/licenses/LICENSE-2.0\n *\n * Designed and built with all the love in the world by @mdo and @fat.\n */\n\n// Core variables and mixins\n@import \"variables.less\";\n@import \"mixins.less\";\n\n// Reset\n@import \"normalize.less\";\n@import \"print.less\";\n\n// Core CSS\n@import \"scaffolding.less\";\n@import \"type.less\";\n@import \"code.less\";\n@import \"grid.less\";\n\n@import \"tables.less\";\n@import \"forms.less\";\n@import \"buttons.less\";\n\n// Components: common\n@import \"component-animations.less\";\n@import \"input-groups.less\";\n@import \"dropdowns.less\";\n@import \"list-group.less\";\n@import \"panels.less\";\n@import \"wells.less\";\n@import \"close.less\";\n\n// Components: Nav\n@import \"navs.less\";\n@import \"navbar.less\";\n@import \"button-groups.less\";\n@import \"breadcrumbs.less\";\n@import \"pagination.less\";\n@import \"pager.less\";\n\n// Components: Popovers\n@import \"modals.less\";\n@import \"tooltip.less\";\n@import \"popovers.less\";\n\n// Components: Misc\n@import \"alerts.less\";\n@import \"thumbnails.less\";\n@import \"media.less\";\n@import \"labels.less\";\n@import \"badges.less\";\n@import \"progress-bars.less\";\n@import \"carousel.less\";\n@import \"jumbotron.less\";\n\n// Utility classes\n@import \"utilities.less\"; // Has to be last to override when necessary\n@import \"responsive-utilities.less\";\n","breadcrumbs.less":"//\n// Breadcrumbs\n// --------------------------------------------------\n\n\n.breadcrumb {\n  padding: 8px 15px;\n  margin-bottom: @line-height-computed;\n  list-style: none;\n  background-color: @breadcrumb-bg;\n  border-radius: @border-radius-base;\n  > li {\n    display: inline-block;\n    &+li:before {\n      content: \"/\\00a0\"; // Unicode space added since inline-block means non-collapsing white-space\n      padding: 0 5px;\n      color: @breadcrumb-color;\n    }\n  }\n  > .active {\n    color: @breadcrumb-active-color;\n  }\n}\n","button-groups.less":"//\n// Button groups\n// --------------------------------------------------\n\n// Button carets\n//\n// Match the button text color to the arrow/caret for indicating dropdown-ness.\n\n.caret {\n  .btn-default & {\n    border-top-color: @btn-default-color;\n  }\n  .btn-primary &,\n  .btn-success &,\n  .btn-warning &,\n  .btn-danger &,\n  .btn-info & {\n    border-top-color: #fff;\n  }\n}\n.dropup {\n  & .btn-default .caret {\n    border-bottom-color: @btn-default-color;\n  }\n  & .btn-primary,\n  & .btn-success,\n  & .btn-warning,\n  & .btn-danger,\n  & .btn-info {\n   .caret {\n      border-bottom-color: #fff;\n    }\n  }\n}\n\n// Make the div behave like a button\n.btn-group,\n.btn-group-vertical {\n  position: relative;\n  display: inline-block;\n  vertical-align: middle; // match .btn alignment given font-size hack above\n  > .btn {\n    position: relative;\n    float: left;\n    // Bring the \"active\" button to the front\n    &:hover,\n    &:focus,\n    &:active,\n    &.active {\n      z-index: 2;\n    }\n    &:focus {\n      // Remove focus outline when dropdown JS adds it after closing the menu\n      outline: none;\n    }\n  }\n}\n\n// Prevent double borders when buttons are next to each other\n.btn-group {\n  .btn + .btn,\n  .btn + .btn-group,\n  .btn-group + .btn,\n  .btn-group + .btn-group {\n    margin-left: -1px;\n  }\n}\n\n// Optional: Group multiple button groups together for a toolbar\n.btn-toolbar {\n  .clearfix();\n\n  .btn-group {\n    float: left;\n  }\n  // Space out series of button groups\n  > .btn,\n  > .btn-group {\n    + .btn,\n    + .btn-group {\n      margin-left: 5px;\n    }\n  }\n}\n\n.btn-group > .btn:not(:first-child):not(:last-child):not(.dropdown-toggle) {\n  border-radius: 0;\n}\n\n// Set corners individual because sometimes a single button can be in a .btn-group and we need :first-child and :last-child to both match\n.btn-group > .btn:first-child {\n  margin-left: 0;\n  &:not(:last-child):not(.dropdown-toggle) {\n    .border-right-radius(0);\n  }\n}\n// Need .dropdown-toggle since :last-child doesn't apply given a .dropdown-menu immediately after it\n.btn-group > .btn:last-child:not(:first-child),\n.btn-group > .dropdown-toggle:not(:first-child) {\n  .border-left-radius(0);\n}\n\n// Custom edits for including btn-groups within btn-groups (useful for including dropdown buttons within a btn-group)\n.btn-group > .btn-group {\n  float: left;\n}\n.btn-group > .btn-group:not(:first-child):not(:last-child) > .btn {\n  border-radius: 0;\n}\n.btn-group > .btn-group:first-child {\n  > .btn:last-child,\n  > .dropdown-toggle {\n    .border-right-radius(0);\n  }\n}\n.btn-group > .btn-group:last-child > .btn:first-child {\n  .border-left-radius(0);\n}\n\n// On active and open, don't show outline\n.btn-group .dropdown-toggle:active,\n.btn-group.open .dropdown-toggle {\n  outline: 0;\n}\n\n\n// Sizing\n//\n// Remix the default button sizing classes into new ones for easier manipulation.\n\n.btn-group-xs > .btn { .btn-xs(); }\n.btn-group-sm > .btn { .btn-sm(); }\n.btn-group-lg > .btn { .btn-lg(); }\n\n\n// Split button dropdowns\n// ----------------------\n\n// Give the line between buttons some depth\n.btn-group > .btn + .dropdown-toggle {\n  padding-left: 8px;\n  padding-right: 8px;\n}\n.btn-group > .btn-lg + .dropdown-toggle {\n  padding-left: 12px;\n  padding-right: 12px;\n}\n\n// The clickable button for toggling the menu\n// Remove the gradient and set the same inset shadow as the :active state\n.btn-group.open .dropdown-toggle {\n  .box-shadow(inset 0 3px 5px rgba(0,0,0,.125));\n}\n\n\n// Reposition the caret\n.btn .caret {\n  margin-left: 0;\n}\n// Carets in other button sizes\n.btn-lg .caret {\n  border-width: @caret-width-large;\n}\n// Upside down carets for .dropup\n.dropup .btn-lg .caret {\n  border-bottom-width: @caret-width-large;\n}\n\n\n// Vertical button groups\n// ----------------------\n\n.btn-group-vertical {\n  > .btn,\n  > .btn-group {\n    display: block;\n    float: none;\n    width: 100%;\n    max-width: 100%;\n  }\n\n  // Clear floats so dropdown menus can be properly placed\n  > .btn-group {\n    .clearfix();\n    > .btn {\n      float: none;\n    }\n  }\n\n  > .btn + .btn,\n  > .btn + .btn-group,\n  > .btn-group + .btn,\n  > .btn-group + .btn-group {\n    margin-top: -1px;\n    margin-left: 0;\n  }\n}\n\n.btn-group-vertical > .btn {\n  &:not(:first-child):not(:last-child) {\n    border-radius: 0;\n  }\n  &:first-child:not(:last-child) {\n    border-top-right-radius: @border-radius-base;\n    .border-bottom-radius(0);\n  }\n  &:last-child:not(:first-child) {\n    border-bottom-left-radius: @border-radius-base;\n    .border-top-radius(0);\n  }\n}\n.btn-group-vertical > .btn-group:not(:first-child):not(:last-child) > .btn {\n  border-radius: 0;\n}\n.btn-group-vertical > .btn-group:first-child {\n  > .btn:last-child,\n  > .dropdown-toggle {\n    .border-bottom-radius(0);\n  }\n}\n.btn-group-vertical > .btn-group:last-child > .btn:first-child {\n  .border-top-radius(0);\n}\n\n\n\n// Justified button groups\n// ----------------------\n\n.btn-group-justified {\n  display: table;\n  width: 100%;\n  table-layout: fixed;\n  border-collapse: separate;\n  .btn {\n    float: none;\n    display: table-cell;\n    width: 1%;\n  }\n}\n\n\n// Checkbox and radio options\n[data-toggle=\"buttons\"] > .btn > input[type=\"radio\"],\n[data-toggle=\"buttons\"] > .btn > input[type=\"checkbox\"] {\n  display: none;\n}\n","buttons.less":"//\n// Buttons\n// --------------------------------------------------\n\n\n// Base styles\n// --------------------------------------------------\n\n// Core styles\n.btn {\n  display: inline-block;\n  padding: @padding-base-vertical @padding-base-horizontal;\n  margin-bottom: 0; // For input.btn\n  font-size: @font-size-base;\n  font-weight: @btn-font-weight;\n  line-height: @line-height-base;\n  text-align: center;\n  vertical-align: middle;\n  cursor: pointer;\n  border: 1px solid transparent;\n  border-radius: @border-radius-base;\n  white-space: nowrap;\n  .user-select(none);\n\n  &:focus {\n    .tab-focus();\n  }\n\n  &:hover,\n  &:focus {\n    color: @btn-default-color;\n    text-decoration: none;\n  }\n\n  &:active,\n  &.active {\n    outline: 0;\n    background-image: none;\n    .box-shadow(inset 0 3px 5px rgba(0,0,0,.125));\n  }\n\n  &.disabled,\n  &[disabled],\n  fieldset[disabled] & {\n    cursor: not-allowed;\n    pointer-events: none; // Future-proof disabling of clicks\n    .opacity(.65);\n    .box-shadow(none);\n  }\n\n}\n\n\n// Alternate buttons\n// --------------------------------------------------\n\n.btn-default {\n  .button-variant(@btn-default-color; @btn-default-bg; @btn-default-border);\n}\n.btn-primary {\n  .button-variant(@btn-primary-color; @btn-primary-bg; @btn-primary-border);\n}\n// Warning appears as orange\n.btn-warning {\n  .button-variant(@btn-warning-color; @btn-warning-bg; @btn-warning-border);\n}\n// Danger and error appear as red\n.btn-danger {\n  .button-variant(@btn-danger-color; @btn-danger-bg; @btn-danger-border);\n}\n// Success appears as green\n.btn-success {\n  .button-variant(@btn-success-color; @btn-success-bg; @btn-success-border);\n}\n// Info appears as blue-green\n.btn-info {\n  .button-variant(@btn-info-color; @btn-info-bg; @btn-info-border);\n}\n\n\n// Link buttons\n// -------------------------\n\n// Make a button look and behave like a link\n.btn-link {\n  color: @link-color;\n  font-weight: normal;\n  cursor: pointer;\n  border-radius: 0;\n\n  &,\n  &:active,\n  &[disabled],\n  fieldset[disabled] & {\n    background-color: transparent;\n    .box-shadow(none);\n  }\n  &,\n  &:hover,\n  &:focus,\n  &:active {\n    border-color: transparent;\n  }\n  &:hover,\n  &:focus {\n    color: @link-hover-color;\n    text-decoration: underline;\n    background-color: transparent;\n  }\n  &[disabled],\n  fieldset[disabled] & {\n    &:hover,\n    &:focus {\n      color: @btn-link-disabled-color;\n      text-decoration: none;\n    }\n  }\n}\n\n\n// Button Sizes\n// --------------------------------------------------\n\n.btn-lg {\n  // line-height: ensure even-numbered height of button next to large input\n  .button-size(@padding-large-vertical; @padding-large-horizontal; @font-size-large; @line-height-large; @border-radius-large);\n}\n.btn-sm,\n.btn-xs {\n  // line-height: ensure proper height of button next to small input\n  .button-size(@padding-small-vertical; @padding-small-horizontal; @font-size-small; @line-height-small; @border-radius-small);\n}\n.btn-xs {\n  padding: 1px 5px;\n}\n\n\n// Block button\n// --------------------------------------------------\n\n.btn-block {\n  display: block;\n  width: 100%;\n  padding-left: 0;\n  padding-right: 0;\n}\n\n// Vertically space out multiple block buttons\n.btn-block + .btn-block {\n  margin-top: 5px;\n}\n\n// Specificity overrides\ninput[type=\"submit\"],\ninput[type=\"reset\"],\ninput[type=\"button\"] {\n  &.btn-block {\n    width: 100%;\n  }\n}\n","carousel.less":"//\n// Carousel\n// --------------------------------------------------\n\n\n// Wrapper for the slide container and indicators\n.carousel {\n  position: relative;\n}\n\n.carousel-inner {\n  position: relative;\n  overflow: hidden;\n  width: 100%;\n\n  > .item {\n    display: none;\n    position: relative;\n    .transition(.6s ease-in-out left);\n\n    // Account for jankitude on images\n    > img,\n    > a > img {\n      .img-responsive();\n      line-height: 1;\n    }\n  }\n\n  > .active,\n  > .next,\n  > .prev { display: block; }\n\n  > .active {\n    left: 0;\n  }\n\n  > .next,\n  > .prev {\n    position: absolute;\n    top: 0;\n    width: 100%;\n  }\n\n  > .next {\n    left: 100%;\n  }\n  > .prev {\n    left: -100%;\n  }\n  > .next.left,\n  > .prev.right {\n    left: 0;\n  }\n\n  > .active.left {\n    left: -100%;\n  }\n  > .active.right {\n    left: 100%;\n  }\n\n}\n\n// Left/right controls for nav\n// ---------------------------\n\n.carousel-control {\n  position: absolute;\n  top: 0;\n  left: 0;\n  bottom: 0;\n  width: @carousel-control-width;\n  .opacity(@carousel-control-opacity);\n  font-size: @carousel-control-font-size;\n  color: @carousel-control-color;\n  text-align: center;\n  text-shadow: @carousel-text-shadow;\n  // We can't have this transition here because webkit cancels the carousel\n  // animation if you trip this while in the middle of another animation.\n\n  // Set gradients for backgrounds\n  &.left {\n    #gradient > .horizontal(@start-color: rgba(0,0,0,.5); @end-color: rgba(0,0,0,.0001));\n  }\n  &.right {\n    left: auto;\n    right: 0;\n    #gradient > .horizontal(@start-color: rgba(0,0,0,.0001); @end-color: rgba(0,0,0,.5));\n  }\n\n  // Hover/focus state\n  &:hover,\n  &:focus {\n    color: @carousel-control-color;\n    text-decoration: none;\n    .opacity(.9);\n  }\n\n  // Toggles\n  .icon-prev,\n  .icon-next {\n    position: absolute;\n    top: 50%;\n    left: 50%;\n    z-index: 5;\n    display: inline-block;\n    width:  20px;\n    height: 20px;\n    margin-top: -10px;\n    margin-left: -10px;\n    font-family: serif;\n  }\n\n  .icon-prev {\n    &:before {\n      content: '\\2039';// SINGLE LEFT-POINTING ANGLE QUOTATION MARK (U+2039)\n    }\n  }\n  .icon-next {\n    &:before {\n      content: '\\203a';// SINGLE RIGHT-POINTING ANGLE QUOTATION MARK (U+203A)\n    }\n  }\n}\n\n// Optional indicator pips\n//\n// Add an unordered list with the following class and add a list item for each\n// slide your carousel holds.\n\n.carousel-indicators {\n  position: absolute;\n  bottom: 10px;\n  left: 50%;\n  z-index: 15;\n  width: 60%;\n  margin-left: -30%;\n  padding-left: 0;\n  list-style: none;\n  text-align: center;\n\n  li {\n    display: inline-block;\n    width:  10px;\n    height: 10px;\n    margin: 1px;\n    text-indent: -999px;\n    border: 1px solid @carousel-indicator-border-color;\n    border-radius: 10px;\n    cursor: pointer;\n  }\n  .active {\n    margin: 0;\n    width:  12px;\n    height: 12px;\n    background-color: @carousel-indicator-active-bg;\n  }\n}\n\n// Optional captions\n// -----------------------------\n// Hidden by default for smaller viewports\n.carousel-caption {\n  position: absolute;\n  left: 15%;\n  right: 15%;\n  bottom: 20px;\n  z-index: 10;\n  padding-top: 20px;\n  padding-bottom: 20px;\n  color: @carousel-caption-color;\n  text-align: center;\n  text-shadow: @carousel-text-shadow;\n  & .btn {\n    text-shadow: none; // No shadow for button elements in carousel-caption\n  }\n}\n\n\n// Scale up controls for tablets and up\n@media screen and (min-width: @screen-tablet) {\n\n  // Scale up the controls a smidge\n  .carousel-control .icon-prev,\n  .carousel-control .icon-next {\n    width: 30px;\n    height: 30px;\n    margin-top: -15px;\n    margin-left: -15px;\n    font-size: 30px;\n  }\n\n  // Show and left align the captions\n  .carousel-caption {\n    left: 20%;\n    right: 20%;\n    padding-bottom: 30px;\n  }\n\n  // Move up the indicators\n  .carousel-indicators {\n    bottom: 20px;\n  }\n}\n","close.less":"//\n// Close icons\n// --------------------------------------------------\n\n\n.close {\n  float: right;\n  font-size: (@font-size-base * 1.5);\n  font-weight: @close-font-weight;\n  line-height: 1;\n  color: @close-color;\n  text-shadow: @close-text-shadow;\n  .opacity(.2);\n\n  &:hover,\n  &:focus {\n    color: @close-color;\n    text-decoration: none;\n    cursor: pointer;\n    .opacity(.5);\n  }\n\n  // Additional properties for button version\n  // iOS requires the button element instead of an anchor tag.\n  // If you want the anchor version, it requires `href=\"#\"`.\n  button& {\n    padding: 0;\n    cursor: pointer;\n    background: transparent;\n    border: 0;\n    -webkit-appearance: none;\n  }\n}\n","code.less":"//\n// Code (inline and blocK)\n// --------------------------------------------------\n\n\n// Inline and block code styles\ncode,\npre {\n  font-family: @font-family-monospace;\n}\n\n// Inline code\ncode {\n  padding: 2px 4px;\n  font-size: 90%;\n  color: @code-color;\n  background-color: @code-bg;\n  white-space: nowrap;\n  border-radius: @border-radius-base;\n}\n\n// Blocks of code\npre {\n  display: block;\n  padding: ((@line-height-computed - 1) / 2);\n  margin: 0 0 (@line-height-computed / 2);\n  font-size: (@font-size-base - 1); // 14px to 13px\n  line-height: @line-height-base;\n  word-break: break-all;\n  word-wrap: break-word;\n  color: @pre-color;\n  background-color: @pre-bg;\n  border: 1px solid @pre-border-color;\n  border-radius: @border-radius-base;\n\n  // Make prettyprint styles more spaced out for readability\n  &.prettyprint {\n    margin-bottom: @line-height-computed;\n  }\n\n  // Account for some code outputs that place code tags in pre tags\n  code {\n    padding: 0;\n    font-size: inherit;\n    color: inherit;\n    white-space: pre-wrap;\n    background-color: transparent;\n    border: 0;\n  }\n}\n\n// Enable scrollable blocks of code\n.pre-scrollable {\n  max-height: @pre-scrollable-max-height;\n  overflow-y: scroll;\n}\n","component-animations.less":"//\n// Component animations\n// --------------------------------------------------\n\n// Heads up!\n//\n// We don't use the `.opacity()` mixin here since it causes a bug with text\n// fields in IE7-8. Source: https://github.com/twitter/bootstrap/pull/3552.\n\n.fade {\n  opacity: 0;\n  .transition(opacity .15s linear);\n  &.in {\n    opacity: 1;\n  }\n}\n\n.collapse {\n  display: none;\n  &.in {\n    display: block;\n  }\n}\n.collapsing {\n  position: relative;\n  height: 0;\n  overflow: hidden;\n  .transition(height .35s ease);\n}\n","dropdowns.less":"//\n// Dropdown menus\n// --------------------------------------------------\n\n\n// Dropdown arrow/caret\n.caret {\n  display: inline-block;\n  width: 0;\n  height: 0;\n  margin-left: 2px;\n  vertical-align: middle;\n  border-top:   @caret-width-base solid @dropdown-caret-color;\n  border-right: @caret-width-base solid transparent;\n  border-left:  @caret-width-base solid transparent;\n  // Firefox fix for https://github.com/twbs/bootstrap/issues/9538. Once fixed,\n  // we can just straight up remove this.\n  border-bottom: 0 dotted;\n  content: \"\";\n}\n\n// The dropdown wrapper (div)\n.dropdown {\n  position: relative;\n}\n\n// Prevent the focus on the dropdown toggle when closing dropdowns\n.dropdown-toggle:focus {\n  outline: 0;\n}\n\n// The dropdown menu (ul)\n.dropdown-menu {\n  position: absolute;\n  top: 100%;\n  left: 0;\n  z-index: @zindex-dropdown;\n  display: none; // none by default, but block on \"open\" of the menu\n  float: left;\n  min-width: 160px;\n  padding: 5px 0;\n  margin: 2px 0 0; // override default ul\n  list-style: none;\n  font-size: @font-size-base;\n  background-color: @dropdown-bg;\n  border: 1px solid @dropdown-fallback-border; // IE8 fallback\n  border: 1px solid @dropdown-border;\n  border-radius: @border-radius-base;\n  .box-shadow(0 6px 12px rgba(0,0,0,.175));\n  background-clip: padding-box;\n\n  // Aligns the dropdown menu to right\n  &.pull-right {\n    right: 0;\n    left: auto;\n  }\n\n  // Dividers (basically an hr) within the dropdown\n  .divider {\n    .nav-divider(@dropdown-divider-bg);\n  }\n\n  // Links within the dropdown menu\n  > li > a {\n    display: block;\n    padding: 3px 20px;\n    clear: both;\n    font-weight: normal;\n    line-height: @line-height-base;\n    color: @dropdown-link-color;\n    white-space: nowrap; // prevent links from randomly breaking onto new lines\n  }\n}\n\n// Hover/Focus state\n.dropdown-menu > li > a {\n  &:hover,\n  &:focus {\n    text-decoration: none;\n    color: @dropdown-link-hover-color;\n    background-color: @dropdown-link-hover-bg;\n  }\n}\n\n// Active state\n.dropdown-menu > .active > a {\n  &,\n  &:hover,\n  &:focus {\n    color: @dropdown-link-active-color;\n    text-decoration: none;\n    outline: 0;\n    background-color: @dropdown-link-active-bg;\n  }\n}\n\n// Disabled state\n//\n// Gray out text and ensure the hover/focus state remains gray\n\n.dropdown-menu > .disabled > a {\n  &,\n  &:hover,\n  &:focus {\n    color: @dropdown-link-disabled-color;\n  }\n}\n// Nuke hover/focus effects\n.dropdown-menu > .disabled > a {\n  &:hover,\n  &:focus {\n    text-decoration: none;\n    background-color: transparent;\n    background-image: none; // Remove CSS gradient\n    .reset-filter();\n    cursor: not-allowed;\n  }\n}\n\n// Open state for the dropdown\n.open {\n  // Show the menu\n  > .dropdown-menu {\n    display: block;\n  }\n\n  // Remove the outline when :focus is triggered\n  > a {\n    outline: 0;\n  }\n}\n\n// Dropdown section headers\n.dropdown-header {\n  display: block;\n  padding: 3px 20px;\n  font-size: @font-size-small;\n  line-height: @line-height-base;\n  color: @dropdown-header-color;\n}\n\n// Backdrop to catch body clicks on mobile, etc.\n.dropdown-backdrop {\n  position: fixed;\n  left: 0;\n  right: 0;\n  bottom: 0;\n  top: 0;\n  z-index: @zindex-dropdown - 10;\n}\n\n// Right aligned dropdowns\n.pull-right > .dropdown-menu {\n  right: 0;\n  left: auto;\n}\n\n// Allow for dropdowns to go bottom up (aka, dropup-menu)\n//\n// Just add .dropup after the standard .dropdown class and you're set, bro.\n// TODO: abstract this so that the navbar fixed styles are not placed here?\n\n.dropup,\n.navbar-fixed-bottom .dropdown {\n  // Reverse the caret\n  .caret {\n    // Firefox fix for https://github.com/twbs/bootstrap/issues/9538. Once this\n    // gets fixed, restore `border-top: 0;`.\n    border-top: 0 dotted;\n    border-bottom: 4px solid @dropdown-caret-color;\n    content: \"\";\n  }\n  // Different positioning for bottom up menu\n  .dropdown-menu {\n    top: auto;\n    bottom: 100%;\n    margin-bottom: 1px;\n  }\n}\n","forms.less":"//\n// Forms\n// --------------------------------------------------\n\n\n// Normalize non-controls\n//\n// Restyle and baseline non-control form elements.\n\nfieldset {\n  padding: 0;\n  margin: 0;\n  border: 0;\n}\n\nlegend {\n  display: block;\n  width: 100%;\n  padding: 0;\n  margin-bottom: @line-height-computed;\n  font-size: (@font-size-base * 1.5);\n  line-height: inherit;\n  color: @legend-color;\n  border: 0;\n  border-bottom: 1px solid @legend-border-color;\n}\n\nlabel {\n  display: inline-block;\n  margin-bottom: 5px;\n  font-weight: bold;\n}\n\n\n// Normalize form controls\n\n// Override content-box in Normalize (* isn't specific enough)\ninput[type=\"search\"] {\n  .box-sizing(border-box);\n}\n\n// Position radios and checkboxes better\ninput[type=\"radio\"],\ninput[type=\"checkbox\"] {\n  margin: 4px 0 0;\n  margin-top: 1px \\9; /* IE8-9 */\n  line-height: normal;\n}\n\n// Set the height of select and file controls to match text inputs\ninput[type=\"file\"] {\n  display: block;\n}\n\n// Make multiple select elements height not fixed\nselect[multiple],\nselect[size] {\n  height: auto;\n}\n\n// Fix optgroup Firefox bug per https://github.com/twbs/bootstrap/issues/7611\nselect optgroup {\n  font-size: inherit;\n  font-style: inherit;\n  font-family: inherit;\n}\n\n// Focus for select, file, radio, and checkbox\ninput[type=\"file\"]:focus,\ninput[type=\"radio\"]:focus,\ninput[type=\"checkbox\"]:focus {\n  .tab-focus();\n}\n\n// Fix for Chrome number input\n// Setting certain font-sizes causes the `I` bar to appear on hover of the bottom increment button.\n// See https://github.com/twbs/bootstrap/issues/8350 for more.\ninput[type=\"number\"] {\n  &::-webkit-outer-spin-button,\n  &::-webkit-inner-spin-button {\n    height: auto;\n  }\n}\n\n\n// Placeholder\n//\n// Placeholder text gets special styles because when browsers invalidate entire\n// lines if it doesn't understand a selector/\n.form-control {\n  .placeholder();\n}\n\n\n// Common form controls\n//\n// Shared size and type resets for form controls. Apply `.form-control` to any\n// of the following form controls:\n//\n// select\n// textarea\n// input[type=\"text\"]\n// input[type=\"password\"]\n// input[type=\"datetime\"]\n// input[type=\"datetime-local\"]\n// input[type=\"date\"]\n// input[type=\"month\"]\n// input[type=\"time\"]\n// input[type=\"week\"]\n// input[type=\"number\"]\n// input[type=\"email\"]\n// input[type=\"url\"]\n// input[type=\"search\"]\n// input[type=\"tel\"]\n// input[type=\"color\"]\n\n.form-control {\n  display: block;\n  width: 100%;\n  height: @input-height-base; // Make inputs at least the height of their button counterpart (base line-height + padding + border)\n  padding: @padding-base-vertical @padding-base-horizontal;\n  font-size: @font-size-base;\n  line-height: @line-height-base;\n  color: @input-color;\n  vertical-align: middle;\n  background-color: @input-bg;\n  border: 1px solid @input-border;\n  border-radius: @input-border-radius;\n  .box-shadow(inset 0 1px 1px rgba(0,0,0,.075));\n  .transition(~\"border-color ease-in-out .15s, box-shadow ease-in-out .15s\");\n\n  // Customize the `:focus` state to imitate native WebKit styles.\n  .form-control-focus();\n\n  // Disabled and read-only inputs\n  // Note: HTML5 says that controls under a fieldset > legend:first-child won't\n  // be disabled if the fieldset is disabled. Due to implementation difficulty,\n  // we don't honor that edge case; we style them as disabled anyway.\n  &[disabled],\n  &[readonly],\n  fieldset[disabled] & {\n    cursor: not-allowed;\n    background-color: @input-bg-disabled;\n  }\n\n  // Reset height for `textarea`s\n  textarea& {\n    height: auto;\n  }\n}\n\n\n// Form groups\n//\n// Designed to help with the organization and spacing of vertical forms. For\n// horizontal forms, use the predefined grid classes.\n\n.form-group {\n  margin-bottom: 15px;\n}\n\n\n// Checkboxes and radios\n//\n// Indent the labels to position radios/checkboxes as hanging controls.\n\n.radio,\n.checkbox {\n  display: block;\n  min-height: @line-height-computed; // clear the floating input if there is no label text\n  margin-top: 10px;\n  margin-bottom: 10px;\n  padding-left: 20px;\n  vertical-align: middle;\n  label {\n    display: inline;\n    margin-bottom: 0;\n    font-weight: normal;\n    cursor: pointer;\n  }\n}\n.radio input[type=\"radio\"],\n.radio-inline input[type=\"radio\"],\n.checkbox input[type=\"checkbox\"],\n.checkbox-inline input[type=\"checkbox\"] {\n  float: left;\n  margin-left: -20px;\n}\n.radio + .radio,\n.checkbox + .checkbox {\n  margin-top: -5px; // Move up sibling radios or checkboxes for tighter spacing\n}\n\n// Radios and checkboxes on same line\n.radio-inline,\n.checkbox-inline {\n  display: inline-block;\n  padding-left: 20px;\n  margin-bottom: 0;\n  vertical-align: middle;\n  font-weight: normal;\n  cursor: pointer;\n}\n.radio-inline + .radio-inline,\n.checkbox-inline + .checkbox-inline {\n  margin-top: 0;\n  margin-left: 10px; // space out consecutive inline controls\n}\n\n// Apply same disabled cursor tweak as for inputs\n//\n// Note: Neither radios nor checkboxes can be readonly.\ninput[type=\"radio\"],\ninput[type=\"checkbox\"],\n.radio,\n.radio-inline,\n.checkbox,\n.checkbox-inline {\n  &[disabled],\n  fieldset[disabled] & {\n    cursor: not-allowed;\n  }\n}\n\n// Form control sizing\n.input-sm {\n  .input-size(@input-height-small; @padding-small-vertical; @padding-small-horizontal; @font-size-small; @line-height-small; @border-radius-small);\n}\n\n.input-lg {\n  .input-size(@input-height-large; @padding-large-vertical; @padding-large-horizontal; @font-size-large; @line-height-large; @border-radius-large);\n}\n\n\n// Form control feedback states\n//\n// Apply contextual and semantic states to individual form controls.\n\n// Warning\n.has-warning {\n  .form-control-validation(@state-warning-text; @state-warning-text; @state-warning-bg);\n}\n// Error\n.has-error {\n  .form-control-validation(@state-danger-text; @state-danger-text; @state-danger-bg);\n}\n// Success\n.has-success {\n  .form-control-validation(@state-success-text; @state-success-text; @state-success-bg);\n}\n\n\n// Static form control text\n//\n// Apply class to a `p` element to make any string of text align with labels in\n// a horizontal form layout.\n\n.form-control-static {\n  margin-bottom: 0; // Remove default margin from `p`\n  padding-top: @padding-base-vertical;\n}\n\n\n// Help text\n//\n// Apply to any element you wish to create light text for placement immediately\n// below a form control. Use for general help, formatting, or instructional text.\n\n.help-block {\n  display: block; // account for any element using help-block\n  margin-top: 5px;\n  margin-bottom: 10px;\n  color: lighten(@text-color, 25%); // lighten the text some for contrast\n}\n\n\n\n// Inline forms\n//\n// Make forms appear inline(-block) by adding the `.form-inline` class. Inline\n// forms begin stacked on extra small (mobile) devices and then go inline when\n// viewports reach <768px.\n//\n// Requires wrapping inputs and labels with `.form-group` for proper display of\n// default HTML form controls and our custom form controls (e.g., input groups).\n//\n// Heads up! This is mixin-ed into `.navbar-form` in navbars.less.\n\n.form-inline {\n\n  // Kick in the inline\n  @media (min-width: @screen-tablet) {\n    // Inline-block all the things for \"inline\"\n    .form-group  {\n      display: inline-block;\n      margin-bottom: 0;\n      vertical-align: middle;\n    }\n\n    // In navbar-form, allow folks to *not* use `.form-group`\n    .form-control {\n      display: inline-block;\n    }\n\n    // Remove default margin on radios/checkboxes that were used for stacking, and\n    // then undo the floating of radios and checkboxes to match (which also avoids\n    // a bug in WebKit: https://github.com/twbs/bootstrap/issues/1969).\n    .radio,\n    .checkbox {\n      display: inline-block;\n      margin-top: 0;\n      margin-bottom: 0;\n      padding-left: 0;\n    }\n    .radio input[type=\"radio\"],\n    .checkbox input[type=\"checkbox\"] {\n      float: none;\n      margin-left: 0;\n    }\n  }\n}\n\n\n// Horizontal forms\n//\n// Horizontal forms are built on grid classes and allow you to create forms with\n// labels on the left and inputs on the right.\n\n.form-horizontal .control-label,\n.form-horizontal .radio-inline,\n.form-horizontal .checkbox-inline {\n  padding-top: @padding-base-vertical;\n}\n\n.form-horizontal {\n  .form-group {\n    .make-row();\n  }\n}\n\n// Only right align form labels here when the columns stop stacking\n@media (min-width: @screen-tablet) {\n  .form-horizontal .control-label {\n    text-align: right;\n  }\n}\n","grid.less":"//\n// Grid system\n// --------------------------------------------------\n\n\n// Set the container width, and override it for fixed navbars in media queries\n.container {\n  .container-fixed();\n}\n\n// mobile first defaults\n.row {\n  .make-row();\n}\n\n// Common styles for small and large grid columns\n.col-xs-1,\n.col-xs-2,\n.col-xs-3,\n.col-xs-4,\n.col-xs-5,\n.col-xs-6,\n.col-xs-7,\n.col-xs-8,\n.col-xs-9,\n.col-xs-10,\n.col-xs-11,\n.col-xs-12,\n.col-sm-1,\n.col-sm-2,\n.col-sm-3,\n.col-sm-4,\n.col-sm-5,\n.col-sm-6,\n.col-sm-7,\n.col-sm-8,\n.col-sm-9,\n.col-sm-10,\n.col-sm-11,\n.col-sm-12,\n.col-md-1,\n.col-md-2,\n.col-md-3,\n.col-md-4,\n.col-md-5,\n.col-md-6,\n.col-md-7,\n.col-md-8,\n.col-md-9,\n.col-md-10,\n.col-md-11,\n.col-md-12,\n.col-lg-1,\n.col-lg-2,\n.col-lg-3,\n.col-lg-4,\n.col-lg-5,\n.col-lg-6,\n.col-lg-7,\n.col-lg-8,\n.col-lg-9,\n.col-lg-10,\n.col-lg-11,\n.col-lg-12 {\n  position: relative;\n  // Prevent columns from collapsing when empty\n  min-height: 1px;\n  // Inner gutter via padding\n  padding-left:  (@grid-gutter-width / 2);\n  padding-right: (@grid-gutter-width / 2);\n}\n\n\n// Extra small grid\n//\n// Grid classes for extra small devices like smartphones. No offset, push, or\n// pull classes are present here due to the size of the target.\n//\n// Note that `.col-xs-12` doesn't get floated on purpose—there's no need since\n// it's full-width.\n\n.col-xs-1,\n.col-xs-2,\n.col-xs-3,\n.col-xs-4,\n.col-xs-5,\n.col-xs-6,\n.col-xs-7,\n.col-xs-8,\n.col-xs-9,\n.col-xs-10,\n.col-xs-11 {\n  float: left;\n}\n.col-xs-1  { width: percentage((1 / @grid-columns)); }\n.col-xs-2  { width: percentage((2 / @grid-columns)); }\n.col-xs-3  { width: percentage((3 / @grid-columns)); }\n.col-xs-4  { width: percentage((4 / @grid-columns)); }\n.col-xs-5  { width: percentage((5 / @grid-columns)); }\n.col-xs-6  { width: percentage((6 / @grid-columns)); }\n.col-xs-7  { width: percentage((7 / @grid-columns)); }\n.col-xs-8  { width: percentage((8 / @grid-columns)); }\n.col-xs-9  { width: percentage((9 / @grid-columns)); }\n.col-xs-10 { width: percentage((10/ @grid-columns)); }\n.col-xs-11 { width: percentage((11/ @grid-columns)); }\n.col-xs-12 { width: 100%; }\n\n\n// Small grid\n//\n// Columns, offsets, pushes, and pulls for the small device range, from phones\n// to tablets.\n//\n// Note that `.col-sm-12` doesn't get floated on purpose—there's no need since\n// it's full-width.\n\n@media (min-width: @screen-tablet) {\n  .container {\n    max-width: @container-tablet;\n  }\n\n  .col-sm-1,\n  .col-sm-2,\n  .col-sm-3,\n  .col-sm-4,\n  .col-sm-5,\n  .col-sm-6,\n  .col-sm-7,\n  .col-sm-8,\n  .col-sm-9,\n  .col-sm-10,\n  .col-sm-11 {\n    float: left;\n  }\n  .col-sm-1  { width: percentage((1 / @grid-columns)); }\n  .col-sm-2  { width: percentage((2 / @grid-columns)); }\n  .col-sm-3  { width: percentage((3 / @grid-columns)); }\n  .col-sm-4  { width: percentage((4 / @grid-columns)); }\n  .col-sm-5  { width: percentage((5 / @grid-columns)); }\n  .col-sm-6  { width: percentage((6 / @grid-columns)); }\n  .col-sm-7  { width: percentage((7 / @grid-columns)); }\n  .col-sm-8  { width: percentage((8 / @grid-columns)); }\n  .col-sm-9  { width: percentage((9 / @grid-columns)); }\n  .col-sm-10 { width: percentage((10/ @grid-columns)); }\n  .col-sm-11 { width: percentage((11/ @grid-columns)); }\n  .col-sm-12 { width: 100%; }\n\n  // Push and pull columns for source order changes\n  .col-sm-push-1  { left: percentage((1 / @grid-columns)); }\n  .col-sm-push-2  { left: percentage((2 / @grid-columns)); }\n  .col-sm-push-3  { left: percentage((3 / @grid-columns)); }\n  .col-sm-push-4  { left: percentage((4 / @grid-columns)); }\n  .col-sm-push-5  { left: percentage((5 / @grid-columns)); }\n  .col-sm-push-6  { left: percentage((6 / @grid-columns)); }\n  .col-sm-push-7  { left: percentage((7 / @grid-columns)); }\n  .col-sm-push-8  { left: percentage((8 / @grid-columns)); }\n  .col-sm-push-9  { left: percentage((9 / @grid-columns)); }\n  .col-sm-push-10 { left: percentage((10/ @grid-columns)); }\n  .col-sm-push-11 { left: percentage((11/ @grid-columns)); }\n\n  .col-sm-pull-1  { right: percentage((1 / @grid-columns)); }\n  .col-sm-pull-2  { right: percentage((2 / @grid-columns)); }\n  .col-sm-pull-3  { right: percentage((3 / @grid-columns)); }\n  .col-sm-pull-4  { right: percentage((4 / @grid-columns)); }\n  .col-sm-pull-5  { right: percentage((5 / @grid-columns)); }\n  .col-sm-pull-6  { right: percentage((6 / @grid-columns)); }\n  .col-sm-pull-7  { right: percentage((7 / @grid-columns)); }\n  .col-sm-pull-8  { right: percentage((8 / @grid-columns)); }\n  .col-sm-pull-9  { right: percentage((9 / @grid-columns)); }\n  .col-sm-pull-10 { right: percentage((10/ @grid-columns)); }\n  .col-sm-pull-11 { right: percentage((11/ @grid-columns)); }\n\n  // Offsets\n  .col-sm-offset-1  { margin-left: percentage((1 / @grid-columns)); }\n  .col-sm-offset-2  { margin-left: percentage((2 / @grid-columns)); }\n  .col-sm-offset-3  { margin-left: percentage((3 / @grid-columns)); }\n  .col-sm-offset-4  { margin-left: percentage((4 / @grid-columns)); }\n  .col-sm-offset-5  { margin-left: percentage((5 / @grid-columns)); }\n  .col-sm-offset-6  { margin-left: percentage((6 / @grid-columns)); }\n  .col-sm-offset-7  { margin-left: percentage((7 / @grid-columns)); }\n  .col-sm-offset-8  { margin-left: percentage((8 / @grid-columns)); }\n  .col-sm-offset-9  { margin-left: percentage((9 / @grid-columns)); }\n  .col-sm-offset-10 { margin-left: percentage((10/ @grid-columns)); }\n  .col-sm-offset-11 { margin-left: percentage((11/ @grid-columns)); }\n}\n\n\n// Medium grid\n//\n// Columns, offsets, pushes, and pulls for the desktop device range.\n//\n// Note that `.col-md-12` doesn't get floated on purpose—there's no need since\n// it's full-width.\n\n@media (min-width: @screen-desktop) {\n  .container {\n    max-width: @container-desktop;\n  }\n  .col-md-1,\n  .col-md-2,\n  .col-md-3,\n  .col-md-4,\n  .col-md-5,\n  .col-md-6,\n  .col-md-7,\n  .col-md-8,\n  .col-md-9,\n  .col-md-10,\n  .col-md-11 {\n    float: left;\n  }\n  .col-md-1  { width: percentage((1 / @grid-columns)); }\n  .col-md-2  { width: percentage((2 / @grid-columns)); }\n  .col-md-3  { width: percentage((3 / @grid-columns)); }\n  .col-md-4  { width: percentage((4 / @grid-columns)); }\n  .col-md-5  { width: percentage((5 / @grid-columns)); }\n  .col-md-6  { width: percentage((6 / @grid-columns)); }\n  .col-md-7  { width: percentage((7 / @grid-columns)); }\n  .col-md-8  { width: percentage((8 / @grid-columns)); }\n  .col-md-9  { width: percentage((9 / @grid-columns)); }\n  .col-md-10 { width: percentage((10/ @grid-columns)); }\n  .col-md-11 { width: percentage((11/ @grid-columns)); }\n  .col-md-12 { width: 100%; }\n\n  // Push and pull columns for source order changes\n  .col-md-push-0  { left: auto; }\n  .col-md-push-1  { left: percentage((1 / @grid-columns)); }\n  .col-md-push-2  { left: percentage((2 / @grid-columns)); }\n  .col-md-push-3  { left: percentage((3 / @grid-columns)); }\n  .col-md-push-4  { left: percentage((4 / @grid-columns)); }\n  .col-md-push-5  { left: percentage((5 / @grid-columns)); }\n  .col-md-push-6  { left: percentage((6 / @grid-columns)); }\n  .col-md-push-7  { left: percentage((7 / @grid-columns)); }\n  .col-md-push-8  { left: percentage((8 / @grid-columns)); }\n  .col-md-push-9  { left: percentage((9 / @grid-columns)); }\n  .col-md-push-10 { left: percentage((10/ @grid-columns)); }\n  .col-md-push-11 { left: percentage((11/ @grid-columns)); }\n\n  .col-md-pull-0  { right: auto; }\n  .col-md-pull-1  { right: percentage((1 / @grid-columns)); }\n  .col-md-pull-2  { right: percentage((2 / @grid-columns)); }\n  .col-md-pull-3  { right: percentage((3 / @grid-columns)); }\n  .col-md-pull-4  { right: percentage((4 / @grid-columns)); }\n  .col-md-pull-5  { right: percentage((5 / @grid-columns)); }\n  .col-md-pull-6  { right: percentage((6 / @grid-columns)); }\n  .col-md-pull-7  { right: percentage((7 / @grid-columns)); }\n  .col-md-pull-8  { right: percentage((8 / @grid-columns)); }\n  .col-md-pull-9  { right: percentage((9 / @grid-columns)); }\n  .col-md-pull-10 { right: percentage((10/ @grid-columns)); }\n  .col-md-pull-11 { right: percentage((11/ @grid-columns)); }\n\n  // Offsets\n  .col-md-offset-0  { margin-left: 0; }\n  .col-md-offset-1  { margin-left: percentage((1 / @grid-columns)); }\n  .col-md-offset-2  { margin-left: percentage((2 / @grid-columns)); }\n  .col-md-offset-3  { margin-left: percentage((3 / @grid-columns)); }\n  .col-md-offset-4  { margin-left: percentage((4 / @grid-columns)); }\n  .col-md-offset-5  { margin-left: percentage((5 / @grid-columns)); }\n  .col-md-offset-6  { margin-left: percentage((6 / @grid-columns)); }\n  .col-md-offset-7  { margin-left: percentage((7 / @grid-columns)); }\n  .col-md-offset-8  { margin-left: percentage((8 / @grid-columns)); }\n  .col-md-offset-9  { margin-left: percentage((9 / @grid-columns)); }\n  .col-md-offset-10 { margin-left: percentage((10/ @grid-columns)); }\n  .col-md-offset-11 { margin-left: percentage((11/ @grid-columns)); }\n}\n\n\n// Large grid\n//\n// Columns, offsets, pushes, and pulls for the large desktop device range.\n//\n// Note that `.col-lg-12` doesn't get floated on purpose—there's no need since\n// it's full-width.\n\n@media (min-width: @screen-lg-desktop) {\n  .container {\n    max-width: @container-lg-desktop;\n  }\n\n  .col-lg-1,\n  .col-lg-2,\n  .col-lg-3,\n  .col-lg-4,\n  .col-lg-5,\n  .col-lg-6,\n  .col-lg-7,\n  .col-lg-8,\n  .col-lg-9,\n  .col-lg-10,\n  .col-lg-11 {\n    float: left;\n  }\n  .col-lg-1  { width: percentage((1 / @grid-columns)); }\n  .col-lg-2  { width: percentage((2 / @grid-columns)); }\n  .col-lg-3  { width: percentage((3 / @grid-columns)); }\n  .col-lg-4  { width: percentage((4 / @grid-columns)); }\n  .col-lg-5  { width: percentage((5 / @grid-columns)); }\n  .col-lg-6  { width: percentage((6 / @grid-columns)); }\n  .col-lg-7  { width: percentage((7 / @grid-columns)); }\n  .col-lg-8  { width: percentage((8 / @grid-columns)); }\n  .col-lg-9  { width: percentage((9 / @grid-columns)); }\n  .col-lg-10 { width: percentage((10/ @grid-columns)); }\n  .col-lg-11 { width: percentage((11/ @grid-columns)); }\n  .col-lg-12 { width: 100%; }\n\n  // Push and pull columns for source order changes\n  .col-lg-push-0  { left: auto; }\n  .col-lg-push-1  { left: percentage((1 / @grid-columns)); }\n  .col-lg-push-2  { left: percentage((2 / @grid-columns)); }\n  .col-lg-push-3  { left: percentage((3 / @grid-columns)); }\n  .col-lg-push-4  { left: percentage((4 / @grid-columns)); }\n  .col-lg-push-5  { left: percentage((5 / @grid-columns)); }\n  .col-lg-push-6  { left: percentage((6 / @grid-columns)); }\n  .col-lg-push-7  { left: percentage((7 / @grid-columns)); }\n  .col-lg-push-8  { left: percentage((8 / @grid-columns)); }\n  .col-lg-push-9  { left: percentage((9 / @grid-columns)); }\n  .col-lg-push-10 { left: percentage((10/ @grid-columns)); }\n  .col-lg-push-11 { left: percentage((11/ @grid-columns)); }\n\n  .col-lg-pull-0  { right: auto; }\n  .col-lg-pull-1  { right: percentage((1 / @grid-columns)); }\n  .col-lg-pull-2  { right: percentage((2 / @grid-columns)); }\n  .col-lg-pull-3  { right: percentage((3 / @grid-columns)); }\n  .col-lg-pull-4  { right: percentage((4 / @grid-columns)); }\n  .col-lg-pull-5  { right: percentage((5 / @grid-columns)); }\n  .col-lg-pull-6  { right: percentage((6 / @grid-columns)); }\n  .col-lg-pull-7  { right: percentage((7 / @grid-columns)); }\n  .col-lg-pull-8  { right: percentage((8 / @grid-columns)); }\n  .col-lg-pull-9  { right: percentage((9 / @grid-columns)); }\n  .col-lg-pull-10 { right: percentage((10/ @grid-columns)); }\n  .col-lg-pull-11 { right: percentage((11/ @grid-columns)); }\n\n  // Offsets\n  .col-lg-offset-0  { margin-left: 0; }\n  .col-lg-offset-1  { margin-left: percentage((1 / @grid-columns)); }\n  .col-lg-offset-2  { margin-left: percentage((2 / @grid-columns)); }\n  .col-lg-offset-3  { margin-left: percentage((3 / @grid-columns)); }\n  .col-lg-offset-4  { margin-left: percentage((4 / @grid-columns)); }\n  .col-lg-offset-5  { margin-left: percentage((5 / @grid-columns)); }\n  .col-lg-offset-6  { margin-left: percentage((6 / @grid-columns)); }\n  .col-lg-offset-7  { margin-left: percentage((7 / @grid-columns)); }\n  .col-lg-offset-8  { margin-left: percentage((8 / @grid-columns)); }\n  .col-lg-offset-9  { margin-left: percentage((9 / @grid-columns)); }\n  .col-lg-offset-10 { margin-left: percentage((10/ @grid-columns)); }\n  .col-lg-offset-11 { margin-left: percentage((11/ @grid-columns)); }\n}\n","input-groups.less":"//\n// Input groups\n// --------------------------------------------------\n\n// Base styles\n// -------------------------\n.input-group {\n  position: relative; // For dropdowns\n  display: table;\n  border-collapse: separate; // prevent input groups from inheriting border styles from table cells when placed within a table\n\n  // Undo padding and float of grid classes\n  &.col {\n    float: none;\n    padding-left: 0;\n    padding-right: 0;\n  }\n\n  .form-control {\n    width: 100%;\n    margin-bottom: 0;\n  }\n}\n\n// Sizing options\n//\n// Remix the default form control sizing classes into new ones for easier\n// manipulation.\n\n.input-group-lg > .form-control,\n.input-group-lg > .input-group-addon,\n.input-group-lg > .input-group-btn > .btn { .input-lg(); }\n.input-group-sm > .form-control,\n.input-group-sm > .input-group-addon,\n.input-group-sm > .input-group-btn > .btn { .input-sm(); }\n\n\n// Display as table-cell\n// -------------------------\n.input-group-addon,\n.input-group-btn,\n.input-group .form-control {\n  display: table-cell;\n\n  &:not(:first-child):not(:last-child) {\n    border-radius: 0;\n  }\n}\n// Addon and addon wrapper for buttons\n.input-group-addon,\n.input-group-btn {\n  width: 1%;\n  white-space: nowrap;\n  vertical-align: middle; // Match the inputs\n}\n\n// Text input groups\n// -------------------------\n.input-group-addon {\n  padding: @padding-base-vertical @padding-base-horizontal;\n  font-size: @font-size-base;\n  font-weight: normal;\n  line-height: 1;\n  text-align: center;\n  background-color: @input-group-addon-bg;\n  border: 1px solid @input-group-addon-border-color;\n  border-radius: @border-radius-base;\n\n  // Sizing\n  &.input-sm {\n    padding: @padding-small-vertical @padding-small-horizontal;\n    font-size: @font-size-small;\n    border-radius: @border-radius-small;\n  }\n  &.input-lg {\n    padding: @padding-large-vertical @padding-large-horizontal;\n    font-size: @font-size-large;\n    border-radius: @border-radius-large;\n  }\n\n  // Nuke default margins from checkboxes and radios to vertically center within.\n  input[type=\"radio\"],\n  input[type=\"checkbox\"] {\n    margin-top: 0;\n  }\n}\n\n// Reset rounded corners\n.input-group .form-control:first-child,\n.input-group-addon:first-child,\n.input-group-btn:first-child > .btn,\n.input-group-btn:first-child > .dropdown-toggle,\n.input-group-btn:last-child > .btn:not(:last-child):not(.dropdown-toggle) {\n  .border-right-radius(0);\n}\n.input-group-addon:first-child {\n  border-right: 0;\n}\n.input-group .form-control:last-child,\n.input-group-addon:last-child,\n.input-group-btn:last-child > .btn,\n.input-group-btn:last-child > .dropdown-toggle,\n.input-group-btn:first-child > .btn:not(:first-child) {\n  .border-left-radius(0);\n}\n.input-group-addon:last-child {\n  border-left: 0;\n}\n\n// Button input groups\n// -------------------------\n.input-group-btn {\n  position: relative;\n  white-space: nowrap;\n}\n.input-group-btn > .btn {\n  position: relative;\n  // Jankily prevent input button groups from wrapping\n  + .btn {\n    margin-left: -4px;\n  }\n  // Bring the \"active\" button to the front\n  &:hover,\n  &:active {\n    z-index: 2;\n  }\n}\n","jumbotron.less":"//\n// Jumbotron\n// --------------------------------------------------\n\n\n.jumbotron {\n  padding: 30px;\n  margin-bottom: 30px;\n  font-size: (@font-size-base * 1.5);\n  font-weight: 200;\n  line-height: (@line-height-base * 1.5);\n  color: @jumbotron-lead-color;\n  background-color: @jumbotron-bg;\n  h1 {\n    line-height: 1;\n    color: @jumbotron-heading-color;\n  }\n  p {\n    line-height: 1.4;\n  }\n\n  @media screen and (min-width: @screen-tablet) {\n    padding: 50px 60px;\n    border-radius: @border-radius-large; // Only round corners at higher resolutions\n    h1 {\n      font-size: (@font-size-base * 4.5);\n    }\n  }\n}\n","labels.less":"//\n// Labels\n// --------------------------------------------------\n\n.label {\n  display: inline;\n  padding: .25em .6em;\n  font-size: 75%;\n  font-weight: bold;\n  line-height: 1;\n  color: @label-color;\n  text-align: center;\n  white-space: nowrap;\n  vertical-align: baseline;\n  border-radius: .25em;\n\n  // Add hover effects, but only for links\n  &[href] {\n    &:hover,\n    &:focus {\n      color: @label-link-hover-color;\n      text-decoration: none;\n      cursor: pointer;\n    }\n  }\n\n  // Empty labels collapse automatically (not available in IE8)\n  &:empty {\n    display: none;\n  }\n}\n\n// Colors\n// Contextual variations (linked labels get darker on :hover)\n\n.label-default {\n  .label-variant(@label-default-bg);\n}\n\n.label-primary {\n  .label-variant(@label-primary-bg);\n}\n\n.label-success {\n  .label-variant(@label-success-bg);\n}\n\n.label-info {\n  .label-variant(@label-info-bg);\n}\n\n.label-warning {\n  .label-variant(@label-warning-bg);\n}\n\n.label-danger {\n  .label-variant(@label-danger-bg);\n}\n","list-group.less":"//\n// List groups\n// --------------------------------------------------\n\n// Base class\n//\n// Easily usable on <ul>, <ol>, or <div>.\n.list-group {\n  // No need to set list-style: none; since .list-group-item is block level\n  margin-bottom: 20px;\n  padding-left: 0; // reset padding because ul and ol\n}\n\n// Individual list items\n// -------------------------\n\n.list-group-item {\n  position: relative;\n  display: block;\n  padding: 10px 15px;\n  // Place the border on the list items and negative margin up for better styling\n  margin-bottom: -1px;\n  background-color: @list-group-bg;\n  border: 1px solid @list-group-border;\n\n  // Round the first and last items\n  &:first-child {\n    .border-top-radius(@list-group-border-radius);\n  }\n  &:last-child {\n    margin-bottom: 0;\n    .border-bottom-radius(@list-group-border-radius);\n  }\n\n  // Align badges within list items\n  > .badge {\n    float: right;\n  }\n  > .badge + .badge {\n    margin-right: 5px;\n  }\n\n  // Linked list items\n  a& {\n    color: @list-group-link-color;\n\n    .list-group-item-heading {\n      color: @list-group-link-heading-color;\n    }\n\n    // Hover state\n    &:hover,\n    &:focus {\n      text-decoration: none;\n      background-color: @list-group-hover-bg;\n    }\n  }\n\n  // Active class on item itself, not parent\n  &.active,\n  &.active:hover,\n  &.active:focus {\n    z-index: 2; // Place active items above their siblings for proper border styling\n    color: @list-group-active-color;\n    background-color: @list-group-active-bg;\n    border-color: @list-group-active-border;\n\n    // Force color to inherit for custom content\n    .list-group-item-heading {\n      color: inherit;\n    }\n    .list-group-item-text {\n      color: lighten(@list-group-active-bg, 40%);\n    }\n  }\n}\n\n// Custom content options\n// -------------------------\n\n.list-group-item-heading {\n  margin-top: 0;\n  margin-bottom: 5px;\n}\n.list-group-item-text {\n  margin-bottom: 0;\n  line-height: 1.3;\n}\n","media.less":"// Media objects\n// Source: http://stubbornella.org/content/?p=497\n// --------------------------------------------------\n\n\n// Common styles\n// -------------------------\n\n// Clear the floats\n.media,\n.media-body {\n  overflow: hidden;\n  zoom: 1;\n}\n\n// Proper spacing between instances of .media\n.media,\n.media .media {\n  margin-top: 15px;\n}\n.media:first-child {\n  margin-top: 0;\n}\n\n// For images and videos, set to block\n.media-object {\n  display: block;\n}\n\n// Reset margins on headings for tighter default spacing\n.media-heading {\n  margin: 0 0 5px;\n}\n\n\n// Media image alignment\n// -------------------------\n\n.media {\n  > .pull-left {\n    margin-right: 10px;\n  }\n  > .pull-right {\n    margin-left: 10px;\n  }\n}\n\n\n// Media list variation\n// -------------------------\n\n// Undo default ul/ol styles\n.media-list {\n  padding-left: 0;\n  list-style: none;\n}\n","mixins.less":"//\n// Mixins\n// --------------------------------------------------\n\n\n// Utilities\n// -------------------------\n\n// Clearfix\n// Source: http://nicolasgallagher.com/micro-clearfix-hack/\n//\n// For modern browsers\n// 1. The space content is one way to avoid an Opera bug when the\n//    contenteditable attribute is included anywhere else in the document.\n//    Otherwise it causes space to appear at the top and bottom of elements\n//    that are clearfixed.\n// 2. The use of `table` rather than `block` is only necessary if using\n//    `:before` to contain the top-margins of child elements.\n.clearfix() {\n  &:before,\n  &:after {\n    content: \" \"; /* 1 */\n    display: table; /* 2 */\n  }\n  &:after {\n    clear: both;\n  }\n}\n\n// Webkit-style focus\n.tab-focus() {\n  // Default\n  outline: thin dotted #333;\n  // Webkit\n  outline: 5px auto -webkit-focus-ring-color;\n  outline-offset: -2px;\n}\n\n// Center-align a block level element\n.center-block() {\n  display: block;\n  margin-left: auto;\n  margin-right: auto;\n}\n\n// Sizing shortcuts\n.size(@width; @height) {\n  width: @width;\n  height: @height;\n}\n.square(@size) {\n  .size(@size; @size);\n}\n\n// Placeholder text\n.placeholder(@color: @input-color-placeholder) {\n  &:-moz-placeholder            { color: @color; } // Firefox 4-18\n  &::-moz-placeholder           { color: @color; } // Firefox 19+\n  &:-ms-input-placeholder       { color: @color; } // Internet Explorer 10+\n  &::-webkit-input-placeholder  { color: @color; } // Safari and Chrome\n}\n\n// Text overflow\n// Requires inline-block or block for proper styling\n.text-overflow() {\n  overflow: hidden;\n  text-overflow: ellipsis;\n  white-space: nowrap;\n}\n\n// CSS image replacement\n// Source: https://github.com/h5bp/html5-boilerplate/commit/aa0396eae757\n.hide-text() {\n  font: ~\"0/0\" a;\n  color: transparent;\n  text-shadow: none;\n  background-color: transparent;\n  border: 0;\n}\n\n\n\n// CSS3 PROPERTIES\n// --------------------------------------------------\n\n// Single side border-radius\n.border-top-radius(@radius) {\n  border-top-right-radius: @radius;\n   border-top-left-radius: @radius;\n}\n.border-right-radius(@radius) {\n  border-bottom-right-radius: @radius;\n     border-top-right-radius: @radius;\n}\n.border-bottom-radius(@radius) {\n  border-bottom-right-radius: @radius;\n   border-bottom-left-radius: @radius;\n}\n.border-left-radius(@radius) {\n  border-bottom-left-radius: @radius;\n     border-top-left-radius: @radius;\n}\n\n// Drop shadows\n.box-shadow(@shadow) {\n  -webkit-box-shadow: @shadow; // iOS <4.3 & Android <4.1\n          box-shadow: @shadow;\n}\n\n// Transitions\n.transition(@transition) {\n  -webkit-transition: @transition;\n          transition: @transition;\n}\n.transition-delay(@transition-delay) {\n  -webkit-transition-delay: @transition-delay;\n          transition-delay: @transition-delay;\n}\n.transition-duration(@transition-duration) {\n  -webkit-transition-duration: @transition-duration;\n          transition-duration: @transition-duration;\n}\n.transition-transform(@transition) {\n  -webkit-transition: -webkit-transform @transition;\n     -moz-transition: -moz-transform @transition;\n       -o-transition: -o-transform @transition;\n          transition: transform @transition;\n}\n\n// Transformations\n.rotate(@degrees) {\n  -webkit-transform: rotate(@degrees);\n      -ms-transform: rotate(@degrees); // IE9+\n          transform: rotate(@degrees);\n}\n.scale(@ratio) {\n  -webkit-transform: scale(@ratio);\n      -ms-transform: scale(@ratio); // IE9+\n          transform: scale(@ratio);\n}\n.translate(@x; @y) {\n  -webkit-transform: translate(@x, @y);\n      -ms-transform: translate(@x, @y); // IE9+\n          transform: translate(@x, @y);\n}\n.skew(@x; @y) {\n  -webkit-transform: skew(@x, @y);\n      -ms-transform: skewX(@x) skewY(@y); // See https://github.com/twbs/bootstrap/issues/4885; IE9+\n          transform: skew(@x, @y);\n}\n.translate3d(@x; @y; @z) {\n  -webkit-transform: translate3d(@x, @y, @z);\n          transform: translate3d(@x, @y, @z);\n}\n\n// Backface visibility\n// Prevent browsers from flickering when using CSS 3D transforms.\n// Default value is `visible`, but can be changed to `hidden`\n// See git pull https://github.com/dannykeane/bootstrap.git backface-visibility for examples\n.backface-visibility(@visibility){\n  -webkit-backface-visibility: @visibility;\n     -moz-backface-visibility: @visibility;\n          backface-visibility: @visibility;\n}\n\n// Box sizing\n.box-sizing(@boxmodel) {\n  -webkit-box-sizing: @boxmodel;\n     -moz-box-sizing: @boxmodel;\n          box-sizing: @boxmodel;\n}\n\n// User select\n// For selecting text on the page\n.user-select(@select) {\n  -webkit-user-select: @select;\n     -moz-user-select: @select;\n      -ms-user-select: @select; // IE10+\n       -o-user-select: @select;\n          user-select: @select;\n}\n\n// Resize anything\n.resizable(@direction) {\n  resize: @direction; // Options: horizontal, vertical, both\n  overflow: auto; // Safari fix\n}\n\n// CSS3 Content Columns\n.content-columns(@column-count; @column-gap: @grid-gutter-width) {\n  -webkit-column-count: @column-count;\n     -moz-column-count: @column-count;\n          column-count: @column-count;\n  -webkit-column-gap: @column-gap;\n     -moz-column-gap: @column-gap;\n          column-gap: @column-gap;\n}\n\n// Optional hyphenation\n.hyphens(@mode: auto) {\n  word-wrap: break-word;\n  -webkit-hyphens: @mode;\n     -moz-hyphens: @mode;\n      -ms-hyphens: @mode; // IE10+\n       -o-hyphens: @mode;\n          hyphens: @mode;\n}\n\n// Opacity\n.opacity(@opacity) {\n  opacity: @opacity;\n  // IE8 filter\n  @opacity-ie: (@opacity * 100);\n  filter: ~\"alpha(opacity=@{opacity-ie})\";\n}\n\n\n\n// GRADIENTS\n// --------------------------------------------------\n\n#gradient {\n\n  // Horizontal gradient, from left to right\n  //\n  // Creates two color stops, start and end, by specifying a color and position for each color stop.\n  // Color stops are not available in IE9 and below.\n  .horizontal(@start-color: #555; @end-color: #333; @start-percent: 0%; @end-percent: 100%) {\n    background-image: -webkit-gradient(linear, @start-percent top, @end-percent top, from(@start-color), to(@end-color)); // Safari 4+, Chrome 2+\n    background-image: -webkit-linear-gradient(left, color-stop(@start-color @start-percent), color-stop(@end-color @end-percent)); // Safari 5.1+, Chrome 10+\n    background-image: -moz-linear-gradient(left, @start-color @start-percent, @end-color @end-percent); // FF 3.6+\n    background-image:  linear-gradient(to right, @start-color @start-percent, @end-color @end-percent); // Standard, IE10\n    background-repeat: repeat-x;\n    filter: e(%(\"progid:DXImageTransform.Microsoft.gradient(startColorstr='%d', endColorstr='%d', GradientType=1)\",argb(@start-color),argb(@end-color))); // IE9 and down\n  }\n\n  // Vertical gradient, from top to bottom\n  //\n  // Creates two color stops, start and end, by specifying a color and position for each color stop.\n  // Color stops are not available in IE9 and below.\n  .vertical(@start-color: #555; @end-color: #333; @start-percent: 0%; @end-percent: 100%) {\n    background-image: -webkit-gradient(linear, left @start-percent, left @end-percent, from(@start-color), to(@end-color)); // Safari 4+, Chrome 2+\n    background-image: -webkit-linear-gradient(top, @start-color, @start-percent, @end-color, @end-percent); // Safari 5.1+, Chrome 10+\n    background-image:  -moz-linear-gradient(top, @start-color @start-percent, @end-color @end-percent); // FF 3.6+\n    background-image: linear-gradient(to bottom, @start-color @start-percent, @end-color @end-percent); // Standard, IE10\n    background-repeat: repeat-x;\n    filter: e(%(\"progid:DXImageTransform.Microsoft.gradient(startColorstr='%d', endColorstr='%d', GradientType=0)\",argb(@start-color),argb(@end-color))); // IE9 and down\n  }\n\n  .directional(@start-color: #555; @end-color: #333; @deg: 45deg) {\n    background-repeat: repeat-x;\n    background-image: -webkit-linear-gradient(@deg, @start-color, @end-color); // Safari 5.1+, Chrome 10+\n    background-image: -moz-linear-gradient(@deg, @start-color, @end-color); // FF 3.6+\n    background-image: linear-gradient(@deg, @start-color, @end-color); // Standard, IE10\n  }\n  .horizontal-three-colors(@start-color: #00b3ee; @mid-color: #7a43b6; @color-stop: 50%; @end-color: #c3325f) {\n    background-image: -webkit-gradient(left, linear, 0 0, 0 100%, from(@start-color), color-stop(@color-stop, @mid-color), to(@end-color));\n    background-image: -webkit-linear-gradient(left, @start-color, @mid-color @color-stop, @end-color);\n    background-image: -moz-linear-gradient(left, @start-color, @mid-color @color-stop, @end-color);\n    background-image: linear-gradient(to right, @start-color, @mid-color @color-stop, @end-color);\n    background-repeat: no-repeat;\n    filter: e(%(\"progid:DXImageTransform.Microsoft.gradient(startColorstr='%d', endColorstr='%d', GradientType=1)\",argb(@start-color),argb(@end-color))); // IE9 and down, gets no color-stop at all for proper fallback\n  }\n  .vertical-three-colors(@start-color: #00b3ee; @mid-color: #7a43b6; @color-stop: 50%; @end-color: #c3325f) {\n    background-image: -webkit-gradient(linear, 0 0, 0 100%, from(@start-color), color-stop(@color-stop, @mid-color), to(@end-color));\n    background-image: -webkit-linear-gradient(@start-color, @mid-color @color-stop, @end-color);\n    background-image: -moz-linear-gradient(top, @start-color, @mid-color @color-stop, @end-color);\n    background-image: linear-gradient(@start-color, @mid-color @color-stop, @end-color);\n    background-repeat: no-repeat;\n    filter: e(%(\"progid:DXImageTransform.Microsoft.gradient(startColorstr='%d', endColorstr='%d', GradientType=0)\",argb(@start-color),argb(@end-color))); // IE9 and down, gets no color-stop at all for proper fallback\n  }\n  .radial(@inner-color: #555; @outer-color: #333) {\n    background-image: -webkit-gradient(radial, center center, 0, center center, 460, from(@inner-color), to(@outer-color));\n    background-image: -webkit-radial-gradient(circle, @inner-color, @outer-color);\n    background-image: -moz-radial-gradient(circle, @inner-color, @outer-color);\n    background-image: radial-gradient(circle, @inner-color, @outer-color);\n    background-repeat: no-repeat;\n  }\n  .striped(@color: #555; @angle: 45deg) {\n    background-image: -webkit-gradient(linear, 0 100%, 100% 0, color-stop(.25, rgba(255,255,255,.15)), color-stop(.25, transparent), color-stop(.5, transparent), color-stop(.5, rgba(255,255,255,.15)), color-stop(.75, rgba(255,255,255,.15)), color-stop(.75, transparent), to(transparent));\n    background-image: -webkit-linear-gradient(@angle, rgba(255,255,255,.15) 25%, transparent 25%, transparent 50%, rgba(255,255,255,.15) 50%, rgba(255,255,255,.15) 75%, transparent 75%, transparent);\n    background-image: -moz-linear-gradient(@angle, rgba(255,255,255,.15) 25%, transparent 25%, transparent 50%, rgba(255,255,255,.15) 50%, rgba(255,255,255,.15) 75%, transparent 75%, transparent);\n    background-image: linear-gradient(@angle, rgba(255,255,255,.15) 25%, transparent 25%, transparent 50%, rgba(255,255,255,.15) 50%, rgba(255,255,255,.15) 75%, transparent 75%, transparent);\n  }\n}\n\n// Reset filters for IE\n//\n// When you need to remove a gradient background, don't forget to use this to reset\n// the IE filter for IE9 and below.\n.reset-filter() {\n  filter: e(%(\"progid:DXImageTransform.Microsoft.gradient(enabled = false)\"));\n}\n\n\n\n// Retina images\n//\n// Short retina mixin for setting background-image and -size\n\n.img-retina(@file-1x; @file-2x; @width-1x; @height-1x) {\n  background-image: url(\"@{file-1x}\");\n\n  @media\n  only screen and (-webkit-min-device-pixel-ratio: 2),\n  only screen and (   min--moz-device-pixel-ratio: 2),\n  only screen and (     -o-min-device-pixel-ratio: 2/1),\n  only screen and (        min-device-pixel-ratio: 2),\n  only screen and (                min-resolution: 192dpi),\n  only screen and (                min-resolution: 2dppx) {\n    background-image: url(\"@{file-2x}\");\n    background-size: @width-1x @height-1x;\n  }\n}\n\n\n// Responsive image\n//\n// Keep images from scaling beyond the width of their parents.\n\n.img-responsive(@display: block;) {\n  display: @display;\n  max-width: 100%; // Part 1: Set a maximum relative to the parent\n  height: auto; // Part 2: Scale the height according to the width, otherwise you get stretching\n}\n\n\n// COMPONENT MIXINS\n// --------------------------------------------------\n\n// Horizontal dividers\n// -------------------------\n// Dividers (basically an hr) within dropdowns and nav lists\n.nav-divider(@color: #e5e5e5) {\n  height: 1px;\n  margin: ((@line-height-computed / 2) - 1) 0;\n  overflow: hidden;\n  background-color: @color;\n}\n\n// Panels\n// -------------------------\n.panel-variant(@border; @heading-text-color; @heading-bg-color; @heading-border) {\n  border-color: @border;\n  & > .panel-heading {\n    color: @heading-text-color;\n    background-color: @heading-bg-color;\n    border-color: @heading-border;\n    + .panel-collapse .panel-body {\n      border-top-color: @border;\n    }\n  }\n  & > .panel-footer {\n    + .panel-collapse .panel-body {\n      border-bottom-color: @border;\n    }\n  }\n}\n\n// Alerts\n// -------------------------\n.alert-variant(@background; @border; @text-color) {\n  background-color: @background;\n  border-color: @border;\n  color: @text-color;\n  hr {\n    border-top-color: darken(@border, 5%);\n  }\n  .alert-link {\n    color: darken(@text-color, 10%);\n  }\n}\n\n// Tables\n// -------------------------\n.table-row-variant(@state; @background; @border) {\n  // Exact selectors below required to override `.table-striped` and prevent\n  // inheritance to nested tables.\n  .table > thead > tr,\n  .table > tbody > tr,\n  .table > tfoot > tr {\n    > td.@{state},\n    > th.@{state},\n    &.@{state} > td,\n    &.@{state} > th {\n      background-color: @background;\n      border-color: @border;\n    }\n  }\n\n  // Hover states for `.table-hover`\n  // Note: this is not available for cells or rows within `thead` or `tfoot`.\n  .table-hover > tbody > tr {\n    > td.@{state}:hover,\n    > th.@{state}:hover,\n    &.@{state}:hover > td {\n      background-color: darken(@background, 5%);\n      border-color: darken(@border, 5%);\n    }\n  }\n}\n\n// Button variants\n// -------------------------\n// Easily pump out default styles, as well as :hover, :focus, :active,\n// and disabled options for all buttons\n.button-variant(@color; @background; @border) {\n  color: @color;\n  background-color: @background;\n  border-color: @border;\n\n  &:hover,\n  &:focus,\n  &:active,\n  &.active,\n  .open .dropdown-toggle& {\n    color: @color;\n    background-color: darken(@background, 8%);\n        border-color: darken(@border, 12%);\n  }\n  &:active,\n  &.active,\n  .open .dropdown-toggle& {\n    background-image: none;\n  }\n  &.disabled,\n  &[disabled],\n  fieldset[disabled] & {\n    &,\n    &:hover,\n    &:focus,\n    &:active,\n    &.active {\n      background-color: @background;\n          border-color: @border\n    }\n  }\n}\n\n// Button sizes\n// -------------------------\n.button-size(@padding-vertical; @padding-horizontal; @font-size; @line-height; @border-radius) {\n  padding: @padding-vertical @padding-horizontal;\n  font-size: @font-size;\n  line-height: @line-height;\n  border-radius: @border-radius;\n}\n\n// Pagination\n// -------------------------\n.pagination-size(@padding-vertical; @padding-horizontal; @font-size; @border-radius) {\n  > li {\n    > a,\n    > span {\n      padding: @padding-vertical @padding-horizontal;\n      font-size: @font-size;\n    }\n    &:first-child {\n      > a,\n      > span {\n        .border-left-radius(@border-radius);\n      }\n    }\n    &:last-child {\n      > a,\n      > span {\n        .border-right-radius(@border-radius);\n      }\n    }\n  }\n}\n\n// Labels\n// -------------------------\n.label-variant(@color) {\n  background-color: @color;\n  &[href] {\n    &:hover,\n    &:focus {\n      background-color: darken(@color, 10%);\n    }\n  }\n}\n\n// Navbar vertical align\n// -------------------------\n// Vertically center elements in the navbar.\n// Example: an element has a height of 30px, so write out `.navbar-vertical-align(30px);` to calculate the appropriate top margin.\n.navbar-vertical-align(@element-height) {\n  margin-top: ((@navbar-height - @element-height) / 2);\n  margin-bottom: ((@navbar-height - @element-height) / 2);\n}\n\n// Progress bars\n// -------------------------\n.progress-bar-variant(@color) {\n  background-color: @color;\n  .progress-striped & {\n    #gradient > .striped(@color);\n  }\n}\n\n// Responsive utilities\n// -------------------------\n// More easily include all the states for responsive-utilities.less.\n.responsive-visibility() {\n  display: block !important;\n  tr& { display: table-row !important; }\n  th&,\n  td& { display: table-cell !important; }\n}\n\n.responsive-invisibility() {\n  display: none !important;\n  tr& { display: none !important; }\n  th&,\n  td& { display: none !important; }\n}\n\n// Grid System\n// -----------\n\n// Centered container element\n.container-fixed() {\n  margin-right: auto;\n  margin-left: auto;\n  padding-left:  (@grid-gutter-width / 2);\n  padding-right: (@grid-gutter-width / 2);\n  .clearfix();\n}\n\n// Creates a wrapper for a series of columns\n.make-row(@gutter: @grid-gutter-width) {\n  margin-left:  (@gutter / -2);\n  margin-right: (@gutter / -2);\n  .clearfix();\n}\n\n// Generate the extra small columns\n.make-xs-column(@columns; @gutter: @grid-gutter-width) {\n  position: relative;\n  float: left;\n  width: percentage((@columns / @grid-columns));\n  // Prevent columns from collapsing when empty\n  min-height: 1px;\n  // Inner gutter via padding\n  padding-left:  (@gutter / 2);\n  padding-right: (@gutter / 2);\n}\n\n// Generate the small columns\n.make-sm-column(@columns; @gutter: @grid-gutter-width) {\n  position: relative;\n  // Prevent columns from collapsing when empty\n  min-height: 1px;\n  // Inner gutter via padding\n  padding-left:  (@gutter / 2);\n  padding-right: (@gutter / 2);\n\n  // Calculate width based on number of columns available\n  @media (min-width: @screen-sm) {\n    float: left;\n    width: percentage((@columns / @grid-columns));\n  }\n}\n\n// Generate the small column offsets\n.make-sm-column-offset(@columns) {\n  @media (min-width: @screen-sm) {\n    margin-left: percentage((@columns / @grid-columns));\n  }\n}\n.make-sm-column-push(@columns) {\n  @media (min-width: @screen-sm) {\n    left: percentage((@columns / @grid-columns));\n  }\n}\n.make-sm-column-pull(@columns) {\n  @media (min-width: @screen-sm) {\n    right: percentage((@columns / @grid-columns));\n  }\n}\n\n// Generate the medium columns\n.make-md-column(@columns; @gutter: @grid-gutter-width) {\n  position: relative;\n  // Prevent columns from collapsing when empty\n  min-height: 1px;\n  // Inner gutter via padding\n  padding-left:  (@gutter / 2);\n  padding-right: (@gutter / 2);\n\n  // Calculate width based on number of columns available\n  @media (min-width: @screen-md) {\n    float: left;\n    width: percentage((@columns / @grid-columns));\n  }\n}\n\n// Generate the large column offsets\n.make-md-column-offset(@columns) {\n  @media (min-width: @screen-md) {\n    margin-left: percentage((@columns / @grid-columns));\n  }\n}\n.make-md-column-push(@columns) {\n  @media (min-width: @screen-md) {\n    left: percentage((@columns / @grid-columns));\n  }\n}\n.make-md-column-pull(@columns) {\n  @media (min-width: @screen-md) {\n    right: percentage((@columns / @grid-columns));\n  }\n}\n\n// Generate the large columns\n.make-lg-column(@columns; @gutter: @grid-gutter-width) {\n  position: relative;\n  // Prevent columns from collapsing when empty\n  min-height: 1px;\n  // Inner gutter via padding\n  padding-left:  (@gutter / 2);\n  padding-right: (@gutter / 2);\n\n  // Calculate width based on number of columns available\n  @media (min-width: @screen-lg) {\n    float: left;\n    width: percentage((@columns / @grid-columns));\n  }\n}\n\n// Generate the large column offsets\n.make-lg-column-offset(@columns) {\n  @media (min-width: @screen-lg) {\n    margin-left: percentage((@columns / @grid-columns));\n  }\n}\n.make-lg-column-push(@columns) {\n  @media (min-width: @screen-lg) {\n    left: percentage((@columns / @grid-columns));\n  }\n}\n.make-lg-column-pull(@columns) {\n  @media (min-width: @screen-lg) {\n    right: percentage((@columns / @grid-columns));\n  }\n}\n\n\n// Form validation states\n//\n// Used in forms.less to generate the form validation CSS for warnings, errors,\n// and successes.\n\n.form-control-validation(@text-color: #555; @border-color: #ccc; @background-color: #f5f5f5) {\n  // Color the label and help text\n  .help-block,\n  .control-label {\n    color: @text-color;\n  }\n  // Set the border and box shadow on specific inputs to match\n  .form-control {\n    border-color: @border-color;\n    .box-shadow(inset 0 1px 1px rgba(0,0,0,.075)); // Redeclare so transitions work\n    &:focus {\n      border-color: darken(@border-color, 10%);\n      @shadow: inset 0 1px 1px rgba(0,0,0,.075), 0 0 6px lighten(@border-color, 20%);\n      .box-shadow(@shadow);\n    }\n  }\n  // Set validation states also for addons\n  .input-group-addon {\n    color: @text-color;\n    border-color: @border-color;\n    background-color: @background-color;\n  }\n}\n\n// Form control focus state\n//\n// Generate a customized focus state and for any input with the specified color,\n// which defaults to the `@input-focus-border` variable.\n//\n// We highly encourage you to not customize the default value, but instead use\n// this to tweak colors on an as-needed basis. This aesthetic change is based on\n// WebKit's default styles, but applicable to a wider range of browsers. Its\n// usability and accessibility should be taken into account with any change.\n//\n// Example usage: change the default blue border and shadow to white for better\n// contrast against a dark gray background.\n\n.form-control-focus(@color: @input-border-focus) {\n  @color-rgba: rgba(red(@color), green(@color), blue(@color), .6);\n  &:focus {\n    border-color: @color;\n    outline: 0;\n    .box-shadow(~\"inset 0 1px 1px rgba(0,0,0,.075), 0 0 8px @{color-rgba}\");\n  }\n}\n\n// Form control sizing\n//\n// Relative text size, padding, and border-radii changes for form controls. For\n// horizontal sizing, wrap controls in the predefined grid classes. `<select>`\n// element gets special love because it's special, and that's a fact!\n\n.input-size(@input-height; @padding-vertical; @padding-horizontal; @font-size; @line-height; @border-radius) {\n  height: @input-height;\n  padding: @padding-vertical @padding-horizontal;\n  font-size: @font-size;\n  line-height: @line-height;\n  border-radius: @border-radius;\n\n  select& {\n    height: @input-height;\n    line-height: @input-height;\n  }\n\n  textarea& {\n    height: auto;\n  }\n}\n","modals.less":"//\n// Modals\n// --------------------------------------------------\n\n// .modal-open      - body class for killing the scroll\n// .modal           - container to scroll within\n// .modal-dialog    - positioning shell for the actual modal\n// .modal-content   - actual modal w/ bg and corners and shit\n\n// Kill the scroll on the body\n.modal-open {\n  overflow: hidden;\n}\n\n// Container that the modal scrolls within\n.modal {\n  display: none;\n  overflow: auto;\n  overflow-y: scroll;\n  position: fixed;\n  top: 0;\n  right: 0;\n  bottom: 0;\n  left: 0;\n  z-index: @zindex-modal-background;\n\n  // When fading in the modal, animate it to slide down\n  &.fade .modal-dialog {\n    .translate(0, -25%);\n    .transition-transform(~\"0.3s ease-out\");\n  }\n  &.in .modal-dialog { .translate(0, 0)}\n}\n\n// Shell div to position the modal with bottom padding\n.modal-dialog {\n  margin-left: auto;\n  margin-right: auto;\n  width: auto;\n  padding: 10px;\n  z-index: (@zindex-modal-background + 10);\n}\n\n// Actual modal\n.modal-content {\n  position: relative;\n  background-color: @modal-content-bg;\n  border: 1px solid @modal-content-fallback-border-color; //old browsers fallback (ie8 etc)\n  border: 1px solid @modal-content-border-color;\n  border-radius: @border-radius-large;\n  .box-shadow(0 3px 9px rgba(0,0,0,.5));\n  background-clip: padding-box;\n  // Remove focus outline from opened modal\n  outline: none;\n}\n\n// Modal background\n.modal-backdrop {\n  position: fixed;\n  top: 0;\n  right: 0;\n  bottom: 0;\n  left: 0;\n  z-index: (@zindex-modal-background - 10);\n  background-color: @modal-backdrop-bg;\n  // Fade for backdrop\n  &.fade { .opacity(0); }\n  &.in { .opacity(.5); }\n}\n\n// Modal header\n// Top section of the modal w/ title and dismiss\n.modal-header {\n  padding: @modal-title-padding;\n  border-bottom: 1px solid @modal-header-border-color;\n  min-height: (@modal-title-padding + @modal-title-line-height);\n}\n// Close icon\n.modal-header .close {\n  margin-top: -2px;\n}\n\n// Title text within header\n.modal-title {\n  margin: 0;\n  line-height: @modal-title-line-height;\n}\n\n// Modal body\n// Where all modal content resides (sibling of .modal-header and .modal-footer)\n.modal-body {\n  position: relative;\n  padding: @modal-inner-padding;\n}\n\n// Footer (for actions)\n.modal-footer {\n  margin-top: 15px;\n  padding: (@modal-inner-padding - 1) @modal-inner-padding @modal-inner-padding;\n  text-align: right; // right align buttons\n  border-top: 1px solid @modal-footer-border-color;\n  .clearfix(); // clear it in case folks use .pull-* classes on buttons\n\n  // Properly space out buttons\n  .btn + .btn {\n    margin-left: 5px;\n    margin-bottom: 0; // account for input[type=\"submit\"] which gets the bottom margin like all other inputs\n  }\n  // but override that for button groups\n  .btn-group .btn + .btn {\n    margin-left: -1px;\n  }\n  // and override it for block buttons as well\n  .btn-block + .btn-block {\n    margin-left: 0;\n  }\n}\n\n// Scale up the modal\n@media screen and (min-width: @screen-tablet) {\n\n  .modal-dialog {\n    left: 50%;\n    right: auto;\n    width: 600px;\n    padding-top: 30px;\n    padding-bottom: 30px;\n  }\n  .modal-content {\n    .box-shadow(0 5px 15px rgba(0,0,0,.5));\n  }\n\n}\n","navbar.less":"//\n// Navbars\n// --------------------------------------------------\n\n\n// Wrapper and base class\n//\n// Provide a static navbar from which we expand to create full-width, fixed, and\n// other navbar variations.\n\n.navbar {\n  position: relative;\n  min-height: @navbar-height; // Ensure a navbar always shows (e.g., without a .navbar-brand in collapsed mode)\n  margin-bottom: @navbar-margin-bottom;\n  background-color: @navbar-bg;\n  border: 1px solid @navbar-border;\n\n  // Prevent floats from breaking the navbar\n  .clearfix();\n\n  @media (min-width: @grid-float-breakpoint) {\n    border-radius: @navbar-border-radius;\n  }\n}\n\n\n// Navbar heading\n//\n// Groups `.navbar-brand` and `.navbar-toggle` into a single component for easy\n// styling of responsive aspects.\n\n.navbar-header {\n  padding-left:  @navbar-padding-horizontal;\n  padding-right: @navbar-padding-horizontal;\n  .clearfix();\n\n  @media (min-width: @grid-float-breakpoint) {\n    float: left;\n    padding-left: 0;\n    padding-right: 0;\n    margin-right: @navbar-padding-horizontal;\n  }\n}\n\n\n// Navbar collapse (body)\n//\n// Group your navbar content into this for easy collapsing and expanding across\n// various device sizes. By default, this content is collapsed when <768px, but\n// will expand past that for a horizontal display.\n//\n// To start (on mobile devices) the navbar links, forms, and buttons are stacked\n// vertically and include a `max-height` to overflow in case you have too much\n// content for the user's viewport.\n\n.navbar-collapse {\n  max-height: 340px;\n  overflow-x: visible;\n  padding-right: @navbar-padding-horizontal;\n  padding-left:  @navbar-padding-horizontal;\n  border-top: 1px solid darken(@navbar-bg, 7%);\n  box-shadow: inset 0 1px 0 rgba(255,255,255,.1);\n  .clearfix();\n  -webkit-overflow-scrolling: touch;\n\n  &.in {\n    overflow-y: auto;\n  }\n\n  @media (min-width: @grid-float-breakpoint) {\n    width: auto;\n    padding-right: 0;\n    padding-left:  0;\n    border-top: 0;\n    box-shadow: none;\n\n    &.collapse {\n      display: block !important;\n      height: auto !important;\n      padding-bottom: 0; // Override default setting\n      overflow: visible !important;\n    }\n\n    &.in {\n      overflow-y: visible;\n    }\n  }\n}\n\n\n//\n// Navbar alignment options\n//\n// Display the navbar across the entirity of the page or fixed it to the top or\n// bottom of the page.\n\n// Static top (unfixed, but 100% wide) navbar\n.navbar-static-top {\n  border-width: 0 0 1px;\n  @media (min-width: @grid-float-breakpoint) {\n    border-radius: 0;\n  }\n}\n\n// Fix the top/bottom navbars when screen real estate supports it\n.navbar-fixed-top,\n.navbar-fixed-bottom {\n  position: fixed;\n  right: 0;\n  left: 0;\n  z-index: @zindex-navbar-fixed;\n  border-width: 0 0 1px;\n\n  // Undo the rounded corners\n  @media (min-width: @grid-float-breakpoint) {\n    border-radius: 0;\n  }\n}\n.navbar-fixed-top {\n  top: 0;\n}\n.navbar-fixed-bottom {\n  bottom: 0;\n  margin-bottom: 0; // override .navbar defaults\n}\n\n\n// Brand/project name\n\n.navbar-brand {\n  float: left;\n  padding-top: @navbar-padding-vertical;\n  padding-bottom: @navbar-padding-vertical;\n  font-size: @font-size-large;\n  line-height: @line-height-computed;\n  color: @navbar-brand-color;\n  &:hover,\n  &:focus {\n    color: @navbar-brand-hover-color;\n    text-decoration: none;\n    background-color: @navbar-brand-hover-bg;\n  }\n}\n\n\n// Navbar toggle\n//\n// Custom button for toggling the `.navbar-collapse`, powered by the collapse\n// JavaScript plugin.\n\n.navbar-toggle {\n  position: relative;\n  float: right;\n  padding: 9px 10px;\n  .navbar-vertical-align(34px);\n  background-color: transparent;\n  border: 1px solid @navbar-toggle-border-color;\n  border-radius: @border-radius-base;\n\n  &:hover,\n  &:focus {\n    background-color: @navbar-toggle-hover-bg;\n  }\n\n  // Bars\n  .icon-bar {\n    display: block;\n    width: 22px;\n    height: 2px;\n    background-color: @navbar-toggle-icon-bar-bg;\n    border-radius: 1px;\n  }\n  .icon-bar + .icon-bar {\n    margin-top: 4px;\n  }\n\n  @media (min-width: @grid-float-breakpoint) {\n    position: relative;\n    top: auto;\n    left: auto;\n    display: none;\n  }\n}\n\n\n// Navbar nav links\n//\n// Builds on top of the `.nav` components with it's own modifier class to make\n// the nav the full height of the horizontal nav (above 768px).\n\n.navbar-nav {\n  margin: (@navbar-padding-vertical / 2) -@navbar-padding-horizontal;\n\n  > li > a {\n    padding-top:    10px;\n    padding-bottom: 10px;\n    color: @navbar-link-color;\n    line-height: @line-height-computed;\n    &:hover,\n    &:focus {\n      color: @navbar-link-hover-color;\n      background-color: @navbar-link-hover-bg;\n    }\n  }\n  > .active > a {\n    &,\n    &:hover,\n    &:focus {\n      color: @navbar-link-active-color;\n      background-color: @navbar-link-active-bg;\n    }\n  }\n  > .disabled > a {\n    &,\n    &:hover,\n    &:focus {\n      color: @navbar-link-disabled-color;\n      background-color: @navbar-link-disabled-bg;\n    }\n  }\n\n  @media (max-width: @screen-xs-max) {\n    // Dropdowns get custom display when collapsed\n    .open .dropdown-menu {\n      position: static;\n      float: none;\n      width: auto;\n      margin-top: 0;\n      background-color: transparent;\n      border: 0;\n      box-shadow: none;\n      > li > a,\n      .dropdown-header {\n        padding: 5px 15px 5px 25px;\n      }\n      > li > a {\n        color: @navbar-link-color;\n        line-height: @line-height-computed;\n        &:hover,\n        &:focus {\n          color: @navbar-link-hover-color;\n          background-color: @navbar-link-hover-bg;\n          background-image: none;\n        }\n      }\n      > .active > a {\n        &,\n        &:hover,\n        &:focus {\n          color: @navbar-link-active-color;\n          background-color: @navbar-link-active-bg;\n        }\n      }\n      > .disabled > a {\n        &,\n        &:hover,\n        &:focus {\n          color: @navbar-link-disabled-color;\n          background-color: @navbar-link-disabled-bg;\n        }\n      }\n    }\n  }\n\n  // Uncollapse the nav\n  @media (min-width: @grid-float-breakpoint) {\n    float: left;\n    margin: 0;\n\n    > li {\n      float: left;\n      > a {\n        padding-top: ((@navbar-height - @line-height-computed) / 2);\n        padding-bottom: ((@navbar-height - @line-height-computed) / 2);\n      }\n    }\n  }\n\n}\n\n\n// Component alignment\n//\n// Repurpose the pull utilities as their own navbar utilities to avoid specifity\n// issues with parents and chaining. Only do this when the navbar is uncollapsed\n// though so that navbar contents properly stack and align in mobile.\n\n@media (min-width: @grid-float-breakpoint) {\n  .navbar-left  { .pull-left(); }\n  .navbar-right {\n    .pull-right();\n    .dropdown-menu {\n      .pull-right > .dropdown-menu();\n    }\n  }\n}\n\n\n// Navbar form\n//\n// Extension of the `.form-inline` with some extra flavor for optimum display in\n// our navbars.\n\n.navbar-form {\n  margin-left: -@navbar-padding-horizontal;\n  margin-right: -@navbar-padding-horizontal;\n  padding: 10px @navbar-padding-horizontal;\n  border-top: 1px solid darken(@navbar-bg, 7%);\n  border-bottom: 1px solid darken(@navbar-bg, 7%);\n  @shadow: inset 0 1px 0 rgba(255,255,255,.1), 0 1px 0 rgba(255,255,255,.1);\n  .box-shadow(@shadow);\n\n  // Mixin behavior for optimum display\n  .form-inline();\n\n  .form-group {\n    @media (max-width: @screen-xs-max) {\n      margin-bottom: 5px;\n    }\n  }\n\n  // Vertically center in expanded, horizontal navbar\n  .navbar-vertical-align(@input-height-base);\n\n  // Undo 100% width for pull classes\n  @media (min-width: @grid-float-breakpoint) {\n    width: auto;\n    border: 0;\n    margin-left: 0;\n    margin-right: 0;\n    padding-top: 0;\n    padding-bottom: 0;\n    .box-shadow(none);\n  }\n}\n\n\n// Dropdown menus\n\n// Menu position and menu carets\n.navbar-nav > li > .dropdown-menu {\n  margin-top: 0;\n  .border-top-radius(0);\n}\n// Menu position and menu caret support for dropups via extra dropup class\n.navbar-fixed-bottom .navbar-nav > li > .dropdown-menu {\n  .border-bottom-radius(0);\n}\n\n// Dropdown menu items and carets\n.navbar-nav {\n  // Caret should match text color on hover\n  > .dropdown > a:hover .caret,\n  > .dropdown > a:focus .caret {\n    border-top-color: @navbar-link-hover-color;\n    border-bottom-color: @navbar-link-hover-color;\n  }\n\n  // Remove background color from open dropdown\n  > .open > a {\n    &,\n    &:hover,\n    &:focus {\n      background-color: @navbar-link-active-bg;\n      color: @navbar-link-active-color;\n      .caret {\n        border-top-color: @navbar-link-active-color;\n        border-bottom-color: @navbar-link-active-color;\n      }\n    }\n  }\n  > .dropdown > a .caret {\n    border-top-color: @navbar-link-color;\n    border-bottom-color: @navbar-link-color;\n  }\n}\n\n// Right aligned menus need alt position\n.navbar-nav.pull-right > li > .dropdown-menu,\n.navbar-nav > li > .dropdown-menu.pull-right {\n  left: auto;\n  right: 0;\n}\n\n\n// Buttons in navbars\n//\n// Vertically center a button within a navbar (when *not* in a form).\n\n.navbar-btn {\n  .navbar-vertical-align(@input-height-base);\n}\n\n\n// Text in navbars\n//\n// Add a class to make any element properly align itself vertically within the navbars.\n\n.navbar-text {\n  float: left;\n  color: @navbar-color;\n  .navbar-vertical-align(@line-height-computed);\n\n  @media (min-width: @grid-float-breakpoint) {\n    margin-left: @navbar-padding-horizontal;\n    margin-right: @navbar-padding-horizontal;\n  }\n}\n\n\n// Links in navbars\n//\n// Add a class to ensure links outside the navbar nav are colored correctly.\n\n// Default navbar variables\n.navbar-link {\n  color: @navbar-link-color;\n  &:hover {\n    color: @navbar-link-hover-color;\n  }\n}\n\n\n// Inverse navbar\n// --------------------------------------------------\n\n.navbar-inverse {\n  background-color: @navbar-inverse-bg;\n  border-color: @navbar-inverse-border;\n\n  .navbar-brand {\n    color: @navbar-inverse-brand-color;\n    &:hover,\n    &:focus {\n      color: @navbar-inverse-brand-hover-color;\n      background-color: @navbar-inverse-brand-hover-bg;\n    }\n  }\n\n  .navbar-text {\n    color: @navbar-inverse-color;\n  }\n\n  .navbar-nav {\n    > li > a {\n      color: @navbar-inverse-link-color;\n\n      &:hover,\n      &:focus {\n        color: @navbar-inverse-link-hover-color;\n        background-color: @navbar-inverse-link-hover-bg;\n      }\n    }\n    > .active > a {\n      &,\n      &:hover,\n      &:focus {\n        color: @navbar-inverse-link-active-color;\n        background-color: @navbar-inverse-link-active-bg;\n      }\n    }\n    > .disabled > a {\n      &,\n      &:hover,\n      &:focus {\n        color: @navbar-inverse-link-disabled-color;\n        background-color: @navbar-inverse-link-disabled-bg;\n      }\n    }\n  }\n\n  // Darken the responsive nav toggle\n  .navbar-toggle {\n    border-color: @navbar-inverse-toggle-border-color;\n    &:hover,\n    &:focus {\n      background-color: @navbar-inverse-toggle-hover-bg;\n    }\n    .icon-bar {\n      background-color: @navbar-inverse-toggle-icon-bar-bg;\n    }\n  }\n\n  .navbar-collapse,\n  .navbar-form {\n    border-color: darken(@navbar-inverse-bg, 7%);\n  }\n\n  // Dropdowns\n  .navbar-nav {\n    > .open > a {\n      &,\n      &:hover,\n      &:focus {\n        background-color: @navbar-inverse-link-active-bg;\n        color: @navbar-inverse-link-active-color;\n      }\n    }\n    > .dropdown > a:hover .caret {\n      border-top-color: @navbar-inverse-link-hover-color;\n      border-bottom-color: @navbar-inverse-link-hover-color;\n    }\n    > .dropdown > a .caret {\n      border-top-color: @navbar-inverse-link-color;\n      border-bottom-color: @navbar-inverse-link-color;\n    }\n    > .open > a {\n      &,\n      &:hover,\n      &:focus {\n        .caret {\n          border-top-color: @navbar-inverse-link-active-color;\n          border-bottom-color: @navbar-inverse-link-active-color;\n        }\n      }\n    }\n\n    @media (max-width: @screen-xs-max) {\n      // Dropdowns get custom display\n      .open .dropdown-menu {\n        > .dropdown-header {\n          border-color: @navbar-inverse-border;\n        }\n        > li > a {\n          color: @navbar-inverse-link-color;\n          &:hover,\n          &:focus {\n            color: @navbar-inverse-link-hover-color;\n            background-color: @navbar-inverse-link-hover-bg;\n          }\n        }\n        > .active > a {\n          &,\n          &:hover,\n          &:focus {\n            color: @navbar-inverse-link-active-color;\n            background-color: @navbar-inverse-link-active-bg;\n          }\n        }\n        > .disabled > a {\n          &,\n          &:hover,\n          &:focus {\n            color: @navbar-inverse-link-disabled-color;\n            background-color: @navbar-inverse-link-disabled-bg;\n          }\n        }\n      }\n    }\n  }\n\n  .navbar-link {\n    color: @navbar-inverse-link-color;\n    &:hover {\n      color: @navbar-inverse-link-hover-color;\n    }\n  }\n\n}\n","navs.less":"//\n// Navs\n// --------------------------------------------------\n\n\n// Base class\n// --------------------------------------------------\n\n.nav {\n  margin-bottom: 0;\n  padding-left: 0; // Override default ul/ol\n  list-style: none;\n  .clearfix();\n\n  > li {\n    position: relative;\n    display: block;\n\n    > a {\n      position: relative;\n      display: block;\n      padding: @nav-link-padding;\n      &:hover,\n      &:focus {\n        text-decoration: none;\n        background-color: @nav-link-hover-bg;\n      }\n    }\n\n    // Disabled state sets text to gray and nukes hover/tab effects\n    &.disabled > a {\n      color: @nav-disabled-link-color;\n\n      &:hover,\n      &:focus {\n        color: @nav-disabled-link-hover-color;\n        text-decoration: none;\n        background-color: transparent;\n        cursor: not-allowed;\n      }\n    }\n  }\n\n  // Open dropdowns\n  .open > a {\n    &,\n    &:hover,\n    &:focus {\n      background-color: @nav-link-hover-bg;\n      border-color: @link-color;\n    }\n  }\n\n  // Dividers (basically an hr) within the dropdown\n  .nav-divider {\n    .nav-divider();\n  }\n\n  // Prevent IE8 from misplacing imgs\n  // See https://github.com/h5bp/html5-boilerplate/issues/984#issuecomment-3985989\n  > li > a > img {\n    max-width: none;\n  }\n}\n\n\n// Tabs\n// -------------------------\n\n// Give the tabs something to sit on\n.nav-tabs {\n  border-bottom: 1px solid @nav-tabs-border-color;\n  > li {\n    float: left;\n    // Make the list-items overlay the bottom border\n    margin-bottom: -1px;\n\n    // Actual tabs (as links)\n    > a {\n      margin-right: 2px;\n      line-height: @line-height-base;\n      border: 1px solid transparent;\n      border-radius: @border-radius-base @border-radius-base 0 0;\n      &:hover {\n        border-color: @nav-tabs-link-hover-border-color @nav-tabs-link-hover-border-color @nav-tabs-border-color;\n      }\n    }\n\n    // Active state, and it's :hover to override normal :hover\n    &.active > a {\n      &,\n      &:hover,\n      &:focus {\n        color: @nav-tabs-active-link-hover-color;\n        background-color: @nav-tabs-active-link-hover-bg;\n        border: 1px solid @nav-tabs-active-link-hover-border-color;\n        border-bottom-color: transparent;\n        cursor: default;\n      }\n    }\n  }\n  // pulling this in mainly for less shorthand\n  &.nav-justified {\n    .nav-justified();\n    .nav-tabs-justified();\n  }\n}\n\n\n// Pills\n// -------------------------\n.nav-pills {\n  > li {\n    float: left;\n\n    // Links rendered as pills\n    > a {\n      border-radius: 5px;\n    }\n    + li {\n      margin-left: 2px;\n    }\n\n    // Active state\n    &.active > a {\n      &,\n      &:hover,\n      &:focus {\n        color: @nav-pills-active-link-hover-color;\n        background-color: @nav-pills-active-link-hover-bg;\n      }\n    }\n  }\n}\n\n\n// Stacked pills\n.nav-stacked {\n  > li {\n    float: none;\n    + li {\n      margin-top: 2px;\n      margin-left: 0; // no need for this gap between nav items\n    }\n  }\n}\n\n\n// Nav variations\n// --------------------------------------------------\n\n// Justified nav links\n// -------------------------\n\n.nav-justified {\n  width: 100%;\n\n  > li {\n    float: none;\n     > a {\n      text-align: center;\n    }\n  }\n\n  @media (min-width: @screen-sm) {\n    > li {\n      display: table-cell;\n      width: 1%;\n    }\n  }\n}\n\n// Move borders to anchors instead of bottom of list\n.nav-tabs-justified {\n  border-bottom: 0;\n  > li > a {\n    border-bottom: 1px solid @nav-tabs-justified-link-border-color;\n\n    // Override margin from .nav-tabs\n    margin-right: 0;\n  }\n  > .active > a {\n    border-bottom-color: @nav-tabs-justified-active-link-border-color;\n  }\n}\n\n\n// Tabbable tabs\n// -------------------------\n\n// Clear any floats\n.tabbable {\n  .clearfix();\n}\n\n// Show/hide tabbable areas\n.tab-content > .tab-pane,\n.pill-content > .pill-pane {\n  display: none;\n}\n.tab-content,\n.pill-content {\n  > .active {\n    display: block;\n  }\n}\n\n\n\n// Dropdowns\n// -------------------------\n\n// Make dropdown carets use link color in navs\n.nav .caret {\n  border-top-color: @link-color;\n  border-bottom-color: @link-color;\n}\n.nav a:hover .caret {\n  border-top-color: @link-hover-color;\n  border-bottom-color: @link-hover-color;\n}\n\n// Specific dropdowns\n.nav-tabs .dropdown-menu {\n  // make dropdown border overlap tab border\n  margin-top: -1px;\n  // Remove the top rounded corners here since there is a hard edge above the menu\n  .border-top-radius(0);\n}\n","normalize.less":"/*! normalize.css v2.1.0 | MIT License | git.io/normalize */\n\n// ==========================================================================\n// HTML5 display definitions\n// ==========================================================================\n\n//\n// Correct `block` display not defined in IE 8/9.\n//\n\narticle,\naside,\ndetails,\nfigcaption,\nfigure,\nfooter,\nheader,\nhgroup,\nmain,\nnav,\nsection,\nsummary {\n  display: block;\n}\n\n//\n// Correct `inline-block` display not defined in IE 8/9.\n//\n\naudio,\ncanvas,\nvideo {\n  display: inline-block;\n}\n\n//\n// Prevent modern browsers from displaying `audio` without controls.\n// Remove excess height in iOS 5 devices.\n//\n\naudio:not([controls]) {\n  display: none;\n  height: 0;\n}\n\n//\n// Address styling not present in IE 8/9.\n//\n\n[hidden] {\n  display: none;\n}\n\n// ==========================================================================\n// Base\n// ==========================================================================\n\n//\n// 1. Set default font family to sans-serif.\n// 2. Prevent iOS text size adjust after orientation change, without disabling\n//    user zoom.\n//\n\nhtml {\n  font-family: sans-serif; // 1\n  -webkit-text-size-adjust: 100%; // 2\n  -ms-text-size-adjust: 100%; // 2\n}\n\n//\n// Remove default margin.\n//\n\nbody {\n  margin: 0;\n}\n\n// ==========================================================================\n// Links\n// ==========================================================================\n\n//\n// Address `outline` inconsistency between Chrome and other browsers.\n//\n\na:focus {\n  outline: thin dotted;\n}\n\n//\n// Improve readability when focused and also mouse hovered in all browsers.\n//\n\na:active,\na:hover {\n  outline: 0;\n}\n\n// ==========================================================================\n// Typography\n// ==========================================================================\n\n//\n// Address variable `h1` font-size and margin within `section` and `article`\n// contexts in Firefox 4+, Safari 5, and Chrome.\n//\n\nh1 {\n  font-size: 2em;\n  margin: 0.67em 0;\n}\n\n//\n// Address styling not present in IE 8/9, Safari 5, and Chrome.\n//\n\nabbr[title] {\n  border-bottom: 1px dotted;\n}\n\n//\n// Address style set to `bolder` in Firefox 4+, Safari 5, and Chrome.\n//\n\nb,\nstrong {\n  font-weight: bold;\n}\n\n//\n// Address styling not present in Safari 5 and Chrome.\n//\n\ndfn {\n  font-style: italic;\n}\n\n//\n// Address differences between Firefox and other browsers.\n//\n\nhr {\n  -moz-box-sizing: content-box;\n  box-sizing: content-box;\n  height: 0;\n}\n\n//\n// Address styling not present in IE 8/9.\n//\n\nmark {\n  background: #ff0;\n  color: #000;\n}\n\n//\n// Correct font family set oddly in Safari 5 and Chrome.\n//\n\ncode,\nkbd,\npre,\nsamp {\n  font-family: monospace, serif;\n  font-size: 1em;\n}\n\n//\n// Improve readability of pre-formatted text in all browsers.\n//\n\npre {\n  white-space: pre-wrap;\n}\n\n//\n// Set consistent quote types.\n//\n\nq {\n  quotes: \"\\201C\" \"\\201D\" \"\\2018\" \"\\2019\";\n}\n\n//\n// Address inconsistent and variable font size in all browsers.\n//\n\nsmall {\n  font-size: 80%;\n}\n\n//\n// Prevent `sub` and `sup` affecting `line-height` in all browsers.\n//\n\nsub,\nsup {\n  font-size: 75%;\n  line-height: 0;\n  position: relative;\n  vertical-align: baseline;\n}\n\nsup {\n  top: -0.5em;\n}\n\nsub {\n  bottom: -0.25em;\n}\n\n// ==========================================================================\n// Embedded content\n// ==========================================================================\n\n//\n// Remove border when inside `a` element in IE 8/9.\n//\n\nimg {\n  border: 0;\n}\n\n//\n// Correct overflow displayed oddly in IE 9.\n//\n\nsvg:not(:root) {\n  overflow: hidden;\n}\n\n// ==========================================================================\n// Figures\n// ==========================================================================\n\n//\n// Address margin not present in IE 8/9 and Safari 5.\n//\n\nfigure {\n  margin: 0;\n}\n\n// ==========================================================================\n// Forms\n// ==========================================================================\n\n//\n// Define consistent border, margin, and padding.\n//\n\nfieldset {\n  border: 1px solid #c0c0c0;\n  margin: 0 2px;\n  padding: 0.35em 0.625em 0.75em;\n}\n\n//\n// 1. Correct `color` not being inherited in IE 8/9.\n// 2. Remove padding so people aren't caught out if they zero out fieldsets.\n//\n\nlegend {\n  border: 0; // 1\n  padding: 0; // 2\n}\n\n//\n// 1. Correct font family not being inherited in all browsers.\n// 2. Correct font size not being inherited in all browsers.\n// 3. Address margins set differently in Firefox 4+, Safari 5, and Chrome.\n//\n\nbutton,\ninput,\nselect,\ntextarea {\n  font-family: inherit; // 1\n  font-size: 100%; // 2\n  margin: 0; // 3\n}\n\n//\n// Address Firefox 4+ setting `line-height` on `input` using `!important` in\n// the UA stylesheet.\n//\n\nbutton,\ninput {\n  line-height: normal;\n}\n\n//\n// Address inconsistent `text-transform` inheritance for `button` and `select`.\n// All other form control elements do not inherit `text-transform` values.\n// Correct `button` style inheritance in Chrome, Safari 5+, and IE 8+.\n// Correct `select` style inheritance in Firefox 4+ and Opera.\n//\n\nbutton,\nselect {\n  text-transform: none;\n}\n\n//\n// 1. Avoid the WebKit bug in Android 4.0.* where (2) destroys native `audio`\n//    and `video` controls.\n// 2. Correct inability to style clickable `input` types in iOS.\n// 3. Improve usability and consistency of cursor style between image-type\n//    `input` and others.\n//\n\nbutton,\nhtml input[type=\"button\"], // 1\ninput[type=\"reset\"],\ninput[type=\"submit\"] {\n  -webkit-appearance: button; // 2\n  cursor: pointer; // 3\n}\n\n//\n// Re-set default cursor for disabled elements.\n//\n\nbutton[disabled],\nhtml input[disabled] {\n  cursor: default;\n}\n\n//\n// 1. Address box sizing set to `content-box` in IE 8/9.\n// 2. Remove excess padding in IE 8/9.\n//\n\ninput[type=\"checkbox\"],\ninput[type=\"radio\"] {\n  box-sizing: border-box; // 1\n  padding: 0; // 2\n}\n\n//\n// 1. Address `appearance` set to `searchfield` in Safari 5 and Chrome.\n// 2. Address `box-sizing` set to `border-box` in Safari 5 and Chrome\n//    (include `-moz` to future-proof).\n//\n\ninput[type=\"search\"] {\n  -webkit-appearance: textfield; // 1\n  -moz-box-sizing: content-box;\n  -webkit-box-sizing: content-box; // 2\n  box-sizing: content-box;\n}\n\n//\n// Remove inner padding and search cancel button in Safari 5 and Chrome\n// on OS X.\n//\n\ninput[type=\"search\"]::-webkit-search-cancel-button,\ninput[type=\"search\"]::-webkit-search-decoration {\n  -webkit-appearance: none;\n}\n\n//\n// Remove inner padding and border in Firefox 4+.\n//\n\nbutton::-moz-focus-inner,\ninput::-moz-focus-inner {\n  border: 0;\n  padding: 0;\n}\n\n//\n// 1. Remove default vertical scrollbar in IE 8/9.\n// 2. Improve readability and alignment in all browsers.\n//\n\ntextarea {\n  overflow: auto; // 1\n  vertical-align: top; // 2\n}\n\n// ==========================================================================\n// Tables\n// ==========================================================================\n\n//\n// Remove most spacing between table cells.\n//\n\ntable {\n  border-collapse: collapse;\n  border-spacing: 0;\n}\n","pager.less":"//\n// Pager pagination\n// --------------------------------------------------\n\n\n.pager {\n  padding-left: 0;\n  margin: @line-height-computed 0;\n  list-style: none;\n  text-align: center;\n  .clearfix();\n  li {\n    display: inline;\n    > a,\n    > span {\n      display: inline-block;\n      padding: 5px 14px;\n      background-color: @pagination-bg;\n      border: 1px solid @pagination-border;\n      border-radius: @pager-border-radius;\n    }\n\n    > a:hover,\n    > a:focus {\n      text-decoration: none;\n      background-color: @pagination-hover-bg;\n    }\n  }\n\n  .next {\n    > a,\n    > span {\n      float: right;\n    }\n  }\n\n  .previous {\n    > a,\n    > span {\n      float: left;\n    }\n  }\n\n  .disabled {\n    > a,\n    > a:hover,\n    > a:focus,\n    > span {\n      color: @pager-disabled-color;\n      background-color: @pagination-bg;\n      cursor: not-allowed;\n    }\n  }\n\n}\n","pagination.less":"//\n// Pagination (multiple pages)\n// --------------------------------------------------\n.pagination {\n  display: inline-block;\n  padding-left: 0;\n  margin: @line-height-computed 0;\n  border-radius: @border-radius-base;\n\n  > li {\n    display: inline; // Remove list-style and block-level defaults\n    > a,\n    > span {\n      position: relative;\n      float: left; // Collapse white-space\n      padding: @padding-base-vertical @padding-base-horizontal;\n      line-height: @line-height-base;\n      text-decoration: none;\n      background-color: @pagination-bg;\n      border: 1px solid @pagination-border;\n      margin-left: -1px;\n    }\n    &:first-child {\n      > a,\n      > span {\n        margin-left: 0;\n        .border-left-radius(@border-radius-base);\n      }\n    }\n    &:last-child {\n      > a,\n      > span {\n        .border-right-radius(@border-radius-base);\n      }\n    }\n  }\n\n  > li > a,\n  > li > span {\n    &:hover,\n    &:focus {\n      background-color: @pagination-hover-bg;\n    }\n  }\n\n  > .active > a,\n  > .active > span {\n    &,\n    &:hover,\n    &:focus {\n      z-index: 2;\n      color: @pagination-active-color;\n      background-color: @pagination-active-bg;\n      border-color: @pagination-active-bg;\n      cursor: default;\n    }\n  }\n\n  > .disabled {\n    > span,\n    > a,\n    > a:hover,\n    > a:focus {\n      color: @pagination-disabled-color;\n      background-color: @pagination-bg;\n      border-color: @pagination-border;\n      cursor: not-allowed;\n    }\n  }\n}\n\n// Sizing\n// --------------------------------------------------\n\n// Large\n.pagination-lg {\n  .pagination-size(@padding-large-vertical; @padding-large-horizontal; @font-size-large; @border-radius-large);\n}\n\n// Small\n.pagination-sm {\n  .pagination-size(@padding-small-vertical; @padding-small-horizontal; @font-size-small; @border-radius-small);\n}\n","panels.less":"//\n// Panels\n// --------------------------------------------------\n\n\n// Base class\n.panel {\n  margin-bottom: @line-height-computed;\n  background-color: @panel-bg;\n  border: 1px solid @panel-border;\n  border-radius: @panel-border-radius;\n  .box-shadow(0 1px 1px rgba(0,0,0,.05));\n}\n\n// Panel contents\n.panel-body {\n  padding: 15px;\n  .clearfix();\n}\n\n// List groups in panels\n//\n// By default, space out list group content from panel headings to account for\n// any kind of custom content between the two.\n\n.panel {\n  > .list-group {\n    margin-bottom: 0;\n\n    .list-group-item {\n      border-width: 1px 0;\n\n      // Remove border radius for top one\n      &:first-child {\n        .border-top-radius(0);\n      }\n      // But keep it for the last one\n      &:last-child {\n        border-bottom: 0;\n      }\n    }\n  }\n}\n// Collapse space between when there's no additional content.\n.panel-heading + .list-group {\n  .list-group-item:first-child {\n    border-top-width: 0;\n  }\n}\n\n// Optional heading\n.panel-heading {\n  padding: 10px 15px;\n  background-color: @panel-heading-bg;\n  border-bottom: 1px solid @panel-border;\n  .border-top-radius(@panel-border-radius - 1);\n}\n\n// Within heading, strip any `h*` tag of it's default margins for spacing.\n.panel-title {\n  margin-top: 0;\n  margin-bottom: 0;\n  font-size: ceil((@font-size-base * 1.125));\n  > a {\n    color: inherit;\n  }\n}\n\n// Optional footer (stays gray in every modifier class)\n.panel-footer {\n  padding: 10px 15px;\n  background-color: @panel-footer-bg;\n  border-top: 1px solid @panel-border;\n  .border-bottom-radius(@panel-border-radius - 1);\n}\n\n\n// Collapsable panels (aka, accordion)\n//\n// Wrap a series of panels in `.panel-group` to turn them into an accordion with\n// the help of our collapse JavaScript plugin.\n\n.panel-group {\n  // Tighten up margin so it's only between panels\n  .panel {\n    margin-bottom: 0;\n    border-radius: @panel-border-radius;\n    overflow: hidden; // crop contents when collapsed\n    + .panel {\n      margin-top: 5px;\n    }\n  }\n\n  .panel-heading {\n    border-bottom: 0;\n    + .panel-collapse .panel-body {\n      border-top: 1px solid @panel-border;\n    }\n  }\n  .panel-footer {\n    border-top: 0;\n    + .panel-collapse .panel-body {\n      border-bottom: 1px solid @panel-border;\n    }\n  }\n\n  // New subcomponent for wrapping collapsable content for proper animations\n  .panel-collapse {\n\n  }\n}\n\n\n// Contextual variations\n.panel-primary {\n  .panel-variant(@panel-primary-border; @panel-primary-text; @panel-primary-heading-bg; @panel-primary-border);\n}\n.panel-success {\n  .panel-variant(@panel-success-border; @panel-success-text; @panel-success-heading-bg; @panel-success-border);\n}\n.panel-warning {\n  .panel-variant(@panel-warning-border; @panel-warning-text; @panel-warning-heading-bg; @panel-warning-border);\n}\n.panel-danger {\n  .panel-variant(@panel-danger-border; @panel-danger-text; @panel-danger-heading-bg; @panel-danger-border);\n}\n.panel-info {\n  .panel-variant(@panel-info-border; @panel-info-text; @panel-info-heading-bg; @panel-info-border);\n}\n","popovers.less":"//\n// Popovers\n// --------------------------------------------------\n\n\n.popover {\n  position: absolute;\n  top: 0;\n  left: 0;\n  z-index: @zindex-popover;\n  display: none;\n  max-width: @popover-max-width;\n  padding: 1px;\n  text-align: left; // Reset given new insertion method\n  background-color: @popover-bg;\n  background-clip: padding-box;\n  border: 1px solid @popover-fallback-border-color;\n  border: 1px solid @popover-border-color;\n  border-radius: @border-radius-large;\n  .box-shadow(0 5px 10px rgba(0,0,0,.2));\n\n  // Overrides for proper insertion\n  white-space: normal;\n\n  // Offset the popover to account for the popover arrow\n  &.top     { margin-top: -10px; }\n  &.right   { margin-left: 10px; }\n  &.bottom  { margin-top: 10px; }\n  &.left    { margin-left: -10px; }\n}\n\n.popover-title {\n  margin: 0; // reset heading margin\n  padding: 8px 14px;\n  font-size: @font-size-base;\n  font-weight: normal;\n  line-height: 18px;\n  background-color: @popover-title-bg;\n  border-bottom: 1px solid darken(@popover-title-bg, 5%);\n  border-radius: 5px 5px 0 0;\n}\n\n.popover-content {\n  padding: 9px 14px;\n}\n\n// Arrows\n//\n// .arrow is outer, .arrow:after is inner\n\n.popover .arrow {\n  &,\n  &:after {\n    position: absolute;\n    display: block;\n    width: 0;\n    height: 0;\n    border-color: transparent;\n    border-style: solid;\n  }\n}\n.popover .arrow {\n  border-width: @popover-arrow-outer-width;\n}\n.popover .arrow:after {\n  border-width: @popover-arrow-width;\n  content: \"\";\n}\n\n.popover {\n  &.top .arrow {\n    left: 50%;\n    margin-left: -@popover-arrow-outer-width;\n    border-bottom-width: 0;\n    border-top-color: @popover-arrow-outer-fallback-color; // IE8 fallback\n    border-top-color: @popover-arrow-outer-color;\n    bottom: -@popover-arrow-outer-width;\n    &:after {\n      content: \" \";\n      bottom: 1px;\n      margin-left: -@popover-arrow-width;\n      border-bottom-width: 0;\n      border-top-color: @popover-arrow-color;\n    }\n  }\n  &.right .arrow {\n    top: 50%;\n    left: -@popover-arrow-outer-width;\n    margin-top: -@popover-arrow-outer-width;\n    border-left-width: 0;\n    border-right-color: @popover-arrow-outer-fallback-color; // IE8 fallback\n    border-right-color: @popover-arrow-outer-color;\n    &:after {\n      content: \" \";\n      left: 1px;\n      bottom: -@popover-arrow-width;\n      border-left-width: 0;\n      border-right-color: @popover-arrow-color;\n    }\n  }\n  &.bottom .arrow {\n    left: 50%;\n    margin-left: -@popover-arrow-outer-width;\n    border-top-width: 0;\n    border-bottom-color: @popover-arrow-outer-fallback-color; // IE8 fallback\n    border-bottom-color: @popover-arrow-outer-color;\n    top: -@popover-arrow-outer-width;\n    &:after {\n      content: \" \";\n      top: 1px;\n      margin-left: -@popover-arrow-width;\n      border-top-width: 0;\n      border-bottom-color: @popover-arrow-color;\n    }\n  }\n\n  &.left .arrow {\n    top: 50%;\n    right: -@popover-arrow-outer-width;\n    margin-top: -@popover-arrow-outer-width;\n    border-right-width: 0;\n    border-left-color: @popover-arrow-outer-fallback-color; // IE8 fallback\n    border-left-color: @popover-arrow-outer-color;\n    &:after {\n      content: \" \";\n      right: 1px;\n      border-right-width: 0;\n      border-left-color: @popover-arrow-color;\n      bottom: -@popover-arrow-width;\n    }\n  }\n\n}\n","print.less":"//\n// Basic print styles\n// --------------------------------------------------\n// Source: https://github.com/h5bp/html5-boilerplate/blob/master/css/main.css\n\n@media print {\n\n  * {\n    text-shadow: none !important;\n    color: #000 !important; // Black prints faster: h5bp.com/s\n    background: transparent !important;\n    box-shadow: none !important;\n  }\n\n  a,\n  a:visited {\n    text-decoration: underline;\n  }\n\n  a[href]:after {\n    content: \" (\" attr(href) \")\";\n  }\n\n  abbr[title]:after {\n    content: \" (\" attr(title) \")\";\n  }\n\n  // Don't show links for images, or javascript/internal links\n  .ir a:after,\n  a[href^=\"javascript:\"]:after,\n  a[href^=\"#\"]:after {\n    content: \"\";\n  }\n\n  pre,\n  blockquote {\n    border: 1px solid #999;\n    page-break-inside: avoid;\n  }\n\n  thead {\n    display: table-header-group; // h5bp.com/t\n  }\n\n  tr,\n  img {\n    page-break-inside: avoid;\n  }\n\n  img {\n    max-width: 100% !important;\n  }\n\n  @page {\n    margin: 2cm .5cm;\n  }\n\n  p,\n  h2,\n  h3 {\n    orphans: 3;\n    widows: 3;\n  }\n\n  h2,\n  h3 {\n    page-break-after: avoid;\n  }\n\n  // Bootstrap components\n  .navbar {\n    display: none;\n  }\n  .table {\n    td,\n    th {\n      background-color: #fff !important;\n    }\n  }\n  .btn,\n  .dropup > .btn {\n    > .caret {\n      border-top-color: #000 !important;\n    }\n  }\n  .label {\n    border: 1px solid #000;\n  }\n\n  .table {\n    border-collapse: collapse !important;\n  }\n  .table-bordered {\n    th,\n    td {\n      border: 1px solid #ddd !important;\n    }\n  }\n\n}\n","progress-bars.less":"//\n// Progress bars\n// --------------------------------------------------\n\n\n// Bar animations\n// -------------------------\n\n// Webkit\n@-webkit-keyframes progress-bar-stripes {\n  from  { background-position: 40px 0; }\n  to    { background-position: 0 0; }\n}\n\n// Firefox\n@-moz-keyframes progress-bar-stripes {\n  from  { background-position: 40px 0; }\n  to    { background-position: 0 0; }\n}\n\n// Opera\n@-o-keyframes progress-bar-stripes {\n  from  { background-position: 0 0; }\n  to    { background-position: 40px 0; }\n}\n\n// Spec and IE10+\n@keyframes progress-bar-stripes {\n  from  { background-position: 40px 0; }\n  to    { background-position: 0 0; }\n}\n\n\n\n// Bar itself\n// -------------------------\n\n// Outer container\n.progress {\n  overflow: hidden;\n  height: @line-height-computed;\n  margin-bottom: @line-height-computed;\n  background-color: @progress-bg;\n  border-radius: @border-radius-base;\n  .box-shadow(inset 0 1px 2px rgba(0,0,0,.1));\n}\n\n// Bar of progress\n.progress-bar {\n  float: left;\n  width: 0%;\n  height: 100%;\n  font-size: @font-size-small;\n  color: @progress-bar-color;\n  text-align: center;\n  background-color: @progress-bar-bg;\n  .box-shadow(inset 0 -1px 0 rgba(0,0,0,.15));\n  .transition(width .6s ease);\n}\n\n// Striped bars\n.progress-striped .progress-bar {\n  #gradient > .striped(@progress-bar-bg);\n  background-size: 40px 40px;\n}\n\n// Call animation for the active one\n.progress.active .progress-bar {\n  -webkit-animation: progress-bar-stripes 2s linear infinite;\n     -moz-animation: progress-bar-stripes 2s linear infinite;\n      -ms-animation: progress-bar-stripes 2s linear infinite;\n       -o-animation: progress-bar-stripes 2s linear infinite;\n          animation: progress-bar-stripes 2s linear infinite;\n}\n\n\n\n// Variations\n// -------------------------\n\n.progress-bar-success {\n  .progress-bar-variant(@progress-bar-success-bg);\n}\n\n.progress-bar-info {\n  .progress-bar-variant(@progress-bar-info-bg);\n}\n\n.progress-bar-warning {\n  .progress-bar-variant(@progress-bar-warning-bg);\n}\n\n.progress-bar-danger {\n  .progress-bar-variant(@progress-bar-danger-bg);\n}\n","responsive-utilities.less":"//\n// Responsive: Utility classes\n// --------------------------------------------------\n\n\n// IE10 Metro responsive\n// Required for Windows 8 Metro split-screen snapping with IE10\n//\n// Source: http://timkadlec.com/2012/10/ie10-snap-mode-and-responsive-design/\n@-ms-viewport{\n  width: device-width;\n}\n\n// IE10 on Windows Phone 8\n// IE10 on WP8 doesn't report CSS pixels, but actual device pixels. In\n// other words, say on a Lumia, you'll get 768px as the device width,\n// meaning users will see the tablet styles and not phone styles.\n//\n// Alternatively you can override this with JS (see source below), but\n// we won't be doing that here given our limited scope.\n//\n// Source: http://timkadlec.com/2013/01/windows-phone-8-and-device-width/\n@media screen and (max-width: 400px) {\n  @-ms-viewport{\n    width: 320px;\n  }\n}\n\n// Hide from screenreaders and browsers\n// Credit: HTML5 Boilerplate\n.hidden {\n  display: none !important;\n  visibility: hidden !important;\n}\n\n// Visibility utilities\n\n.visible-xs {\n  .responsive-visibility();\n  @media (min-width: @screen-sm) and (max-width: @screen-sm-max) {\n    .responsive-invisibility();\n  }\n  @media (min-width: @screen-md) and (max-width: @screen-md-max) {\n    .responsive-invisibility();\n  }\n  @media (min-width: @screen-lg) {\n    .responsive-invisibility();\n  }\n}\n.visible-sm {\n  .responsive-invisibility();\n  @media (min-width: @screen-sm) and (max-width: @screen-sm-max) {\n    .responsive-visibility();\n  }\n  @media (min-width: @screen-md) and (max-width: @screen-md-max) {\n    .responsive-invisibility();\n  }\n  @media (min-width: @screen-lg) {\n    .responsive-invisibility();\n  }\n}\n.visible-md {\n  .responsive-invisibility();\n  @media (min-width: @screen-sm) and (max-width: @screen-sm-max) {\n    .responsive-invisibility();\n  }\n  @media (min-width: @screen-md) and (max-width: @screen-md-max) {\n    .responsive-visibility();\n  }\n  @media (min-width: @screen-lg) {\n    .responsive-invisibility();\n  }\n}\n.visible-lg {\n  .responsive-invisibility();\n  @media (min-width: @screen-sm) and (max-width: @screen-sm-max) {\n    .responsive-invisibility();\n  }\n  @media (min-width: @screen-md) and (max-width: @screen-md-max) {\n    .responsive-invisibility();\n  }\n  @media (min-width: @screen-lg) {\n    .responsive-visibility();\n  }\n}\n\n.hidden-xs {\n  .responsive-invisibility();\n  @media (min-width: @screen-sm) and (max-width: @screen-sm-max) {\n    .responsive-visibility();\n  }\n  @media (min-width: @screen-md) and (max-width: @screen-md-max) {\n    .responsive-visibility();\n  }\n  @media (min-width: @screen-lg) {\n    .responsive-visibility();\n  }\n}\n.hidden-sm {\n  .responsive-visibility();\n  @media (min-width: @screen-sm) and (max-width: @screen-sm-max) {\n    .responsive-invisibility();\n  }\n  @media (min-width: @screen-md) and (max-width: @screen-md-max) {\n    .responsive-visibility();\n  }\n  @media (min-width: @screen-lg) {\n    .responsive-visibility();\n  }\n}\n.hidden-md {\n  .responsive-visibility();\n  @media (min-width: @screen-sm) and (max-width: @screen-sm-max) {\n    .responsive-visibility();\n  }\n  @media (min-width: @screen-md) and (max-width: @screen-md-max) {\n    .responsive-invisibility();\n  }\n  @media (min-width: @screen-lg) {\n    .responsive-visibility();\n  }\n}\n.hidden-lg {\n  .responsive-visibility();\n  @media (min-width: @screen-sm) and (max-width: @screen-sm-max) {\n    .responsive-visibility();\n  }\n  @media (min-width: @screen-md) and (max-width: @screen-md-max) {\n    .responsive-visibility();\n  }\n  @media (min-width: @screen-lg) {\n    .responsive-invisibility();\n  }\n}\n\n// Print utilities\n.visible-print {\n  .responsive-invisibility();\n}\n\n@media print {\n  .visible-print {\n    .responsive-visibility();\n  }\n  .hidden-print {\n    .responsive-invisibility();\n  }\n}\n","scaffolding.less":"//\n// Scaffolding\n// --------------------------------------------------\n\n\n// Reset the box-sizing\n// -------------------------\n\n*,\n*:before,\n*:after {\n  .box-sizing(border-box);\n}\n\n\n// Body reset\n// -------------------------\n\nhtml {\n  font-size: 62.5%;\n  -webkit-tap-highlight-color: rgba(0,0,0,0);\n}\n\nbody {\n  font-family: @font-family-base;\n  font-size: @font-size-base;\n  line-height: @line-height-base;\n  color: @text-color;\n  background-color: @body-bg;\n}\n\n// Reset fonts for relevant elements\ninput,\nbutton,\nselect,\ntextarea {\n  font-family: inherit;\n  font-size: inherit;\n  line-height: inherit;\n}\n\n// Reset unusual Firefox-on-Android default style, see https://github.com/necolas/normalize.css/issues/214\nbutton,\ninput,\nselect[multiple],\ntextarea {\n  background-image: none;\n}\n\n\n// Links\n// -------------------------\n\na {\n  color: @link-color;\n  text-decoration: none;\n}\na:hover,\na:focus {\n  color: @link-hover-color;\n  text-decoration: underline;\n}\na:focus {\n  .tab-focus();\n}\n\n\n// Images\n// -------------------------\n\nimg {\n  vertical-align: middle;\n}\n\n// Responsive images (ensure images don't scale beyond their parents)\n.img-responsive {\n  .img-responsive();\n}\n\n// Rounded corners\n.img-rounded {\n  border-radius: @border-radius-large;\n}\n\n// Image thumbnails\n// See thumbnails.less for `.img-thumbnail`\n\n// Perfect circle\n.img-circle {\n  border-radius: 50%; // set radius in percents\n}\n\n\n// Horizontal rules\n// -------------------------\n\nhr {\n  margin-top:    @line-height-computed;\n  margin-bottom: @line-height-computed;\n  border: 0;\n  border-top: 1px solid @hr-border;\n}\n\n// Only display content to screen readers\n// See: http://a11yproject.com/posts/how-to-hide-content/\n// -------------------------\n\n.sr-only {\n  position: absolute;\n  width: 1px;\n  height: 1px;\n  margin: -1px;\n  padding: 0;\n  overflow: hidden;\n  clip: rect(0 0 0 0);\n  border: 0;\n}\n","tables.less":"//\n// Tables\n// --------------------------------------------------\n\n\ntable {\n  max-width: 100%;\n  background-color: @table-bg;\n}\nth {\n  text-align: left;\n}\n\n\n// Baseline styles\n// ---------------\n\n.table {\n  width: 100%;\n  margin-bottom: @line-height-computed;\n  // Cells\n  thead,\n  tbody,\n  tfoot {\n    > tr {\n      > th,\n      > td {\n        padding: @table-cell-padding;\n        line-height: @line-height-base;\n        vertical-align: top;\n        border-top: 1px solid @table-border-color;\n      }\n    }\n  }\n  // Bottom align for column headings\n  thead > tr > th {\n    vertical-align: bottom;\n    border-bottom: 2px solid @table-border-color;\n  }\n  // Remove top border from thead by default\n  caption + thead,\n  colgroup + thead,\n  thead:first-child {\n    tr:first-child {\n      th, td {\n        border-top: 0;\n      }\n    }\n  }\n  // Account for multiple tbody instances\n  tbody + tbody {\n    border-top: 2px solid @table-border-color;\n  }\n\n  // Nesting\n  .table {\n    background-color: @body-bg;\n  }\n}\n\n\n\n// Condensed table w/ half padding\n// -------------------------------\n\n.table-condensed {\n  thead,\n  tbody,\n  tfoot {\n    > tr {\n      > th,\n      > td {\n        padding: @table-condensed-cell-padding;\n      }\n    }\n  }\n}\n\n\n\n// Bordered version\n// ----------------\n\n.table-bordered {\n  border: 1px solid @table-border-color;\n  > thead,\n  > tbody,\n  > tfoot {\n    > tr {\n      > th,\n      > td {\n        border: 1px solid @table-border-color;\n      }\n    }\n  }\n  > thead {\n    > tr {\n      > th,\n      > td {\n        border-bottom-width: 2px;\n      }\n    }\n  }\n}\n\n\n\n// Zebra-striping\n// --------------\n\n// Default zebra-stripe styles (alternating gray and transparent backgrounds)\n.table-striped {\n  > tbody {\n    > tr:nth-child(odd) {\n      > td,\n      > th {\n        background-color: @table-bg-accent;\n      }\n    }\n  }\n}\n\n\n\n// Hover effect\n// ------------\n\n// Placed here since it has to come after the potential zebra striping\n.table-hover {\n  > tbody {\n    > tr:hover {\n      > td,\n      > th {\n        background-color: @table-bg-hover;\n      }\n    }\n  }\n}\n\n\n\n// Table cell sizing\n// -----------------\n\n// Reset default table behavior\ntable col[class^=\"col-\"] {\n  float: none;\n  display: table-column;\n}\ntable {\n  td,\n  th {\n    &[class^=\"col-\"] {\n      float: none;\n      display: table-cell;\n    }\n  }\n}\n\n\n\n// Table backgrounds\n// -----------------\n// Exact selectors below required to override `.table-striped` and prevent\n// inheritance to nested tables.\n\n.table > thead > tr,\n.table > tbody > tr,\n.table > tfoot > tr {\n  > td.active,\n  > th.active,\n  &.active > td,\n  &.active > th  {\n    background-color: @table-bg-active;\n  }\n}\n\n// Contextual variants\n// -------------------\n.table-row-variant(success; @state-success-bg; @state-success-border);\n\n.table-row-variant(danger; @state-danger-bg; @state-danger-border);\n\n.table-row-variant(warning; @state-warning-bg; @state-warning-border);\n","thumbnails.less":"//\n// Thumbnails\n// --------------------------------------------------\n\n\n// Base classes\n// For thumbnail block-level composite components and simple image styles\n\n// The actual thumbnailed element\n// Can be `a`, `div`, or `img`\n.thumbnail,\n.img-thumbnail {\n  padding: @thumbnail-padding;\n  line-height: @line-height-base;\n  background-color: @thumbnail-bg;\n  border: 1px solid @thumbnail-border;\n  border-radius: @thumbnail-border-radius;\n  .transition(all .2s ease-in-out);\n}\n.thumbnail {\n  display: block;\n}\n.thumbnail > img {\n  .img-responsive();\n}\n.img-thumbnail {\n  .img-responsive(inline-block);\n}\n\n// Add a hover state for linked versions only\na.thumbnail:hover,\na.thumbnail:focus {\n  border-color: @link-color;\n}\n\n// Images and captions\n.thumbnail > img {\n  margin-left: auto;\n  margin-right: auto;\n}\n.thumbnail .caption {\n  padding: @thumbnail-caption-padding;\n  color: @thumbnail-caption-color;\n}\n","tooltip.less":"//\n// Tooltips\n// --------------------------------------------------\n\n\n// Base class\n.tooltip {\n  position: absolute;\n  z-index: @zindex-tooltip;\n  display: block;\n  visibility: visible;\n  font-size: @font-size-small;\n  line-height: 1.4;\n  .opacity(0);\n\n  &.in     { .opacity(.9); }\n  &.top    { margin-top:  -3px; padding: 5px 0; }\n  &.right  { margin-left:  3px; padding: 0 5px; }\n  &.bottom { margin-top:   3px; padding: 5px 0; }\n  &.left   { margin-left: -3px; padding: 0 5px; }\n}\n\n// Wrapper for the tooltip content\n.tooltip-inner {\n  max-width: @tooltip-max-width;\n  padding: 3px 8px;\n  color: @tooltip-color;\n  text-align: center;\n  text-decoration: none;\n  background-color: @tooltip-bg;\n  border-radius: @border-radius-base;\n}\n\n// Arrows\n.tooltip-arrow {\n  position: absolute;\n  width: 0;\n  height: 0;\n  border-color: transparent;\n  border-style: solid;\n}\n.tooltip {\n  &.top .tooltip-arrow {\n    bottom: 0;\n    left: 50%;\n    margin-left: -@tooltip-arrow-width;\n    border-width: @tooltip-arrow-width @tooltip-arrow-width 0;\n    border-top-color: @tooltip-arrow-color;\n  }\n  &.top-left .tooltip-arrow {\n    bottom: 0;\n    left: 5px;\n    border-width: @tooltip-arrow-width @tooltip-arrow-width 0;\n    border-top-color: @tooltip-arrow-color;\n  }\n  &.top-right .tooltip-arrow {\n    bottom: 0;\n    right: 5px;\n    border-width: @tooltip-arrow-width @tooltip-arrow-width 0;\n    border-top-color: @tooltip-arrow-color;\n  }\n  &.right .tooltip-arrow {\n    top: 50%;\n    left: 0;\n    margin-top: -@tooltip-arrow-width;\n    border-width: @tooltip-arrow-width @tooltip-arrow-width @tooltip-arrow-width 0;\n    border-right-color: @tooltip-arrow-color;\n  }\n  &.left .tooltip-arrow {\n    top: 50%;\n    right: 0;\n    margin-top: -@tooltip-arrow-width;\n    border-width: @tooltip-arrow-width 0 @tooltip-arrow-width @tooltip-arrow-width;\n    border-left-color: @tooltip-arrow-color;\n  }\n  &.bottom .tooltip-arrow {\n    top: 0;\n    left: 50%;\n    margin-left: -@tooltip-arrow-width;\n    border-width: 0 @tooltip-arrow-width @tooltip-arrow-width;\n    border-bottom-color: @tooltip-arrow-color;\n  }\n  &.bottom-left .tooltip-arrow {\n    top: 0;\n    left: 5px;\n    border-width: 0 @tooltip-arrow-width @tooltip-arrow-width;\n    border-bottom-color: @tooltip-arrow-color;\n  }\n  &.bottom-right .tooltip-arrow {\n    top: 0;\n    right: 5px;\n    border-width: 0 @tooltip-arrow-width @tooltip-arrow-width;\n    border-bottom-color: @tooltip-arrow-color;\n  }\n}\n","type.less":"//\n// Typography\n// --------------------------------------------------\n\n\n// Body text\n// -------------------------\n\np {\n  margin: 0 0 (@line-height-computed / 2);\n}\n.lead {\n  margin-bottom: @line-height-computed;\n  font-size: (@font-size-base * 1.15);\n  font-weight: 200;\n  line-height: 1.4;\n\n  @media (min-width: 768px) {\n    font-size: (@font-size-base * 1.5);\n  }\n}\n\n\n// Emphasis & misc\n// -------------------------\n\n// Ex: 14px base font * 85% = about 12px\nsmall   { font-size: 85%; }\n\n// Undo browser default styling\ncite    { font-style: normal; }\n\n// Contextual emphasis\n.text-muted          { color: @text-muted; }\n.text-primary        { color: @brand-primary; }\n.text-warning        { color: @state-warning-text; }\n.text-danger         { color: @state-danger-text; }\n.text-success        { color: @state-success-text; }\n.text-info           { color: @state-info-text; }\n\n// Alignment\n.text-left           { text-align: left; }\n.text-right          { text-align: right; }\n.text-center         { text-align: center; }\n\n\n// Headings\n// -------------------------\n\nh1, h2, h3, h4, h5, h6,\n.h1, .h2, .h3, .h4, .h5, .h6 {\n  font-family: @headings-font-family;\n  font-weight: @headings-font-weight;\n  line-height: @headings-line-height;\n  small {\n    font-weight: normal;\n    line-height: 1;\n    color: @headings-small-color;\n  }\n}\n\nh1,\nh2,\nh3 {\n  margin-top: @line-height-computed;\n  margin-bottom: (@line-height-computed / 2);\n}\nh4,\nh5,\nh6 {\n  margin-top: (@line-height-computed / 2);\n  margin-bottom: (@line-height-computed / 2);\n}\n\nh1, .h1 { font-size: ceil(@font-size-base * 2.70); } // ~38px\nh2, .h2 { font-size: ceil(@font-size-base * 2.25); } // ~32px\nh3, .h3 { font-size: ceil(@font-size-base * 1.70); } // ~24px\nh4, .h4 { font-size: ceil(@font-size-base * 1.25); } // ~18px\nh5, .h5 { font-size:  @font-size-base; }\nh6, .h6 { font-size: ceil(@font-size-base * 0.85); } // ~12px\n\nh1 small, .h1 small { font-size: ceil(@font-size-base * 1.70); } // ~24px\nh2 small, .h2 small { font-size: ceil(@font-size-base * 1.25); } // ~18px\nh3 small, .h3 small,\nh4 small, .h4 small { font-size: @font-size-base; }\n\n\n// Page header\n// -------------------------\n\n.page-header {\n  padding-bottom: ((@line-height-computed / 2) - 1);\n  margin: (@line-height-computed * 2) 0 @line-height-computed;\n  border-bottom: 1px solid @page-header-border-color;\n}\n\n\n\n// Lists\n// --------------------------------------------------\n\n// Unordered and Ordered lists\nul,\nol {\n  margin-top: 0;\n  margin-bottom: (@line-height-computed / 2);\n  ul,\n  ol{\n    margin-bottom: 0;\n  }\n}\n\n// List options\n\n// Unstyled keeps list items block level, just removes default browser padding and list-style\n.list-unstyled {\n  padding-left: 0;\n  list-style: none;\n}\n// Inline turns list items into inline-block\n.list-inline {\n  .list-unstyled();\n  > li {\n    display: inline-block;\n    padding-left: 5px;\n    padding-right: 5px;\n  }\n}\n\n// Description Lists\ndl {\n  margin-bottom: @line-height-computed;\n}\ndt,\ndd {\n  line-height: @line-height-base;\n}\ndt {\n  font-weight: bold;\n}\ndd {\n  margin-left: 0; // Undo browser default\n}\n\n// Horizontal description lists\n//\n// Defaults to being stacked without any of the below styles applied, until the\n// grid breakpoint is reached (default of ~768px).\n\n@media (min-width: @grid-float-breakpoint) {\n  .dl-horizontal {\n    dt {\n      float: left;\n      width: (@component-offset-horizontal - 20);\n      clear: left;\n      text-align: right;\n      .text-overflow();\n    }\n    dd {\n      margin-left: @component-offset-horizontal;\n      .clearfix(); // Clear the floated `dt` if an empty `dd` is present\n    }\n  }\n}\n\n// MISC\n// ----\n\n// Abbreviations and acronyms\nabbr[title],\n// Added data-* attribute to help out our tooltip plugin, per https://github.com/twbs/bootstrap/issues/5257\nabbr[data-original-title] {\n  cursor: help;\n  border-bottom: 1px dotted @abbr-border-color;\n}\nabbr.initialism {\n  font-size: 90%;\n  text-transform: uppercase;\n}\n\n// Blockquotes\nblockquote {\n  padding: (@line-height-computed / 2) @line-height-computed;\n  margin: 0 0 @line-height-computed;\n  border-left: 5px solid @blockquote-border-color;\n  p {\n    font-size: (@font-size-base * 1.25);\n    font-weight: 300;\n    line-height: 1.25;\n  }\n  p:last-child {\n    margin-bottom: 0;\n  }\n  small {\n    display: block;\n    line-height: @line-height-base;\n    color: @blockquote-small-color;\n    &:before {\n      content: '\\2014 \\00A0';// EM DASH, NBSP\n    }\n  }\n\n  // Float right with text-align: right\n  &.pull-right {\n    padding-right: 15px;\n    padding-left: 0;\n    border-right: 5px solid @blockquote-border-color;\n    border-left: 0;\n    p,\n    small {\n      text-align: right;\n    }\n    small {\n      &:before {\n        content: '';\n      }\n      &:after {\n        content: '\\00A0 \\2014';// NBSP, EM DASH\n      }\n    }\n  }\n}\n\n// Quotes\nq:before,\nq:after,\nblockquote:before,\nblockquote:after {\n  content: \"\";\n}\n\n// Addresses\naddress {\n  display: block;\n  margin-bottom: @line-height-computed;\n  font-style: normal;\n  line-height: @line-height-base;\n}\n","utilities.less":"//\n// Utility classes\n// --------------------------------------------------\n\n\n// Floats\n// -------------------------\n\n.clearfix {\n  .clearfix();\n}\n.pull-right {\n  float: right !important;\n}\n.pull-left {\n  float: left !important;\n}\n\n\n// Toggling content\n// -------------------------\n\n.hide {\n  display: none !important;\n}\n.show {\n  display: block !important;\n}\n.invisible {\n  visibility: hidden;\n}\n.text-hide {\n  .hide-text();\n}\n\n\n// For Affix plugin\n// -------------------------\n\n.affix {\n  position: fixed;\n}\n","variables.less":"//\n// Variables\n// --------------------------------------------------\n\n\n// Global values\n// --------------------------------------------------\n\n// Grays\n// -------------------------\n\n@gray-darker:            lighten(#000, 13.5%); // #222\n@gray-dark:              lighten(#000, 20%);   // #333\n@gray:                   lighten(#000, 33.5%); // #555\n@gray-light:             lighten(#000, 60%);   // #999\n@gray-lighter:           lighten(#000, 93.5%); // #eee\n\n// Brand colors\n// -------------------------\n\n@brand-primary:         #428bca;\n@brand-success:         #5cb85c;\n@brand-warning:         #f0ad4e;\n@brand-danger:          #d9534f;\n@brand-info:            #5bc0de;\n\n// Scaffolding\n// -------------------------\n\n@body-bg:               #fff;\n@text-color:            @gray-dark;\n\n// Links\n// -------------------------\n\n@link-color:            @brand-primary;\n@link-hover-color:      darken(@link-color, 15%);\n\n// Typography\n// -------------------------\n\n@font-family-sans-serif:  \"Helvetica Neue\", Helvetica, Arial, sans-serif;\n@font-family-serif:       Georgia, \"Times New Roman\", Times, serif;\n@font-family-monospace:   Monaco, Menlo, Consolas, \"Courier New\", monospace;\n@font-family-base:        @font-family-sans-serif;\n\n@font-size-base:          14px;\n@font-size-large:         ceil(@font-size-base * 1.25); // ~18px\n@font-size-small:         ceil(@font-size-base * 0.85); // ~12px\n\n@line-height-base:        1.428571429; // 20/14\n@line-height-computed:    floor(@font-size-base * @line-height-base); // ~20px\n\n@headings-font-family:    @font-family-base;\n@headings-font-weight:    500;\n@headings-line-height:    1.1;\n\n\n// Components\n// -------------------------\n// Based on 14px font-size and 1.428 line-height (~20px to start)\n\n@padding-base-vertical:          6px;\n@padding-base-horizontal:        12px;\n\n@padding-large-vertical:         10px;\n@padding-large-horizontal:       16px;\n\n@padding-small-vertical:         5px;\n@padding-small-horizontal:       10px;\n\n@line-height-large:              1.33;\n@line-height-small:              1.5;\n\n@border-radius-base:             4px;\n@border-radius-large:            6px;\n@border-radius-small:            3px;\n\n@component-active-bg:            @brand-primary;\n\n@caret-width-base:               4px;\n@caret-width-large:              5px;\n\n// Tables\n// -------------------------\n\n@table-cell-padding:                 8px;\n@table-condensed-cell-padding:       5px;\n\n@table-bg:                           transparent; // overall background-color\n@table-bg-accent:                    #f9f9f9; // for striping\n@table-bg-hover:                     #f5f5f5;\n@table-bg-active:                    @table-bg-hover;\n\n@table-border-color:                 #ddd; // table and cell border\n\n\n// Buttons\n// -------------------------\n\n@btn-font-weight:                bold;\n\n@btn-default-color:              #333;\n@btn-default-bg:                 #fff;\n@btn-default-border:             #ccc;\n\n@btn-primary-color:              #fff;\n@btn-primary-bg:                 @brand-primary;\n@btn-primary-border:             darken(@btn-primary-bg, 5%);\n\n@btn-success-color:              #fff;\n@btn-success-bg:                 @brand-success;\n@btn-success-border:             darken(@btn-success-bg, 5%);\n\n@btn-warning-color:              #fff;\n@btn-warning-bg:                 @brand-warning;\n@btn-warning-border:             darken(@btn-warning-bg, 5%);\n\n@btn-danger-color:               #fff;\n@btn-danger-bg:                  @brand-danger;\n@btn-danger-border:              darken(@btn-danger-bg, 5%);\n\n@btn-info-color:                 #fff;\n@btn-info-bg:                    @brand-info;\n@btn-info-border:                darken(@btn-info-bg, 5%);\n\n@btn-link-disabled-color:        @gray-light;\n\n\n// Forms\n// -------------------------\n\n@input-bg:                       #fff;\n@input-bg-disabled:              @gray-lighter;\n\n@input-color:                    @gray;\n@input-border:                   #ccc;\n@input-border-radius:            @border-radius-base;\n@input-border-focus:             #66afe9;\n\n@input-color-placeholder:        @gray-light;\n\n@input-height-base:              (@line-height-computed + (@padding-base-vertical * 2) + 2);\n@input-height-large:             (floor(@font-size-large * @line-height-large) + (@padding-large-vertical * 2) + 2);\n@input-height-small:             (floor(@font-size-small * @line-height-small) + (@padding-small-vertical * 2) + 2);\n\n@legend-color:                   @gray-dark;\n@legend-border-color:            #e5e5e5;\n\n@input-group-addon-bg:           @gray-lighter;\n@input-group-addon-border-color: @input-border;\n\n\n// Dropdowns\n// -------------------------\n\n@dropdown-bg:                    #fff;\n@dropdown-border:                rgba(0,0,0,.15);\n@dropdown-fallback-border:       #ccc;\n@dropdown-divider-bg:            #e5e5e5;\n\n@dropdown-link-active-color:     #fff;\n@dropdown-link-active-bg:        @component-active-bg;\n\n@dropdown-link-color:            @gray-dark;\n@dropdown-link-hover-color:      #fff;\n@dropdown-link-hover-bg:         @dropdown-link-active-bg;\n\n@dropdown-link-disabled-color:   @gray-light;\n\n@dropdown-header-color:          @gray-light;\n\n@dropdown-caret-color:           #000;\n\n\n// COMPONENT VARIABLES\n// --------------------------------------------------\n\n\n// Z-index master list\n// -------------------------\n// Used for a bird's eye view of components dependent on the z-axis\n// Try to avoid customizing these :)\n\n@zindex-dropdown:          1000;\n@zindex-popover:           1010;\n@zindex-tooltip:           1030;\n@zindex-navbar-fixed:      1030;\n@zindex-modal-background:  1040;\n@zindex-modal:             1050;\n\n// Media queries breakpoints\n// --------------------------------------------------\n\n// Extra small screen / phone\n@screen-xs:                  480px;\n@screen-phone:               @screen-xs;\n\n// Small screen / tablet\n@screen-sm:                  768px;\n@screen-tablet:              @screen-sm;\n\n// Medium screen / desktop\n@screen-md:                  992px;\n@screen-desktop:             @screen-md;\n\n// Large screen / wide desktop\n@screen-lg:                  1200px;\n@screen-lg-desktop:          @screen-lg;\n\n// So media queries don't overlap when required, provide a maximum\n@screen-xs-max:              (@screen-sm - 1);\n@screen-sm-max:              (@screen-md - 1);\n@screen-md-max:              (@screen-lg - 1);\n\n\n// Grid system\n// --------------------------------------------------\n\n// Number of columns in the grid system\n@grid-columns:              12;\n// Padding, to be divided by two and applied to the left and right of all columns\n@grid-gutter-width:         30px;\n// Point at which the navbar stops collapsing\n@grid-float-breakpoint:     @screen-tablet;\n\n\n// Navbar\n// -------------------------\n\n// Basics of a navbar\n@navbar-height:                    50px;\n@navbar-margin-bottom:             @line-height-computed;\n@navbar-color:                     #777;\n@navbar-bg:                        #f8f8f8;\n@navbar-border:                    darken(@navbar-bg, 6.5%);\n@navbar-border-radius:             @border-radius-base;\n@navbar-padding-horizontal:        floor(@grid-gutter-width / 2);\n@navbar-padding-vertical:          ((@navbar-height - @line-height-computed) / 2);\n\n// Navbar links\n@navbar-link-color:                #777;\n@navbar-link-hover-color:          #333;\n@navbar-link-hover-bg:             transparent;\n@navbar-link-active-color:         #555;\n@navbar-link-active-bg:            darken(@navbar-bg, 6.5%);\n@navbar-link-disabled-color:       #ccc;\n@navbar-link-disabled-bg:          transparent;\n\n// Navbar brand label\n@navbar-brand-color:               @navbar-link-color;\n@navbar-brand-hover-color:         darken(@navbar-link-color, 10%);\n@navbar-brand-hover-bg:            transparent;\n\n// Navbar toggle\n@navbar-toggle-hover-bg:           #ddd;\n@navbar-toggle-icon-bar-bg:        #ccc;\n@navbar-toggle-border-color:       #ddd;\n\n\n// Inverted navbar\n//\n// Reset inverted navbar basics\n@navbar-inverse-color:                      @gray-light;\n@navbar-inverse-bg:                         #222;\n@navbar-inverse-border:                     darken(@navbar-inverse-bg, 10%);\n\n// Inverted navbar links\n@navbar-inverse-link-color:                 @gray-light;\n@navbar-inverse-link-hover-color:           #fff;\n@navbar-inverse-link-hover-bg:              transparent;\n@navbar-inverse-link-active-color:          @navbar-inverse-link-hover-color;\n@navbar-inverse-link-active-bg:             darken(@navbar-inverse-bg, 10%);\n@navbar-inverse-link-disabled-color:        #444;\n@navbar-inverse-link-disabled-bg:           transparent;\n\n// Inverted navbar brand label\n@navbar-inverse-brand-color:                @navbar-inverse-link-color;\n@navbar-inverse-brand-hover-color:          #fff;\n@navbar-inverse-brand-hover-bg:             transparent;\n\n// Inverted navbar search\n// Normal navbar needs no special styles or vars\n@navbar-inverse-search-bg:                  lighten(@navbar-inverse-bg, 25%);\n@navbar-inverse-search-bg-focus:            #fff;\n@navbar-inverse-search-border:              @navbar-inverse-bg;\n@navbar-inverse-search-placeholder-color:   #ccc;\n\n// Inverted navbar toggle\n@navbar-inverse-toggle-hover-bg:            #333;\n@navbar-inverse-toggle-icon-bar-bg:         #fff;\n@navbar-inverse-toggle-border-color:        #333;\n\n\n// Navs\n// -------------------------\n\n@nav-link-padding:                          10px 15px;\n@nav-link-hover-bg:                         @gray-lighter;\n\n@nav-disabled-link-color:                   @gray-light;\n@nav-disabled-link-hover-color:             @gray-light;\n\n@nav-open-link-hover-color:                 #fff;\n@nav-open-caret-border-color:               #fff;\n\n// Tabs\n@nav-tabs-border-color:                     #ddd;\n\n@nav-tabs-link-hover-border-color:          @gray-lighter;\n\n@nav-tabs-active-link-hover-bg:             @body-bg;\n@nav-tabs-active-link-hover-color:          @gray;\n@nav-tabs-active-link-hover-border-color:   #ddd;\n\n@nav-tabs-justified-link-border-color:            #ddd;\n@nav-tabs-justified-active-link-border-color:     @body-bg;\n\n// Pills\n@nav-pills-active-link-hover-bg:            @component-active-bg;\n@nav-pills-active-link-hover-color:         #fff;\n\n\n// Pagination\n// -------------------------\n\n@pagination-bg:                        #fff;\n@pagination-border:                    #ddd;\n\n@pagination-hover-bg:                  @gray-lighter;\n\n@pagination-active-bg:                 @brand-primary;\n@pagination-active-color:              #fff;\n\n@pagination-disabled-color:            @gray-light;\n\n\n// Pager\n// -------------------------\n\n@pager-border-radius:                  15px;\n@pager-disabled-color:                 @gray-light;\n\n\n// Jumbotron\n// -------------------------\n\n@jumbotron-bg:                   @gray-lighter;\n@jumbotron-heading-color:        inherit;\n@jumbotron-lead-color:           inherit;\n\n\n// Form states and alerts\n// -------------------------\n\n@state-warning-text:             #c09853;\n@state-warning-bg:               #fcf8e3;\n@state-warning-border:           darken(spin(@state-warning-bg, -10), 3%);\n\n@state-danger-text:              #b94a48;\n@state-danger-bg:                #f2dede;\n@state-danger-border:            darken(spin(@state-danger-bg, -10), 3%);\n\n@state-success-text:             #468847;\n@state-success-bg:               #dff0d8;\n@state-success-border:           darken(spin(@state-success-bg, -10), 5%);\n\n@state-info-text:                #3a87ad;\n@state-info-bg:                  #d9edf7;\n@state-info-border:              darken(spin(@state-info-bg, -10), 7%);\n\n\n// Tooltips\n// -------------------------\n@tooltip-max-width:           200px;\n@tooltip-color:               #fff;\n@tooltip-bg:                  #000;\n\n@tooltip-arrow-width:         5px;\n@tooltip-arrow-color:         @tooltip-bg;\n\n\n// Popovers\n// -------------------------\n@popover-bg:                          #fff;\n@popover-max-width:                   276px;\n@popover-border-color:                rgba(0,0,0,.2);\n@popover-fallback-border-color:       #ccc;\n\n@popover-title-bg:                    darken(@popover-bg, 3%);\n\n@popover-arrow-width:                 10px;\n@popover-arrow-color:                 #fff;\n\n@popover-arrow-outer-width:           (@popover-arrow-width + 1);\n@popover-arrow-outer-color:           rgba(0,0,0,.25);\n@popover-arrow-outer-fallback-color:  #999;\n\n\n// Labels\n// -------------------------\n\n@label-default-bg:            @gray-light;\n@label-primary-bg:            @brand-primary;\n@label-success-bg:            @brand-success;\n@label-info-bg:               @brand-info;\n@label-warning-bg:            @brand-warning;\n@label-danger-bg:             @brand-danger;\n\n@label-color:                 #fff;\n@label-link-hover-color:      #fff;\n\n\n// Modals\n// -------------------------\n@modal-inner-padding:         20px;\n\n@modal-title-padding:         15px;\n@modal-title-line-height:     @line-height-base;\n\n@modal-content-bg:                             #fff;\n@modal-content-border-color:                   rgba(0,0,0,.2);\n@modal-content-fallback-border-color:          #999;\n\n@modal-backdrop-bg:           #000;\n@modal-header-border-color:   #e5e5e5;\n@modal-footer-border-color:   @modal-header-border-color;\n\n\n// Alerts\n// -------------------------\n@alert-padding:               15px;\n@alert-border-radius:         @border-radius-base;\n@alert-link-font-weight:      bold;\n\n@alert-bg:                    @state-warning-bg;\n@alert-text:                  @state-warning-text;\n@alert-border:                @state-warning-border;\n\n@alert-success-bg:            @state-success-bg;\n@alert-success-text:          @state-success-text;\n@alert-success-border:        @state-success-border;\n\n@alert-danger-bg:             @state-danger-bg;\n@alert-danger-text:           @state-danger-text;\n@alert-danger-border:         @state-danger-border;\n\n@alert-info-bg:               @state-info-bg;\n@alert-info-text:             @state-info-text;\n@alert-info-border:           @state-info-border;\n\n\n// Progress bars\n// -------------------------\n@progress-bg:                 #f5f5f5;\n@progress-bar-color:          #fff;\n\n@progress-bar-bg:             @brand-primary;\n@progress-bar-success-bg:     @brand-success;\n@progress-bar-warning-bg:     @brand-warning;\n@progress-bar-danger-bg:      @brand-danger;\n@progress-bar-info-bg:        @brand-info;\n\n\n// List group\n// -------------------------\n@list-group-bg:               #fff;\n@list-group-border:           #ddd;\n@list-group-border-radius:    @border-radius-base;\n\n@list-group-hover-bg:         #f5f5f5;\n@list-group-active-color:     #fff;\n@list-group-active-bg:        @component-active-bg;\n@list-group-active-border:    @list-group-active-bg;\n\n@list-group-link-color:          #555;\n@list-group-link-heading-color:  #333;\n\n\n// Panels\n// -------------------------\n@panel-bg:                    #fff;\n@panel-border:                #ddd;\n@panel-border-radius:         @border-radius-base;\n@panel-heading-bg:            #f5f5f5;\n@panel-footer-bg:             #f5f5f5;\n\n@panel-primary-text:          #fff;\n@panel-primary-border:        @brand-primary;\n@panel-primary-heading-bg:    @brand-primary;\n\n@panel-success-text:          @state-success-text;\n@panel-success-border:        @state-success-border;\n@panel-success-heading-bg:    @state-success-bg;\n\n@panel-warning-text:          @state-warning-text;\n@panel-warning-border:        @state-warning-border;\n@panel-warning-heading-bg:    @state-warning-bg;\n\n@panel-danger-text:           @state-danger-text;\n@panel-danger-border:         @state-danger-border;\n@panel-danger-heading-bg:     @state-danger-bg;\n\n@panel-info-text:             @state-info-text;\n@panel-info-border:           @state-info-border;\n@panel-info-heading-bg:       @state-info-bg;\n\n\n// Thumbnails\n// -------------------------\n@thumbnail-padding:           4px;\n@thumbnail-bg:                @body-bg;\n@thumbnail-border:            #ddd;\n@thumbnail-border-radius:     @border-radius-base;\n\n@thumbnail-caption-color:     @text-color;\n@thumbnail-caption-padding:   9px;\n\n\n// Wells\n// -------------------------\n@well-bg:                     #f5f5f5;\n\n\n// Badges\n// -------------------------\n@badge-color:                 #fff;\n@badge-link-hover-color:      #fff;\n@badge-bg:                    @gray-light;\n\n@badge-active-color:          @link-color;\n@badge-active-bg:             #fff;\n\n@badge-font-weight:           bold;\n@badge-line-height:           1;\n@badge-border-radius:         10px;\n\n\n// Breadcrumbs\n// -------------------------\n@breadcrumb-bg:               #f5f5f5;\n@breadcrumb-color:            #ccc;\n@breadcrumb-active-color:     @gray-light;\n\n\n// Carousel\n// ------------------------\n\n@carousel-text-shadow:                        0 1px 2px rgba(0,0,0,.6);\n\n@carousel-control-color:                      #fff;\n@carousel-control-width:                      15%;\n@carousel-control-opacity:                    .5;\n@carousel-control-font-size:                  20px;\n\n@carousel-indicator-active-bg:                #fff;\n@carousel-indicator-border-color:             #fff;\n\n@carousel-caption-color:                      #fff;\n\n\n// Close\n// ------------------------\n@close-color:                 #000;\n@close-font-weight:           bold;\n@close-text-shadow:           0 1px 0 #fff;\n\n\n// Code\n// ------------------------\n@code-color:                  #c7254e;\n@code-bg:                     #f9f2f4;\n\n@pre-bg:                      #f5f5f5;\n@pre-color:                   @gray-dark;\n@pre-border-color:            #ccc;\n@pre-scrollable-max-height:   340px;\n\n// Type\n// ------------------------\n@text-muted:                  @gray-light;\n@abbr-border-color:           @gray-light;\n@headings-small-color:        @gray-light;\n@blockquote-small-color:      @gray-light;\n@blockquote-border-color:     @gray-lighter;\n@page-header-border-color:    @gray-lighter;\n\n// Miscellaneous\n// -------------------------\n\n// Hr border color\n@hr-border:                   @gray-lighter;\n\n// Horizontal forms & lists\n@component-offset-horizontal: 180px;\n\n\n// Container sizes\n// --------------------------------------------------\n\n// Small screen / tablet\n@container-tablet:            ((720px + @grid-gutter-width));\n\n// Medium screen / desktop\n@container-desktop:           ((940px + @grid-gutter-width));\n\n// Large screen / wide desktop\n@container-lg-desktop:        ((1140px + @grid-gutter-width));\n","wells.less":"//\n// Wells\n// --------------------------------------------------\n\n\n// Base class\n.well {\n  min-height: 20px;\n  padding: 19px;\n  margin-bottom: 20px;\n  background-color: @well-bg;\n  border: 1px solid darken(@well-bg, 7%);\n  border-radius: @border-radius-base;\n  .box-shadow(inset 0 1px 1px rgba(0,0,0,.05));\n  blockquote {\n    border-color: #ddd;\n    border-color: rgba(0,0,0,.15);\n  }\n}\n\n// Sizes\n.well-lg {\n  padding: 24px;\n  border-radius: @border-radius-large;\n}\n.well-sm {\n  padding: 9px;\n  border-radius: @border-radius-small;\n}\n"}
</script>
<!-- /generated --><|MERGE_RESOLUTION|>--- conflicted
+++ resolved
@@ -112,11 +112,7 @@
         </div>
         <div class="checkbox">
           <label>
-<<<<<<< HEAD
-            <input type="checkbox" checked value="navbar.less" data-dependency="forms.less">
-=======
             <input type="checkbox" checked value="navbar.less" data-dependencies="forms.less,utilities.less">
->>>>>>> 5bd2d7ed
             Navbar
           </label>
         </div>
