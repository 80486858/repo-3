{
    "name": "bootstrap"
  , "description": "Sleek, intuitive, and powerful front-end framework for faster and easier web development."
  , "version": "3.0.3"
  , "keywords": ["bootstrap", "css"]
  , "homepage": "http://getbootstrap.com"
  , "author": "Twitter, Inc."
  , "scripts": { "test": "grunt test" }
  , "repository": {
      "type": "git"
    , "url": "https://github.com/twbs/bootstrap.git"
  }
  , "bugs": {
      "url": "https://github.com/twbs/bootstrap/issues"
  }
  , "licenses": [
    {
        "type": "Apache-2.0"
      , "url": "http://www.apache.org/licenses/LICENSE-2.0"
    }
  ]
  , "devDependencies": {
      "btoa": "~1.1.1"
    , "grunt": "~0.4.1"
    , "grunt-banner": "~0.2.0"
    , "grunt-contrib-clean": "~0.5.0"
    , "grunt-contrib-concat": "~0.3.0"
    , "grunt-contrib-connect": "~0.5.0"
    , "grunt-contrib-copy": "~0.4.1"
<<<<<<< HEAD
    , "grunt-contrib-cssmin": "~0.7.0"
=======
    , "grunt-contrib-csslint": "~0.2.0"
>>>>>>> cbfbf1b2
    , "grunt-contrib-jshint": "~0.7.0"
    , "grunt-contrib-less": "~0.8.0"
    , "grunt-contrib-qunit": "~0.3.0"
    , "grunt-contrib-uglify": "~0.2.4"
    , "grunt-contrib-watch": "~0.5.3"
    , "grunt-csscomb": "~1.1.0"
    , "grunt-html-validation": "~0.1.6"
    , "grunt-jekyll": "~0.4.0"
    , "grunt-jscs-checker": "~0.2.5"
    , "grunt-saucelabs": "~4.1.2"
    , "grunt-sed": "~0.1.1"
    , "regexp-quote": "~0.0.0"
  }
  , "jspm": {
      "main": "js/bootstrap"
    , "directories": { "lib": "dist" }
    , "shim": {
        "js/bootstrap": {
            "imports": "jquery"
          , "exports": "$"
        }
    }
    , "buildConfig": { "uglify": true }
  }
}<|MERGE_RESOLUTION|>--- conflicted
+++ resolved
@@ -27,11 +27,8 @@
     , "grunt-contrib-concat": "~0.3.0"
     , "grunt-contrib-connect": "~0.5.0"
     , "grunt-contrib-copy": "~0.4.1"
-<<<<<<< HEAD
+    , "grunt-contrib-csslint": "~0.2.0"
     , "grunt-contrib-cssmin": "~0.7.0"
-=======
-    , "grunt-contrib-csslint": "~0.2.0"
->>>>>>> cbfbf1b2
     , "grunt-contrib-jshint": "~0.7.0"
     , "grunt-contrib-less": "~0.8.0"
     , "grunt-contrib-qunit": "~0.3.0"
