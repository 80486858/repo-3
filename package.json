--- conflicted
+++ resolved
@@ -38,31 +38,20 @@
     "grunt-banner": "~0.3.1",
     "grunt-closure-tools": "^0.9.7",
     "grunt-contrib-clean": "~0.6.0",
-<<<<<<< HEAD
-    "grunt-contrib-compress": "^0.13.0",
-    "grunt-contrib-concat": "^0.5.1",
-=======
     "grunt-contrib-compress": "~0.13.0",
     "grunt-contrib-concat": "~0.5.1",
->>>>>>> 1ba2630c
     "grunt-contrib-connect": "~0.9.0",
     "grunt-contrib-copy": "~0.8.0",
     "grunt-contrib-csslint": "~0.4.0",
     "grunt-contrib-cssmin": "~0.12.2",
     "grunt-contrib-jade": "~0.14.1",
     "grunt-contrib-jshint": "~0.11.0",
-<<<<<<< HEAD
     "grunt-contrib-qunit": "~0.5.2",
     "grunt-contrib-sass": "^0.8.1",
-=======
-    "grunt-contrib-less": "~1.0.0",
-    "grunt-contrib-qunit": "~0.5.2",
->>>>>>> 1ba2630c
     "grunt-contrib-uglify": "~0.8.0",
     "grunt-contrib-watch": "~0.6.1",
     "grunt-csscomb": "~3.0.0",
     "grunt-exec": "~0.4.6",
-<<<<<<< HEAD
     "grunt-html": "^3.0.0",
     "grunt-jekyll": "~0.4.2",
     "grunt-jscs": "~1.5.0",
@@ -72,20 +61,10 @@
     "grunt-scss-lint": "^0.3.4",
     "grunt-sed": "~0.1.1",
     "load-grunt-tasks": "~3.1.0",
-    "markdown-it": "^3.0.6",
+    "markdown-it": "^3.0.7",
     "mq4-hover-shim": "^0.1.0",
     "npm-shrinkwrap": "^200.1.0",
     "superstartup-closure-compiler": "^0.1.6",
-=======
-    "grunt-html": "~3.0.0",
-    "grunt-jekyll": "~0.4.2",
-    "grunt-jscs": "~1.5.0",
-    "grunt-saucelabs": "~8.6.0",
-    "grunt-sed": "~0.1.1",
-    "load-grunt-tasks": "~3.1.0",
-    "markdown-it": "^3.0.7",
-    "npm-shrinkwrap": "^200.1.0",
->>>>>>> 1ba2630c
     "time-grunt": "^1.1.0"
   },
   "engines": {
@@ -93,18 +72,10 @@
   },
   "files": [
     "dist",
-<<<<<<< HEAD
     "grunt/*.js",
     "grunt/*.json",
     "js/*.js",
     "scss/**/*.scss",
-=======
-    "fonts",
-    "grunt/*.js",
-    "grunt/*.json",
-    "js/*.js",
-    "less/**/*.less",
->>>>>>> 1ba2630c
     "Gruntfile.js",
     "LICENSE"
   ],
