--- conflicted
+++ resolved
@@ -15,41 +15,8 @@
   },
   "licenses": [
     {
-<<<<<<< HEAD
-        "type": "Apache-2.0"
-      , "url": "http://www.apache.org/licenses/LICENSE-2.0"
-    }
-  ]
-  , "devDependencies": {
-      "btoa": "~1.1.1"
-    , "grunt": "~0.4.1"
-    , "grunt-contrib-clean": "~0.5.0"
-    , "grunt-contrib-concat": "~0.3.0"
-    , "grunt-contrib-connect": "~0.5.0"
-    , "grunt-contrib-copy": "~0.4.1"
-    , "grunt-contrib-jshint": "~0.7.0"
-    , "grunt-contrib-qunit": "~0.3.0"
-    , "grunt-contrib-uglify": "~0.2.4"
-    , "grunt-contrib-watch": "~0.5.3"
-    , "grunt-html-validation": "~0.1.6"
-    , "grunt-jekyll": "~0.4.0"
-    , "grunt-jscs-checker": "~0.2.5"
-    , "grunt-recess": "~0.5.0"
-    , "grunt-saucelabs": "~4.1.2"
-    , "grunt-sed": "~0.1.1"
-  }
-  , "jspm": {
-      "main": "js/bootstrap"
-    , "directories": { "lib": "dist" }
-    , "shim": {
-        "js/bootstrap": {
-            "imports": "jquery"
-          , "exports": "$"
-        }
-=======
       "type": "Apache-2.0",
       "url": "http://www.apache.org/licenses/LICENSE-2.0"
->>>>>>> 56eecf97
     }
   ],
   "devDependencies": {
@@ -72,7 +39,6 @@
     "grunt-jscs-checker": "~0.2.5",
     "grunt-saucelabs": "~4.1.2",
     "grunt-sed": "~0.1.1",
-    "regexp-quote": "~0.0.0",
     "load-grunt-tasks": "~0.2.0"
   },
   "jspm": {
