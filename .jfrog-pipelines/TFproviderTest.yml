resources:
  - name: terraform_provider_xray
    type: GitRepo
    configuration:
      gitProvider: partnership_github
      path: jfrog/terraform-provider-xray # if path is modified, change the name as well, per Pipelines doc
      branches:
        include: main
      buildOn:
        commit: false
        pullRequestCreate: true
      cancelPendingRunsOn:
        pullRequestUpdate: false
  - name: terraform_provider_shared
    type: GitRepo
    configuration:
      gitProvider: partnership_github
      path: jfrog/terraform-provider-shared # if path is modified, change the name as well, per Pipelines doc
      branches:
        include: main
pipelines:
  - name: tf_provider_xray_gke
    configuration:
      environmentVariables:
        readOnly:
          GKE_ZONE: ${int_gkeEnvVars_gke_zone}
          GKE_PROJECT: ${int_gkeEnvVars_gke_project}
          MACHINE_TYPE: "e2-standard-4"
          NUM_NODES: ${int_gkeEnvVars_NUM_NODES} # default is 3
          ZSCALER_CIDR1: ${int_zscalerIPs_CIDR1}
          ZSCALER_CIDR2: ${int_zscalerIPs_CIDR2}
          NEW_RT_PASSWORD: ${int_gkeEnvVars_new_rt_password}
          CLEANUP_RESOURCES: "true"
    steps:
      - name: gke_jfrog_rt_xray_create
        type: Bash
        configuration:
          priority: 0
          runtime:
            type: image
            image:
              auto:
                language: java
                versions:
                  - "17"
          requiresApproval:
            approvers:
              - alexh
              - danielmi
            notifications:
              - integrationName: partnership_slack
            timeoutSeconds: 172800 # 2 days
          integrations:
            - name: gkeEnvVars
            - name: zscalerIPs
            - name: partnersSlack
            - name: partnership_jfrog_io
            - name: gcpK8sPartnershipProject
            - name: partnership_github
          inputResources:
            - name: terraform_provider_xray
            - name: terraform_provider_shared
          environmentVariables:
            GKE_CLUSTER: ${int_gkeEnvVars_gke_cluster}
        execution:
          onStart:
            - echo "Sending status to GitHub."
            - printenv
            - export STATE="pending"
            - export DESCRIPTION="Pipeline run is in progress."
            - cd ${res_terraform_provider_shared_resourcePath}
            - ./scripts/github-status.sh ${res_terraform_provider_xray_gitProvider_token} ${res_terraform_provider_xray_gitRepoFullName} ${res_terraform_provider_xray_commitSha} && cd ${PWD}
            - echo "Preparing for work. Install Helm"
            - curl -fsSL -o get_helm.sh https://raw.githubusercontent.com/helm/helm/master/scripts/get-helm-3 && chmod 700 get_helm.sh
            - echo "Run Helm installation script" && ./get_helm.sh && rm get_helm.sh
            - jfrog config show && jfrog --version
            - helm version
            - kubectl version --client
            - echo "Install gcloud cli"
            - sudo apt-get update && sudo apt-get install apt-transport-https ca-certificates gnupg
            # - sudo rm /etc/apt/sources.list.d/google-cloud-sdk.list
            - curl https://packages.cloud.google.com/apt/doc/apt-key.gpg | sudo gpg --dearmor -o /usr/share/keyrings/cloud.google.gpg
<<<<<<< HEAD
            - sudo echo /etc/apt/sources.list.d/google-cloud-sdk.list
            - echo "deb [signed-by=/usr/share/keyrings/cloud.google.gpg] https://packages.cloud.google.com/apt cloud-sdk main" | sudo tee -a /etc/apt/sources.list.d/google-cloud-sdk.list
            - sudo echo /etc/apt/sources.list.d/google-cloud-sdk.list
=======
            - sudo cat /etc/apt/sources.list.d/google-cloud-sdk.list
            - echo "deb [signed-by=/usr/share/keyrings/cloud.google.gpg] https://packages.cloud.google.com/apt cloud-sdk main" | sudo tee -a /etc/apt/sources.list.d/google-cloud-sdk.list
            - sudo cat /etc/apt/sources.list.d/google-cloud-sdk.list
>>>>>>> d6a90afe
            # - echo "deb https://packages.cloud.google.com/apt cloud-sdk main" | sudo tee -a /etc/apt/sources.list.d/google-cloud-sdk.list
            - sudo apt-get update && sudo apt-get install -y google-cloud-cli google-cloud-cli-gke-gcloud-auth-plugin
            - gke-gcloud-auth-plugin --version
            - echo "Renaming GKE_CLUSTER variable, so k8s cluster name will be unique."
            - add_run_variables GKE_CLUSTER=tf-provider-xray-$(date +%s)
            - echo "Whitelist Pipelines Node CIDR to be able to run Artifactory and Xray tests. Same variable is used in gke/create_cluster step to restrict access to the control plane."
            - export WHITELIST_CIDR=$(curl ifconfig.me)/32 && echo ${WHITELIST_CIDR}
          onExecute:
            - echo "Create GKE k8s cluster"
            - cd ${res_terraform_provider_shared_resourcePath}
            - ./scripts/create_gke_cluster.sh && cd ${PWD}
            - echo "Creating Artifactory License Secret"
            - jfrog rt dl pipelines-resources/licenses/artifactory.cluster.license
            - kubectl create secret generic artifactory-license --from-file=licenses/artifactory.cluster.license
            - helm repo add jfrog https://charts.jfrog.io/
            - helm repo update
            - add_run_variables RT_HELM_CHART_VERSION=$(helm search repo | grep "artifactory " | awk '{$1=$1};1' |  cut -f2 -d " ")
            - echo "Helm chart version "${RT_HELM_CHART_VERSION}
            - add_run_variables ARTIFACTORY_VERSION=$(helm search repo | grep "artifactory " | awk '{$1=$1};1' |  cut -f3 -d " ")
            - echo "Artifactory version "${ARTIFACTORY_VERSION}
            - add_run_variables xray_helm_chart_version=$(helm search repo | grep "/xray" | awk '{$1=$1};1' |  cut -f2 -d " ")
            - echo "Xray Helm chart version "${xray_helm_chart_version}
            - add_run_variables XRAY_VERSION=$(helm search repo | grep "/xray" | awk '{$1=$1};1' |  cut -f3 -d " ")
            - echo "Xray version "${XRAY_VERSION}
            - echo "Installing Artifactory"
            - export MASTER_KEY=$(openssl rand -hex 32)
            - export JOIN_KEY=$(openssl rand -hex 32)
            - helm upgrade --install artifactory  jfrog/artifactory --set nginx.service.ssloffload=true --set artifactory.masterKey=$MASTER_KEY --set artifactory.joinKey=$JOIN_KEY --set artifactory.license.secret=artifactory-license --set artifactory.license.dataKey=artifactory.cluster.license --set postgresql.persistence.size=50Gi --set artifactory.persistence.size=50Gi --set nginx.service.loadBalancerSourceRanges="{${ZSCALER_CIDR1},${ZSCALER_CIDR2},${WHITELIST_CIDR}}"
            - echo "Waiting for Artifactory roll out"
            - kubectl rollout status deployment/artifactory-artifactory-nginx
            - kubectl rollout status statefulset/artifactory
            - echo "Installing JFrog Xray"
            - helm upgrade --install xray jfrog/xray --set postgresql.persistence.size=200Gi --set xray.jfrogUrl=http://artifactory-artifactory-nginx --set xray.masterKey=$MASTER_KEY --set xray.joinKey=$JOIN_KEY --set xray.serviceAccount.create=true --set xray.rbac.create=true
            - kubectl rollout status statefulset/xray-postgresql
            - kubectl rollout status statefulset/xray-rabbitmq
            - kubectl rollout status statefulset/xray
            - export RT_URL=$(kubectl get svc artifactory-artifactory-nginx -o jsonpath='{.status.loadBalancer.ingress[0].ip}')
            - add_run_variables JFROG_URL="http://${RT_URL}"
            - git clone https://${int_partnership_github_token}@github.com/jfrog/partner-integration-tests.git
            - echo "Common test will check services health and change the default admin user password, if NEW_RT_PASSWORD is set. Test uses RT_URL var."
            - ./partner-integration-tests/gradlew -p partner-integration-tests artifactory_common
          onSuccess:
            - echo "GKE cluster created successfully with JFrog Artifactory and Xray"
            - echo "Visit Artifactory at http://${RT_URL}"
            - echo "Artifactory username admin"
            - echo "Artifactory password ${NEW_RT_PASSWORD}"
          onFailure:
            - echo "JFrog Artifactory and Xray creation failed, sending status to GitHub and Slack."
            - export STATE="failure"
            - export DESCRIPTION="Pipeline has failed."
            - cd ${res_terraform_provider_shared_resourcePath}
            - ./scripts/github-status.sh ${res_terraform_provider_xray_gitProvider_token} ${res_terraform_provider_xray_gitRepoFullName} ${res_terraform_provider_xray_commitSha} && cd ${PWD}
            - send_notification partnersSlack --text "<${res_terraform_provider_xray_gitRepoRepositoryHttpsUrl}|Terraform Provider Xray>. Pipeline failed on <${step_url}|${step_name}> step"
            - >-
              if [[ -n "${GKE_CLUSTER}" ]]; then
                echo "Removing GKE cluster ${GKE_CLUSTER}"
                cd ${res_terraform_provider_shared_resourcePath}
                ./scripts/delete_cluster.sh && cd ${PWD}
              fi
          onComplete:
            - echo "JFrog Artifactory and Xray Job Complete"

      - name: build_and_run_tf_provider
        type: Bash
        configuration:
          priority: 1
          timeoutSeconds: 2400 # 40 minutes
          runtime:
            type: image
            image:
              auto:
                language: go
                versions:
                  - "1.21"
          integrations:
            - name: gcpK8sPartnershipProject
            - name: partnersSlack
            - name: gkeEnvVars
            - name: partnership_github
          inputSteps:
            - name: gke_jfrog_rt_xray_create
          inputResources:
            - name: terraform_provider_xray
            - name: terraform_provider_shared
        execution:
          onStart:
            - echo "Preparing for work..."
            - echo "Make sure that changes merged into development branch don't break the TF provider"
            - go version
            - echo "Install latest Terraform version"
            - wget -O- https://apt.releases.hashicorp.com/gpg | gpg --dearmor | sudo tee /usr/share/keyrings/hashicorp-archive-keyring.gpg
            - gpg --no-default-keyring --keyring /usr/share/keyrings/hashicorp-archive-keyring.gpg --fingerprint
            - echo "deb [signed-by=/usr/share/keyrings/hashicorp-archive-keyring.gpg] https://apt.releases.hashicorp.com $(lsb_release -cs) main" | sudo tee /etc/apt/sources.list.d/hashicorp.list
            - sudo apt update && apt-get install terraform && terraform -version
            - echo "Install GoReleaser"
            - echo 'deb [trusted=yes] https://repo.goreleaser.com/apt/ /' | sudo tee /etc/apt/sources.list.d/goreleaser.list
            - sudo apt update
            - sudo apt install goreleaser
          onExecute:
            - add_run_variables gitHubRepoUrl=${res_terraform_provider_xray_gitRepoRepositorySshUrl}
            - add_run_variables TFProviderRepo=$(echo ${gitHubRepoUrl} | sed -e 's/git@/@/g' -e 's/:/\//g')
            - add_run_variables repoFolder=$(echo "${res_terraform_provider_xray_gitRepoFullName}" | sed -e 's/.*\///g')
            - cd ${res_terraform_provider_xray_resourcePath}
            - echo "Verify the code contents merged feature branch with development branch"
            - git branch && ls -al
            - add_run_variables PROVIDER_VERSION=$(git describe --tags --abbrev=0 | sed  -n 's/v\([0-9]*\).\([0-9]*\).\([0-9]*\)/\1.\2.\3/p')
            - echo "Add variables needed to run Terraform Provider Xray"
            - echo "JFROG_URL - ${JFROG_URL}"
            - export ARTIFACTORY_USERNAME=admin
            - export ARTIFACTORY_PASSWORD=${NEW_RT_PASSWORD} && echo ${ARTIFACTORY_PASSWORD}
            - echo "Get cookie to generate Access token. There is no public API to generate Access token using username and password"
            - >-
              export COOKIES=$(curl -c - "${JFROG_URL}/ui/api/v1/ui/auth/login?_spring_security_remember_me=false" \
                            --header "accept: application/json, text/plain, */*" \
                            --header "content-type: application/json;charset=UTF-8" \
                            --header "x-requested-with: XMLHttpRequest" \
                            -d '{"user":"admin","password":"'"${ARTIFACTORY_PASSWORD}"'","type":"login"}' | grep FALSE)
            - export REFRESHTOKEN=$(echo $COOKIES | grep REFRESHTOKEN | awk '{print $7 }')
            - export ACCESSTOKEN=$(echo $COOKIES | grep ACCESSTOKEN | awk '{print $14 }') # awk returns null on Mac, and the actual key on Ubuntu
            - >-
              export ACCESS_KEY=$(curl -g --request GET "${JFROG_URL}/ui/api/v1/system/security/token?services[]=all" \
                                  --header "accept: application/json, text/plain, */*" \
                                  --header "x-requested-with: XMLHttpRequest" \
                                  --header "cookie: ACCESSTOKEN=${ACCESSTOKEN}; REFRESHTOKEN=${REFRESHTOKEN}")
            - export JFROG_ACCESS_TOKEN=${ACCESS_KEY}
            - echo "Unset ARTIFACTORY_USERNAME and ARTIFACTORY_PASSWORD, acceptance test will use JFROG_ACCESS_TOKEN instead"
            - unset ARTIFACTORY_USERNAME && unset ARTIFACTORY_PASSWORD
            - printenv
            - export TF_ACC=1
            - make acceptance
            - make install -e TARGET_ARCH=linux_amd64
          onSuccess:
            - >-
              if [[ "${CLEANUP_RESOURCES}" == true ]]; then
                echo "Delete GKE cluster."
                cd ${res_terraform_provider_shared_resourcePath}
                ./scripts/delete_cluster.sh && cd ${PWD}
                send_notification partnersSlack --text "Terraform Provider Xray run is completed. Version ${PROVIDER_VERSION:-" wasn't set"}. GKE cluster *${GKE_CLUSTER}* was deleted."
              else
                send_notification partnersSlack --text "Terraform Provider Xray run is completed. Version ${PROVIDER_VERSION:-" wasn't set"}. GKE cluster *${GKE_CLUSTER}* wasn't deleted."
              fi
          onFailure:
            - echo "Failure, sending status to GitHub and Slack."
            - export STATE="failure"
            - export DESCRIPTION="Pipeline has failed."
            - cd ${res_terraform_provider_shared_resourcePath}
            - ./scripts/github-status.sh ${res_terraform_provider_xray_gitProvider_token} ${res_terraform_provider_xray_gitRepoFullName} ${res_terraform_provider_xray_commitSha} && cd ${PWD}
            - send_notification partnersSlack --text "<${res_terraform_provider_xray_gitRepoRepositoryHttpsUrl}|Terraform Provider Xray>. Pipeline failed on <${step_url}|${step_name}> step. GKE cluster ${GKE_CLUSTER} wasn't deleted."
          onComplete:
            - echo "Complete"

      - name: pr_info_add_rt_version
        type: Bash
        configuration:
          integrations:
            - name: partnersSlack
            - name: partnership_jfrog_io
            - name: partnership_github
          inputSteps:
            - name: build_and_run_tf_provider
          inputResources:
            - name: terraform_provider_xray
            - name: terraform_provider_shared
        execution:
          onStart:
            - echo "Preparing for work..."
            - echo "Collect information about the PR and send a Slack notification"
          onExecute:
            - printenv
            - export PR_URL=${res_terraform_provider_xray_commitUrl}
            - export PR_COMMITTER=${res_terraform_provider_xray_committerLogin}
            - export PR_BRANCH=${res_terraform_provider_xray_headCommitRef}
            - >-
              if [[ -z "${PR_BRANCH}" ]]; then
                echo "No headCommitRef (PR branch), exit without adding changes to CHANGELOG.md"
                exit 0
              fi
            ## PR_TITLE var is used in the Slack message. We need to escape &, > and < per Slack documentation.
            ## They will be replaced with &amp;, &gt; and &lt; respectively.
            - export PR_TITLE=$(echo ${res_terraform_provider_xray_commitMessage:0:100}... | sed -e 's/\&/\&amp;/g' -e 's/>/\&gt;/g' -e 's/</\&lt;/g')
            - >-
              if [[ -z "${PR_URL}" ]]; then
                echo "PR was not created (already exists from this head branch?). PR link is empty!"
                exit 1
              fi
            - cd ${res_terraform_provider_xray_resourcePath}
            - git checkout -b ${PR_BRANCH}
            - sed -i -E "0,/(##\s.+\..+\..+\s\(.+\)).*/ s/(##\s.+\..+\..+\s\(.+\)).*/\1. Tested on Artifactory ${ARTIFACTORY_VERSION} and Xray ${XRAY_VERSION}/" CHANGELOG.md
            - head -10 CHANGELOG.md
            - git add CHANGELOG.md
            - export REGEX="Changes to be committed*"
            - export GIT_STATUS=$(git status)
            - >-
              if [[ ${GIT_STATUS} =~ ${REGEX} ]]; then
                echo "Adding Artifactory and Xray versions to CHANGELOG.md"
                git config --global user.name 'JFrog CI'
                git config --global user.email 'jfrog-solutions-ci+1@jfrog.com'
                git config --get user.name
                git config --get user.email
                git commit --author="JFrog CI <jfrog-solutions-ci+1@jfrog.com>" -m "JFrog Pipelines - Add Artifactory and Xray versions to CHANGELOG.md"
                git push https://${res_terraform_provider_xray_gitProvider_token}${TFProviderRepo}
              else
                echo "There is nothing to commit, Artifactory version didn't change since last commit"
              fi
          onSuccess:
            - echo "Success"
            - echo "All tests passed successfully."
            - export STATE="success"
            - export DESCRIPTION="All tests passed successfully."
            - cd ${res_terraform_provider_shared_resourcePath}
            - ./scripts/github-status.sh ${res_terraform_provider_xray_gitProvider_token} ${res_terraform_provider_xray_gitRepoFullName} ${res_terraform_provider_xray_commitSha} && cd ${PWD}
            - >-
              if [[ ! -z ${PR_BRANCH} ]]; then
                echo ${res_terraform_provider_xray_gitRepoRepositoryHttpsUrl}
                echo ${PR_URL}
                echo ${PR_TITLE}
                send_notification partnersSlack --text "<${res_terraform_provider_xray_gitRepoRepositoryHttpsUrl}|Terraform Provider Xray>. A new PR was submitted by *${PR_COMMITTER}* - <${PR_URL}|${PR_TITLE}> branch *${PR_BRANCH}*. Changes tested successfully. <@U01H1SLSPA8> or <@UNDRUL1EU> please, review and merge."
              fi
          onFailure:
            - echo "Failure, sending status to GitHub and Slack."
            - export STATE="failure"
            - export DESCRIPTION="Pipeline has failed."
            - cd ${res_terraform_provider_shared_resourcePath}
            - ./scripts/github-status.sh ${res_terraform_provider_xray_gitProvider_token} ${res_terraform_provider_xray_gitRepoFullName} ${res_terraform_provider_xray_commitSha} && cd ${PWD
            - >-
              if [[ -z "${PR_URL}" ]]; then
                send_notification partnersSlack --text "<${res_terraform_provider_xray_gitRepoRepositoryHttpsUrl}|Terraform Provider Xray>. Pipeline failed on <${step_url}|${step_name}> step. PR was not created (already exists from this head branch?)"
              else
                send_notification partnersSlack --text "<${res_terraform_provider_xray_gitRepoRepositoryHttpsUrl}|Terraform Provider Xray>. Pipeline failed on <${step_url}|${step_name}> step"
              fi
          onComplete:
            - echo "Cleaning up"<|MERGE_RESOLUTION|>--- conflicted
+++ resolved
@@ -80,15 +80,9 @@
             - sudo apt-get update && sudo apt-get install apt-transport-https ca-certificates gnupg
             # - sudo rm /etc/apt/sources.list.d/google-cloud-sdk.list
             - curl https://packages.cloud.google.com/apt/doc/apt-key.gpg | sudo gpg --dearmor -o /usr/share/keyrings/cloud.google.gpg
-<<<<<<< HEAD
-            - sudo echo /etc/apt/sources.list.d/google-cloud-sdk.list
-            - echo "deb [signed-by=/usr/share/keyrings/cloud.google.gpg] https://packages.cloud.google.com/apt cloud-sdk main" | sudo tee -a /etc/apt/sources.list.d/google-cloud-sdk.list
-            - sudo echo /etc/apt/sources.list.d/google-cloud-sdk.list
-=======
             - sudo cat /etc/apt/sources.list.d/google-cloud-sdk.list
             - echo "deb [signed-by=/usr/share/keyrings/cloud.google.gpg] https://packages.cloud.google.com/apt cloud-sdk main" | sudo tee -a /etc/apt/sources.list.d/google-cloud-sdk.list
             - sudo cat /etc/apt/sources.list.d/google-cloud-sdk.list
->>>>>>> d6a90afe
             # - echo "deb https://packages.cloud.google.com/apt cloud-sdk main" | sudo tee -a /etc/apt/sources.list.d/google-cloud-sdk.list
             - sudo apt-get update && sudo apt-get install -y google-cloud-cli google-cloud-cli-gke-gcloud-auth-plugin
             - gke-gcloud-auth-plugin --version
